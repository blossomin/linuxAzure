// SPDX-License-Identifier: GPL-2.0+
/* Framework for configuring and reading PHY devices
 * Based on code in sungem_phy.c and gianfar_phy.c
 *
 * Author: Andy Fleming
 *
 * Copyright (c) 2004 Freescale Semiconductor, Inc.
 * Copyright (c) 2006, 2007  Maciej W. Rozycki
 */

#include <linux/kernel.h>
#include <linux/string.h>
#include <linux/errno.h>
#include <linux/unistd.h>
#include <linux/interrupt.h>
#include <linux/delay.h>
#include <linux/netdevice.h>
#include <linux/netlink.h>
#include <linux/etherdevice.h>
#include <linux/skbuff.h>
#include <linux/mm.h>
#include <linux/module.h>
#include <linux/mii.h>
#include <linux/ethtool.h>
#include <linux/ethtool_netlink.h>
#include <linux/phy.h>
#include <linux/phy_led_triggers.h>
#include <linux/sfp.h>
#include <linux/workqueue.h>
#include <linux/mdio.h>
#include <linux/io.h>
#include <linux/uaccess.h>
#include <linux/atomic.h>
#include <net/netlink.h>
#include <net/genetlink.h>
#include <net/sock.h>

#define PHY_STATE_TIME	HZ

#define PHY_STATE_STR(_state)			\
	case PHY_##_state:			\
		return __stringify(_state);	\

static const char *phy_state_to_str(enum phy_state st)
{
	switch (st) {
	PHY_STATE_STR(DOWN)
	PHY_STATE_STR(READY)
	PHY_STATE_STR(UP)
	PHY_STATE_STR(RUNNING)
	PHY_STATE_STR(NOLINK)
	PHY_STATE_STR(CABLETEST)
	PHY_STATE_STR(HALTED)
	}

	return NULL;
}

static void phy_link_up(struct phy_device *phydev)
{
	phydev->phy_link_change(phydev, true);
	phy_led_trigger_change_speed(phydev);
}

static void phy_link_down(struct phy_device *phydev)
{
	phydev->phy_link_change(phydev, false);
	phy_led_trigger_change_speed(phydev);
}

static const char *phy_pause_str(struct phy_device *phydev)
{
	bool local_pause, local_asym_pause;

	if (phydev->autoneg == AUTONEG_DISABLE)
		goto no_pause;

	local_pause = linkmode_test_bit(ETHTOOL_LINK_MODE_Pause_BIT,
					phydev->advertising);
	local_asym_pause = linkmode_test_bit(ETHTOOL_LINK_MODE_Asym_Pause_BIT,
					     phydev->advertising);

	if (local_pause && phydev->pause)
		return "rx/tx";

	if (local_asym_pause && phydev->asym_pause) {
		if (local_pause)
			return "rx";
		if (phydev->pause)
			return "tx";
	}

no_pause:
	return "off";
}

/**
 * phy_print_status - Convenience function to print out the current phy status
 * @phydev: the phy_device struct
 */
void phy_print_status(struct phy_device *phydev)
{
	if (phydev->link) {
		netdev_info(phydev->attached_dev,
			"Link is Up - %s/%s %s- flow control %s\n",
			phy_speed_to_str(phydev->speed),
			phy_duplex_to_str(phydev->duplex),
			phydev->downshifted_rate ? "(downshifted) " : "",
			phy_pause_str(phydev));
	} else	{
		netdev_info(phydev->attached_dev, "Link is Down\n");
	}
}
EXPORT_SYMBOL(phy_print_status);

/**
 * phy_clear_interrupt - Ack the phy device's interrupt
 * @phydev: the phy_device struct
 *
 * If the @phydev driver has an ack_interrupt function, call it to
 * ack and clear the phy device's interrupt.
 *
 * Returns 0 on success or < 0 on error.
 */
static int phy_clear_interrupt(struct phy_device *phydev)
{
	if (phydev->drv->ack_interrupt)
		return phydev->drv->ack_interrupt(phydev);

	return 0;
}

/**
 * phy_config_interrupt - configure the PHY device for the requested interrupts
 * @phydev: the phy_device struct
 * @interrupts: interrupt flags to configure for this @phydev
 *
 * Returns 0 on success or < 0 on error.
 */
static int phy_config_interrupt(struct phy_device *phydev, bool interrupts)
{
	phydev->interrupts = interrupts ? 1 : 0;
	if (phydev->drv->config_intr)
		return phydev->drv->config_intr(phydev);

	return 0;
}

/**
 * phy_restart_aneg - restart auto-negotiation
 * @phydev: target phy_device struct
 *
 * Restart the autonegotiation on @phydev.  Returns >= 0 on success or
 * negative errno on error.
 */
int phy_restart_aneg(struct phy_device *phydev)
{
	int ret;

	if (phydev->is_c45 && !(phydev->c45_ids.devices_in_package & BIT(0)))
		ret = genphy_c45_restart_aneg(phydev);
	else
		ret = genphy_restart_aneg(phydev);

	return ret;
}
EXPORT_SYMBOL_GPL(phy_restart_aneg);

/**
 * phy_aneg_done - return auto-negotiation status
 * @phydev: target phy_device struct
 *
 * Description: Return the auto-negotiation status from this @phydev
 * Returns > 0 on success or < 0 on error. 0 means that auto-negotiation
 * is still pending.
 */
int phy_aneg_done(struct phy_device *phydev)
{
	if (phydev->drv && phydev->drv->aneg_done)
		return phydev->drv->aneg_done(phydev);
	else if (phydev->is_c45)
		return genphy_c45_aneg_done(phydev);
	else
		return genphy_aneg_done(phydev);
}
EXPORT_SYMBOL(phy_aneg_done);

/**
 * phy_find_valid - find a PHY setting that matches the requested parameters
 * @speed: desired speed
 * @duplex: desired duplex
 * @supported: mask of supported link modes
 *
 * Locate a supported phy setting that is, in priority order:
 * - an exact match for the specified speed and duplex mode
 * - a match for the specified speed, or slower speed
 * - the slowest supported speed
 * Returns the matched phy_setting entry, or %NULL if no supported phy
 * settings were found.
 */
static const struct phy_setting *
phy_find_valid(int speed, int duplex, unsigned long *supported)
{
	return phy_lookup_setting(speed, duplex, supported, false);
}

/**
 * phy_supported_speeds - return all speeds currently supported by a phy device
 * @phy: The phy device to return supported speeds of.
 * @speeds: buffer to store supported speeds in.
 * @size:   size of speeds buffer.
 *
 * Description: Returns the number of supported speeds, and fills the speeds
 * buffer with the supported speeds. If speeds buffer is too small to contain
 * all currently supported speeds, will return as many speeds as can fit.
 */
unsigned int phy_supported_speeds(struct phy_device *phy,
				  unsigned int *speeds,
				  unsigned int size)
{
	return phy_speeds(speeds, size, phy->supported);
}

/**
 * phy_check_valid - check if there is a valid PHY setting which matches
 *		     speed, duplex, and feature mask
 * @speed: speed to match
 * @duplex: duplex to match
 * @features: A mask of the valid settings
 *
 * Description: Returns true if there is a valid setting, false otherwise.
 */
static inline bool phy_check_valid(int speed, int duplex,
				   unsigned long *features)
{
	return !!phy_lookup_setting(speed, duplex, features, true);
}

/**
 * phy_sanitize_settings - make sure the PHY is set to supported speed and duplex
 * @phydev: the target phy_device struct
 *
 * Description: Make sure the PHY is set to supported speeds and
 *   duplexes.  Drop down by one in this order:  1000/FULL,
 *   1000/HALF, 100/FULL, 100/HALF, 10/FULL, 10/HALF.
 */
static void phy_sanitize_settings(struct phy_device *phydev)
{
	const struct phy_setting *setting;

	setting = phy_find_valid(phydev->speed, phydev->duplex,
				 phydev->supported);
	if (setting) {
		phydev->speed = setting->speed;
		phydev->duplex = setting->duplex;
	} else {
		/* We failed to find anything (no supported speeds?) */
		phydev->speed = SPEED_UNKNOWN;
		phydev->duplex = DUPLEX_UNKNOWN;
	}
}

int phy_ethtool_ksettings_set(struct phy_device *phydev,
			      const struct ethtool_link_ksettings *cmd)
{
	__ETHTOOL_DECLARE_LINK_MODE_MASK(advertising);
	u8 autoneg = cmd->base.autoneg;
	u8 duplex = cmd->base.duplex;
	u32 speed = cmd->base.speed;

	if (cmd->base.phy_address != phydev->mdio.addr)
		return -EINVAL;

	linkmode_copy(advertising, cmd->link_modes.advertising);

	/* We make sure that we don't pass unsupported values in to the PHY */
	linkmode_and(advertising, advertising, phydev->supported);

	/* Verify the settings we care about. */
	if (autoneg != AUTONEG_ENABLE && autoneg != AUTONEG_DISABLE)
		return -EINVAL;

	if (autoneg == AUTONEG_ENABLE && linkmode_empty(advertising))
		return -EINVAL;

	if (autoneg == AUTONEG_DISABLE &&
	    ((speed != SPEED_1000 &&
	      speed != SPEED_100 &&
	      speed != SPEED_10) ||
	     (duplex != DUPLEX_HALF &&
	      duplex != DUPLEX_FULL)))
		return -EINVAL;

	phydev->autoneg = autoneg;

	phydev->speed = speed;

	linkmode_copy(phydev->advertising, advertising);

	linkmode_mod_bit(ETHTOOL_LINK_MODE_Autoneg_BIT,
			 phydev->advertising, autoneg == AUTONEG_ENABLE);

	phydev->duplex = duplex;
	phydev->master_slave_set = cmd->base.master_slave_cfg;
	phydev->mdix_ctrl = cmd->base.eth_tp_mdix_ctrl;

	/* Restart the PHY */
	phy_start_aneg(phydev);

	return 0;
}
EXPORT_SYMBOL(phy_ethtool_ksettings_set);

void phy_ethtool_ksettings_get(struct phy_device *phydev,
			       struct ethtool_link_ksettings *cmd)
{
	linkmode_copy(cmd->link_modes.supported, phydev->supported);
	linkmode_copy(cmd->link_modes.advertising, phydev->advertising);
	linkmode_copy(cmd->link_modes.lp_advertising, phydev->lp_advertising);

	cmd->base.speed = phydev->speed;
	cmd->base.duplex = phydev->duplex;
	cmd->base.master_slave_cfg = phydev->master_slave_get;
	cmd->base.master_slave_state = phydev->master_slave_state;
	if (phydev->interface == PHY_INTERFACE_MODE_MOCA)
		cmd->base.port = PORT_BNC;
	else
		cmd->base.port = PORT_MII;
	cmd->base.transceiver = phy_is_internal(phydev) ?
				XCVR_INTERNAL : XCVR_EXTERNAL;
	cmd->base.phy_address = phydev->mdio.addr;
	cmd->base.autoneg = phydev->autoneg;
	cmd->base.eth_tp_mdix_ctrl = phydev->mdix_ctrl;
	cmd->base.eth_tp_mdix = phydev->mdix;
}
EXPORT_SYMBOL(phy_ethtool_ksettings_get);

/**
 * phy_mii_ioctl - generic PHY MII ioctl interface
 * @phydev: the phy_device struct
 * @ifr: &struct ifreq for socket ioctl's
 * @cmd: ioctl cmd to execute
 *
 * Note that this function is currently incompatible with the
 * PHYCONTROL layer.  It changes registers without regard to
 * current state.  Use at own risk.
 */
int phy_mii_ioctl(struct phy_device *phydev, struct ifreq *ifr, int cmd)
{
	struct mii_ioctl_data *mii_data = if_mii(ifr);
	u16 val = mii_data->val_in;
	bool change_autoneg = false;
	int prtad, devad;

	switch (cmd) {
	case SIOCGMIIPHY:
		mii_data->phy_id = phydev->mdio.addr;
		fallthrough;

	case SIOCGMIIREG:
		if (mdio_phy_id_is_c45(mii_data->phy_id)) {
			prtad = mdio_phy_id_prtad(mii_data->phy_id);
			devad = mdio_phy_id_devad(mii_data->phy_id);
			devad = mdiobus_c45_addr(devad, mii_data->reg_num);
		} else {
			prtad = mii_data->phy_id;
			devad = mii_data->reg_num;
		}
		mii_data->val_out = mdiobus_read(phydev->mdio.bus, prtad,
						 devad);
		return 0;

	case SIOCSMIIREG:
		if (mdio_phy_id_is_c45(mii_data->phy_id)) {
			prtad = mdio_phy_id_prtad(mii_data->phy_id);
			devad = mdio_phy_id_devad(mii_data->phy_id);
			devad = mdiobus_c45_addr(devad, mii_data->reg_num);
		} else {
			prtad = mii_data->phy_id;
			devad = mii_data->reg_num;
		}
		if (prtad == phydev->mdio.addr) {
			switch (devad) {
			case MII_BMCR:
				if ((val & (BMCR_RESET | BMCR_ANENABLE)) == 0) {
					if (phydev->autoneg == AUTONEG_ENABLE)
						change_autoneg = true;
					phydev->autoneg = AUTONEG_DISABLE;
					if (val & BMCR_FULLDPLX)
						phydev->duplex = DUPLEX_FULL;
					else
						phydev->duplex = DUPLEX_HALF;
					if (val & BMCR_SPEED1000)
						phydev->speed = SPEED_1000;
					else if (val & BMCR_SPEED100)
						phydev->speed = SPEED_100;
					else phydev->speed = SPEED_10;
				}
				else {
					if (phydev->autoneg == AUTONEG_DISABLE)
						change_autoneg = true;
					phydev->autoneg = AUTONEG_ENABLE;
				}
				break;
			case MII_ADVERTISE:
				mii_adv_mod_linkmode_adv_t(phydev->advertising,
							   val);
				change_autoneg = true;
				break;
			case MII_CTRL1000:
				mii_ctrl1000_mod_linkmode_adv_t(phydev->advertising,
							        val);
				change_autoneg = true;
				break;
			default:
				/* do nothing */
				break;
			}
		}

		mdiobus_write(phydev->mdio.bus, prtad, devad, val);

		if (prtad == phydev->mdio.addr &&
		    devad == MII_BMCR &&
		    val & BMCR_RESET)
			return phy_init_hw(phydev);

		if (change_autoneg)
			return phy_start_aneg(phydev);

		return 0;

	case SIOCSHWTSTAMP:
		if (phydev->mii_ts && phydev->mii_ts->hwtstamp)
			return phydev->mii_ts->hwtstamp(phydev->mii_ts, ifr);
		fallthrough;

	default:
		return -EOPNOTSUPP;
	}
}
EXPORT_SYMBOL(phy_mii_ioctl);

/**
 * phy_do_ioctl - generic ndo_do_ioctl implementation
 * @dev: the net_device struct
 * @ifr: &struct ifreq for socket ioctl's
 * @cmd: ioctl cmd to execute
 */
int phy_do_ioctl(struct net_device *dev, struct ifreq *ifr, int cmd)
{
	if (!dev->phydev)
		return -ENODEV;

	return phy_mii_ioctl(dev->phydev, ifr, cmd);
}
EXPORT_SYMBOL(phy_do_ioctl);

/**
 * phy_do_ioctl_running - generic ndo_do_ioctl implementation but test first
 *
 * @dev: the net_device struct
 * @ifr: &struct ifreq for socket ioctl's
 * @cmd: ioctl cmd to execute
 *
 * Same as phy_do_ioctl, but ensures that net_device is running before
 * handling the ioctl.
 */
int phy_do_ioctl_running(struct net_device *dev, struct ifreq *ifr, int cmd)
{
	if (!netif_running(dev))
		return -ENODEV;

	return phy_do_ioctl(dev, ifr, cmd);
}
EXPORT_SYMBOL(phy_do_ioctl_running);

/**
 * phy_queue_state_machine - Trigger the state machine to run soon
 *
 * @phydev: the phy_device struct
 * @jiffies: Run the state machine after these jiffies
 */
void phy_queue_state_machine(struct phy_device *phydev, unsigned long jiffies)
{
	mod_delayed_work(system_power_efficient_wq, &phydev->state_queue,
			 jiffies);
}
EXPORT_SYMBOL(phy_queue_state_machine);

/**
 * phy_queue_state_machine - Trigger the state machine to run now
 *
 * @phydev: the phy_device struct
 */
static void phy_trigger_machine(struct phy_device *phydev)
{
	phy_queue_state_machine(phydev, 0);
}

static void phy_abort_cable_test(struct phy_device *phydev)
{
	int err;

	ethnl_cable_test_finished(phydev);

	err = phy_init_hw(phydev);
	if (err)
		phydev_err(phydev, "Error while aborting cable test");
}

/**
 * phy_ethtool_get_strings - Get the statistic counter names
 *
 * @phydev: the phy_device struct
 * @data: Where to put the strings
 */
int phy_ethtool_get_strings(struct phy_device *phydev, u8 *data)
{
	if (!phydev->drv)
		return -EIO;

	mutex_lock(&phydev->lock);
	phydev->drv->get_strings(phydev, data);
	mutex_unlock(&phydev->lock);

	return 0;
}
EXPORT_SYMBOL(phy_ethtool_get_strings);

/**
 * phy_ethtool_get_sset_count - Get the number of statistic counters
 *
 * @phydev: the phy_device struct
 */
int phy_ethtool_get_sset_count(struct phy_device *phydev)
{
	int ret;

	if (!phydev->drv)
		return -EIO;

	if (phydev->drv->get_sset_count &&
	    phydev->drv->get_strings &&
	    phydev->drv->get_stats) {
		mutex_lock(&phydev->lock);
		ret = phydev->drv->get_sset_count(phydev);
		mutex_unlock(&phydev->lock);

		return ret;
	}

	return -EOPNOTSUPP;
}
EXPORT_SYMBOL(phy_ethtool_get_sset_count);

/**
 * phy_ethtool_get_stats - Get the statistic counters
 *
 * @phydev: the phy_device struct
 * @stats: What counters to get
 * @data: Where to store the counters
 */
int phy_ethtool_get_stats(struct phy_device *phydev,
			  struct ethtool_stats *stats, u64 *data)
{
	if (!phydev->drv)
		return -EIO;

	mutex_lock(&phydev->lock);
	phydev->drv->get_stats(phydev, stats, data);
	mutex_unlock(&phydev->lock);

	return 0;
}
EXPORT_SYMBOL(phy_ethtool_get_stats);

/**
 * phy_start_cable_test - Start a cable test
 *
 * @phydev: the phy_device struct
 * @extack: extack for reporting useful error messages
 */
int phy_start_cable_test(struct phy_device *phydev,
			 struct netlink_ext_ack *extack)
{
	struct net_device *dev = phydev->attached_dev;
	int err = -ENOMEM;

	if (!(phydev->drv &&
	      phydev->drv->cable_test_start &&
	      phydev->drv->cable_test_get_status)) {
		NL_SET_ERR_MSG(extack,
			       "PHY driver does not support cable testing");
		return -EOPNOTSUPP;
	}

	mutex_lock(&phydev->lock);
	if (phydev->state == PHY_CABLETEST) {
		NL_SET_ERR_MSG(extack,
			       "PHY already performing a test");
		err = -EBUSY;
		goto out;
	}

	if (phydev->state < PHY_UP ||
	    phydev->state > PHY_CABLETEST) {
		NL_SET_ERR_MSG(extack,
			       "PHY not configured. Try setting interface up");
		err = -EBUSY;
		goto out;
	}

	err = ethnl_cable_test_alloc(phydev, ETHTOOL_MSG_CABLE_TEST_NTF);
	if (err)
		goto out;

	/* Mark the carrier down until the test is complete */
	phy_link_down(phydev);

	netif_testing_on(dev);
	err = phydev->drv->cable_test_start(phydev);
	if (err) {
		netif_testing_off(dev);
		phy_link_up(phydev);
		goto out_free;
	}

	phydev->state = PHY_CABLETEST;

	if (phy_polling_mode(phydev))
		phy_trigger_machine(phydev);

	mutex_unlock(&phydev->lock);

	return 0;

out_free:
	ethnl_cable_test_free(phydev);
out:
	mutex_unlock(&phydev->lock);

	return err;
}
EXPORT_SYMBOL(phy_start_cable_test);

/**
 * phy_start_cable_test_tdr - Start a raw TDR cable test
 *
 * @phydev: the phy_device struct
 * @extack: extack for reporting useful error messages
 * @config: Configuration of the test to run
 */
int phy_start_cable_test_tdr(struct phy_device *phydev,
			     struct netlink_ext_ack *extack,
			     const struct phy_tdr_config *config)
{
	struct net_device *dev = phydev->attached_dev;
	int err = -ENOMEM;

	if (!(phydev->drv &&
	      phydev->drv->cable_test_tdr_start &&
	      phydev->drv->cable_test_get_status)) {
		NL_SET_ERR_MSG(extack,
			       "PHY driver does not support cable test TDR");
		return -EOPNOTSUPP;
	}

	mutex_lock(&phydev->lock);
	if (phydev->state == PHY_CABLETEST) {
		NL_SET_ERR_MSG(extack,
			       "PHY already performing a test");
		err = -EBUSY;
		goto out;
	}

	if (phydev->state < PHY_UP ||
	    phydev->state > PHY_CABLETEST) {
		NL_SET_ERR_MSG(extack,
			       "PHY not configured. Try setting interface up");
		err = -EBUSY;
		goto out;
	}

	err = ethnl_cable_test_alloc(phydev, ETHTOOL_MSG_CABLE_TEST_TDR_NTF);
	if (err)
		goto out;

	/* Mark the carrier down until the test is complete */
	phy_link_down(phydev);

	netif_testing_on(dev);
	err = phydev->drv->cable_test_tdr_start(phydev, config);
	if (err) {
		netif_testing_off(dev);
		phy_link_up(phydev);
		goto out_free;
	}

	phydev->state = PHY_CABLETEST;

	if (phy_polling_mode(phydev))
		phy_trigger_machine(phydev);

	mutex_unlock(&phydev->lock);

	return 0;

out_free:
	ethnl_cable_test_free(phydev);
out:
	mutex_unlock(&phydev->lock);

	return err;
}
EXPORT_SYMBOL(phy_start_cable_test_tdr);

static int phy_config_aneg(struct phy_device *phydev)
{
	if (phydev->drv->config_aneg)
		return phydev->drv->config_aneg(phydev);

	/* Clause 45 PHYs that don't implement Clause 22 registers are not
	 * allowed to call genphy_config_aneg()
	 */
	if (phydev->is_c45 && !(phydev->c45_ids.devices_in_package & BIT(0)))
		return genphy_c45_config_aneg(phydev);

	return genphy_config_aneg(phydev);
}

/**
 * phy_check_link_status - check link status and set state accordingly
 * @phydev: the phy_device struct
 *
 * Description: Check for link and whether autoneg was triggered / is running
 * and set state accordingly
 */
static int phy_check_link_status(struct phy_device *phydev)
{
	int err;

	WARN_ON(!mutex_is_locked(&phydev->lock));

	/* Keep previous state if loopback is enabled because some PHYs
	 * report that Link is Down when loopback is enabled.
	 */
	if (phydev->loopback_enabled)
		return 0;

	err = phy_read_status(phydev);
	if (err)
		return err;

	if (phydev->link && phydev->state != PHY_RUNNING) {
		phy_check_downshift(phydev);
		phydev->state = PHY_RUNNING;
		phy_link_up(phydev);
	} else if (!phydev->link && phydev->state != PHY_NOLINK) {
		phydev->state = PHY_NOLINK;
		phy_link_down(phydev);
	}

	return 0;
}

/**
 * phy_start_aneg - start auto-negotiation for this PHY device
 * @phydev: the phy_device struct
 *
 * Description: Sanitizes the settings (if we're not autonegotiating
 *   them), and then calls the driver's config_aneg function.
 *   If the PHYCONTROL Layer is operating, we change the state to
 *   reflect the beginning of Auto-negotiation or forcing.
 */
int phy_start_aneg(struct phy_device *phydev)
{
	int err;

	if (!phydev->drv)
		return -EIO;

	mutex_lock(&phydev->lock);

	if (AUTONEG_DISABLE == phydev->autoneg)
		phy_sanitize_settings(phydev);

	err = phy_config_aneg(phydev);
	if (err < 0)
		goto out_unlock;

	if (phy_is_started(phydev))
		err = phy_check_link_status(phydev);
out_unlock:
	mutex_unlock(&phydev->lock);

	return err;
}
EXPORT_SYMBOL(phy_start_aneg);

static int phy_poll_aneg_done(struct phy_device *phydev)
{
	unsigned int retries = 100;
	int ret;

	do {
		msleep(100);
		ret = phy_aneg_done(phydev);
	} while (!ret && --retries);

	if (!ret)
		return -ETIMEDOUT;

	return ret < 0 ? ret : 0;
}

/**
 * phy_speed_down - set speed to lowest speed supported by both link partners
 * @phydev: the phy_device struct
 * @sync: perform action synchronously
 *
 * Description: Typically used to save energy when waiting for a WoL packet
 *
 * WARNING: Setting sync to false may cause the system being unable to suspend
 * in case the PHY generates an interrupt when finishing the autonegotiation.
 * This interrupt may wake up the system immediately after suspend.
 * Therefore use sync = false only if you're sure it's safe with the respective
 * network chip.
 */
int phy_speed_down(struct phy_device *phydev, bool sync)
{
	__ETHTOOL_DECLARE_LINK_MODE_MASK(adv_tmp);
	int ret;

	if (phydev->autoneg != AUTONEG_ENABLE)
		return 0;

	linkmode_copy(adv_tmp, phydev->advertising);

	ret = phy_speed_down_core(phydev);
	if (ret)
		return ret;

	linkmode_copy(phydev->adv_old, adv_tmp);

	if (linkmode_equal(phydev->advertising, adv_tmp))
		return 0;

	ret = phy_config_aneg(phydev);
	if (ret)
		return ret;

	return sync ? phy_poll_aneg_done(phydev) : 0;
}
EXPORT_SYMBOL_GPL(phy_speed_down);

/**
 * phy_speed_up - (re)set advertised speeds to all supported speeds
 * @phydev: the phy_device struct
 *
 * Description: Used to revert the effect of phy_speed_down
 */
int phy_speed_up(struct phy_device *phydev)
{
	__ETHTOOL_DECLARE_LINK_MODE_MASK(adv_tmp);

	if (phydev->autoneg != AUTONEG_ENABLE)
		return 0;

	if (linkmode_empty(phydev->adv_old))
		return 0;

	linkmode_copy(adv_tmp, phydev->advertising);
	linkmode_copy(phydev->advertising, phydev->adv_old);
	linkmode_zero(phydev->adv_old);

	if (linkmode_equal(phydev->advertising, adv_tmp))
		return 0;

	return phy_config_aneg(phydev);
}
EXPORT_SYMBOL_GPL(phy_speed_up);

/**
 * phy_start_machine - start PHY state machine tracking
 * @phydev: the phy_device struct
 *
 * Description: The PHY infrastructure can run a state machine
 *   which tracks whether the PHY is starting up, negotiating,
 *   etc.  This function starts the delayed workqueue which tracks
 *   the state of the PHY. If you want to maintain your own state machine,
 *   do not call this function.
 */
void phy_start_machine(struct phy_device *phydev)
{
	phy_trigger_machine(phydev);
}
EXPORT_SYMBOL_GPL(phy_start_machine);

/**
 * phy_stop_machine - stop the PHY state machine tracking
 * @phydev: target phy_device struct
 *
 * Description: Stops the state machine delayed workqueue, sets the
 *   state to UP (unless it wasn't up yet). This function must be
 *   called BEFORE phy_detach.
 */
void phy_stop_machine(struct phy_device *phydev)
{
	cancel_delayed_work_sync(&phydev->state_queue);

	mutex_lock(&phydev->lock);
	if (phy_is_started(phydev))
		phydev->state = PHY_UP;
	mutex_unlock(&phydev->lock);
}

/**
 * phy_error - enter HALTED state for this PHY device
 * @phydev: target phy_device struct
 *
 * Moves the PHY to the HALTED state in response to a read
 * or write error, and tells the controller the link is down.
 * Must not be called from interrupt context, or while the
 * phydev->lock is held.
 */
static void phy_error(struct phy_device *phydev)
{
	WARN_ON(1);

	mutex_lock(&phydev->lock);
	phydev->state = PHY_HALTED;
	mutex_unlock(&phydev->lock);

	phy_trigger_machine(phydev);
}

/**
 * phy_disable_interrupts - Disable the PHY interrupts from the PHY side
 * @phydev: target phy_device struct
 */
int phy_disable_interrupts(struct phy_device *phydev)
{
	int err;

	/* Disable PHY interrupts */
	err = phy_config_interrupt(phydev, PHY_INTERRUPT_DISABLED);
	if (err)
		return err;

	/* Clear the interrupt */
	return phy_clear_interrupt(phydev);
}

/**
 * phy_interrupt - PHY interrupt handler
 * @irq: interrupt line
 * @phy_dat: phy_device pointer
 *
 * Description: Handle PHY interrupt
 */
static irqreturn_t phy_interrupt(int irq, void *phy_dat)
{
	struct phy_device *phydev = phy_dat;
	struct phy_driver *drv = phydev->drv;

	if (drv->handle_interrupt)
		return drv->handle_interrupt(phydev);

	if (drv->did_interrupt && !drv->did_interrupt(phydev))
		return IRQ_NONE;

	/* reschedule state queue work to run as soon as possible */
	phy_trigger_machine(phydev);

	/* did_interrupt() may have cleared the interrupt already */
	if (!drv->did_interrupt && phy_clear_interrupt(phydev)) {
		phy_error(phydev);
		return IRQ_NONE;
	}

<<<<<<< HEAD
	/* did_interrupt() may have cleared the interrupt already */
	if (!phydev->drv->did_interrupt && phy_clear_interrupt(phydev))
		goto phy_err;
=======
>>>>>>> d1988041
	return IRQ_HANDLED;
}

/**
 * phy_enable_interrupts - Enable the interrupts from the PHY side
 * @phydev: target phy_device struct
 */
static int phy_enable_interrupts(struct phy_device *phydev)
{
	int err = phy_clear_interrupt(phydev);

	if (err < 0)
		return err;

	return phy_config_interrupt(phydev, PHY_INTERRUPT_ENABLED);
}

/**
 * phy_request_interrupt - request and enable interrupt for a PHY device
 * @phydev: target phy_device struct
 *
 * Description: Request and enable the interrupt for the given PHY.
 *   If this fails, then we set irq to PHY_POLL.
 *   This should only be called with a valid IRQ number.
 */
void phy_request_interrupt(struct phy_device *phydev)
{
	int err;

	err = request_threaded_irq(phydev->irq, NULL, phy_interrupt,
				   IRQF_ONESHOT | IRQF_SHARED,
				   phydev_name(phydev), phydev);
	if (err) {
		phydev_warn(phydev, "Error %d requesting IRQ %d, falling back to polling\n",
			    err, phydev->irq);
		phydev->irq = PHY_POLL;
	} else {
		if (phy_enable_interrupts(phydev)) {
			phydev_warn(phydev, "Can't enable interrupt, falling back to polling\n");
			phy_free_interrupt(phydev);
			phydev->irq = PHY_POLL;
		}
	}
}
EXPORT_SYMBOL(phy_request_interrupt);

/**
 * phy_free_interrupt - disable and free interrupt for a PHY device
 * @phydev: target phy_device struct
 *
 * Description: Disable and free the interrupt for the given PHY.
 *   This should only be called with a valid IRQ number.
 */
void phy_free_interrupt(struct phy_device *phydev)
{
	phy_disable_interrupts(phydev);
	free_irq(phydev->irq, phydev);
}
EXPORT_SYMBOL(phy_free_interrupt);

/**
 * phy_stop - Bring down the PHY link, and stop checking the status
 * @phydev: target phy_device struct
 */
void phy_stop(struct phy_device *phydev)
{
<<<<<<< HEAD
=======
	struct net_device *dev = phydev->attached_dev;

>>>>>>> d1988041
	if (!phy_is_started(phydev) && phydev->state != PHY_DOWN) {
		WARN(1, "called from state %s\n",
		     phy_state_to_str(phydev->state));
		return;
	}

	mutex_lock(&phydev->lock);

	if (phydev->state == PHY_CABLETEST) {
		phy_abort_cable_test(phydev);
		netif_testing_off(dev);
	}

	if (phydev->sfp_bus)
		sfp_upstream_stop(phydev->sfp_bus);

	phydev->state = PHY_HALTED;

	mutex_unlock(&phydev->lock);

	phy_state_machine(&phydev->state_queue.work);
	phy_stop_machine(phydev);

	/* Cannot call flush_scheduled_work() here as desired because
	 * of rtnl_lock(), but PHY_HALTED shall guarantee irq handler
	 * will not reenable interrupts.
	 */
}
EXPORT_SYMBOL(phy_stop);

/**
 * phy_start - start or restart a PHY device
 * @phydev: target phy_device struct
 *
 * Description: Indicates the attached device's readiness to
 *   handle PHY-related work.  Used during startup to start the
 *   PHY, and after a call to phy_stop() to resume operation.
 *   Also used to indicate the MDIO bus has cleared an error
 *   condition.
 */
void phy_start(struct phy_device *phydev)
{
	mutex_lock(&phydev->lock);

	if (phydev->state != PHY_READY && phydev->state != PHY_HALTED) {
		WARN(1, "called from state %s\n",
		     phy_state_to_str(phydev->state));
		goto out;
	}

	if (phydev->sfp_bus)
		sfp_upstream_start(phydev->sfp_bus);

	/* if phy was suspended, bring the physical link up again */
	__phy_resume(phydev);

	phydev->state = PHY_UP;

	phy_start_machine(phydev);
out:
	mutex_unlock(&phydev->lock);
}
EXPORT_SYMBOL(phy_start);

/**
 * phy_state_machine - Handle the state machine
 * @work: work_struct that describes the work to be done
 */
void phy_state_machine(struct work_struct *work)
{
	struct delayed_work *dwork = to_delayed_work(work);
	struct phy_device *phydev =
			container_of(dwork, struct phy_device, state_queue);
	struct net_device *dev = phydev->attached_dev;
	bool needs_aneg = false, do_suspend = false;
	enum phy_state old_state;
	bool finished = false;
	int err = 0;

	mutex_lock(&phydev->lock);

	old_state = phydev->state;

	switch (phydev->state) {
	case PHY_DOWN:
	case PHY_READY:
		break;
	case PHY_UP:
		needs_aneg = true;

		break;
	case PHY_NOLINK:
	case PHY_RUNNING:
		err = phy_check_link_status(phydev);
		break;
	case PHY_CABLETEST:
		err = phydev->drv->cable_test_get_status(phydev, &finished);
		if (err) {
			phy_abort_cable_test(phydev);
			netif_testing_off(dev);
			needs_aneg = true;
			phydev->state = PHY_UP;
			break;
		}

		if (finished) {
			ethnl_cable_test_finished(phydev);
			netif_testing_off(dev);
			needs_aneg = true;
			phydev->state = PHY_UP;
		}
		break;
	case PHY_HALTED:
		if (phydev->link) {
			phydev->link = 0;
			phy_link_down(phydev);
		}
		do_suspend = true;
		break;
	}

	mutex_unlock(&phydev->lock);

	if (needs_aneg)
		err = phy_start_aneg(phydev);
	else if (do_suspend)
		phy_suspend(phydev);

	if (err < 0)
		phy_error(phydev);

	if (old_state != phydev->state) {
		phydev_dbg(phydev, "PHY state change %s -> %s\n",
			   phy_state_to_str(old_state),
			   phy_state_to_str(phydev->state));
		if (phydev->drv && phydev->drv->link_change_notify)
			phydev->drv->link_change_notify(phydev);
	}

	/* Only re-schedule a PHY state machine change if we are polling the
	 * PHY, if PHY_IGNORE_INTERRUPT is set, then we will be moving
	 * between states from phy_mac_interrupt().
	 *
	 * In state PHY_HALTED the PHY gets suspended, so rescheduling the
	 * state machine would be pointless and possibly error prone when
	 * called from phy_disconnect() synchronously.
	 */
	mutex_lock(&phydev->lock);
	if (phy_polling_mode(phydev) && phy_is_started(phydev))
		phy_queue_state_machine(phydev, PHY_STATE_TIME);
	mutex_unlock(&phydev->lock);
}

/**
 * phy_mac_interrupt - MAC says the link has changed
 * @phydev: phy_device struct with changed link
 *
 * The MAC layer is able to indicate there has been a change in the PHY link
 * status. Trigger the state machine and work a work queue.
 */
void phy_mac_interrupt(struct phy_device *phydev)
{
	/* Trigger a state machine change */
	phy_trigger_machine(phydev);
}
EXPORT_SYMBOL(phy_mac_interrupt);

static void mmd_eee_adv_to_linkmode(unsigned long *advertising, u16 eee_adv)
{
	linkmode_zero(advertising);

	if (eee_adv & MDIO_EEE_100TX)
		linkmode_set_bit(ETHTOOL_LINK_MODE_100baseT_Full_BIT,
				 advertising);
	if (eee_adv & MDIO_EEE_1000T)
		linkmode_set_bit(ETHTOOL_LINK_MODE_1000baseT_Full_BIT,
				 advertising);
	if (eee_adv & MDIO_EEE_10GT)
		linkmode_set_bit(ETHTOOL_LINK_MODE_10000baseT_Full_BIT,
				 advertising);
	if (eee_adv & MDIO_EEE_1000KX)
		linkmode_set_bit(ETHTOOL_LINK_MODE_1000baseKX_Full_BIT,
				 advertising);
	if (eee_adv & MDIO_EEE_10GKX4)
		linkmode_set_bit(ETHTOOL_LINK_MODE_10000baseKX4_Full_BIT,
				 advertising);
	if (eee_adv & MDIO_EEE_10GKR)
		linkmode_set_bit(ETHTOOL_LINK_MODE_10000baseKR_Full_BIT,
				 advertising);
}

/**
 * phy_init_eee - init and check the EEE feature
 * @phydev: target phy_device struct
 * @clk_stop_enable: PHY may stop the clock during LPI
 *
 * Description: it checks if the Energy-Efficient Ethernet (EEE)
 * is supported by looking at the MMD registers 3.20 and 7.60/61
 * and it programs the MMD register 3.0 setting the "Clock stop enable"
 * bit if required.
 */
int phy_init_eee(struct phy_device *phydev, bool clk_stop_enable)
{
	if (!phydev->drv)
		return -EIO;

	/* According to 802.3az,the EEE is supported only in full duplex-mode.
	 */
	if (phydev->duplex == DUPLEX_FULL) {
		__ETHTOOL_DECLARE_LINK_MODE_MASK(common);
		__ETHTOOL_DECLARE_LINK_MODE_MASK(lp);
		__ETHTOOL_DECLARE_LINK_MODE_MASK(adv);
		int eee_lp, eee_cap, eee_adv;
		int status;
		u32 cap;

		/* Read phy status to properly get the right settings */
		status = phy_read_status(phydev);
		if (status)
			return status;

		/* First check if the EEE ability is supported */
		eee_cap = phy_read_mmd(phydev, MDIO_MMD_PCS, MDIO_PCS_EEE_ABLE);
		if (eee_cap <= 0)
			goto eee_exit_err;

		cap = mmd_eee_cap_to_ethtool_sup_t(eee_cap);
		if (!cap)
			goto eee_exit_err;

		/* Check which link settings negotiated and verify it in
		 * the EEE advertising registers.
		 */
		eee_lp = phy_read_mmd(phydev, MDIO_MMD_AN, MDIO_AN_EEE_LPABLE);
		if (eee_lp <= 0)
			goto eee_exit_err;

		eee_adv = phy_read_mmd(phydev, MDIO_MMD_AN, MDIO_AN_EEE_ADV);
		if (eee_adv <= 0)
			goto eee_exit_err;

		mmd_eee_adv_to_linkmode(adv, eee_adv);
		mmd_eee_adv_to_linkmode(lp, eee_lp);
		linkmode_and(common, adv, lp);

		if (!phy_check_valid(phydev->speed, phydev->duplex, common))
			goto eee_exit_err;

		if (clk_stop_enable)
			/* Configure the PHY to stop receiving xMII
			 * clock while it is signaling LPI.
			 */
			phy_set_bits_mmd(phydev, MDIO_MMD_PCS, MDIO_CTRL1,
					 MDIO_PCS_CTRL1_CLKSTOP_EN);

		return 0; /* EEE supported */
	}
eee_exit_err:
	return -EPROTONOSUPPORT;
}
EXPORT_SYMBOL(phy_init_eee);

/**
 * phy_get_eee_err - report the EEE wake error count
 * @phydev: target phy_device struct
 *
 * Description: it is to report the number of time where the PHY
 * failed to complete its normal wake sequence.
 */
int phy_get_eee_err(struct phy_device *phydev)
{
	if (!phydev->drv)
		return -EIO;

	return phy_read_mmd(phydev, MDIO_MMD_PCS, MDIO_PCS_EEE_WK_ERR);
}
EXPORT_SYMBOL(phy_get_eee_err);

/**
 * phy_ethtool_get_eee - get EEE supported and status
 * @phydev: target phy_device struct
 * @data: ethtool_eee data
 *
 * Description: it reportes the Supported/Advertisement/LP Advertisement
 * capabilities.
 */
int phy_ethtool_get_eee(struct phy_device *phydev, struct ethtool_eee *data)
{
	int val;

	if (!phydev->drv)
		return -EIO;

	/* Get Supported EEE */
	val = phy_read_mmd(phydev, MDIO_MMD_PCS, MDIO_PCS_EEE_ABLE);
	if (val < 0)
		return val;
	data->supported = mmd_eee_cap_to_ethtool_sup_t(val);

	/* Get advertisement EEE */
	val = phy_read_mmd(phydev, MDIO_MMD_AN, MDIO_AN_EEE_ADV);
	if (val < 0)
		return val;
	data->advertised = mmd_eee_adv_to_ethtool_adv_t(val);
	data->eee_enabled = !!data->advertised;

	/* Get LP advertisement EEE */
	val = phy_read_mmd(phydev, MDIO_MMD_AN, MDIO_AN_EEE_LPABLE);
	if (val < 0)
		return val;
	data->lp_advertised = mmd_eee_adv_to_ethtool_adv_t(val);

	data->eee_active = !!(data->advertised & data->lp_advertised);

	return 0;
}
EXPORT_SYMBOL(phy_ethtool_get_eee);

/**
 * phy_ethtool_set_eee - set EEE supported and status
 * @phydev: target phy_device struct
 * @data: ethtool_eee data
 *
 * Description: it is to program the Advertisement EEE register.
 */
int phy_ethtool_set_eee(struct phy_device *phydev, struct ethtool_eee *data)
{
	int cap, old_adv, adv = 0, ret;

	if (!phydev->drv)
		return -EIO;

	/* Get Supported EEE */
	cap = phy_read_mmd(phydev, MDIO_MMD_PCS, MDIO_PCS_EEE_ABLE);
	if (cap < 0)
		return cap;

	old_adv = phy_read_mmd(phydev, MDIO_MMD_AN, MDIO_AN_EEE_ADV);
	if (old_adv < 0)
		return old_adv;

	if (data->eee_enabled) {
		adv = !data->advertised ? cap :
		      ethtool_adv_to_mmd_eee_adv_t(data->advertised) & cap;
		/* Mask prohibited EEE modes */
		adv &= ~phydev->eee_broken_modes;
	}

	if (old_adv != adv) {
		ret = phy_write_mmd(phydev, MDIO_MMD_AN, MDIO_AN_EEE_ADV, adv);
		if (ret < 0)
			return ret;

		/* Restart autonegotiation so the new modes get sent to the
		 * link partner.
		 */
		if (phydev->autoneg == AUTONEG_ENABLE) {
			ret = phy_restart_aneg(phydev);
			if (ret < 0)
				return ret;
		}
	}

	return 0;
}
EXPORT_SYMBOL(phy_ethtool_set_eee);

/**
 * phy_ethtool_set_wol - Configure Wake On LAN
 *
 * @phydev: target phy_device struct
 * @wol: Configuration requested
 */
int phy_ethtool_set_wol(struct phy_device *phydev, struct ethtool_wolinfo *wol)
{
	if (phydev->drv && phydev->drv->set_wol)
		return phydev->drv->set_wol(phydev, wol);

	return -EOPNOTSUPP;
}
EXPORT_SYMBOL(phy_ethtool_set_wol);

/**
 * phy_ethtool_get_wol - Get the current Wake On LAN configuration
 *
 * @phydev: target phy_device struct
 * @wol: Store the current configuration here
 */
void phy_ethtool_get_wol(struct phy_device *phydev, struct ethtool_wolinfo *wol)
{
	if (phydev->drv && phydev->drv->get_wol)
		phydev->drv->get_wol(phydev, wol);
}
EXPORT_SYMBOL(phy_ethtool_get_wol);

int phy_ethtool_get_link_ksettings(struct net_device *ndev,
				   struct ethtool_link_ksettings *cmd)
{
	struct phy_device *phydev = ndev->phydev;

	if (!phydev)
		return -ENODEV;

	phy_ethtool_ksettings_get(phydev, cmd);

	return 0;
}
EXPORT_SYMBOL(phy_ethtool_get_link_ksettings);

int phy_ethtool_set_link_ksettings(struct net_device *ndev,
				   const struct ethtool_link_ksettings *cmd)
{
	struct phy_device *phydev = ndev->phydev;

	if (!phydev)
		return -ENODEV;

	return phy_ethtool_ksettings_set(phydev, cmd);
}
EXPORT_SYMBOL(phy_ethtool_set_link_ksettings);

/**
 * phy_ethtool_nway_reset - Restart auto negotiation
 * @ndev: Network device to restart autoneg for
 */
int phy_ethtool_nway_reset(struct net_device *ndev)
{
	struct phy_device *phydev = ndev->phydev;

	if (!phydev)
		return -ENODEV;

	if (!phydev->drv)
		return -EIO;

	return phy_restart_aneg(phydev);
}
EXPORT_SYMBOL(phy_ethtool_nway_reset);<|MERGE_RESOLUTION|>--- conflicted
+++ resolved
@@ -979,12 +979,6 @@
 		return IRQ_NONE;
 	}
 
-<<<<<<< HEAD
-	/* did_interrupt() may have cleared the interrupt already */
-	if (!phydev->drv->did_interrupt && phy_clear_interrupt(phydev))
-		goto phy_err;
-=======
->>>>>>> d1988041
 	return IRQ_HANDLED;
 }
 
@@ -1051,11 +1045,8 @@
  */
 void phy_stop(struct phy_device *phydev)
 {
-<<<<<<< HEAD
-=======
 	struct net_device *dev = phydev->attached_dev;
 
->>>>>>> d1988041
 	if (!phy_is_started(phydev) && phydev->state != PHY_DOWN) {
 		WARN(1, "called from state %s\n",
 		     phy_state_to_str(phydev->state));
