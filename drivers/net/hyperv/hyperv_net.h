/*
 *
 * Copyright (c) 2011, Microsoft Corporation.
 *
 * This program is free software; you can redistribute it and/or modify it
 * under the terms and conditions of the GNU General Public License,
 * version 2, as published by the Free Software Foundation.
 *
 * This program is distributed in the hope it will be useful, but WITHOUT
 * ANY WARRANTY; without even the implied warranty of MERCHANTABILITY or
 * FITNESS FOR A PARTICULAR PURPOSE.  See the GNU General Public License for
 * more details.
 *
 * You should have received a copy of the GNU General Public License along with
 * this program; if not, see <http://www.gnu.org/licenses/>.
 *
 * Authors:
 *   Haiyang Zhang <haiyangz@microsoft.com>
 *   Hank Janssen  <hjanssen@microsoft.com>
 *   K. Y. Srinivasan <kys@microsoft.com>
 *
 */

#ifndef _HYPERV_NET_H
#define _HYPERV_NET_H

#include <linux/list.h>
#include <linux/hyperv.h>
#include <linux/rndis.h>

/* RSS related */
#define OID_GEN_RECEIVE_SCALE_CAPABILITIES 0x00010203  /* query only */
#define OID_GEN_RECEIVE_SCALE_PARAMETERS 0x00010204  /* query and set */

#define NDIS_OBJECT_TYPE_RSS_CAPABILITIES 0x88
#define NDIS_OBJECT_TYPE_RSS_PARAMETERS 0x89
#define NDIS_OBJECT_TYPE_OFFLOAD	0xa7

#define NDIS_RECEIVE_SCALE_CAPABILITIES_REVISION_2 2
#define NDIS_RECEIVE_SCALE_PARAMETERS_REVISION_2 2

struct ndis_obj_header {
	u8 type;
	u8 rev;
	u16 size;
} __packed;

/* ndis_recv_scale_cap/cap_flag */
#define NDIS_RSS_CAPS_MESSAGE_SIGNALED_INTERRUPTS 0x01000000
#define NDIS_RSS_CAPS_CLASSIFICATION_AT_ISR       0x02000000
#define NDIS_RSS_CAPS_CLASSIFICATION_AT_DPC       0x04000000
#define NDIS_RSS_CAPS_USING_MSI_X                 0x08000000
#define NDIS_RSS_CAPS_RSS_AVAILABLE_ON_PORTS      0x10000000
#define NDIS_RSS_CAPS_SUPPORTS_MSI_X              0x20000000
#define NDIS_RSS_CAPS_HASH_TYPE_TCP_IPV4          0x00000100
#define NDIS_RSS_CAPS_HASH_TYPE_TCP_IPV6          0x00000200
#define NDIS_RSS_CAPS_HASH_TYPE_TCP_IPV6_EX       0x00000400

struct ndis_recv_scale_cap { /* NDIS_RECEIVE_SCALE_CAPABILITIES */
	struct ndis_obj_header hdr;
	u32 cap_flag;
	u32 num_int_msg;
	u32 num_recv_que;
	u16 num_indirect_tabent;
} __packed;


/* ndis_recv_scale_param flags */
#define NDIS_RSS_PARAM_FLAG_BASE_CPU_UNCHANGED     0x0001
#define NDIS_RSS_PARAM_FLAG_HASH_INFO_UNCHANGED    0x0002
#define NDIS_RSS_PARAM_FLAG_ITABLE_UNCHANGED       0x0004
#define NDIS_RSS_PARAM_FLAG_HASH_KEY_UNCHANGED     0x0008
#define NDIS_RSS_PARAM_FLAG_DISABLE_RSS            0x0010

/* Hash info bits */
#define NDIS_HASH_FUNC_TOEPLITZ 0x00000001
#define NDIS_HASH_IPV4          0x00000100
#define NDIS_HASH_TCP_IPV4      0x00000200
#define NDIS_HASH_IPV6          0x00000400
#define NDIS_HASH_IPV6_EX       0x00000800
#define NDIS_HASH_TCP_IPV6      0x00001000
#define NDIS_HASH_TCP_IPV6_EX   0x00002000

#define NDIS_RSS_INDIRECTION_TABLE_MAX_SIZE_REVISION_2 (128 * 4)
#define NDIS_RSS_HASH_SECRET_KEY_MAX_SIZE_REVISION_2   40

#define ITAB_NUM 128

struct ndis_recv_scale_param { /* NDIS_RECEIVE_SCALE_PARAMETERS */
	struct ndis_obj_header hdr;

	/* Qualifies the rest of the information */
	u16 flag;

	/* The base CPU number to do receive processing. not used */
	u16 base_cpu_number;

	/* This describes the hash function and type being enabled */
	u32 hashinfo;

	/* The size of indirection table array */
	u16 indirect_tabsize;

	/* The offset of the indirection table from the beginning of this
	 * structure
	 */
	u32 indirect_taboffset;

	/* The size of the hash secret key */
	u16 hashkey_size;

	/* The offset of the secret key from the beginning of this structure */
	u32 kashkey_offset;

	u32 processor_masks_offset;
	u32 num_processor_masks;
	u32 processor_masks_entry_size;
};

/* Fwd declaration */
struct ndis_tcp_ip_checksum_info;
struct ndis_pkt_8021q_info;

/*
 * Represent netvsc packet which contains 1 RNDIS and 1 ethernet frame
 * within the RNDIS
 *
 * The size of this structure is less than 48 bytes and we can now
 * place this structure in the skb->cb field.
 */
struct hv_netvsc_packet {
	/* Bookkeeping stuff */
	u8 cp_partial; /* partial copy into send buffer */

	u8 rmsg_size; /* RNDIS header and PPI size */
	u8 rmsg_pgcnt; /* page count of RNDIS header and PPI */
	u8 page_buf_cnt;

	u16 q_idx;
	u16 total_packets;

	u32 total_bytes;
	u32 send_buf_index;
	u32 total_data_buflen;
};

struct netvsc_device_info {
	unsigned char mac_adr[ETH_ALEN];
	int  ring_size;
	u32  max_num_vrss_chns;
	u32  num_chn;
};

enum rndis_device_state {
	RNDIS_DEV_UNINITIALIZED = 0,
	RNDIS_DEV_INITIALIZING,
	RNDIS_DEV_INITIALIZED,
	RNDIS_DEV_DATAINITIALIZED,
};

#define NETVSC_HASH_KEYLEN 40

struct rndis_device {
	struct net_device *ndev;

	enum rndis_device_state state;

	atomic_t new_req_id;

	spinlock_t request_lock;
	struct list_head req_list;

	struct work_struct mcast_work;

<<<<<<< HEAD
=======
	bool link_state;        /* 0 - link up, 1 - link down */

>>>>>>> a2054256
	u8 hw_mac_adr[ETH_ALEN];
	u8 rss_key[NETVSC_HASH_KEYLEN];
	u16 ind_table[ITAB_NUM];
};


/* Interface */
struct rndis_message;
struct netvsc_device;
int netvsc_device_add(struct hv_device *device,
		      const struct netvsc_device_info *info);
void netvsc_device_remove(struct hv_device *device);
int netvsc_send(struct hv_device *device,
		struct hv_netvsc_packet *packet,
		struct rndis_message *rndis_msg,
		struct hv_page_buffer **page_buffer,
		struct sk_buff *skb);
void netvsc_linkstatus_callback(struct hv_device *device_obj,
				struct rndis_message *resp);
int netvsc_recv_callback(struct net_device *net,
			 struct vmbus_channel *channel,
			 void  *data, u32 len,
			 const struct ndis_tcp_ip_checksum_info *csum_info,
			 const struct ndis_pkt_8021q_info *vlan);
void netvsc_channel_cb(void *context);
int netvsc_poll(struct napi_struct *napi, int budget);
int rndis_filter_open(struct netvsc_device *nvdev);
int rndis_filter_close(struct netvsc_device *nvdev);
int rndis_filter_device_add(struct hv_device *dev,
			    struct netvsc_device_info *info);
void rndis_filter_update(struct netvsc_device *nvdev);
void rndis_filter_device_remove(struct hv_device *dev,
				struct netvsc_device *nvdev);
int rndis_filter_set_rss_param(struct rndis_device *rdev,
			       const u8 *key, int num_queue);
int rndis_filter_receive(struct net_device *ndev,
			 struct netvsc_device *net_dev,
			 struct hv_device *dev,
			 struct vmbus_channel *channel,
			 void *data, u32 buflen);

int rndis_filter_set_device_mac(struct net_device *ndev, char *mac);

void netvsc_switch_datapath(struct net_device *nv_dev, bool vf);

#define NVSP_INVALID_PROTOCOL_VERSION	((u32)0xFFFFFFFF)

#define NVSP_PROTOCOL_VERSION_1		2
#define NVSP_PROTOCOL_VERSION_2		0x30002
#define NVSP_PROTOCOL_VERSION_4		0x40000
#define NVSP_PROTOCOL_VERSION_5		0x50000

enum {
	NVSP_MSG_TYPE_NONE = 0,

	/* Init Messages */
	NVSP_MSG_TYPE_INIT			= 1,
	NVSP_MSG_TYPE_INIT_COMPLETE		= 2,

	NVSP_VERSION_MSG_START			= 100,

	/* Version 1 Messages */
	NVSP_MSG1_TYPE_SEND_NDIS_VER		= NVSP_VERSION_MSG_START,

	NVSP_MSG1_TYPE_SEND_RECV_BUF,
	NVSP_MSG1_TYPE_SEND_RECV_BUF_COMPLETE,
	NVSP_MSG1_TYPE_REVOKE_RECV_BUF,

	NVSP_MSG1_TYPE_SEND_SEND_BUF,
	NVSP_MSG1_TYPE_SEND_SEND_BUF_COMPLETE,
	NVSP_MSG1_TYPE_REVOKE_SEND_BUF,

	NVSP_MSG1_TYPE_SEND_RNDIS_PKT,
	NVSP_MSG1_TYPE_SEND_RNDIS_PKT_COMPLETE,

	/* Version 2 messages */
	NVSP_MSG2_TYPE_SEND_CHIMNEY_DELEGATED_BUF,
	NVSP_MSG2_TYPE_SEND_CHIMNEY_DELEGATED_BUF_COMP,
	NVSP_MSG2_TYPE_REVOKE_CHIMNEY_DELEGATED_BUF,

	NVSP_MSG2_TYPE_RESUME_CHIMNEY_RX_INDICATION,

	NVSP_MSG2_TYPE_TERMINATE_CHIMNEY,
	NVSP_MSG2_TYPE_TERMINATE_CHIMNEY_COMP,

	NVSP_MSG2_TYPE_INDICATE_CHIMNEY_EVENT,

	NVSP_MSG2_TYPE_SEND_CHIMNEY_PKT,
	NVSP_MSG2_TYPE_SEND_CHIMNEY_PKT_COMP,

	NVSP_MSG2_TYPE_POST_CHIMNEY_RECV_REQ,
	NVSP_MSG2_TYPE_POST_CHIMNEY_RECV_REQ_COMP,

	NVSP_MSG2_TYPE_ALLOC_RXBUF,
	NVSP_MSG2_TYPE_ALLOC_RXBUF_COMP,

	NVSP_MSG2_TYPE_FREE_RXBUF,

	NVSP_MSG2_TYPE_SEND_VMQ_RNDIS_PKT,
	NVSP_MSG2_TYPE_SEND_VMQ_RNDIS_PKT_COMP,

	NVSP_MSG2_TYPE_SEND_NDIS_CONFIG,

	NVSP_MSG2_TYPE_ALLOC_CHIMNEY_HANDLE,
	NVSP_MSG2_TYPE_ALLOC_CHIMNEY_HANDLE_COMP,

	NVSP_MSG2_MAX = NVSP_MSG2_TYPE_ALLOC_CHIMNEY_HANDLE_COMP,

	/* Version 4 messages */
	NVSP_MSG4_TYPE_SEND_VF_ASSOCIATION,
	NVSP_MSG4_TYPE_SWITCH_DATA_PATH,
	NVSP_MSG4_TYPE_UPLINK_CONNECT_STATE_DEPRECATED,

	NVSP_MSG4_MAX = NVSP_MSG4_TYPE_UPLINK_CONNECT_STATE_DEPRECATED,

	/* Version 5 messages */
	NVSP_MSG5_TYPE_OID_QUERY_EX,
	NVSP_MSG5_TYPE_OID_QUERY_EX_COMP,
	NVSP_MSG5_TYPE_SUBCHANNEL,
	NVSP_MSG5_TYPE_SEND_INDIRECTION_TABLE,

	NVSP_MSG5_MAX = NVSP_MSG5_TYPE_SEND_INDIRECTION_TABLE,
};

enum {
	NVSP_STAT_NONE = 0,
	NVSP_STAT_SUCCESS,
	NVSP_STAT_FAIL,
	NVSP_STAT_PROTOCOL_TOO_NEW,
	NVSP_STAT_PROTOCOL_TOO_OLD,
	NVSP_STAT_INVALID_RNDIS_PKT,
	NVSP_STAT_BUSY,
	NVSP_STAT_PROTOCOL_UNSUPPORTED,
	NVSP_STAT_MAX,
};

struct nvsp_message_header {
	u32 msg_type;
};

/* Init Messages */

/*
 * This message is used by the VSC to initialize the channel after the channels
 * has been opened. This message should never include anything other then
 * versioning (i.e. this message will be the same for ever).
 */
struct nvsp_message_init {
	u32 min_protocol_ver;
	u32 max_protocol_ver;
} __packed;

/*
 * This message is used by the VSP to complete the initialization of the
 * channel. This message should never include anything other then versioning
 * (i.e. this message will be the same for ever).
 */
struct nvsp_message_init_complete {
	u32 negotiated_protocol_ver;
	u32 max_mdl_chain_len;
	u32 status;
} __packed;

union nvsp_message_init_uber {
	struct nvsp_message_init init;
	struct nvsp_message_init_complete init_complete;
} __packed;

/* Version 1 Messages */

/*
 * This message is used by the VSC to send the NDIS version to the VSP. The VSP
 * can use this information when handling OIDs sent by the VSC.
 */
struct nvsp_1_message_send_ndis_version {
	u32 ndis_major_ver;
	u32 ndis_minor_ver;
} __packed;

/*
 * This message is used by the VSC to send a receive buffer to the VSP. The VSP
 * can then use the receive buffer to send data to the VSC.
 */
struct nvsp_1_message_send_receive_buffer {
	u32 gpadl_handle;
	u16 id;
} __packed;

struct nvsp_1_receive_buffer_section {
	u32 offset;
	u32 sub_alloc_size;
	u32 num_sub_allocs;
	u32 end_offset;
} __packed;

/*
 * This message is used by the VSP to acknowledge a receive buffer send by the
 * VSC. This message must be sent by the VSP before the VSP uses the receive
 * buffer.
 */
struct nvsp_1_message_send_receive_buffer_complete {
	u32 status;
	u32 num_sections;

	/*
	 * The receive buffer is split into two parts, a large suballocation
	 * section and a small suballocation section. These sections are then
	 * suballocated by a certain size.
	 */

	/*
	 * For example, the following break up of the receive buffer has 6
	 * large suballocations and 10 small suballocations.
	 */

	/*
	 * |            Large Section          |  |   Small Section   |
	 * ------------------------------------------------------------
	 * |     |     |     |     |     |     |  | | | | | | | | | | |
	 * |                                      |
	 *  LargeOffset                            SmallOffset
	 */

	struct nvsp_1_receive_buffer_section sections[1];
} __packed;

/*
 * This message is sent by the VSC to revoke the receive buffer.  After the VSP
 * completes this transaction, the vsp should never use the receive buffer
 * again.
 */
struct nvsp_1_message_revoke_receive_buffer {
	u16 id;
};

/*
 * This message is used by the VSC to send a send buffer to the VSP. The VSC
 * can then use the send buffer to send data to the VSP.
 */
struct nvsp_1_message_send_send_buffer {
	u32 gpadl_handle;
	u16 id;
} __packed;

/*
 * This message is used by the VSP to acknowledge a send buffer sent by the
 * VSC. This message must be sent by the VSP before the VSP uses the sent
 * buffer.
 */
struct nvsp_1_message_send_send_buffer_complete {
	u32 status;

	/*
	 * The VSC gets to choose the size of the send buffer and the VSP gets
	 * to choose the sections size of the buffer.  This was done to enable
	 * dynamic reconfigurations when the cost of GPA-direct buffers
	 * decreases.
	 */
	u32 section_size;
} __packed;

/*
 * This message is sent by the VSC to revoke the send buffer.  After the VSP
 * completes this transaction, the vsp should never use the send buffer again.
 */
struct nvsp_1_message_revoke_send_buffer {
	u16 id;
};

/*
 * This message is used by both the VSP and the VSC to send a RNDIS message to
 * the opposite channel endpoint.
 */
struct nvsp_1_message_send_rndis_packet {
	/*
	 * This field is specified by RNDIS. They assume there's two different
	 * channels of communication. However, the Network VSP only has one.
	 * Therefore, the channel travels with the RNDIS packet.
	 */
	u32 channel_type;

	/*
	 * This field is used to send part or all of the data through a send
	 * buffer. This values specifies an index into the send buffer. If the
	 * index is 0xFFFFFFFF, then the send buffer is not being used and all
	 * of the data was sent through other VMBus mechanisms.
	 */
	u32 send_buf_section_index;
	u32 send_buf_section_size;
} __packed;

/*
 * This message is used by both the VSP and the VSC to complete a RNDIS message
 * to the opposite channel endpoint. At this point, the initiator of this
 * message cannot use any resources associated with the original RNDIS packet.
 */
struct nvsp_1_message_send_rndis_packet_complete {
	u32 status;
};

union nvsp_1_message_uber {
	struct nvsp_1_message_send_ndis_version send_ndis_ver;

	struct nvsp_1_message_send_receive_buffer send_recv_buf;
	struct nvsp_1_message_send_receive_buffer_complete
						send_recv_buf_complete;
	struct nvsp_1_message_revoke_receive_buffer revoke_recv_buf;

	struct nvsp_1_message_send_send_buffer send_send_buf;
	struct nvsp_1_message_send_send_buffer_complete send_send_buf_complete;
	struct nvsp_1_message_revoke_send_buffer revoke_send_buf;

	struct nvsp_1_message_send_rndis_packet send_rndis_pkt;
	struct nvsp_1_message_send_rndis_packet_complete
						send_rndis_pkt_complete;
} __packed;


/*
 * Network VSP protocol version 2 messages:
 */
struct nvsp_2_vsc_capability {
	union {
		u64 data;
		struct {
			u64 vmq:1;
			u64 chimney:1;
			u64 sriov:1;
			u64 ieee8021q:1;
			u64 correlation_id:1;
			u64 teaming:1;
		};
	};
} __packed;

struct nvsp_2_send_ndis_config {
	u32 mtu;
	u32 reserved;
	struct nvsp_2_vsc_capability capability;
} __packed;

/* Allocate receive buffer */
struct nvsp_2_alloc_rxbuf {
	/* Allocation ID to match the allocation request and response */
	u32 alloc_id;

	/* Length of the VM shared memory receive buffer that needs to
	 * be allocated
	 */
	u32 len;
} __packed;

/* Allocate receive buffer complete */
struct nvsp_2_alloc_rxbuf_comp {
	/* The NDIS_STATUS code for buffer allocation */
	u32 status;

	u32 alloc_id;

	/* GPADL handle for the allocated receive buffer */
	u32 gpadl_handle;

	/* Receive buffer ID */
	u64 recv_buf_id;
} __packed;

struct nvsp_2_free_rxbuf {
	u64 recv_buf_id;
} __packed;

union nvsp_2_message_uber {
	struct nvsp_2_send_ndis_config send_ndis_config;
	struct nvsp_2_alloc_rxbuf alloc_rxbuf;
	struct nvsp_2_alloc_rxbuf_comp alloc_rxbuf_comp;
	struct nvsp_2_free_rxbuf free_rxbuf;
} __packed;

struct nvsp_4_send_vf_association {
	/* 1: allocated, serial number is valid. 0: not allocated */
	u32 allocated;

	/* Serial number of the VF to team with */
	u32 serial;
} __packed;

enum nvsp_vm_datapath {
	NVSP_DATAPATH_SYNTHETIC = 0,
	NVSP_DATAPATH_VF,
	NVSP_DATAPATH_MAX
};

struct nvsp_4_sw_datapath {
	u32 active_datapath; /* active data path in VM */
} __packed;

union nvsp_4_message_uber {
	struct nvsp_4_send_vf_association vf_assoc;
	struct nvsp_4_sw_datapath active_dp;
} __packed;

enum nvsp_subchannel_operation {
	NVSP_SUBCHANNEL_NONE = 0,
	NVSP_SUBCHANNEL_ALLOCATE,
	NVSP_SUBCHANNEL_MAX
};

struct nvsp_5_subchannel_request {
	u32 op;
	u32 num_subchannels;
} __packed;

struct nvsp_5_subchannel_complete {
	u32 status;
	u32 num_subchannels; /* Actual number of subchannels allocated */
} __packed;

struct nvsp_5_send_indirect_table {
	/* The number of entries in the send indirection table */
	u32 count;

	/* The offset of the send indirection table from top of this struct.
	 * The send indirection table tells which channel to put the send
	 * traffic on. Each entry is a channel number.
	 */
	u32 offset;
} __packed;

union nvsp_5_message_uber {
	struct nvsp_5_subchannel_request subchn_req;
	struct nvsp_5_subchannel_complete subchn_comp;
	struct nvsp_5_send_indirect_table send_table;
} __packed;

union nvsp_all_messages {
	union nvsp_message_init_uber init_msg;
	union nvsp_1_message_uber v1_msg;
	union nvsp_2_message_uber v2_msg;
	union nvsp_4_message_uber v4_msg;
	union nvsp_5_message_uber v5_msg;
} __packed;

/* ALL Messages */
struct nvsp_message {
	struct nvsp_message_header hdr;
	union nvsp_all_messages msg;
} __packed;


#define NETVSC_MTU 65535
#define NETVSC_MTU_MIN ETH_MIN_MTU

#define NETVSC_RECEIVE_BUFFER_SIZE		(1024*1024*16)	/* 16MB */
#define NETVSC_RECEIVE_BUFFER_SIZE_LEGACY	(1024*1024*15)  /* 15MB */
#define NETVSC_SEND_BUFFER_SIZE			(1024 * 1024 * 15)   /* 15MB */
#define NETVSC_INVALID_INDEX			-1


#define NETVSC_RECEIVE_BUFFER_ID		0xcafe
#define NETVSC_SEND_BUFFER_ID			0

#define NETVSC_PACKET_SIZE                      4096

#define VRSS_SEND_TAB_SIZE 16  /* must be power of 2 */
#define VRSS_CHANNEL_MAX 64
#define VRSS_CHANNEL_DEFAULT 8

#define RNDIS_MAX_PKT_DEFAULT 8
#define RNDIS_PKT_ALIGN_DEFAULT 8

struct multi_send_data {
	struct sk_buff *skb; /* skb containing the pkt */
	struct hv_netvsc_packet *pkt; /* netvsc pkt pending */
	u32 count; /* counter of batched packets */
};

struct recv_comp_data {
	u64 tid; /* transaction id */
	u32 status;
};

/* Netvsc Receive Slots Max */
#define NETVSC_RECVSLOT_MAX (NETVSC_RECEIVE_BUFFER_SIZE / ETH_DATA_LEN + 1)

struct multi_recv_comp {
	void *buf; /* queued receive completions */
	u32 first; /* first data entry */
	u32 next; /* next entry for writing */
};

struct netvsc_stats {
	u64 packets;
	u64 bytes;
	u64 broadcast;
	u64 multicast;
	struct u64_stats_sync syncp;
};

struct netvsc_ethtool_stats {
	unsigned long tx_scattered;
	unsigned long tx_no_memory;
	unsigned long tx_no_space;
	unsigned long tx_too_big;
	unsigned long tx_busy;
};

struct netvsc_reconfig {
	struct list_head list;
	u32 event;
};

/* The context of the netvsc device  */
struct net_device_context {
	/* point back to our device context */
	struct hv_device *device_ctx;
	/* netvsc_device */
	struct netvsc_device __rcu *nvdev;
	/* reconfigure work */
	struct delayed_work dwork;
	/* last reconfig time */
	unsigned long last_reconfig;
	/* reconfig events */
	struct list_head reconfig_events;
	/* list protection */
	spinlock_t lock;

	u32 msg_enable; /* debug level */

	u32 tx_checksum_mask;

	u32 tx_send_table[VRSS_SEND_TAB_SIZE];

	/* Ethtool settings */
	u8 duplex;
	u32 speed;
	struct netvsc_ethtool_stats eth_stats;

	/* State to manage the associated VF interface. */
	struct net_device __rcu *vf_netdev;

	/* 1: allocated, serial number is valid. 0: not allocated */
	u32 vf_alloc;
	/* Serial number of the VF to team with */
	u32 vf_serial;

	bool datapath;	/* 0 - synthetic, 1 - VF nic */
};

/* Per channel data */
struct netvsc_channel {
	struct vmbus_channel *channel;
	const struct vmpacket_descriptor *desc;
	struct napi_struct napi;
	struct multi_send_data msd;
	struct multi_recv_comp mrc;
	atomic_t queue_sends;

	struct netvsc_stats tx_stats;
	struct netvsc_stats rx_stats;
};

/* Per netvsc device */
struct netvsc_device {
	u32 nvsp_version;

	wait_queue_head_t wait_drain;
	bool destroy;

	/* Receive buffer allocated by us but manages by NetVSP */
	void *recv_buf;
	u32 recv_buf_size;
	u32 recv_buf_gpadl_handle;
	u32 recv_section_cnt;
	struct nvsp_1_receive_buffer_section *recv_section;

	/* Send buffer allocated by us */
	void *send_buf;
	u32 send_buf_size;
	u32 send_buf_gpadl_handle;
	u32 send_section_cnt;
	u32 send_section_size;
	unsigned long *send_section_map;

	/* Used for NetVSP initialization protocol */
	struct completion channel_init_wait;
	struct nvsp_message channel_init_pkt;

	struct nvsp_message revoke_packet;

	u32 max_chn;
	u32 num_chn;

	atomic_t open_chn;
	wait_queue_head_t subchan_open;

	struct rndis_device *extension;

	int ring_size;

	u32 max_pkt; /* max number of pkt in one send, e.g. 8 */
	u32 pkt_align; /* alignment bytes, e.g. 8 */

	atomic_t num_outstanding_recvs;

	atomic_t open_cnt;

	struct netvsc_channel chan_table[VRSS_CHANNEL_MAX];

	struct rcu_head rcu;
};

static inline struct netvsc_device *
net_device_to_netvsc_device(struct net_device *ndev)
{
	return ((struct net_device_context *)netdev_priv(ndev))->nvdev;
}

static inline struct netvsc_device *
hv_device_to_netvsc_device(struct hv_device *device)
{
	return net_device_to_netvsc_device(hv_get_drvdata(device));
}

/* NdisInitialize message */
struct rndis_initialize_request {
	u32 req_id;
	u32 major_ver;
	u32 minor_ver;
	u32 max_xfer_size;
};

/* Response to NdisInitialize */
struct rndis_initialize_complete {
	u32 req_id;
	u32 status;
	u32 major_ver;
	u32 minor_ver;
	u32 dev_flags;
	u32 medium;
	u32 max_pkt_per_msg;
	u32 max_xfer_size;
	u32 pkt_alignment_factor;
	u32 af_list_offset;
	u32 af_list_size;
};

/* Call manager devices only: Information about an address family */
/* supported by the device is appended to the response to NdisInitialize. */
struct rndis_co_address_family {
	u32 address_family;
	u32 major_ver;
	u32 minor_ver;
};

/* NdisHalt message */
struct rndis_halt_request {
	u32 req_id;
};

/* NdisQueryRequest message */
struct rndis_query_request {
	u32 req_id;
	u32 oid;
	u32 info_buflen;
	u32 info_buf_offset;
	u32 dev_vc_handle;
};

/* Response to NdisQueryRequest */
struct rndis_query_complete {
	u32 req_id;
	u32 status;
	u32 info_buflen;
	u32 info_buf_offset;
};

/* NdisSetRequest message */
struct rndis_set_request {
	u32 req_id;
	u32 oid;
	u32 info_buflen;
	u32 info_buf_offset;
	u32 dev_vc_handle;
};

/* Response to NdisSetRequest */
struct rndis_set_complete {
	u32 req_id;
	u32 status;
};

/* NdisReset message */
struct rndis_reset_request {
	u32 reserved;
};

/* Response to NdisReset */
struct rndis_reset_complete {
	u32 status;
	u32 addressing_reset;
};

/* NdisMIndicateStatus message */
struct rndis_indicate_status {
	u32 status;
	u32 status_buflen;
	u32 status_buf_offset;
};

/* Diagnostic information passed as the status buffer in */
/* struct rndis_indicate_status messages signifying error conditions. */
struct rndis_diagnostic_info {
	u32 diag_status;
	u32 error_offset;
};

/* NdisKeepAlive message */
struct rndis_keepalive_request {
	u32 req_id;
};

/* Response to NdisKeepAlive */
struct rndis_keepalive_complete {
	u32 req_id;
	u32 status;
};

/*
 * Data message. All Offset fields contain byte offsets from the beginning of
 * struct rndis_packet. All Length fields are in bytes.  VcHandle is set
 * to 0 for connectionless data, otherwise it contains the VC handle.
 */
struct rndis_packet {
	u32 data_offset;
	u32 data_len;
	u32 oob_data_offset;
	u32 oob_data_len;
	u32 num_oob_data_elements;
	u32 per_pkt_info_offset;
	u32 per_pkt_info_len;
	u32 vc_handle;
	u32 reserved;
};

/* Optional Out of Band data associated with a Data message. */
struct rndis_oobd {
	u32 size;
	u32 type;
	u32 class_info_offset;
};

/* Packet extension field contents associated with a Data message. */
struct rndis_per_packet_info {
	u32 size;
	u32 type;
	u32 ppi_offset;
};

enum ndis_per_pkt_info_type {
	TCPIP_CHKSUM_PKTINFO,
	IPSEC_PKTINFO,
	TCP_LARGESEND_PKTINFO,
	CLASSIFICATION_HANDLE_PKTINFO,
	NDIS_RESERVED,
	SG_LIST_PKTINFO,
	IEEE_8021Q_INFO,
	ORIGINAL_PKTINFO,
	PACKET_CANCEL_ID,
	NBL_HASH_VALUE = PACKET_CANCEL_ID,
	ORIGINAL_NET_BUFLIST,
	CACHED_NET_BUFLIST,
	SHORT_PKT_PADINFO,
	MAX_PER_PKT_INFO
};

struct ndis_pkt_8021q_info {
	union {
		struct {
			u32 pri:3; /* User Priority */
			u32 cfi:1; /* Canonical Format ID */
			u32 vlanid:12; /* VLAN ID */
			u32 reserved:16;
		};
		u32 value;
	};
};

struct ndis_object_header {
	u8 type;
	u8 revision;
	u16 size;
};

#define NDIS_OBJECT_TYPE_DEFAULT	0x80
#define NDIS_OFFLOAD_PARAMETERS_REVISION_3 3
#define NDIS_OFFLOAD_PARAMETERS_REVISION_2 2
#define NDIS_OFFLOAD_PARAMETERS_REVISION_1 1

#define NDIS_OFFLOAD_PARAMETERS_NO_CHANGE 0
#define NDIS_OFFLOAD_PARAMETERS_LSOV2_DISABLED 1
#define NDIS_OFFLOAD_PARAMETERS_LSOV2_ENABLED  2
#define NDIS_OFFLOAD_PARAMETERS_LSOV1_ENABLED  2
#define NDIS_OFFLOAD_PARAMETERS_RSC_DISABLED 1
#define NDIS_OFFLOAD_PARAMETERS_RSC_ENABLED 2
#define NDIS_OFFLOAD_PARAMETERS_TX_RX_DISABLED 1
#define NDIS_OFFLOAD_PARAMETERS_TX_ENABLED_RX_DISABLED 2
#define NDIS_OFFLOAD_PARAMETERS_RX_ENABLED_TX_DISABLED 3
#define NDIS_OFFLOAD_PARAMETERS_TX_RX_ENABLED 4

#define NDIS_TCP_LARGE_SEND_OFFLOAD_V2_TYPE	1
#define NDIS_TCP_LARGE_SEND_OFFLOAD_IPV4	0
#define NDIS_TCP_LARGE_SEND_OFFLOAD_IPV6	1

#define VERSION_4_OFFLOAD_SIZE			22
/*
 * New offload OIDs for NDIS 6
 */
#define OID_TCP_OFFLOAD_CURRENT_CONFIG 0xFC01020B /* query only */
#define OID_TCP_OFFLOAD_PARAMETERS 0xFC01020C		/* set only */
#define OID_TCP_OFFLOAD_HARDWARE_CAPABILITIES 0xFC01020D/* query only */
#define OID_TCP_CONNECTION_OFFLOAD_CURRENT_CONFIG 0xFC01020E /* query only */
#define OID_TCP_CONNECTION_OFFLOAD_HARDWARE_CAPABILITIES 0xFC01020F /* query */
#define OID_OFFLOAD_ENCAPSULATION 0x0101010A /* set/query */

/*
 * OID_TCP_OFFLOAD_HARDWARE_CAPABILITIES
 * ndis_type: NDIS_OBJTYPE_OFFLOAD
 */

#define	NDIS_OFFLOAD_ENCAP_NONE		0x0000
#define	NDIS_OFFLOAD_ENCAP_NULL		0x0001
#define	NDIS_OFFLOAD_ENCAP_8023		0x0002
#define	NDIS_OFFLOAD_ENCAP_8023PQ	0x0004
#define	NDIS_OFFLOAD_ENCAP_8023PQ_OOB	0x0008
#define	NDIS_OFFLOAD_ENCAP_RFC1483	0x0010

struct ndis_csum_offload {
	u32	ip4_txenc;
	u32	ip4_txcsum;
#define	NDIS_TXCSUM_CAP_IP4OPT		0x001
#define	NDIS_TXCSUM_CAP_TCP4OPT		0x004
#define	NDIS_TXCSUM_CAP_TCP4		0x010
#define	NDIS_TXCSUM_CAP_UDP4		0x040
#define	NDIS_TXCSUM_CAP_IP4		0x100

#define NDIS_TXCSUM_ALL_TCP4	(NDIS_TXCSUM_CAP_TCP4 | NDIS_TXCSUM_CAP_TCP4OPT)

	u32	ip4_rxenc;
	u32	ip4_rxcsum;
#define	NDIS_RXCSUM_CAP_IP4OPT		0x001
#define	NDIS_RXCSUM_CAP_TCP4OPT		0x004
#define	NDIS_RXCSUM_CAP_TCP4		0x010
#define	NDIS_RXCSUM_CAP_UDP4		0x040
#define	NDIS_RXCSUM_CAP_IP4		0x100
	u32	ip6_txenc;
	u32	ip6_txcsum;
#define	NDIS_TXCSUM_CAP_IP6EXT		0x001
#define	NDIS_TXCSUM_CAP_TCP6OPT		0x004
#define	NDIS_TXCSUM_CAP_TCP6		0x010
#define	NDIS_TXCSUM_CAP_UDP6		0x040
	u32	ip6_rxenc;
	u32	ip6_rxcsum;
#define	NDIS_RXCSUM_CAP_IP6EXT		0x001
#define	NDIS_RXCSUM_CAP_TCP6OPT		0x004
#define	NDIS_RXCSUM_CAP_TCP6		0x010
#define	NDIS_RXCSUM_CAP_UDP6		0x040

#define NDIS_TXCSUM_ALL_TCP6	(NDIS_TXCSUM_CAP_TCP6 |		\
				 NDIS_TXCSUM_CAP_TCP6OPT |	\
				 NDIS_TXCSUM_CAP_IP6EXT)
};

struct ndis_lsov1_offload {
	u32	encap;
	u32	maxsize;
	u32	minsegs;
	u32	opts;
};

struct ndis_ipsecv1_offload {
	u32	encap;
	u32	ah_esp;
	u32	xport_tun;
	u32	ip4_opts;
	u32	flags;
	u32	ip4_ah;
	u32	ip4_esp;
};

struct ndis_lsov2_offload {
	u32	ip4_encap;
	u32	ip4_maxsz;
	u32	ip4_minsg;
	u32	ip6_encap;
	u32	ip6_maxsz;
	u32	ip6_minsg;
	u32	ip6_opts;
#define	NDIS_LSOV2_CAP_IP6EXT		0x001
#define	NDIS_LSOV2_CAP_TCP6OPT		0x004

#define NDIS_LSOV2_CAP_IP6		(NDIS_LSOV2_CAP_IP6EXT | \
					 NDIS_LSOV2_CAP_TCP6OPT)
};

struct ndis_ipsecv2_offload {
	u32	encap;
	u16	ip6;
	u16	ip4opt;
	u16	ip6ext;
	u16	ah;
	u16	esp;
	u16	ah_esp;
	u16	xport;
	u16	tun;
	u16	xport_tun;
	u16	lso;
	u16	extseq;
	u32	udp_esp;
	u32	auth;
	u32	crypto;
	u32	sa_caps;
};

struct ndis_rsc_offload {
	u16	ip4;
	u16	ip6;
};

struct ndis_encap_offload {
	u32	flags;
	u32	maxhdr;
};

struct ndis_offload {
	struct ndis_object_header	header;
	struct ndis_csum_offload	csum;
	struct ndis_lsov1_offload	lsov1;
	struct ndis_ipsecv1_offload	ipsecv1;
	struct ndis_lsov2_offload	lsov2;
	u32				flags;
	/* NDIS >= 6.1 */
	struct ndis_ipsecv2_offload	ipsecv2;
	/* NDIS >= 6.30 */
	struct ndis_rsc_offload		rsc;
	struct ndis_encap_offload	encap_gre;
};

#define	NDIS_OFFLOAD_SIZE		sizeof(struct ndis_offload)
#define	NDIS_OFFLOAD_SIZE_6_0		offsetof(struct ndis_offload, ipsecv2)
#define	NDIS_OFFLOAD_SIZE_6_1		offsetof(struct ndis_offload, rsc)

struct ndis_offload_params {
	struct ndis_object_header header;
	u8 ip_v4_csum;
	u8 tcp_ip_v4_csum;
	u8 udp_ip_v4_csum;
	u8 tcp_ip_v6_csum;
	u8 udp_ip_v6_csum;
	u8 lso_v1;
	u8 ip_sec_v1;
	u8 lso_v2_ipv4;
	u8 lso_v2_ipv6;
	u8 tcp_connection_ip_v4;
	u8 tcp_connection_ip_v6;
	u32 flags;
	u8 ip_sec_v2;
	u8 ip_sec_v2_ip_v4;
	struct {
		u8 rsc_ip_v4;
		u8 rsc_ip_v6;
	};
	struct {
		u8 encapsulated_packet_task_offload;
		u8 encapsulation_types;
	};
};

struct ndis_tcp_ip_checksum_info {
	union {
		struct {
			u32 is_ipv4:1;
			u32 is_ipv6:1;
			u32 tcp_checksum:1;
			u32 udp_checksum:1;
			u32 ip_header_checksum:1;
			u32 reserved:11;
			u32 tcp_header_offset:10;
		} transmit;
		struct {
			u32 tcp_checksum_failed:1;
			u32 udp_checksum_failed:1;
			u32 ip_checksum_failed:1;
			u32 tcp_checksum_succeeded:1;
			u32 udp_checksum_succeeded:1;
			u32 ip_checksum_succeeded:1;
			u32 loopback:1;
			u32 tcp_checksum_value_invalid:1;
			u32 ip_checksum_value_invalid:1;
		} receive;
		u32  value;
	};
};

struct ndis_tcp_lso_info {
	union {
		struct {
			u32 unused:30;
			u32 type:1;
			u32 reserved2:1;
		} transmit;
		struct {
			u32 mss:20;
			u32 tcp_header_offset:10;
			u32 type:1;
			u32 reserved2:1;
		} lso_v1_transmit;
		struct {
			u32 tcp_payload:30;
			u32 type:1;
			u32 reserved2:1;
		} lso_v1_transmit_complete;
		struct {
			u32 mss:20;
			u32 tcp_header_offset:10;
			u32 type:1;
			u32 ip_version:1;
		} lso_v2_transmit;
		struct {
			u32 reserved:30;
			u32 type:1;
			u32 reserved2:1;
		} lso_v2_transmit_complete;
		u32  value;
	};
};

#define NDIS_VLAN_PPI_SIZE (sizeof(struct rndis_per_packet_info) + \
		sizeof(struct ndis_pkt_8021q_info))

#define NDIS_CSUM_PPI_SIZE (sizeof(struct rndis_per_packet_info) + \
		sizeof(struct ndis_tcp_ip_checksum_info))

#define NDIS_LSO_PPI_SIZE (sizeof(struct rndis_per_packet_info) + \
		sizeof(struct ndis_tcp_lso_info))

#define NDIS_HASH_PPI_SIZE (sizeof(struct rndis_per_packet_info) + \
		sizeof(u32))

/* Total size of all PPI data */
#define NDIS_ALL_PPI_SIZE (NDIS_VLAN_PPI_SIZE + NDIS_CSUM_PPI_SIZE + \
			   NDIS_LSO_PPI_SIZE + NDIS_HASH_PPI_SIZE)

/* Format of Information buffer passed in a SetRequest for the OID */
/* OID_GEN_RNDIS_CONFIG_PARAMETER. */
struct rndis_config_parameter_info {
	u32 parameter_name_offset;
	u32 parameter_name_length;
	u32 parameter_type;
	u32 parameter_value_offset;
	u32 parameter_value_length;
};

/* Values for ParameterType in struct rndis_config_parameter_info */
#define RNDIS_CONFIG_PARAM_TYPE_INTEGER     0
#define RNDIS_CONFIG_PARAM_TYPE_STRING      2

/* CONDIS Miniport messages for connection oriented devices */
/* that do not implement a call manager. */

/* CoNdisMiniportCreateVc message */
struct rcondis_mp_create_vc {
	u32 req_id;
	u32 ndis_vc_handle;
};

/* Response to CoNdisMiniportCreateVc */
struct rcondis_mp_create_vc_complete {
	u32 req_id;
	u32 dev_vc_handle;
	u32 status;
};

/* CoNdisMiniportDeleteVc message */
struct rcondis_mp_delete_vc {
	u32 req_id;
	u32 dev_vc_handle;
};

/* Response to CoNdisMiniportDeleteVc */
struct rcondis_mp_delete_vc_complete {
	u32 req_id;
	u32 status;
};

/* CoNdisMiniportQueryRequest message */
struct rcondis_mp_query_request {
	u32 req_id;
	u32 request_type;
	u32 oid;
	u32 dev_vc_handle;
	u32 info_buflen;
	u32 info_buf_offset;
};

/* CoNdisMiniportSetRequest message */
struct rcondis_mp_set_request {
	u32 req_id;
	u32 request_type;
	u32 oid;
	u32 dev_vc_handle;
	u32 info_buflen;
	u32 info_buf_offset;
};

/* CoNdisIndicateStatus message */
struct rcondis_indicate_status {
	u32 ndis_vc_handle;
	u32 status;
	u32 status_buflen;
	u32 status_buf_offset;
};

/* CONDIS Call/VC parameters */
struct rcondis_specific_parameters {
	u32 parameter_type;
	u32 parameter_length;
	u32 parameter_lffset;
};

struct rcondis_media_parameters {
	u32 flags;
	u32 reserved1;
	u32 reserved2;
	struct rcondis_specific_parameters media_specific;
};

struct rndis_flowspec {
	u32 token_rate;
	u32 token_bucket_size;
	u32 peak_bandwidth;
	u32 latency;
	u32 delay_variation;
	u32 service_type;
	u32 max_sdu_size;
	u32 minimum_policed_size;
};

struct rcondis_call_manager_parameters {
	struct rndis_flowspec transmit;
	struct rndis_flowspec receive;
	struct rcondis_specific_parameters call_mgr_specific;
};

/* CoNdisMiniportActivateVc message */
struct rcondis_mp_activate_vc_request {
	u32 req_id;
	u32 flags;
	u32 dev_vc_handle;
	u32 media_params_offset;
	u32 media_params_length;
	u32 call_mgr_params_offset;
	u32 call_mgr_params_length;
};

/* Response to CoNdisMiniportActivateVc */
struct rcondis_mp_activate_vc_complete {
	u32 req_id;
	u32 status;
};

/* CoNdisMiniportDeactivateVc message */
struct rcondis_mp_deactivate_vc_request {
	u32 req_id;
	u32 flags;
	u32 dev_vc_handle;
};

/* Response to CoNdisMiniportDeactivateVc */
struct rcondis_mp_deactivate_vc_complete {
	u32 req_id;
	u32 status;
};


/* union with all of the RNDIS messages */
union rndis_message_container {
	struct rndis_packet pkt;
	struct rndis_initialize_request init_req;
	struct rndis_halt_request halt_req;
	struct rndis_query_request query_req;
	struct rndis_set_request set_req;
	struct rndis_reset_request reset_req;
	struct rndis_keepalive_request keep_alive_req;
	struct rndis_indicate_status indicate_status;
	struct rndis_initialize_complete init_complete;
	struct rndis_query_complete query_complete;
	struct rndis_set_complete set_complete;
	struct rndis_reset_complete reset_complete;
	struct rndis_keepalive_complete keep_alive_complete;
	struct rcondis_mp_create_vc co_miniport_create_vc;
	struct rcondis_mp_delete_vc co_miniport_delete_vc;
	struct rcondis_indicate_status co_indicate_status;
	struct rcondis_mp_activate_vc_request co_miniport_activate_vc;
	struct rcondis_mp_deactivate_vc_request co_miniport_deactivate_vc;
	struct rcondis_mp_create_vc_complete co_miniport_create_vc_complete;
	struct rcondis_mp_delete_vc_complete co_miniport_delete_vc_complete;
	struct rcondis_mp_activate_vc_complete co_miniport_activate_vc_complete;
	struct rcondis_mp_deactivate_vc_complete
		co_miniport_deactivate_vc_complete;
};

/* Remote NDIS message format */
struct rndis_message {
	u32 ndis_msg_type;

	/* Total length of this message, from the beginning */
	/* of the struct rndis_message, in bytes. */
	u32 msg_len;

	/* Actual message */
	union rndis_message_container msg;
};


/* Handy macros */

/* get the size of an RNDIS message. Pass in the message type, */
/* struct rndis_set_request, struct rndis_packet for example */
#define RNDIS_MESSAGE_SIZE(msg)				\
	(sizeof(msg) + (sizeof(struct rndis_message) -	\
	 sizeof(union rndis_message_container)))

/* get pointer to info buffer with message pointer */
#define MESSAGE_TO_INFO_BUFFER(msg)				\
	(((unsigned char *)(msg)) + msg->info_buf_offset)

/* get pointer to status buffer with message pointer */
#define MESSAGE_TO_STATUS_BUFFER(msg)			\
	(((unsigned char *)(msg)) + msg->status_buf_offset)

/* get pointer to OOBD buffer with message pointer */
#define MESSAGE_TO_OOBD_BUFFER(msg)				\
	(((unsigned char *)(msg)) + msg->oob_data_offset)

/* get pointer to data buffer with message pointer */
#define MESSAGE_TO_DATA_BUFFER(msg)				\
	(((unsigned char *)(msg)) + msg->per_pkt_info_offset)

/* get pointer to contained message from NDIS_MESSAGE pointer */
#define RNDIS_MESSAGE_PTR_TO_MESSAGE_PTR(rndis_msg)		\
	((void *) &rndis_msg->msg)

/* get pointer to contained message from NDIS_MESSAGE pointer */
#define RNDIS_MESSAGE_RAW_PTR_TO_MESSAGE_PTR(rndis_msg)	\
	((void *) rndis_msg)



#define RNDIS_HEADER_SIZE	(sizeof(struct rndis_message) - \
				 sizeof(union rndis_message_container))

#define RNDIS_AND_PPI_SIZE (sizeof(struct rndis_message) + NDIS_ALL_PPI_SIZE)

#define NDIS_PACKET_TYPE_DIRECTED	0x00000001
#define NDIS_PACKET_TYPE_MULTICAST	0x00000002
#define NDIS_PACKET_TYPE_ALL_MULTICAST	0x00000004
#define NDIS_PACKET_TYPE_BROADCAST	0x00000008
#define NDIS_PACKET_TYPE_SOURCE_ROUTING	0x00000010
#define NDIS_PACKET_TYPE_PROMISCUOUS	0x00000020
#define NDIS_PACKET_TYPE_SMT		0x00000040
#define NDIS_PACKET_TYPE_ALL_LOCAL	0x00000080
#define NDIS_PACKET_TYPE_GROUP		0x00000100
#define NDIS_PACKET_TYPE_ALL_FUNCTIONAL	0x00000200
#define NDIS_PACKET_TYPE_FUNCTIONAL	0x00000400
#define NDIS_PACKET_TYPE_MAC_FRAME	0x00000800

#define TRANSPORT_INFO_NOT_IP   0
#define TRANSPORT_INFO_IPV4_TCP 0x01
#define TRANSPORT_INFO_IPV4_UDP 0x02
#define TRANSPORT_INFO_IPV6_TCP 0x10
#define TRANSPORT_INFO_IPV6_UDP 0x20

#endif /* _HYPERV_NET_H */<|MERGE_RESOLUTION|>--- conflicted
+++ resolved
@@ -172,11 +172,8 @@
 
 	struct work_struct mcast_work;
 
-<<<<<<< HEAD
-=======
 	bool link_state;        /* 0 - link up, 1 - link down */
 
->>>>>>> a2054256
 	u8 hw_mac_adr[ETH_ALEN];
 	u8 rss_key[NETVSC_HASH_KEYLEN];
 	u16 ind_table[ITAB_NUM];
