--- conflicted
+++ resolved
@@ -1876,12 +1876,8 @@
 		 * USB_CDC_NOTIFY_NETWORK_CONNECTION notification shall be
 		 * sent by device after USB_CDC_NOTIFY_SPEED_CHANGE.
 		 */
-<<<<<<< HEAD
-		usbnet_link_change(dev, !!event->wValue, 0);
-=======
 		if (netif_carrier_ok(dev->net) != !!event->wValue)
 			usbnet_link_change(dev, !!event->wValue, 0);
->>>>>>> e0733463
 		break;
 
 	case USB_CDC_NOTIFY_SPEED_CHANGE:
