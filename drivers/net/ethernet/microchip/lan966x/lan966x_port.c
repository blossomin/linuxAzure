--- conflicted
+++ resolved
@@ -408,11 +408,7 @@
 	if (lan966x->fdma)
 		lan966x_fdma_netdev_init(lan966x, port->dev);
 
-<<<<<<< HEAD
-	if (config->portmode != PHY_INTERFACE_MODE_QSGMII)
-=======
 	if (phy_interface_num_ports(config->portmode) != 4)
->>>>>>> 7365df19
 		return;
 
 	lan_rmw(DEV_CLOCK_CFG_PCS_RX_RST_SET(0) |
