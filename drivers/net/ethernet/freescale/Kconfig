# SPDX-License-Identifier: GPL-2.0-only
#
# Freescale device configuration
#

config NET_VENDOR_FREESCALE
	bool "Freescale devices"
	default y
	depends on FSL_SOC || QUICC_ENGINE || CPM1 || CPM2 || PPC_MPC512x || \
		   M523x || M527x || M5272 || M528x || M520x || M532x || \
		   ARCH_MXC || ARCH_MXS || (PPC_MPC52xx && PPC_BESTCOMM) || \
		   ARCH_LAYERSCAPE || COMPILE_TEST
	help
	  If you have a network (Ethernet) card belonging to this class, say Y.

	  Note that the answer to this question doesn't directly affect the
	  kernel: saying N will just cause the configurator to skip all
	  the questions about Freescale devices. If you say Y, you will be
	  asked for your specific card in the following questions.

if NET_VENDOR_FREESCALE

config FEC
	tristate "FEC ethernet controller (of ColdFire and some i.MX CPUs)"
	depends on (M523x || M527x || M5272 || M528x || M520x || M532x || \
		   ARCH_MXC || SOC_IMX28 || COMPILE_TEST)
	default ARCH_MXC || SOC_IMX28 if ARM
	select CRC32
	select PHYLIB
	imply PTP_1588_CLOCK
	help
	  Say Y here if you want to use the built-in 10/100 Fast ethernet
	  controller on some Motorola ColdFire and Freescale i.MX processors.

config FEC_MPC52xx
	tristate "FEC MPC52xx driver"
	depends on PPC_MPC52xx && PPC_BESTCOMM
	select CRC32
	select PHYLIB
	select PPC_BESTCOMM_FEC
	help
	  This option enables support for the MPC5200's on-chip
	  Fast Ethernet Controller
	  If compiled as module, it will be called fec_mpc52xx.

config FEC_MPC52xx_MDIO
	bool "FEC MPC52xx MDIO bus driver"
	depends on FEC_MPC52xx
	default y
	help
	  The MPC5200's FEC can connect to the Ethernet either with
	  an external MII PHY chip or 10 Mbps 7-wire interface
	  (Motorola? industry standard).
	  If your board uses an external PHY connected to FEC, enable this.
	  If not sure, enable.
	  If compiled as module, it will be called fec_mpc52xx_phy.

source "drivers/net/ethernet/freescale/fs_enet/Kconfig"
source "drivers/net/ethernet/freescale/fman/Kconfig"

config FSL_PQ_MDIO
	tristate "Freescale PQ MDIO"
	select PHYLIB
	help
	  This driver supports the MDIO bus used by the gianfar and UCC drivers.

config FSL_XGMAC_MDIO
	tristate "Freescale XGMAC MDIO"
	select PHYLIB
	depends on OF
	select OF_MDIO
	help
	  This driver supports the MDIO bus on the Fman 10G Ethernet MACs, and
	  on the FMan mEMAC (which supports both Clauses 22 and 45)

config UCC_GETH
	tristate "Freescale QE Gigabit Ethernet"
	depends on QUICC_ENGINE && PPC32
	select FSL_PQ_MDIO
	select PHYLIB
	select FIXED_PHY
<<<<<<< HEAD
	---help---
=======
	help
>>>>>>> d1988041
	  This driver supports the Gigabit Ethernet mode of the QUICC Engine,
	  which is available on some Freescale SOCs.

config UGETH_TX_ON_DEMAND
	bool "Transmit on Demand support"
	depends on UCC_GETH

config GIANFAR
	tristate "Gianfar Ethernet"
	depends on HAS_DMA
	select FSL_PQ_MDIO
	select PHYLIB
	select FIXED_PHY
	select CRC32
	help
	  This driver supports the Gigabit TSEC on the MPC83xx, MPC85xx,
	  and MPC86xx family of chips, the eTSEC on LS1021A and the FEC
	  on the 8540.

source "drivers/net/ethernet/freescale/dpaa/Kconfig"
source "drivers/net/ethernet/freescale/dpaa2/Kconfig"
source "drivers/net/ethernet/freescale/enetc/Kconfig"

endif # NET_VENDOR_FREESCALE<|MERGE_RESOLUTION|>--- conflicted
+++ resolved
@@ -79,11 +79,7 @@
 	select FSL_PQ_MDIO
 	select PHYLIB
 	select FIXED_PHY
-<<<<<<< HEAD
-	---help---
-=======
 	help
->>>>>>> d1988041
 	  This driver supports the Gigabit Ethernet mode of the QUICC Engine,
 	  which is available on some Freescale SOCs.
 
