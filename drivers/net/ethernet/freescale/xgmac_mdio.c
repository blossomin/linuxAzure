--- conflicted
+++ resolved
@@ -229,11 +229,7 @@
 	/* Return all Fs if nothing was there */
 	if ((xgmac_read32(&regs->mdio_stat, endian) & MDIO_STAT_RD_ER) &&
 	    !priv->has_a011043) {
-<<<<<<< HEAD
-		dev_err(&bus->dev,
-=======
 		dev_dbg(&bus->dev,
->>>>>>> d1988041
 			"Error while reading PHY%d reg at %d.%hhu\n",
 			phy_id, dev_addr, regnum);
 		return 0xffff;
@@ -288,9 +284,6 @@
 
 	priv->has_a011043 = device_property_read_bool(&pdev->dev,
 						      "fsl,erratum-a011043");
-
-	priv->has_a011043 = of_property_read_bool(pdev->dev.of_node,
-						  "fsl,erratum-a011043");
 
 	ret = of_mdiobus_register(bus, np);
 	if (ret) {
