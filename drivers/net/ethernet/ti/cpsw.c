// SPDX-License-Identifier: GPL-2.0
/*
 * Texas Instruments Ethernet Switch Driver
 *
 * Copyright (C) 2012 Texas Instruments
 *
 */

#include <linux/kernel.h>
#include <linux/io.h>
#include <linux/clk.h>
#include <linux/timer.h>
#include <linux/module.h>
#include <linux/platform_device.h>
#include <linux/irqreturn.h>
#include <linux/interrupt.h>
#include <linux/if_ether.h>
#include <linux/etherdevice.h>
#include <linux/netdevice.h>
#include <linux/net_tstamp.h>
#include <linux/phy.h>
#include <linux/phy/phy.h>
#include <linux/workqueue.h>
#include <linux/delay.h>
#include <linux/pm_runtime.h>
#include <linux/gpio/consumer.h>
#include <linux/of.h>
#include <linux/of_mdio.h>
#include <linux/of_net.h>
#include <linux/of_device.h>
#include <linux/if_vlan.h>
#include <linux/kmemleak.h>
#include <linux/sys_soc.h>
#include <net/page_pool.h>
#include <linux/bpf.h>
#include <linux/bpf_trace.h>

#include <linux/pinctrl/consumer.h>
#include <net/pkt_cls.h>

#include "cpsw.h"
#include "cpsw_ale.h"
#include "cpsw_priv.h"
#include "cpsw_sl.h"
#include "cpts.h"
#include "davinci_cpdma.h"

#include <net/pkt_sched.h>

static int debug_level;
module_param(debug_level, int, 0);
MODULE_PARM_DESC(debug_level, "cpsw debug level (NETIF_MSG bits)");

static int ale_ageout = 10;
module_param(ale_ageout, int, 0);
MODULE_PARM_DESC(ale_ageout, "cpsw ale ageout interval (seconds)");

static int rx_packet_max = CPSW_MAX_PACKET_SIZE;
module_param(rx_packet_max, int, 0);
MODULE_PARM_DESC(rx_packet_max, "maximum receive packet size (bytes)");

static int descs_pool_size = CPSW_CPDMA_DESCS_POOL_SIZE_DEFAULT;
module_param(descs_pool_size, int, 0444);
MODULE_PARM_DESC(descs_pool_size, "Number of CPDMA CPPI descriptors in pool");

#define for_each_slave(priv, func, arg...)				\
	do {								\
		struct cpsw_slave *slave;				\
		struct cpsw_common *cpsw = (priv)->cpsw;		\
		int n;							\
		if (cpsw->data.dual_emac)				\
			(func)((cpsw)->slaves + priv->emac_port, ##arg);\
		else							\
			for (n = cpsw->data.slaves,			\
					slave = cpsw->slaves;		\
					n; n--)				\
				(func)(slave++, ##arg);			\
	} while (0)

static int cpsw_slave_index_priv(struct cpsw_common *cpsw,
				 struct cpsw_priv *priv)
{
	return cpsw->data.dual_emac ? priv->emac_port : cpsw->data.active_slave;
}

static int cpsw_get_slave_port(u32 slave_num)
{
	return slave_num + 1;
}

static int cpsw_ndo_vlan_rx_add_vid(struct net_device *ndev,
				    __be16 proto, u16 vid);

static void cpsw_set_promiscious(struct net_device *ndev, bool enable)
{
	struct cpsw_common *cpsw = ndev_to_cpsw(ndev);
	struct cpsw_ale *ale = cpsw->ale;
	int i;

	if (cpsw->data.dual_emac) {
		bool flag = false;

		/* Enabling promiscuous mode for one interface will be
		 * common for both the interface as the interface shares
		 * the same hardware resource.
		 */
		for (i = 0; i < cpsw->data.slaves; i++)
			if (cpsw->slaves[i].ndev->flags & IFF_PROMISC)
				flag = true;

		if (!enable && flag) {
			enable = true;
			dev_err(&ndev->dev, "promiscuity not disabled as the other interface is still in promiscuity mode\n");
		}

		if (enable) {
			/* Enable Bypass */
			cpsw_ale_control_set(ale, 0, ALE_BYPASS, 1);

			dev_dbg(&ndev->dev, "promiscuity enabled\n");
		} else {
			/* Disable Bypass */
			cpsw_ale_control_set(ale, 0, ALE_BYPASS, 0);
			dev_dbg(&ndev->dev, "promiscuity disabled\n");
		}
	} else {
		if (enable) {
			unsigned long timeout = jiffies + HZ;

			/* Disable Learn for all ports (host is port 0 and slaves are port 1 and up */
			for (i = 0; i <= cpsw->data.slaves; i++) {
				cpsw_ale_control_set(ale, i,
						     ALE_PORT_NOLEARN, 1);
				cpsw_ale_control_set(ale, i,
						     ALE_PORT_NO_SA_UPDATE, 1);
			}

			/* Clear All Untouched entries */
			cpsw_ale_control_set(ale, 0, ALE_AGEOUT, 1);
			do {
				cpu_relax();
				if (cpsw_ale_control_get(ale, 0, ALE_AGEOUT))
					break;
			} while (time_after(timeout, jiffies));
			cpsw_ale_control_set(ale, 0, ALE_AGEOUT, 1);

			/* Clear all mcast from ALE */
			cpsw_ale_flush_multicast(ale, ALE_ALL_PORTS, -1);
			__hw_addr_ref_unsync_dev(&ndev->mc, ndev, NULL);

			/* Flood All Unicast Packets to Host port */
			cpsw_ale_control_set(ale, 0, ALE_P0_UNI_FLOOD, 1);
			dev_dbg(&ndev->dev, "promiscuity enabled\n");
		} else {
			/* Don't Flood All Unicast Packets to Host port */
			cpsw_ale_control_set(ale, 0, ALE_P0_UNI_FLOOD, 0);

			/* Enable Learn for all ports (host is port 0 and slaves are port 1 and up */
			for (i = 0; i <= cpsw->data.slaves; i++) {
				cpsw_ale_control_set(ale, i,
						     ALE_PORT_NOLEARN, 0);
				cpsw_ale_control_set(ale, i,
						     ALE_PORT_NO_SA_UPDATE, 0);
			}
			dev_dbg(&ndev->dev, "promiscuity disabled\n");
		}
	}
}

/**
 * cpsw_set_mc - adds multicast entry to the table if it's not added or deletes
 * if it's not deleted
 * @ndev: device to sync
 * @addr: address to be added or deleted
 * @vid: vlan id, if vid < 0 set/unset address for real device
 * @add: add address if the flag is set or remove otherwise
 */
static int cpsw_set_mc(struct net_device *ndev, const u8 *addr,
		       int vid, int add)
{
	struct cpsw_priv *priv = netdev_priv(ndev);
	struct cpsw_common *cpsw = priv->cpsw;
	int mask, flags, ret;

	if (vid < 0) {
		if (cpsw->data.dual_emac)
			vid = cpsw->slaves[priv->emac_port].port_vlan;
		else
			vid = 0;
	}

	mask = cpsw->data.dual_emac ? ALE_PORT_HOST : ALE_ALL_PORTS;
	flags = vid ? ALE_VLAN : 0;

	if (add)
		ret = cpsw_ale_add_mcast(cpsw->ale, addr, mask, flags, vid, 0);
	else
		ret = cpsw_ale_del_mcast(cpsw->ale, addr, 0, flags, vid);

	return ret;
}

static int cpsw_update_vlan_mc(struct net_device *vdev, int vid, void *ctx)
{
	struct addr_sync_ctx *sync_ctx = ctx;
	struct netdev_hw_addr *ha;
	int found = 0, ret = 0;

	if (!vdev || !(vdev->flags & IFF_UP))
		return 0;

	/* vlan address is relevant if its sync_cnt != 0 */
	netdev_for_each_mc_addr(ha, vdev) {
		if (ether_addr_equal(ha->addr, sync_ctx->addr)) {
			found = ha->sync_cnt;
			break;
		}
	}

	if (found)
		sync_ctx->consumed++;

	if (sync_ctx->flush) {
		if (!found)
			cpsw_set_mc(sync_ctx->ndev, sync_ctx->addr, vid, 0);
		return 0;
	}

	if (found)
		ret = cpsw_set_mc(sync_ctx->ndev, sync_ctx->addr, vid, 1);

	return ret;
}

static int cpsw_add_mc_addr(struct net_device *ndev, const u8 *addr, int num)
{
	struct addr_sync_ctx sync_ctx;
	int ret;

	sync_ctx.consumed = 0;
	sync_ctx.addr = addr;
	sync_ctx.ndev = ndev;
	sync_ctx.flush = 0;

	ret = vlan_for_each(ndev, cpsw_update_vlan_mc, &sync_ctx);
	if (sync_ctx.consumed < num && !ret)
		ret = cpsw_set_mc(ndev, addr, -1, 1);

	return ret;
}

static int cpsw_del_mc_addr(struct net_device *ndev, const u8 *addr, int num)
{
	struct addr_sync_ctx sync_ctx;

	sync_ctx.consumed = 0;
	sync_ctx.addr = addr;
	sync_ctx.ndev = ndev;
	sync_ctx.flush = 1;

	vlan_for_each(ndev, cpsw_update_vlan_mc, &sync_ctx);
	if (sync_ctx.consumed == num)
		cpsw_set_mc(ndev, addr, -1, 0);

	return 0;
}

static int cpsw_purge_vlan_mc(struct net_device *vdev, int vid, void *ctx)
{
	struct addr_sync_ctx *sync_ctx = ctx;
	struct netdev_hw_addr *ha;
	int found = 0;

	if (!vdev || !(vdev->flags & IFF_UP))
		return 0;

	/* vlan address is relevant if its sync_cnt != 0 */
	netdev_for_each_mc_addr(ha, vdev) {
		if (ether_addr_equal(ha->addr, sync_ctx->addr)) {
			found = ha->sync_cnt;
			break;
		}
	}

	if (!found)
		return 0;

	sync_ctx->consumed++;
	cpsw_set_mc(sync_ctx->ndev, sync_ctx->addr, vid, 0);
	return 0;
}

static int cpsw_purge_all_mc(struct net_device *ndev, const u8 *addr, int num)
{
	struct addr_sync_ctx sync_ctx;

	sync_ctx.addr = addr;
	sync_ctx.ndev = ndev;
	sync_ctx.consumed = 0;

	vlan_for_each(ndev, cpsw_purge_vlan_mc, &sync_ctx);
	if (sync_ctx.consumed < num)
		cpsw_set_mc(ndev, addr, -1, 0);

	return 0;
}

static void cpsw_ndo_set_rx_mode(struct net_device *ndev)
{
	struct cpsw_priv *priv = netdev_priv(ndev);
	struct cpsw_common *cpsw = priv->cpsw;
	int slave_port = -1;

	if (cpsw->data.dual_emac)
		slave_port = priv->emac_port + 1;

	if (ndev->flags & IFF_PROMISC) {
		/* Enable promiscuous mode */
		cpsw_set_promiscious(ndev, true);
		cpsw_ale_set_allmulti(cpsw->ale, IFF_ALLMULTI, slave_port);
		return;
	} else {
		/* Disable promiscuous mode */
		cpsw_set_promiscious(ndev, false);
	}

	/* Restore allmulti on vlans if necessary */
	cpsw_ale_set_allmulti(cpsw->ale,
			      ndev->flags & IFF_ALLMULTI, slave_port);

	/* add/remove mcast address either for real netdev or for vlan */
	__hw_addr_ref_sync_dev(&ndev->mc, ndev, cpsw_add_mc_addr,
			       cpsw_del_mc_addr);
}

static unsigned int cpsw_rxbuf_total_len(unsigned int len)
{
	len += CPSW_HEADROOM;
	len += SKB_DATA_ALIGN(sizeof(struct skb_shared_info));

	return SKB_DATA_ALIGN(len);
}

static void cpsw_rx_handler(void *token, int len, int status)
{
	struct page		*new_page, *page = token;
	void			*pa = page_address(page);
	struct cpsw_meta_xdp	*xmeta = pa + CPSW_XMETA_OFFSET;
	struct cpsw_common	*cpsw = ndev_to_cpsw(xmeta->ndev);
	int			pkt_size = cpsw->rx_packet_max;
	int			ret = 0, port, ch = xmeta->ch;
	int			headroom = CPSW_HEADROOM;
	struct net_device	*ndev = xmeta->ndev;
	struct cpsw_priv	*priv;
	struct page_pool	*pool;
	struct sk_buff		*skb;
	struct xdp_buff		xdp;
	dma_addr_t		dma;

	if (cpsw->data.dual_emac && status >= 0) {
		port = CPDMA_RX_SOURCE_PORT(status);
		if (port)
			ndev = cpsw->slaves[--port].ndev;
	}

	priv = netdev_priv(ndev);
	pool = cpsw->page_pool[ch];
	if (unlikely(status < 0) || unlikely(!netif_running(ndev))) {
		/* In dual emac mode check for all interfaces */
		if (cpsw->data.dual_emac && cpsw->usage_count &&
		    (status >= 0)) {
			/* The packet received is for the interface which
			 * is already down and the other interface is up
			 * and running, instead of freeing which results
			 * in reducing of the number of rx descriptor in
			 * DMA engine, requeue page back to cpdma.
			 */
			new_page = page;
			goto requeue;
		}

		/* the interface is going down, pages are purged */
		page_pool_recycle_direct(pool, page);
		return;
	}

	new_page = page_pool_dev_alloc_pages(pool);
	if (unlikely(!new_page)) {
		new_page = page;
		ndev->stats.rx_dropped++;
		goto requeue;
	}

	if (priv->xdp_prog) {
		if (status & CPDMA_RX_VLAN_ENCAP) {
			xdp.data = pa + CPSW_HEADROOM +
				   CPSW_RX_VLAN_ENCAP_HDR_SIZE;
			xdp.data_end = xdp.data + len -
				       CPSW_RX_VLAN_ENCAP_HDR_SIZE;
		} else {
			xdp.data = pa + CPSW_HEADROOM;
			xdp.data_end = xdp.data + len;
		}

		xdp_set_data_meta_invalid(&xdp);

		xdp.data_hard_start = pa;
		xdp.rxq = &priv->xdp_rxq[ch];
		xdp.frame_sz = PAGE_SIZE;

		port = priv->emac_port + cpsw->data.dual_emac;
		ret = cpsw_run_xdp(priv, ch, &xdp, page, port);
		if (ret != CPSW_XDP_PASS)
			goto requeue;

		/* XDP prog might have changed packet data and boundaries */
		len = xdp.data_end - xdp.data;
		headroom = xdp.data - xdp.data_hard_start;

		/* XDP prog can modify vlan tag, so can't use encap header */
		status &= ~CPDMA_RX_VLAN_ENCAP;
	}

	/* pass skb to netstack if no XDP prog or returned XDP_PASS */
	skb = build_skb(pa, cpsw_rxbuf_total_len(pkt_size));
	if (!skb) {
		ndev->stats.rx_dropped++;
		page_pool_recycle_direct(pool, page);
		goto requeue;
	}

	skb_reserve(skb, headroom);
	skb_put(skb, len);
	skb->dev = ndev;
	if (status & CPDMA_RX_VLAN_ENCAP)
		cpsw_rx_vlan_encap(skb);
	if (priv->rx_ts_enabled)
		cpts_rx_timestamp(cpsw->cpts, skb);
	skb->protocol = eth_type_trans(skb, ndev);

	/* unmap page as no netstack skb page recycling */
	page_pool_release_page(pool, page);
	netif_receive_skb(skb);

	ndev->stats.rx_bytes += len;
	ndev->stats.rx_packets++;

requeue:
	xmeta = page_address(new_page) + CPSW_XMETA_OFFSET;
	xmeta->ndev = ndev;
	xmeta->ch = ch;

	dma = page_pool_get_dma_addr(new_page) + CPSW_HEADROOM;
	ret = cpdma_chan_submit_mapped(cpsw->rxv[ch].ch, new_page, dma,
				       pkt_size, 0);
	if (ret < 0) {
		WARN_ON(ret == -ENOMEM);
		page_pool_recycle_direct(pool, new_page);
	}
}

<<<<<<< HEAD
void cpsw_split_res(struct cpsw_common *cpsw)
{
	u32 consumed_rate = 0, bigest_rate = 0;
	struct cpsw_vector *txv = cpsw->txv;
	int i, ch_weight, rlim_ch_num = 0;
	int budget, bigest_rate_ch = 0;
	u32 ch_rate, max_rate;
	int ch_budget = 0;

	for (i = 0; i < cpsw->tx_ch_num; i++) {
		ch_rate = cpdma_chan_get_rate(txv[i].ch);
		if (!ch_rate)
			continue;

		rlim_ch_num++;
		consumed_rate += ch_rate;
	}

	if (cpsw->tx_ch_num == rlim_ch_num) {
		max_rate = consumed_rate;
	} else if (!rlim_ch_num) {
		ch_budget = CPSW_POLL_WEIGHT / cpsw->tx_ch_num;
		bigest_rate = 0;
		max_rate = consumed_rate;
	} else {
		max_rate = cpsw->speed * 1000;

		/* if max_rate is less then expected due to reduced link speed,
		 * split proportionally according next potential max speed
		 */
		if (max_rate < consumed_rate)
			max_rate *= 10;

		if (max_rate < consumed_rate)
			max_rate *= 10;

		ch_budget = (consumed_rate * CPSW_POLL_WEIGHT) / max_rate;
		ch_budget = (CPSW_POLL_WEIGHT - ch_budget) /
			    (cpsw->tx_ch_num - rlim_ch_num);
		bigest_rate = (max_rate - consumed_rate) /
			      (cpsw->tx_ch_num - rlim_ch_num);
	}

	/* split tx weight/budget */
	budget = CPSW_POLL_WEIGHT;
	for (i = 0; i < cpsw->tx_ch_num; i++) {
		ch_rate = cpdma_chan_get_rate(txv[i].ch);
		if (ch_rate) {
			txv[i].budget = (ch_rate * CPSW_POLL_WEIGHT) / max_rate;
			if (!txv[i].budget)
				txv[i].budget++;
			if (ch_rate > bigest_rate) {
				bigest_rate_ch = i;
				bigest_rate = ch_rate;
			}

			ch_weight = (ch_rate * 100) / max_rate;
			if (!ch_weight)
				ch_weight++;
			cpdma_chan_set_weight(cpsw->txv[i].ch, ch_weight);
		} else {
			txv[i].budget = ch_budget;
			if (!bigest_rate_ch)
				bigest_rate_ch = i;
			cpdma_chan_set_weight(cpsw->txv[i].ch, 0);
		}

		budget -= txv[i].budget;
	}

	if (budget)
		txv[bigest_rate_ch].budget += budget;

	/* split rx budget */
	budget = CPSW_POLL_WEIGHT;
	ch_budget = budget / cpsw->rx_ch_num;
	for (i = 0; i < cpsw->rx_ch_num; i++) {
		cpsw->rxv[i].budget = ch_budget;
		budget -= ch_budget;
	}

	if (budget)
		cpsw->rxv[0].budget += budget;
}

static irqreturn_t cpsw_tx_interrupt(int irq, void *dev_id)
{
	struct cpsw_common *cpsw = dev_id;

	writel(0, &cpsw->wr_regs->tx_en);
	cpdma_ctlr_eoi(cpsw->dma, CPDMA_EOI_TX);

	if (cpsw->quirk_irq) {
		disable_irq_nosync(cpsw->irqs_table[1]);
		cpsw->tx_irq_disabled = true;
	}

	napi_schedule(&cpsw->napi_tx);
	return IRQ_HANDLED;
}

static irqreturn_t cpsw_rx_interrupt(int irq, void *dev_id)
{
	struct cpsw_common *cpsw = dev_id;

	writel(0, &cpsw->wr_regs->rx_en);
	cpdma_ctlr_eoi(cpsw->dma, CPDMA_EOI_RX);

	if (cpsw->quirk_irq) {
		disable_irq_nosync(cpsw->irqs_table[0]);
		cpsw->rx_irq_disabled = true;
	}

	napi_schedule(&cpsw->napi_rx);
	return IRQ_HANDLED;
}

static int cpsw_tx_mq_poll(struct napi_struct *napi_tx, int budget)
{
	u32			ch_map;
	int			num_tx, cur_budget, ch;
	struct cpsw_common	*cpsw = napi_to_cpsw(napi_tx);
	struct cpsw_vector	*txv;

	/* process every unprocessed channel */
	ch_map = cpdma_ctrl_txchs_state(cpsw->dma);
	for (ch = 0, num_tx = 0; ch_map & 0xff; ch_map <<= 1, ch++) {
		if (!(ch_map & 0x80))
			continue;

		txv = &cpsw->txv[ch];
		if (unlikely(txv->budget > budget - num_tx))
			cur_budget = budget - num_tx;
		else
			cur_budget = txv->budget;

		num_tx += cpdma_chan_process(txv->ch, cur_budget);
		if (num_tx >= budget)
			break;
	}

	if (num_tx < budget) {
		napi_complete(napi_tx);
		writel(0xff, &cpsw->wr_regs->tx_en);
	}

	return num_tx;
}

static int cpsw_tx_poll(struct napi_struct *napi_tx, int budget)
{
	struct cpsw_common *cpsw = napi_to_cpsw(napi_tx);
	int num_tx;

	num_tx = cpdma_chan_process(cpsw->txv[0].ch, budget);
	if (num_tx < budget) {
		napi_complete(napi_tx);
		writel(0xff, &cpsw->wr_regs->tx_en);
		if (cpsw->tx_irq_disabled) {
			cpsw->tx_irq_disabled = false;
			enable_irq(cpsw->irqs_table[1]);
		}
	}

	return num_tx;
}

static int cpsw_rx_mq_poll(struct napi_struct *napi_rx, int budget)
{
	u32			ch_map;
	int			num_rx, cur_budget, ch;
	struct cpsw_common	*cpsw = napi_to_cpsw(napi_rx);
	struct cpsw_vector	*rxv;

	/* process every unprocessed channel */
	ch_map = cpdma_ctrl_rxchs_state(cpsw->dma);
	for (ch = 0, num_rx = 0; ch_map; ch_map >>= 1, ch++) {
		if (!(ch_map & 0x01))
			continue;

		rxv = &cpsw->rxv[ch];
		if (unlikely(rxv->budget > budget - num_rx))
			cur_budget = budget - num_rx;
		else
			cur_budget = rxv->budget;

		num_rx += cpdma_chan_process(rxv->ch, cur_budget);
		if (num_rx >= budget)
			break;
	}

	if (num_rx < budget) {
		napi_complete_done(napi_rx, num_rx);
		writel(0xff, &cpsw->wr_regs->rx_en);
	}

	return num_rx;
}

static int cpsw_rx_poll(struct napi_struct *napi_rx, int budget)
{
	struct cpsw_common *cpsw = napi_to_cpsw(napi_rx);
	int num_rx;

	num_rx = cpdma_chan_process(cpsw->rxv[0].ch, budget);
	if (num_rx < budget) {
		napi_complete_done(napi_rx, num_rx);
		writel(0xff, &cpsw->wr_regs->rx_en);
		if (cpsw->rx_irq_disabled) {
			cpsw->rx_irq_disabled = false;
			enable_irq(cpsw->irqs_table[0]);
		}
	}

	return num_rx;
}

static inline void soft_reset(const char *module, void __iomem *reg)
{
	unsigned long timeout = jiffies + HZ;

	writel_relaxed(1, reg);
	do {
		cpu_relax();
	} while ((readl_relaxed(reg) & 1) && time_after(timeout, jiffies));

	WARN(readl_relaxed(reg) & 1, "failed to soft-reset %s\n", module);
}

static void cpsw_set_slave_mac(struct cpsw_slave *slave,
			       struct cpsw_priv *priv)
{
	slave_write(slave, mac_hi(priv->mac_addr), SA_HI);
	slave_write(slave, mac_lo(priv->mac_addr), SA_LO);
}

static bool cpsw_shp_is_off(struct cpsw_priv *priv)
{
	struct cpsw_common *cpsw = priv->cpsw;
	struct cpsw_slave *slave;
	u32 shift, mask, val;

	val = readl_relaxed(&cpsw->regs->ptype);

	slave = &cpsw->slaves[cpsw_slave_index(cpsw, priv)];
	shift = CPSW_FIFO_SHAPE_EN_SHIFT + 3 * slave->slave_num;
	mask = 7 << shift;
	val = val & mask;

	return !val;
}

static void cpsw_fifo_shp_on(struct cpsw_priv *priv, int fifo, int on)
{
	struct cpsw_common *cpsw = priv->cpsw;
	struct cpsw_slave *slave;
	u32 shift, mask, val;

	val = readl_relaxed(&cpsw->regs->ptype);

	slave = &cpsw->slaves[cpsw_slave_index(cpsw, priv)];
	shift = CPSW_FIFO_SHAPE_EN_SHIFT + 3 * slave->slave_num;
	mask = (1 << --fifo) << shift;
	val = on ? val | mask : val & ~mask;

	writel_relaxed(val, &cpsw->regs->ptype);
}

=======
>>>>>>> d1988041
static void _cpsw_adjust_link(struct cpsw_slave *slave,
			      struct cpsw_priv *priv, bool *link)
{
	struct phy_device	*phy = slave->phy;
	u32			mac_control = 0;
	u32			slave_port;
	struct cpsw_common *cpsw = priv->cpsw;

	if (!phy)
		return;

	slave_port = cpsw_get_slave_port(slave->slave_num);

	if (phy->link) {
		mac_control = CPSW_SL_CTL_GMII_EN;

		if (phy->speed == 1000)
			mac_control |= CPSW_SL_CTL_GIG;
		if (phy->duplex)
			mac_control |= CPSW_SL_CTL_FULLDUPLEX;

		/* set speed_in input in case RMII mode is used in 100Mbps */
		if (phy->speed == 100)
			mac_control |= CPSW_SL_CTL_IFCTL_A;
		/* in band mode only works in 10Mbps RGMII mode */
		else if ((phy->speed == 10) && phy_interface_is_rgmii(phy))
			mac_control |= CPSW_SL_CTL_EXT_EN; /* In Band mode */

		if (priv->rx_pause)
			mac_control |= CPSW_SL_CTL_RX_FLOW_EN;

		if (priv->tx_pause)
			mac_control |= CPSW_SL_CTL_TX_FLOW_EN;

		if (mac_control != slave->mac_control)
			cpsw_sl_ctl_set(slave->mac_sl, mac_control);

		/* enable forwarding */
		cpsw_ale_control_set(cpsw->ale, slave_port,
				     ALE_PORT_STATE, ALE_PORT_STATE_FORWARD);

		*link = true;

		if (priv->shp_cfg_speed &&
		    priv->shp_cfg_speed != slave->phy->speed &&
		    !cpsw_shp_is_off(priv))
			dev_warn(priv->dev,
				 "Speed was changed, CBS shaper speeds are changed!");
	} else {
		mac_control = 0;
		/* disable forwarding */
		cpsw_ale_control_set(cpsw->ale, slave_port,
				     ALE_PORT_STATE, ALE_PORT_STATE_DISABLE);

		cpsw_sl_wait_for_idle(slave->mac_sl, 100);

		cpsw_sl_ctl_reset(slave->mac_sl);
	}

	if (mac_control != slave->mac_control)
		phy_print_status(phy);

	slave->mac_control = mac_control;
}

static void cpsw_adjust_link(struct net_device *ndev)
{
	struct cpsw_priv	*priv = netdev_priv(ndev);
	struct cpsw_common	*cpsw = priv->cpsw;
	bool			link = false;

	for_each_slave(priv, _cpsw_adjust_link, priv, &link);

	if (link) {
		if (cpsw_need_resplit(cpsw))
			cpsw_split_res(cpsw);

		netif_carrier_on(ndev);
		if (netif_running(ndev))
			netif_tx_wake_all_queues(ndev);
	} else {
		netif_carrier_off(ndev);
		netif_tx_stop_all_queues(ndev);
	}
}

static inline void cpsw_add_dual_emac_def_ale_entries(
		struct cpsw_priv *priv, struct cpsw_slave *slave,
		u32 slave_port)
{
	struct cpsw_common *cpsw = priv->cpsw;
	u32 port_mask = 1 << slave_port | ALE_PORT_HOST;

	if (cpsw->version == CPSW_VERSION_1)
		slave_write(slave, slave->port_vlan, CPSW1_PORT_VLAN);
	else
		slave_write(slave, slave->port_vlan, CPSW2_PORT_VLAN);
	cpsw_ale_add_vlan(cpsw->ale, slave->port_vlan, port_mask,
			  port_mask, port_mask, 0);
	cpsw_ale_add_mcast(cpsw->ale, priv->ndev->broadcast,
			   ALE_PORT_HOST, ALE_VLAN, slave->port_vlan, 0);
	cpsw_ale_add_ucast(cpsw->ale, priv->mac_addr,
			   HOST_PORT_NUM, ALE_VLAN |
			   ALE_SECURE, slave->port_vlan);
	cpsw_ale_control_set(cpsw->ale, slave_port,
			     ALE_PORT_DROP_UNKNOWN_VLAN, 1);
}

static void cpsw_slave_open(struct cpsw_slave *slave, struct cpsw_priv *priv)
{
	u32 slave_port;
	struct phy_device *phy;
	struct cpsw_common *cpsw = priv->cpsw;

	cpsw_sl_reset(slave->mac_sl, 100);
	cpsw_sl_ctl_reset(slave->mac_sl);

	/* setup priority mapping */
	cpsw_sl_reg_write(slave->mac_sl, CPSW_SL_RX_PRI_MAP,
			  RX_PRIORITY_MAPPING);

	switch (cpsw->version) {
	case CPSW_VERSION_1:
		slave_write(slave, TX_PRIORITY_MAPPING, CPSW1_TX_PRI_MAP);
		/* Increase RX FIFO size to 5 for supporting fullduplex
		 * flow control mode
		 */
		slave_write(slave,
			    (CPSW_MAX_BLKS_TX << CPSW_MAX_BLKS_TX_SHIFT) |
			    CPSW_MAX_BLKS_RX, CPSW1_MAX_BLKS);
		break;
	case CPSW_VERSION_2:
	case CPSW_VERSION_3:
	case CPSW_VERSION_4:
		slave_write(slave, TX_PRIORITY_MAPPING, CPSW2_TX_PRI_MAP);
		/* Increase RX FIFO size to 5 for supporting fullduplex
		 * flow control mode
		 */
		slave_write(slave,
			    (CPSW_MAX_BLKS_TX << CPSW_MAX_BLKS_TX_SHIFT) |
			    CPSW_MAX_BLKS_RX, CPSW2_MAX_BLKS);
		break;
	}

	/* setup max packet size, and mac address */
	cpsw_sl_reg_write(slave->mac_sl, CPSW_SL_RX_MAXLEN,
			  cpsw->rx_packet_max);
	cpsw_set_slave_mac(slave, priv);

	slave->mac_control = 0;	/* no link yet */

	slave_port = cpsw_get_slave_port(slave->slave_num);

	if (cpsw->data.dual_emac)
		cpsw_add_dual_emac_def_ale_entries(priv, slave, slave_port);
	else
		cpsw_ale_add_mcast(cpsw->ale, priv->ndev->broadcast,
				   1 << slave_port, 0, 0, ALE_MCAST_FWD_2);

	if (slave->data->phy_node) {
		phy = of_phy_connect(priv->ndev, slave->data->phy_node,
				 &cpsw_adjust_link, 0, slave->data->phy_if);
		if (!phy) {
			dev_err(priv->dev, "phy \"%pOF\" not found on slave %d\n",
				slave->data->phy_node,
				slave->slave_num);
			return;
		}
	} else {
		phy = phy_connect(priv->ndev, slave->data->phy_id,
				 &cpsw_adjust_link, slave->data->phy_if);
		if (IS_ERR(phy)) {
			dev_err(priv->dev,
				"phy \"%s\" not found on slave %d, err %ld\n",
				slave->data->phy_id, slave->slave_num,
				PTR_ERR(phy));
			return;
		}
	}

	slave->phy = phy;

	phy_attached_info(slave->phy);

	phy_start(slave->phy);

	/* Configure GMII_SEL register */
	if (!IS_ERR(slave->data->ifphy))
		phy_set_mode_ext(slave->data->ifphy, PHY_MODE_ETHERNET,
				 slave->data->phy_if);
	else
		cpsw_phy_sel(cpsw->dev, slave->phy->interface,
			     slave->slave_num);
}

static inline void cpsw_add_default_vlan(struct cpsw_priv *priv)
{
	struct cpsw_common *cpsw = priv->cpsw;
	const int vlan = cpsw->data.default_vlan;
	u32 reg;
	int i;
	int unreg_mcast_mask;

	reg = (cpsw->version == CPSW_VERSION_1) ? CPSW1_PORT_VLAN :
	       CPSW2_PORT_VLAN;

	writel(vlan, &cpsw->host_port_regs->port_vlan);

	for (i = 0; i < cpsw->data.slaves; i++)
		slave_write(cpsw->slaves + i, vlan, reg);

	if (priv->ndev->flags & IFF_ALLMULTI)
		unreg_mcast_mask = ALE_ALL_PORTS;
	else
		unreg_mcast_mask = ALE_PORT_1 | ALE_PORT_2;

	cpsw_ale_add_vlan(cpsw->ale, vlan, ALE_ALL_PORTS,
			  ALE_ALL_PORTS, ALE_ALL_PORTS,
			  unreg_mcast_mask);
}

static void cpsw_init_host_port(struct cpsw_priv *priv)
{
	u32 fifo_mode;
	u32 control_reg;
	struct cpsw_common *cpsw = priv->cpsw;

	/* soft reset the controller and initialize ale */
	soft_reset("cpsw", &cpsw->regs->soft_reset);
	cpsw_ale_start(cpsw->ale);

	/* switch to vlan unaware mode */
	cpsw_ale_control_set(cpsw->ale, HOST_PORT_NUM, ALE_VLAN_AWARE,
			     CPSW_ALE_VLAN_AWARE);
	control_reg = readl(&cpsw->regs->control);
	control_reg |= CPSW_VLAN_AWARE | CPSW_RX_VLAN_ENCAP;
	writel(control_reg, &cpsw->regs->control);
	fifo_mode = (cpsw->data.dual_emac) ? CPSW_FIFO_DUAL_MAC_MODE :
		     CPSW_FIFO_NORMAL_MODE;
	writel(fifo_mode, &cpsw->host_port_regs->tx_in_ctl);

	/* setup host port priority mapping */
	writel_relaxed(CPDMA_TX_PRIORITY_MAP,
		       &cpsw->host_port_regs->cpdma_tx_pri_map);
	writel_relaxed(0, &cpsw->host_port_regs->cpdma_rx_chan_map);

	cpsw_ale_control_set(cpsw->ale, HOST_PORT_NUM,
			     ALE_PORT_STATE, ALE_PORT_STATE_FORWARD);

	if (!cpsw->data.dual_emac) {
		cpsw_ale_add_ucast(cpsw->ale, priv->mac_addr, HOST_PORT_NUM,
				   0, 0);
		cpsw_ale_add_mcast(cpsw->ale, priv->ndev->broadcast,
				   ALE_PORT_HOST, 0, 0, ALE_MCAST_FWD_2);
	}
}

static void cpsw_slave_stop(struct cpsw_slave *slave, struct cpsw_common *cpsw)
{
	u32 slave_port;

	slave_port = cpsw_get_slave_port(slave->slave_num);

	if (!slave->phy)
		return;
	phy_stop(slave->phy);
	phy_disconnect(slave->phy);
	slave->phy = NULL;
	cpsw_ale_control_set(cpsw->ale, slave_port,
			     ALE_PORT_STATE, ALE_PORT_STATE_DISABLE);
	cpsw_sl_reset(slave->mac_sl, 100);
	cpsw_sl_ctl_reset(slave->mac_sl);
}

static int cpsw_restore_vlans(struct net_device *vdev, int vid, void *arg)
{
	struct cpsw_priv *priv = arg;

	if (!vdev)
		return 0;

	cpsw_ndo_vlan_rx_add_vid(priv->ndev, 0, vid);
	return 0;
}

/* restore resources after port reset */
static void cpsw_restore(struct cpsw_priv *priv)
{
	/* restore vlan configurations */
	vlan_for_each(priv->ndev, cpsw_restore_vlans, priv);

	/* restore MQPRIO offload */
	for_each_slave(priv, cpsw_mqprio_resume, priv);

	/* restore CBS offload */
	for_each_slave(priv, cpsw_cbs_resume, priv);
}

static int cpsw_ndo_open(struct net_device *ndev)
{
	struct cpsw_priv *priv = netdev_priv(ndev);
	struct cpsw_common *cpsw = priv->cpsw;
	int ret;
	u32 reg;

	ret = pm_runtime_get_sync(cpsw->dev);
	if (ret < 0) {
		pm_runtime_put_noidle(cpsw->dev);
		return ret;
	}

	netif_carrier_off(ndev);

	/* Notify the stack of the actual queue counts. */
	ret = netif_set_real_num_tx_queues(ndev, cpsw->tx_ch_num);
	if (ret) {
		dev_err(priv->dev, "cannot set real number of tx queues\n");
		goto err_cleanup;
	}

	ret = netif_set_real_num_rx_queues(ndev, cpsw->rx_ch_num);
	if (ret) {
		dev_err(priv->dev, "cannot set real number of rx queues\n");
		goto err_cleanup;
	}

	reg = cpsw->version;

	dev_info(priv->dev, "initializing cpsw version %d.%d (%d)\n",
		 CPSW_MAJOR_VERSION(reg), CPSW_MINOR_VERSION(reg),
		 CPSW_RTL_VERSION(reg));

	/* Initialize host and slave ports */
	if (!cpsw->usage_count)
		cpsw_init_host_port(priv);
	for_each_slave(priv, cpsw_slave_open, priv);

	/* Add default VLAN */
	if (!cpsw->data.dual_emac)
		cpsw_add_default_vlan(priv);
	else
		cpsw_ale_add_vlan(cpsw->ale, cpsw->data.default_vlan,
				  ALE_ALL_PORTS, ALE_ALL_PORTS, 0, 0);

	/* initialize shared resources for every ndev */
	if (!cpsw->usage_count) {
		/* disable priority elevation */
		writel_relaxed(0, &cpsw->regs->ptype);

		/* enable statistics collection only on all ports */
		writel_relaxed(0x7, &cpsw->regs->stat_port_en);

		/* Enable internal fifo flow control */
		writel(0x7, &cpsw->regs->flow_control);

		napi_enable(&cpsw->napi_rx);
		napi_enable(&cpsw->napi_tx);

		if (cpsw->tx_irq_disabled) {
			cpsw->tx_irq_disabled = false;
			enable_irq(cpsw->irqs_table[1]);
		}

		if (cpsw->rx_irq_disabled) {
			cpsw->rx_irq_disabled = false;
			enable_irq(cpsw->irqs_table[0]);
		}

		/* create rxqs for both infs in dual mac as they use same pool
		 * and must be destroyed together when no users.
		 */
		ret = cpsw_create_xdp_rxqs(cpsw);
		if (ret < 0)
			goto err_cleanup;

		ret = cpsw_fill_rx_channels(priv);
		if (ret < 0)
			goto err_cleanup;

		if (cpsw->cpts) {
			if (cpts_register(cpsw->cpts))
				dev_err(priv->dev, "error registering cpts device\n");
			else
				writel(0x10, &cpsw->wr_regs->misc_en);
		}
	}

	cpsw_restore(priv);

	/* Enable Interrupt pacing if configured */
	if (cpsw->coal_intvl != 0) {
		struct ethtool_coalesce coal;

		coal.rx_coalesce_usecs = cpsw->coal_intvl;
		cpsw_set_coalesce(ndev, &coal);
	}

	cpdma_ctlr_start(cpsw->dma);
	cpsw_intr_enable(cpsw);
	cpsw->usage_count++;

	return 0;

err_cleanup:
	if (!cpsw->usage_count) {
		cpdma_ctlr_stop(cpsw->dma);
		cpsw_destroy_xdp_rxqs(cpsw);
	}

	for_each_slave(priv, cpsw_slave_stop, cpsw);
	pm_runtime_put_sync(cpsw->dev);
	netif_carrier_off(priv->ndev);
	return ret;
}

static int cpsw_ndo_stop(struct net_device *ndev)
{
	struct cpsw_priv *priv = netdev_priv(ndev);
	struct cpsw_common *cpsw = priv->cpsw;

	cpsw_info(priv, ifdown, "shutting down cpsw device\n");
	__hw_addr_ref_unsync_dev(&ndev->mc, ndev, cpsw_purge_all_mc);
	netif_tx_stop_all_queues(priv->ndev);
	netif_carrier_off(priv->ndev);

	if (cpsw->usage_count <= 1) {
		napi_disable(&cpsw->napi_rx);
		napi_disable(&cpsw->napi_tx);
		cpts_unregister(cpsw->cpts);
		cpsw_intr_disable(cpsw);
		cpdma_ctlr_stop(cpsw->dma);
		cpsw_ale_stop(cpsw->ale);
		cpsw_destroy_xdp_rxqs(cpsw);
	}
	for_each_slave(priv, cpsw_slave_stop, cpsw);

	if (cpsw_need_resplit(cpsw))
		cpsw_split_res(cpsw);

	cpsw->usage_count--;
	pm_runtime_put_sync(cpsw->dev);
	return 0;
}

static netdev_tx_t cpsw_ndo_start_xmit(struct sk_buff *skb,
				       struct net_device *ndev)
{
	struct cpsw_priv *priv = netdev_priv(ndev);
	struct cpsw_common *cpsw = priv->cpsw;
	struct cpts *cpts = cpsw->cpts;
	struct netdev_queue *txq;
	struct cpdma_chan *txch;
	int ret, q_idx;

	if (skb_padto(skb, CPSW_MIN_PACKET_SIZE)) {
		cpsw_err(priv, tx_err, "packet pad failed\n");
		ndev->stats.tx_dropped++;
		return NET_XMIT_DROP;
	}

	if (skb_shinfo(skb)->tx_flags & SKBTX_HW_TSTAMP &&
	    priv->tx_ts_enabled && cpts_can_timestamp(cpts, skb))
		skb_shinfo(skb)->tx_flags |= SKBTX_IN_PROGRESS;

	q_idx = skb_get_queue_mapping(skb);
	if (q_idx >= cpsw->tx_ch_num)
		q_idx = q_idx % cpsw->tx_ch_num;

	txch = cpsw->txv[q_idx].ch;
	txq = netdev_get_tx_queue(ndev, q_idx);
	skb_tx_timestamp(skb);
	ret = cpdma_chan_submit(txch, skb, skb->data, skb->len,
				priv->emac_port + cpsw->data.dual_emac);
	if (unlikely(ret != 0)) {
		cpsw_err(priv, tx_err, "desc submit failed\n");
		goto fail;
	}

	/* If there is no more tx desc left free then we need to
	 * tell the kernel to stop sending us tx frames.
	 */
	if (unlikely(!cpdma_check_free_tx_desc(txch))) {
		netif_tx_stop_queue(txq);

		/* Barrier, so that stop_queue visible to other cpus */
		smp_mb__after_atomic();

		if (cpdma_check_free_tx_desc(txch))
			netif_tx_wake_queue(txq);
	}

	return NETDEV_TX_OK;
fail:
	ndev->stats.tx_dropped++;
	netif_tx_stop_queue(txq);

	/* Barrier, so that stop_queue visible to other cpus */
	smp_mb__after_atomic();

	if (cpdma_check_free_tx_desc(txch))
		netif_tx_wake_queue(txq);

	return NETDEV_TX_BUSY;
}

static int cpsw_ndo_set_mac_address(struct net_device *ndev, void *p)
{
	struct cpsw_priv *priv = netdev_priv(ndev);
	struct sockaddr *addr = (struct sockaddr *)p;
	struct cpsw_common *cpsw = priv->cpsw;
	int flags = 0;
	u16 vid = 0;
	int ret;

	if (!is_valid_ether_addr(addr->sa_data))
		return -EADDRNOTAVAIL;

	ret = pm_runtime_get_sync(cpsw->dev);
	if (ret < 0) {
		pm_runtime_put_noidle(cpsw->dev);
		return ret;
	}

	if (cpsw->data.dual_emac) {
		vid = cpsw->slaves[priv->emac_port].port_vlan;
		flags = ALE_VLAN;
	}

	cpsw_ale_del_ucast(cpsw->ale, priv->mac_addr, HOST_PORT_NUM,
			   flags, vid);
	cpsw_ale_add_ucast(cpsw->ale, addr->sa_data, HOST_PORT_NUM,
			   flags, vid);

	memcpy(priv->mac_addr, addr->sa_data, ETH_ALEN);
	memcpy(ndev->dev_addr, priv->mac_addr, ETH_ALEN);
	for_each_slave(priv, cpsw_set_slave_mac, priv);

	pm_runtime_put(cpsw->dev);

	return 0;
}

static inline int cpsw_add_vlan_ale_entry(struct cpsw_priv *priv,
				unsigned short vid)
{
	int ret;
	int unreg_mcast_mask = 0;
	int mcast_mask;
	u32 port_mask;
	struct cpsw_common *cpsw = priv->cpsw;

	if (cpsw->data.dual_emac) {
		port_mask = (1 << (priv->emac_port + 1)) | ALE_PORT_HOST;

		mcast_mask = ALE_PORT_HOST;
		if (priv->ndev->flags & IFF_ALLMULTI)
			unreg_mcast_mask = mcast_mask;
	} else {
		port_mask = ALE_ALL_PORTS;
		mcast_mask = port_mask;

		if (priv->ndev->flags & IFF_ALLMULTI)
			unreg_mcast_mask = ALE_ALL_PORTS;
		else
			unreg_mcast_mask = ALE_PORT_1 | ALE_PORT_2;
	}

	ret = cpsw_ale_add_vlan(cpsw->ale, vid, port_mask, 0, port_mask,
				unreg_mcast_mask);
	if (ret != 0)
		return ret;

	ret = cpsw_ale_add_ucast(cpsw->ale, priv->mac_addr,
				 HOST_PORT_NUM, ALE_VLAN, vid);
	if (ret != 0)
		goto clean_vid;

	ret = cpsw_ale_add_mcast(cpsw->ale, priv->ndev->broadcast,
				 mcast_mask, ALE_VLAN, vid, 0);
	if (ret != 0)
		goto clean_vlan_ucast;
	return 0;

clean_vlan_ucast:
	cpsw_ale_del_ucast(cpsw->ale, priv->mac_addr,
			   HOST_PORT_NUM, ALE_VLAN, vid);
clean_vid:
	cpsw_ale_del_vlan(cpsw->ale, vid, 0);
	return ret;
}

static int cpsw_ndo_vlan_rx_add_vid(struct net_device *ndev,
				    __be16 proto, u16 vid)
{
	struct cpsw_priv *priv = netdev_priv(ndev);
	struct cpsw_common *cpsw = priv->cpsw;
	int ret;

	if (vid == cpsw->data.default_vlan)
		return 0;

	ret = pm_runtime_get_sync(cpsw->dev);
	if (ret < 0) {
		pm_runtime_put_noidle(cpsw->dev);
		return ret;
	}

	if (cpsw->data.dual_emac) {
		/* In dual EMAC, reserved VLAN id should not be used for
		 * creating VLAN interfaces as this can break the dual
		 * EMAC port separation
		 */
		int i;

		for (i = 0; i < cpsw->data.slaves; i++) {
			if (vid == cpsw->slaves[i].port_vlan) {
				ret = -EINVAL;
				goto err;
			}
		}
	}

	dev_info(priv->dev, "Adding vlanid %d to vlan filter\n", vid);
	ret = cpsw_add_vlan_ale_entry(priv, vid);
err:
	pm_runtime_put(cpsw->dev);
	return ret;
}

static int cpsw_ndo_vlan_rx_kill_vid(struct net_device *ndev,
				     __be16 proto, u16 vid)
{
	struct cpsw_priv *priv = netdev_priv(ndev);
	struct cpsw_common *cpsw = priv->cpsw;
	int ret;

	if (vid == cpsw->data.default_vlan)
		return 0;

	ret = pm_runtime_get_sync(cpsw->dev);
	if (ret < 0) {
		pm_runtime_put_noidle(cpsw->dev);
		return ret;
	}

	if (cpsw->data.dual_emac) {
		int i;

		for (i = 0; i < cpsw->data.slaves; i++) {
			if (vid == cpsw->slaves[i].port_vlan)
				goto err;
		}
	}

	dev_info(priv->dev, "removing vlanid %d from vlan filter\n", vid);
	ret = cpsw_ale_del_vlan(cpsw->ale, vid, 0);
	ret |= cpsw_ale_del_ucast(cpsw->ale, priv->mac_addr,
				  HOST_PORT_NUM, ALE_VLAN, vid);
	ret |= cpsw_ale_del_mcast(cpsw->ale, priv->ndev->broadcast,
				  0, ALE_VLAN, vid);
	ret |= cpsw_ale_flush_multicast(cpsw->ale, ALE_PORT_HOST, vid);
err:
	pm_runtime_put(cpsw->dev);
	return ret;
}

static int cpsw_ndo_xdp_xmit(struct net_device *ndev, int n,
			     struct xdp_frame **frames, u32 flags)
{
	struct cpsw_priv *priv = netdev_priv(ndev);
	struct cpsw_common *cpsw = priv->cpsw;
	struct xdp_frame *xdpf;
	int i, drops = 0, port;

	if (unlikely(flags & ~XDP_XMIT_FLAGS_MASK))
		return -EINVAL;

	for (i = 0; i < n; i++) {
		xdpf = frames[i];
		if (xdpf->len < CPSW_MIN_PACKET_SIZE) {
			xdp_return_frame_rx_napi(xdpf);
			drops++;
			continue;
		}

		port = priv->emac_port + cpsw->data.dual_emac;
		if (cpsw_xdp_tx_frame(priv, xdpf, NULL, port))
			drops++;
	}

	return n - drops;
}

#ifdef CONFIG_NET_POLL_CONTROLLER
static void cpsw_ndo_poll_controller(struct net_device *ndev)
{
	struct cpsw_common *cpsw = ndev_to_cpsw(ndev);

	cpsw_intr_disable(cpsw);
	cpsw_rx_interrupt(cpsw->irqs_table[0], cpsw);
	cpsw_tx_interrupt(cpsw->irqs_table[1], cpsw);
	cpsw_intr_enable(cpsw);
}
#endif

static const struct net_device_ops cpsw_netdev_ops = {
	.ndo_open		= cpsw_ndo_open,
	.ndo_stop		= cpsw_ndo_stop,
	.ndo_start_xmit		= cpsw_ndo_start_xmit,
	.ndo_set_mac_address	= cpsw_ndo_set_mac_address,
	.ndo_do_ioctl		= cpsw_ndo_ioctl,
	.ndo_validate_addr	= eth_validate_addr,
	.ndo_tx_timeout		= cpsw_ndo_tx_timeout,
	.ndo_set_rx_mode	= cpsw_ndo_set_rx_mode,
	.ndo_set_tx_maxrate	= cpsw_ndo_set_tx_maxrate,
#ifdef CONFIG_NET_POLL_CONTROLLER
	.ndo_poll_controller	= cpsw_ndo_poll_controller,
#endif
	.ndo_vlan_rx_add_vid	= cpsw_ndo_vlan_rx_add_vid,
	.ndo_vlan_rx_kill_vid	= cpsw_ndo_vlan_rx_kill_vid,
	.ndo_setup_tc           = cpsw_ndo_setup_tc,
	.ndo_bpf		= cpsw_ndo_bpf,
	.ndo_xdp_xmit		= cpsw_ndo_xdp_xmit,
};

static void cpsw_get_drvinfo(struct net_device *ndev,
			     struct ethtool_drvinfo *info)
{
	struct cpsw_common *cpsw = ndev_to_cpsw(ndev);
	struct platform_device	*pdev = to_platform_device(cpsw->dev);

	strlcpy(info->driver, "cpsw", sizeof(info->driver));
	strlcpy(info->version, "1.0", sizeof(info->version));
	strlcpy(info->bus_info, pdev->name, sizeof(info->bus_info));
}

static int cpsw_set_pauseparam(struct net_device *ndev,
			       struct ethtool_pauseparam *pause)
{
	struct cpsw_priv *priv = netdev_priv(ndev);
	bool link;

	priv->rx_pause = pause->rx_pause ? true : false;
	priv->tx_pause = pause->tx_pause ? true : false;

	for_each_slave(priv, _cpsw_adjust_link, priv, &link);
	return 0;
}

static int cpsw_set_channels(struct net_device *ndev,
			     struct ethtool_channels *chs)
{
	return cpsw_set_channels_common(ndev, chs, cpsw_rx_handler);
}

static const struct ethtool_ops cpsw_ethtool_ops = {
	.supported_coalesce_params = ETHTOOL_COALESCE_RX_USECS,
	.get_drvinfo	= cpsw_get_drvinfo,
	.get_msglevel	= cpsw_get_msglevel,
	.set_msglevel	= cpsw_set_msglevel,
	.get_link	= ethtool_op_get_link,
	.get_ts_info	= cpsw_get_ts_info,
	.get_coalesce	= cpsw_get_coalesce,
	.set_coalesce	= cpsw_set_coalesce,
	.get_sset_count		= cpsw_get_sset_count,
	.get_strings		= cpsw_get_strings,
	.get_ethtool_stats	= cpsw_get_ethtool_stats,
	.get_pauseparam		= cpsw_get_pauseparam,
	.set_pauseparam		= cpsw_set_pauseparam,
	.get_wol	= cpsw_get_wol,
	.set_wol	= cpsw_set_wol,
	.get_regs_len	= cpsw_get_regs_len,
	.get_regs	= cpsw_get_regs,
	.begin		= cpsw_ethtool_op_begin,
	.complete	= cpsw_ethtool_op_complete,
	.get_channels	= cpsw_get_channels,
	.set_channels	= cpsw_set_channels,
	.get_link_ksettings	= cpsw_get_link_ksettings,
	.set_link_ksettings	= cpsw_set_link_ksettings,
	.get_eee	= cpsw_get_eee,
	.set_eee	= cpsw_set_eee,
	.nway_reset	= cpsw_nway_reset,
	.get_ringparam = cpsw_get_ringparam,
	.set_ringparam = cpsw_set_ringparam,
};

static int cpsw_probe_dt(struct cpsw_platform_data *data,
			 struct platform_device *pdev)
{
	struct device_node *node = pdev->dev.of_node;
	struct device_node *slave_node;
	int i = 0, ret;
	u32 prop;

	if (!node)
		return -EINVAL;

	if (of_property_read_u32(node, "slaves", &prop)) {
		dev_err(&pdev->dev, "Missing slaves property in the DT.\n");
		return -EINVAL;
	}
	data->slaves = prop;

	if (of_property_read_u32(node, "active_slave", &prop)) {
		dev_err(&pdev->dev, "Missing active_slave property in the DT.\n");
		return -EINVAL;
	}
	data->active_slave = prop;

	data->slave_data = devm_kcalloc(&pdev->dev,
					data->slaves,
					sizeof(struct cpsw_slave_data),
					GFP_KERNEL);
	if (!data->slave_data)
		return -ENOMEM;

	if (of_property_read_u32(node, "cpdma_channels", &prop)) {
		dev_err(&pdev->dev, "Missing cpdma_channels property in the DT.\n");
		return -EINVAL;
	}
	data->channels = prop;

	if (of_property_read_u32(node, "bd_ram_size", &prop)) {
		dev_err(&pdev->dev, "Missing bd_ram_size property in the DT.\n");
		return -EINVAL;
	}
	data->bd_ram_size = prop;

	if (of_property_read_u32(node, "mac_control", &prop)) {
		dev_err(&pdev->dev, "Missing mac_control property in the DT.\n");
		return -EINVAL;
	}
	data->mac_control = prop;

	if (of_property_read_bool(node, "dual_emac"))
		data->dual_emac = true;

	/*
	 * Populate all the child nodes here...
	 */
	ret = of_platform_populate(node, NULL, NULL, &pdev->dev);
	/* We do not want to force this, as in some cases may not have child */
	if (ret)
		dev_warn(&pdev->dev, "Doesn't have any child node\n");

	for_each_available_child_of_node(node, slave_node) {
		struct cpsw_slave_data *slave_data = data->slave_data + i;
		const void *mac_addr = NULL;
		int lenp;
		const __be32 *parp;

		/* This is no slave child node, continue */
		if (!of_node_name_eq(slave_node, "slave"))
			continue;

		slave_data->ifphy = devm_of_phy_get(&pdev->dev, slave_node,
						    NULL);
		if (!IS_ENABLED(CONFIG_TI_CPSW_PHY_SEL) &&
		    IS_ERR(slave_data->ifphy)) {
			ret = PTR_ERR(slave_data->ifphy);
			dev_err(&pdev->dev,
				"%d: Error retrieving port phy: %d\n", i, ret);
			goto err_node_put;
		}

		slave_data->slave_node = slave_node;
		slave_data->phy_node = of_parse_phandle(slave_node,
							"phy-handle", 0);
		parp = of_get_property(slave_node, "phy_id", &lenp);
		if (slave_data->phy_node) {
			dev_dbg(&pdev->dev,
				"slave[%d] using phy-handle=\"%pOF\"\n",
				i, slave_data->phy_node);
		} else if (of_phy_is_fixed_link(slave_node)) {
			/* In the case of a fixed PHY, the DT node associated
			 * to the PHY is the Ethernet MAC DT node.
			 */
			ret = of_phy_register_fixed_link(slave_node);
			if (ret) {
				if (ret != -EPROBE_DEFER)
					dev_err(&pdev->dev, "failed to register fixed-link phy: %d\n", ret);
				goto err_node_put;
			}
			slave_data->phy_node = of_node_get(slave_node);
		} else if (parp) {
			u32 phyid;
			struct device_node *mdio_node;
			struct platform_device *mdio;

			if (lenp != (sizeof(__be32) * 2)) {
				dev_err(&pdev->dev, "Invalid slave[%d] phy_id property\n", i);
				goto no_phy_slave;
			}
			mdio_node = of_find_node_by_phandle(be32_to_cpup(parp));
			phyid = be32_to_cpup(parp+1);
			mdio = of_find_device_by_node(mdio_node);
			of_node_put(mdio_node);
			if (!mdio) {
				dev_err(&pdev->dev, "Missing mdio platform device\n");
				ret = -EINVAL;
				goto err_node_put;
			}
			snprintf(slave_data->phy_id, sizeof(slave_data->phy_id),
				 PHY_ID_FMT, mdio->name, phyid);
			put_device(&mdio->dev);
		} else {
			dev_err(&pdev->dev,
				"No slave[%d] phy_id, phy-handle, or fixed-link property\n",
				i);
			goto no_phy_slave;
		}
		ret = of_get_phy_mode(slave_node, &slave_data->phy_if);
		if (ret) {
			dev_err(&pdev->dev, "Missing or malformed slave[%d] phy-mode property\n",
				i);
			goto err_node_put;
		}

no_phy_slave:
		mac_addr = of_get_mac_address(slave_node);
		if (!IS_ERR(mac_addr)) {
			ether_addr_copy(slave_data->mac_addr, mac_addr);
		} else {
			ret = ti_cm_get_macid(&pdev->dev, i,
					      slave_data->mac_addr);
			if (ret)
				goto err_node_put;
		}
		if (data->dual_emac) {
			if (of_property_read_u32(slave_node, "dual_emac_res_vlan",
						 &prop)) {
				dev_err(&pdev->dev, "Missing dual_emac_res_vlan in DT.\n");
				slave_data->dual_emac_res_vlan = i+1;
				dev_err(&pdev->dev, "Using %d as Reserved VLAN for %d slave\n",
					slave_data->dual_emac_res_vlan, i);
			} else {
				slave_data->dual_emac_res_vlan = prop;
			}
		}

		i++;
		if (i == data->slaves) {
			ret = 0;
			goto err_node_put;
		}
	}

	return 0;

err_node_put:
	of_node_put(slave_node);
	return ret;
}

static void cpsw_remove_dt(struct platform_device *pdev)
{
	struct cpsw_common *cpsw = platform_get_drvdata(pdev);
	struct cpsw_platform_data *data = &cpsw->data;
	struct device_node *node = pdev->dev.of_node;
	struct device_node *slave_node;
	int i = 0;

	for_each_available_child_of_node(node, slave_node) {
		struct cpsw_slave_data *slave_data = &data->slave_data[i];

		if (!of_node_name_eq(slave_node, "slave"))
			continue;

		if (of_phy_is_fixed_link(slave_node))
			of_phy_deregister_fixed_link(slave_node);

		of_node_put(slave_data->phy_node);

		i++;
		if (i == data->slaves) {
			of_node_put(slave_node);
			break;
		}
	}

	of_platform_depopulate(&pdev->dev);
}

static int cpsw_probe_dual_emac(struct cpsw_priv *priv)
{
	struct cpsw_common		*cpsw = priv->cpsw;
	struct cpsw_platform_data	*data = &cpsw->data;
	struct net_device		*ndev;
	struct cpsw_priv		*priv_sl2;
	int ret = 0;

	ndev = devm_alloc_etherdev_mqs(cpsw->dev, sizeof(struct cpsw_priv),
				       CPSW_MAX_QUEUES, CPSW_MAX_QUEUES);
	if (!ndev) {
		dev_err(cpsw->dev, "cpsw: error allocating net_device\n");
		return -ENOMEM;
	}

	priv_sl2 = netdev_priv(ndev);
	priv_sl2->cpsw = cpsw;
	priv_sl2->ndev = ndev;
	priv_sl2->dev  = &ndev->dev;
	priv_sl2->msg_enable = netif_msg_init(debug_level, CPSW_DEBUG);

	if (is_valid_ether_addr(data->slave_data[1].mac_addr)) {
		memcpy(priv_sl2->mac_addr, data->slave_data[1].mac_addr,
			ETH_ALEN);
		dev_info(cpsw->dev, "cpsw: Detected MACID = %pM\n",
			 priv_sl2->mac_addr);
	} else {
		eth_random_addr(priv_sl2->mac_addr);
		dev_info(cpsw->dev, "cpsw: Random MACID = %pM\n",
			 priv_sl2->mac_addr);
	}
	memcpy(ndev->dev_addr, priv_sl2->mac_addr, ETH_ALEN);

	priv_sl2->emac_port = 1;
	cpsw->slaves[1].ndev = ndev;
	ndev->features |= NETIF_F_HW_VLAN_CTAG_FILTER | NETIF_F_HW_VLAN_CTAG_RX;

	ndev->netdev_ops = &cpsw_netdev_ops;
	ndev->ethtool_ops = &cpsw_ethtool_ops;

	/* register the network device */
	SET_NETDEV_DEV(ndev, cpsw->dev);
	ndev->dev.of_node = cpsw->slaves[1].data->slave_node;
	ret = register_netdev(ndev);
	if (ret)
		dev_err(cpsw->dev, "cpsw: error registering net device\n");

	return ret;
}

static const struct of_device_id cpsw_of_mtable[] = {
	{ .compatible = "ti,cpsw"},
	{ .compatible = "ti,am335x-cpsw"},
	{ .compatible = "ti,am4372-cpsw"},
	{ .compatible = "ti,dra7-cpsw"},
	{ /* sentinel */ },
};
MODULE_DEVICE_TABLE(of, cpsw_of_mtable);

static const struct soc_device_attribute cpsw_soc_devices[] = {
	{ .family = "AM33xx", .revision = "ES1.0"},
	{ /* sentinel */ }
};

static int cpsw_probe(struct platform_device *pdev)
{
	struct device			*dev = &pdev->dev;
	struct clk			*clk;
	struct cpsw_platform_data	*data;
	struct net_device		*ndev;
	struct cpsw_priv		*priv;
	void __iomem			*ss_regs;
	struct resource			*ss_res;
	struct gpio_descs		*mode;
	const struct soc_device_attribute *soc;
	struct cpsw_common		*cpsw;
	int ret = 0, ch;
	int irq;

	cpsw = devm_kzalloc(dev, sizeof(struct cpsw_common), GFP_KERNEL);
	if (!cpsw)
		return -ENOMEM;

	platform_set_drvdata(pdev, cpsw);
	cpsw_slave_index = cpsw_slave_index_priv;

	cpsw->dev = dev;

	mode = devm_gpiod_get_array_optional(dev, "mode", GPIOD_OUT_LOW);
	if (IS_ERR(mode)) {
		ret = PTR_ERR(mode);
		dev_err(dev, "gpio request failed, ret %d\n", ret);
		return ret;
	}

	clk = devm_clk_get(dev, "fck");
	if (IS_ERR(clk)) {
		ret = PTR_ERR(clk);
		dev_err(dev, "fck is not found %d\n", ret);
		return ret;
	}
	cpsw->bus_freq_mhz = clk_get_rate(clk) / 1000000;

	ss_res = platform_get_resource(pdev, IORESOURCE_MEM, 0);
	ss_regs = devm_ioremap_resource(dev, ss_res);
	if (IS_ERR(ss_regs))
		return PTR_ERR(ss_regs);
	cpsw->regs = ss_regs;

	cpsw->wr_regs = devm_platform_ioremap_resource(pdev, 1);
	if (IS_ERR(cpsw->wr_regs))
		return PTR_ERR(cpsw->wr_regs);

	/* RX IRQ */
	irq = platform_get_irq(pdev, 1);
	if (irq < 0)
		return irq;
	cpsw->irqs_table[0] = irq;

	/* TX IRQ */
	irq = platform_get_irq(pdev, 2);
	if (irq < 0)
		return irq;
	cpsw->irqs_table[1] = irq;

	/* get misc irq*/
	irq = platform_get_irq(pdev, 3);
	if (irq <= 0)
		return irq;
	cpsw->misc_irq = irq;

	/*
	 * This may be required here for child devices.
	 */
	pm_runtime_enable(dev);

	/* Need to enable clocks with runtime PM api to access module
	 * registers
	 */
	ret = pm_runtime_get_sync(dev);
	if (ret < 0) {
		pm_runtime_put_noidle(dev);
		goto clean_runtime_disable_ret;
	}

	ret = cpsw_probe_dt(&cpsw->data, pdev);
	if (ret)
		goto clean_dt_ret;

	soc = soc_device_match(cpsw_soc_devices);
	if (soc)
		cpsw->quirk_irq = true;

	data = &cpsw->data;
	cpsw->slaves = devm_kcalloc(dev,
				    data->slaves, sizeof(struct cpsw_slave),
				    GFP_KERNEL);
	if (!cpsw->slaves) {
		ret = -ENOMEM;
		goto clean_dt_ret;
	}

	cpsw->rx_packet_max = max(rx_packet_max, CPSW_MAX_PACKET_SIZE);
	cpsw->descs_pool_size = descs_pool_size;

	ret = cpsw_init_common(cpsw, ss_regs, ale_ageout,
			       ss_res->start + CPSW2_BD_OFFSET,
			       descs_pool_size);
	if (ret)
		goto clean_dt_ret;

	ch = cpsw->quirk_irq ? 0 : 7;
	cpsw->txv[0].ch = cpdma_chan_create(cpsw->dma, ch, cpsw_tx_handler, 0);
	if (IS_ERR(cpsw->txv[0].ch)) {
		dev_err(dev, "error initializing tx dma channel\n");
		ret = PTR_ERR(cpsw->txv[0].ch);
		goto clean_cpts;
	}

	cpsw->rxv[0].ch = cpdma_chan_create(cpsw->dma, 0, cpsw_rx_handler, 1);
	if (IS_ERR(cpsw->rxv[0].ch)) {
		dev_err(dev, "error initializing rx dma channel\n");
		ret = PTR_ERR(cpsw->rxv[0].ch);
		goto clean_cpts;
	}
	cpsw_split_res(cpsw);

	/* setup netdev */
	ndev = devm_alloc_etherdev_mqs(dev, sizeof(struct cpsw_priv),
				       CPSW_MAX_QUEUES, CPSW_MAX_QUEUES);
	if (!ndev) {
		dev_err(dev, "error allocating net_device\n");
		ret = -ENOMEM;
		goto clean_cpts;
	}

	priv = netdev_priv(ndev);
	priv->cpsw = cpsw;
	priv->ndev = ndev;
	priv->dev  = dev;
	priv->msg_enable = netif_msg_init(debug_level, CPSW_DEBUG);
	priv->emac_port = 0;

	if (is_valid_ether_addr(data->slave_data[0].mac_addr)) {
		memcpy(priv->mac_addr, data->slave_data[0].mac_addr, ETH_ALEN);
		dev_info(dev, "Detected MACID = %pM\n", priv->mac_addr);
	} else {
		eth_random_addr(priv->mac_addr);
		dev_info(dev, "Random MACID = %pM\n", priv->mac_addr);
	}

	memcpy(ndev->dev_addr, priv->mac_addr, ETH_ALEN);

	cpsw->slaves[0].ndev = ndev;

	ndev->features |= NETIF_F_HW_VLAN_CTAG_FILTER | NETIF_F_HW_VLAN_CTAG_RX;

	ndev->netdev_ops = &cpsw_netdev_ops;
	ndev->ethtool_ops = &cpsw_ethtool_ops;
	netif_napi_add(ndev, &cpsw->napi_rx,
		       cpsw->quirk_irq ? cpsw_rx_poll : cpsw_rx_mq_poll,
		       CPSW_POLL_WEIGHT);
	netif_tx_napi_add(ndev, &cpsw->napi_tx,
			  cpsw->quirk_irq ? cpsw_tx_poll : cpsw_tx_mq_poll,
			  CPSW_POLL_WEIGHT);

	/* register the network device */
	SET_NETDEV_DEV(ndev, dev);
	ndev->dev.of_node = cpsw->slaves[0].data->slave_node;
	ret = register_netdev(ndev);
	if (ret) {
		dev_err(dev, "error registering net device\n");
		ret = -ENODEV;
		goto clean_cpts;
	}

	if (cpsw->data.dual_emac) {
		ret = cpsw_probe_dual_emac(priv);
		if (ret) {
			cpsw_err(priv, probe, "error probe slave 2 emac interface\n");
			goto clean_unregister_netdev_ret;
		}
	}

	/* Grab RX and TX IRQs. Note that we also have RX_THRESHOLD and
	 * MISC IRQs which are always kept disabled with this driver so
	 * we will not request them.
	 *
	 * If anyone wants to implement support for those, make sure to
	 * first request and append them to irqs_table array.
	 */
	ret = devm_request_irq(dev, cpsw->irqs_table[0], cpsw_rx_interrupt,
			       0, dev_name(dev), cpsw);
	if (ret < 0) {
		dev_err(dev, "error attaching irq (%d)\n", ret);
		goto clean_unregister_netdev_ret;
	}


	ret = devm_request_irq(dev, cpsw->irqs_table[1], cpsw_tx_interrupt,
			       0, dev_name(&pdev->dev), cpsw);
	if (ret < 0) {
		dev_err(dev, "error attaching irq (%d)\n", ret);
		goto clean_unregister_netdev_ret;
	}

	if (!cpsw->cpts)
		goto skip_cpts;

	ret = devm_request_irq(&pdev->dev, cpsw->misc_irq, cpsw_misc_interrupt,
			       0, dev_name(&pdev->dev), cpsw);
	if (ret < 0) {
		dev_err(dev, "error attaching misc irq (%d)\n", ret);
		goto clean_unregister_netdev_ret;
	}

	/* Enable misc CPTS evnt_pend IRQ */
	cpts_set_irqpoll(cpsw->cpts, false);

skip_cpts:
	cpsw_notice(priv, probe,
		    "initialized device (regs %pa, irq %d, pool size %d)\n",
		    &ss_res->start, cpsw->irqs_table[0], descs_pool_size);

	pm_runtime_put(&pdev->dev);

	return 0;

clean_unregister_netdev_ret:
	unregister_netdev(ndev);
clean_cpts:
	cpts_release(cpsw->cpts);
	cpdma_ctlr_destroy(cpsw->dma);
clean_dt_ret:
	cpsw_remove_dt(pdev);
	pm_runtime_put_sync(&pdev->dev);
clean_runtime_disable_ret:
	pm_runtime_disable(&pdev->dev);
	return ret;
}

static int cpsw_remove(struct platform_device *pdev)
{
	struct cpsw_common *cpsw = platform_get_drvdata(pdev);
	int i, ret;

	ret = pm_runtime_get_sync(&pdev->dev);
	if (ret < 0) {
		pm_runtime_put_noidle(&pdev->dev);
		return ret;
	}

	for (i = 0; i < cpsw->data.slaves; i++)
		if (cpsw->slaves[i].ndev)
			unregister_netdev(cpsw->slaves[i].ndev);

	cpts_release(cpsw->cpts);
	cpdma_ctlr_destroy(cpsw->dma);
	cpsw_remove_dt(pdev);
	pm_runtime_put_sync(&pdev->dev);
	pm_runtime_disable(&pdev->dev);
	return 0;
}

#ifdef CONFIG_PM_SLEEP
static int cpsw_suspend(struct device *dev)
{
	struct cpsw_common *cpsw = dev_get_drvdata(dev);
	int i;

	rtnl_lock();

	for (i = 0; i < cpsw->data.slaves; i++)
		if (cpsw->slaves[i].ndev)
			if (netif_running(cpsw->slaves[i].ndev))
				cpsw_ndo_stop(cpsw->slaves[i].ndev);

	rtnl_unlock();

	/* Select sleep pin state */
	pinctrl_pm_select_sleep_state(dev);

	return 0;
}

static int cpsw_resume(struct device *dev)
{
	struct cpsw_common *cpsw = dev_get_drvdata(dev);
	int i;

	/* Select default pin state */
	pinctrl_pm_select_default_state(dev);

	/* shut up ASSERT_RTNL() warning in netif_set_real_num_tx/rx_queues */
	rtnl_lock();

	for (i = 0; i < cpsw->data.slaves; i++)
		if (cpsw->slaves[i].ndev)
			if (netif_running(cpsw->slaves[i].ndev))
				cpsw_ndo_open(cpsw->slaves[i].ndev);

	rtnl_unlock();

	return 0;
}
#endif

static SIMPLE_DEV_PM_OPS(cpsw_pm_ops, cpsw_suspend, cpsw_resume);

static struct platform_driver cpsw_driver = {
	.driver = {
		.name	 = "cpsw",
		.pm	 = &cpsw_pm_ops,
		.of_match_table = cpsw_of_mtable,
	},
	.probe = cpsw_probe,
	.remove = cpsw_remove,
};

module_platform_driver(cpsw_driver);

MODULE_LICENSE("GPL");
MODULE_AUTHOR("Cyril Chemparathy <cyril@ti.com>");
MODULE_AUTHOR("Mugunthan V N <mugunthanvnm@ti.com>");
MODULE_DESCRIPTION("TI CPSW Ethernet driver");<|MERGE_RESOLUTION|>--- conflicted
+++ resolved
@@ -459,277 +459,6 @@
 	}
 }
 
-<<<<<<< HEAD
-void cpsw_split_res(struct cpsw_common *cpsw)
-{
-	u32 consumed_rate = 0, bigest_rate = 0;
-	struct cpsw_vector *txv = cpsw->txv;
-	int i, ch_weight, rlim_ch_num = 0;
-	int budget, bigest_rate_ch = 0;
-	u32 ch_rate, max_rate;
-	int ch_budget = 0;
-
-	for (i = 0; i < cpsw->tx_ch_num; i++) {
-		ch_rate = cpdma_chan_get_rate(txv[i].ch);
-		if (!ch_rate)
-			continue;
-
-		rlim_ch_num++;
-		consumed_rate += ch_rate;
-	}
-
-	if (cpsw->tx_ch_num == rlim_ch_num) {
-		max_rate = consumed_rate;
-	} else if (!rlim_ch_num) {
-		ch_budget = CPSW_POLL_WEIGHT / cpsw->tx_ch_num;
-		bigest_rate = 0;
-		max_rate = consumed_rate;
-	} else {
-		max_rate = cpsw->speed * 1000;
-
-		/* if max_rate is less then expected due to reduced link speed,
-		 * split proportionally according next potential max speed
-		 */
-		if (max_rate < consumed_rate)
-			max_rate *= 10;
-
-		if (max_rate < consumed_rate)
-			max_rate *= 10;
-
-		ch_budget = (consumed_rate * CPSW_POLL_WEIGHT) / max_rate;
-		ch_budget = (CPSW_POLL_WEIGHT - ch_budget) /
-			    (cpsw->tx_ch_num - rlim_ch_num);
-		bigest_rate = (max_rate - consumed_rate) /
-			      (cpsw->tx_ch_num - rlim_ch_num);
-	}
-
-	/* split tx weight/budget */
-	budget = CPSW_POLL_WEIGHT;
-	for (i = 0; i < cpsw->tx_ch_num; i++) {
-		ch_rate = cpdma_chan_get_rate(txv[i].ch);
-		if (ch_rate) {
-			txv[i].budget = (ch_rate * CPSW_POLL_WEIGHT) / max_rate;
-			if (!txv[i].budget)
-				txv[i].budget++;
-			if (ch_rate > bigest_rate) {
-				bigest_rate_ch = i;
-				bigest_rate = ch_rate;
-			}
-
-			ch_weight = (ch_rate * 100) / max_rate;
-			if (!ch_weight)
-				ch_weight++;
-			cpdma_chan_set_weight(cpsw->txv[i].ch, ch_weight);
-		} else {
-			txv[i].budget = ch_budget;
-			if (!bigest_rate_ch)
-				bigest_rate_ch = i;
-			cpdma_chan_set_weight(cpsw->txv[i].ch, 0);
-		}
-
-		budget -= txv[i].budget;
-	}
-
-	if (budget)
-		txv[bigest_rate_ch].budget += budget;
-
-	/* split rx budget */
-	budget = CPSW_POLL_WEIGHT;
-	ch_budget = budget / cpsw->rx_ch_num;
-	for (i = 0; i < cpsw->rx_ch_num; i++) {
-		cpsw->rxv[i].budget = ch_budget;
-		budget -= ch_budget;
-	}
-
-	if (budget)
-		cpsw->rxv[0].budget += budget;
-}
-
-static irqreturn_t cpsw_tx_interrupt(int irq, void *dev_id)
-{
-	struct cpsw_common *cpsw = dev_id;
-
-	writel(0, &cpsw->wr_regs->tx_en);
-	cpdma_ctlr_eoi(cpsw->dma, CPDMA_EOI_TX);
-
-	if (cpsw->quirk_irq) {
-		disable_irq_nosync(cpsw->irqs_table[1]);
-		cpsw->tx_irq_disabled = true;
-	}
-
-	napi_schedule(&cpsw->napi_tx);
-	return IRQ_HANDLED;
-}
-
-static irqreturn_t cpsw_rx_interrupt(int irq, void *dev_id)
-{
-	struct cpsw_common *cpsw = dev_id;
-
-	writel(0, &cpsw->wr_regs->rx_en);
-	cpdma_ctlr_eoi(cpsw->dma, CPDMA_EOI_RX);
-
-	if (cpsw->quirk_irq) {
-		disable_irq_nosync(cpsw->irqs_table[0]);
-		cpsw->rx_irq_disabled = true;
-	}
-
-	napi_schedule(&cpsw->napi_rx);
-	return IRQ_HANDLED;
-}
-
-static int cpsw_tx_mq_poll(struct napi_struct *napi_tx, int budget)
-{
-	u32			ch_map;
-	int			num_tx, cur_budget, ch;
-	struct cpsw_common	*cpsw = napi_to_cpsw(napi_tx);
-	struct cpsw_vector	*txv;
-
-	/* process every unprocessed channel */
-	ch_map = cpdma_ctrl_txchs_state(cpsw->dma);
-	for (ch = 0, num_tx = 0; ch_map & 0xff; ch_map <<= 1, ch++) {
-		if (!(ch_map & 0x80))
-			continue;
-
-		txv = &cpsw->txv[ch];
-		if (unlikely(txv->budget > budget - num_tx))
-			cur_budget = budget - num_tx;
-		else
-			cur_budget = txv->budget;
-
-		num_tx += cpdma_chan_process(txv->ch, cur_budget);
-		if (num_tx >= budget)
-			break;
-	}
-
-	if (num_tx < budget) {
-		napi_complete(napi_tx);
-		writel(0xff, &cpsw->wr_regs->tx_en);
-	}
-
-	return num_tx;
-}
-
-static int cpsw_tx_poll(struct napi_struct *napi_tx, int budget)
-{
-	struct cpsw_common *cpsw = napi_to_cpsw(napi_tx);
-	int num_tx;
-
-	num_tx = cpdma_chan_process(cpsw->txv[0].ch, budget);
-	if (num_tx < budget) {
-		napi_complete(napi_tx);
-		writel(0xff, &cpsw->wr_regs->tx_en);
-		if (cpsw->tx_irq_disabled) {
-			cpsw->tx_irq_disabled = false;
-			enable_irq(cpsw->irqs_table[1]);
-		}
-	}
-
-	return num_tx;
-}
-
-static int cpsw_rx_mq_poll(struct napi_struct *napi_rx, int budget)
-{
-	u32			ch_map;
-	int			num_rx, cur_budget, ch;
-	struct cpsw_common	*cpsw = napi_to_cpsw(napi_rx);
-	struct cpsw_vector	*rxv;
-
-	/* process every unprocessed channel */
-	ch_map = cpdma_ctrl_rxchs_state(cpsw->dma);
-	for (ch = 0, num_rx = 0; ch_map; ch_map >>= 1, ch++) {
-		if (!(ch_map & 0x01))
-			continue;
-
-		rxv = &cpsw->rxv[ch];
-		if (unlikely(rxv->budget > budget - num_rx))
-			cur_budget = budget - num_rx;
-		else
-			cur_budget = rxv->budget;
-
-		num_rx += cpdma_chan_process(rxv->ch, cur_budget);
-		if (num_rx >= budget)
-			break;
-	}
-
-	if (num_rx < budget) {
-		napi_complete_done(napi_rx, num_rx);
-		writel(0xff, &cpsw->wr_regs->rx_en);
-	}
-
-	return num_rx;
-}
-
-static int cpsw_rx_poll(struct napi_struct *napi_rx, int budget)
-{
-	struct cpsw_common *cpsw = napi_to_cpsw(napi_rx);
-	int num_rx;
-
-	num_rx = cpdma_chan_process(cpsw->rxv[0].ch, budget);
-	if (num_rx < budget) {
-		napi_complete_done(napi_rx, num_rx);
-		writel(0xff, &cpsw->wr_regs->rx_en);
-		if (cpsw->rx_irq_disabled) {
-			cpsw->rx_irq_disabled = false;
-			enable_irq(cpsw->irqs_table[0]);
-		}
-	}
-
-	return num_rx;
-}
-
-static inline void soft_reset(const char *module, void __iomem *reg)
-{
-	unsigned long timeout = jiffies + HZ;
-
-	writel_relaxed(1, reg);
-	do {
-		cpu_relax();
-	} while ((readl_relaxed(reg) & 1) && time_after(timeout, jiffies));
-
-	WARN(readl_relaxed(reg) & 1, "failed to soft-reset %s\n", module);
-}
-
-static void cpsw_set_slave_mac(struct cpsw_slave *slave,
-			       struct cpsw_priv *priv)
-{
-	slave_write(slave, mac_hi(priv->mac_addr), SA_HI);
-	slave_write(slave, mac_lo(priv->mac_addr), SA_LO);
-}
-
-static bool cpsw_shp_is_off(struct cpsw_priv *priv)
-{
-	struct cpsw_common *cpsw = priv->cpsw;
-	struct cpsw_slave *slave;
-	u32 shift, mask, val;
-
-	val = readl_relaxed(&cpsw->regs->ptype);
-
-	slave = &cpsw->slaves[cpsw_slave_index(cpsw, priv)];
-	shift = CPSW_FIFO_SHAPE_EN_SHIFT + 3 * slave->slave_num;
-	mask = 7 << shift;
-	val = val & mask;
-
-	return !val;
-}
-
-static void cpsw_fifo_shp_on(struct cpsw_priv *priv, int fifo, int on)
-{
-	struct cpsw_common *cpsw = priv->cpsw;
-	struct cpsw_slave *slave;
-	u32 shift, mask, val;
-
-	val = readl_relaxed(&cpsw->regs->ptype);
-
-	slave = &cpsw->slaves[cpsw_slave_index(cpsw, priv)];
-	shift = CPSW_FIFO_SHAPE_EN_SHIFT + 3 * slave->slave_num;
-	mask = (1 << --fifo) << shift;
-	val = on ? val | mask : val & ~mask;
-
-	writel_relaxed(val, &cpsw->regs->ptype);
-}
-
-=======
->>>>>>> d1988041
 static void _cpsw_adjust_link(struct cpsw_slave *slave,
 			      struct cpsw_priv *priv, bool *link)
 {
