--- conflicted
+++ resolved
@@ -1770,18 +1770,6 @@
 
 	/* Find the DMA node, map the DMA registers, and decode the DMA IRQs */
 	np = of_parse_phandle(pdev->dev.of_node, "axistream-connected", 0);
-<<<<<<< HEAD
-	if (!np) {
-		dev_err(&pdev->dev, "could not find DMA node\n");
-		ret = -ENODEV;
-		goto free_netdev;
-	}
-	ret = of_address_to_resource(np, 0, &dmares);
-	if (ret) {
-		dev_err(&pdev->dev, "unable to get DMA resource\n");
-		of_node_put(np);
-		goto free_netdev;
-=======
 	if (np) {
 		struct resource dmares;
 
@@ -1810,12 +1798,10 @@
 		lp->rx_irq = platform_get_irq(pdev, 1);
 		lp->tx_irq = platform_get_irq(pdev, 0);
 		lp->eth_irq = platform_get_irq(pdev, 2);
->>>>>>> f7688b48
 	}
 	if (IS_ERR(lp->dma_regs)) {
 		dev_err(&pdev->dev, "could not map DMA regs\n");
 		ret = PTR_ERR(lp->dma_regs);
-		of_node_put(np);
 		goto free_netdev;
 	}
 	if ((lp->rx_irq <= 0) || (lp->tx_irq <= 0)) {
