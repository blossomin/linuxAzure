// SPDX-License-Identifier: (GPL-2.0-only OR BSD-2-Clause)
/* Copyright (C) 2017-2018 Netronome Systems, Inc. */

#include <linux/bitfield.h>
#include <net/pkt_cls.h>

#include "cmsg.h"
#include "main.h"

static void
nfp_flower_compile_meta_tci(struct nfp_flower_meta_tci *ext,
			    struct nfp_flower_meta_tci *msk,
			    struct flow_cls_offload *flow, u8 key_type)
{
	struct flow_rule *rule = flow_cls_offload_flow_rule(flow);
	u16 tmp_tci;

	memset(ext, 0, sizeof(struct nfp_flower_meta_tci));
	memset(msk, 0, sizeof(struct nfp_flower_meta_tci));

	/* Populate the metadata frame. */
	ext->nfp_flow_key_layer = key_type;
	ext->mask_id = ~0;

	msk->nfp_flow_key_layer = key_type;
	msk->mask_id = ~0;

	if (flow_rule_match_key(rule, FLOW_DISSECTOR_KEY_VLAN)) {
		struct flow_match_vlan match;

		flow_rule_match_vlan(rule, &match);
		/* Populate the tci field. */
		tmp_tci = NFP_FLOWER_MASK_VLAN_PRESENT;
		tmp_tci |= FIELD_PREP(NFP_FLOWER_MASK_VLAN_PRIO,
<<<<<<< HEAD
				      flow_vlan->vlan_priority) |
			   FIELD_PREP(NFP_FLOWER_MASK_VLAN_VID,
				      flow_vlan->vlan_id);
		frame->tci = cpu_to_be16(tmp_tci);
=======
				      match.key->vlan_priority) |
			   FIELD_PREP(NFP_FLOWER_MASK_VLAN_VID,
				      match.key->vlan_id);
		ext->tci = cpu_to_be16(tmp_tci);

		tmp_tci = NFP_FLOWER_MASK_VLAN_PRESENT;
		tmp_tci |= FIELD_PREP(NFP_FLOWER_MASK_VLAN_PRIO,
				      match.mask->vlan_priority) |
			   FIELD_PREP(NFP_FLOWER_MASK_VLAN_VID,
				      match.mask->vlan_id);
		msk->tci = cpu_to_be16(tmp_tci);
>>>>>>> f7688b48
	}
}

static void
nfp_flower_compile_ext_meta(struct nfp_flower_ext_meta *frame, u32 key_ext)
{
	frame->nfp_flow_key_layer2 = cpu_to_be32(key_ext);
}

static int
nfp_flower_compile_port(struct nfp_flower_in_port *frame, u32 cmsg_port,
			bool mask_version, enum nfp_flower_tun_type tun_type,
			struct netlink_ext_ack *extack)
{
	if (mask_version) {
		frame->in_port = cpu_to_be32(~0);
		return 0;
	}

	if (tun_type) {
		frame->in_port = cpu_to_be32(NFP_FL_PORT_TYPE_TUN | tun_type);
	} else {
		if (!cmsg_port) {
			NL_SET_ERR_MSG_MOD(extack, "unsupported offload: invalid ingress interface for match offload");
			return -EOPNOTSUPP;
		}
		frame->in_port = cpu_to_be32(cmsg_port);
	}

	return 0;
}

static void
nfp_flower_compile_mac(struct nfp_flower_mac_mpls *ext,
		       struct nfp_flower_mac_mpls *msk,
		       struct flow_cls_offload *flow)
{
	struct flow_rule *rule = flow_cls_offload_flow_rule(flow);

	memset(ext, 0, sizeof(struct nfp_flower_mac_mpls));
	memset(msk, 0, sizeof(struct nfp_flower_mac_mpls));

	if (flow_rule_match_key(rule, FLOW_DISSECTOR_KEY_ETH_ADDRS)) {
		struct flow_match_eth_addrs match;

		flow_rule_match_eth_addrs(rule, &match);
		/* Populate mac frame. */
		ether_addr_copy(ext->mac_dst, &match.key->dst[0]);
		ether_addr_copy(ext->mac_src, &match.key->src[0]);
		ether_addr_copy(msk->mac_dst, &match.mask->dst[0]);
		ether_addr_copy(msk->mac_src, &match.mask->src[0]);
	}

	if (flow_rule_match_key(rule, FLOW_DISSECTOR_KEY_MPLS)) {
		struct flow_match_mpls match;
		u32 t_mpls;

		flow_rule_match_mpls(rule, &match);
		t_mpls = FIELD_PREP(NFP_FLOWER_MASK_MPLS_LB, match.key->mpls_label) |
			 FIELD_PREP(NFP_FLOWER_MASK_MPLS_TC, match.key->mpls_tc) |
			 FIELD_PREP(NFP_FLOWER_MASK_MPLS_BOS, match.key->mpls_bos) |
			 NFP_FLOWER_MASK_MPLS_Q;
		ext->mpls_lse = cpu_to_be32(t_mpls);
		t_mpls = FIELD_PREP(NFP_FLOWER_MASK_MPLS_LB, match.mask->mpls_label) |
			 FIELD_PREP(NFP_FLOWER_MASK_MPLS_TC, match.mask->mpls_tc) |
			 FIELD_PREP(NFP_FLOWER_MASK_MPLS_BOS, match.mask->mpls_bos) |
			 NFP_FLOWER_MASK_MPLS_Q;
		msk->mpls_lse = cpu_to_be32(t_mpls);
	} else if (flow_rule_match_key(rule, FLOW_DISSECTOR_KEY_BASIC)) {
		/* Check for mpls ether type and set NFP_FLOWER_MASK_MPLS_Q
		 * bit, which indicates an mpls ether type but without any
		 * mpls fields.
		 */
		struct flow_match_basic match;

		flow_rule_match_basic(rule, &match);
		if (match.key->n_proto == cpu_to_be16(ETH_P_MPLS_UC) ||
		    match.key->n_proto == cpu_to_be16(ETH_P_MPLS_MC)) {
			ext->mpls_lse = cpu_to_be32(NFP_FLOWER_MASK_MPLS_Q);
			msk->mpls_lse = cpu_to_be32(NFP_FLOWER_MASK_MPLS_Q);
		}
	}
}

static void
nfp_flower_compile_tport(struct nfp_flower_tp_ports *ext,
			 struct nfp_flower_tp_ports *msk,
			 struct flow_cls_offload *flow)
{
	struct flow_rule *rule = flow_cls_offload_flow_rule(flow);

	memset(ext, 0, sizeof(struct nfp_flower_tp_ports));
	memset(msk, 0, sizeof(struct nfp_flower_tp_ports));

	if (flow_rule_match_key(rule, FLOW_DISSECTOR_KEY_PORTS)) {
		struct flow_match_ports match;

		flow_rule_match_ports(rule, &match);
		ext->port_src = match.key->src;
		ext->port_dst = match.key->dst;
		msk->port_src = match.mask->src;
		msk->port_dst = match.mask->dst;
	}
}

static void
nfp_flower_compile_ip_ext(struct nfp_flower_ip_ext *ext,
			  struct nfp_flower_ip_ext *msk,
			  struct flow_cls_offload *flow)
{
	struct flow_rule *rule = flow_cls_offload_flow_rule(flow);

	if (flow_rule_match_key(rule, FLOW_DISSECTOR_KEY_BASIC)) {
		struct flow_match_basic match;

		flow_rule_match_basic(rule, &match);
		ext->proto = match.key->ip_proto;
		msk->proto = match.mask->ip_proto;
	}

	if (flow_rule_match_key(rule, FLOW_DISSECTOR_KEY_IP)) {
		struct flow_match_ip match;

		flow_rule_match_ip(rule, &match);
		ext->tos = match.key->tos;
		ext->ttl = match.key->ttl;
		msk->tos = match.mask->tos;
		msk->ttl = match.mask->ttl;
	}

	if (flow_rule_match_key(rule, FLOW_DISSECTOR_KEY_TCP)) {
		u16 tcp_flags, tcp_flags_mask;
		struct flow_match_tcp match;

		flow_rule_match_tcp(rule, &match);
		tcp_flags = be16_to_cpu(match.key->flags);
		tcp_flags_mask = be16_to_cpu(match.mask->flags);

		if (tcp_flags & TCPHDR_FIN)
			ext->flags |= NFP_FL_TCP_FLAG_FIN;
		if (tcp_flags_mask & TCPHDR_FIN)
			msk->flags |= NFP_FL_TCP_FLAG_FIN;

		if (tcp_flags & TCPHDR_SYN)
			ext->flags |= NFP_FL_TCP_FLAG_SYN;
		if (tcp_flags_mask & TCPHDR_SYN)
			msk->flags |= NFP_FL_TCP_FLAG_SYN;

		if (tcp_flags & TCPHDR_RST)
			ext->flags |= NFP_FL_TCP_FLAG_RST;
		if (tcp_flags_mask & TCPHDR_RST)
			msk->flags |= NFP_FL_TCP_FLAG_RST;

		if (tcp_flags & TCPHDR_PSH)
			ext->flags |= NFP_FL_TCP_FLAG_PSH;
		if (tcp_flags_mask & TCPHDR_PSH)
			msk->flags |= NFP_FL_TCP_FLAG_PSH;

		if (tcp_flags & TCPHDR_URG)
			ext->flags |= NFP_FL_TCP_FLAG_URG;
		if (tcp_flags_mask & TCPHDR_URG)
			msk->flags |= NFP_FL_TCP_FLAG_URG;
	}

	if (flow_rule_match_key(rule, FLOW_DISSECTOR_KEY_CONTROL)) {
		struct flow_match_control match;

		flow_rule_match_control(rule, &match);
		if (match.key->flags & FLOW_DIS_IS_FRAGMENT)
			ext->flags |= NFP_FL_IP_FRAGMENTED;
		if (match.mask->flags & FLOW_DIS_IS_FRAGMENT)
			msk->flags |= NFP_FL_IP_FRAGMENTED;
		if (match.key->flags & FLOW_DIS_FIRST_FRAG)
			ext->flags |= NFP_FL_IP_FRAG_FIRST;
		if (match.mask->flags & FLOW_DIS_FIRST_FRAG)
			msk->flags |= NFP_FL_IP_FRAG_FIRST;
	}
}

static void
nfp_flower_compile_ipv4(struct nfp_flower_ipv4 *ext,
			struct nfp_flower_ipv4 *msk,
			struct flow_cls_offload *flow)
{
	struct flow_rule *rule = flow_cls_offload_flow_rule(flow);
	struct flow_match_ipv4_addrs match;

	memset(ext, 0, sizeof(struct nfp_flower_ipv4));
	memset(msk, 0, sizeof(struct nfp_flower_ipv4));

	if (flow_rule_match_key(rule, FLOW_DISSECTOR_KEY_IPV4_ADDRS)) {
		flow_rule_match_ipv4_addrs(rule, &match);
		ext->ipv4_src = match.key->src;
		ext->ipv4_dst = match.key->dst;
		msk->ipv4_src = match.mask->src;
		msk->ipv4_dst = match.mask->dst;
	}

	nfp_flower_compile_ip_ext(&ext->ip_ext, &msk->ip_ext, flow);
}

static void
nfp_flower_compile_ipv6(struct nfp_flower_ipv6 *ext,
			struct nfp_flower_ipv6 *msk,
			struct flow_cls_offload *flow)
{
	struct flow_rule *rule = flow_cls_offload_flow_rule(flow);

	memset(ext, 0, sizeof(struct nfp_flower_ipv6));
	memset(msk, 0, sizeof(struct nfp_flower_ipv6));

	if (flow_rule_match_key(rule, FLOW_DISSECTOR_KEY_IPV6_ADDRS)) {
		struct flow_match_ipv6_addrs match;

		flow_rule_match_ipv6_addrs(rule, &match);
		ext->ipv6_src = match.key->src;
		ext->ipv6_dst = match.key->dst;
		msk->ipv6_src = match.mask->src;
		msk->ipv6_dst = match.mask->dst;
	}

	nfp_flower_compile_ip_ext(&ext->ip_ext, &msk->ip_ext, flow);
}

static int
nfp_flower_compile_geneve_opt(void *ext, void *msk,
			      struct flow_cls_offload *flow)
{
	struct flow_match_enc_opts match;

	flow_rule_match_enc_opts(flow->rule, &match);
	memcpy(ext, match.key->data, match.key->len);
	memcpy(msk, match.mask->data, match.mask->len);

	return 0;
}

static void
nfp_flower_compile_tun_ipv4_addrs(struct nfp_flower_tun_ipv4 *ext,
				  struct nfp_flower_tun_ipv4 *msk,
				  struct flow_cls_offload *flow)
{
	struct flow_rule *rule = flow_cls_offload_flow_rule(flow);

	if (flow_rule_match_key(rule, FLOW_DISSECTOR_KEY_ENC_IPV4_ADDRS)) {
		struct flow_match_ipv4_addrs match;

		flow_rule_match_enc_ipv4_addrs(rule, &match);
		ext->src = match.key->src;
		ext->dst = match.key->dst;
		msk->src = match.mask->src;
		msk->dst = match.mask->dst;
	}
}

static void
nfp_flower_compile_tun_ip_ext(struct nfp_flower_tun_ip_ext *ext,
			      struct nfp_flower_tun_ip_ext *msk,
			      struct flow_cls_offload *flow)
{
	struct flow_rule *rule = flow_cls_offload_flow_rule(flow);

	if (flow_rule_match_key(rule, FLOW_DISSECTOR_KEY_ENC_IP)) {
		struct flow_match_ip match;

		flow_rule_match_enc_ip(rule, &match);
		ext->tos = match.key->tos;
		ext->ttl = match.key->ttl;
		msk->tos = match.mask->tos;
		msk->ttl = match.mask->ttl;
	}
}

static void
nfp_flower_compile_ipv4_gre_tun(struct nfp_flower_ipv4_gre_tun *ext,
				struct nfp_flower_ipv4_gre_tun *msk,
				struct flow_cls_offload *flow)
{
	struct flow_rule *rule = flow_cls_offload_flow_rule(flow);

	memset(ext, 0, sizeof(struct nfp_flower_ipv4_gre_tun));
	memset(msk, 0, sizeof(struct nfp_flower_ipv4_gre_tun));

	/* NVGRE is the only supported GRE tunnel type */
	ext->ethertype = cpu_to_be16(ETH_P_TEB);
	msk->ethertype = cpu_to_be16(~0);

	if (flow_rule_match_key(rule, FLOW_DISSECTOR_KEY_ENC_KEYID)) {
		struct flow_match_enc_keyid match;

		flow_rule_match_enc_keyid(rule, &match);
		ext->tun_key = match.key->keyid;
		msk->tun_key = match.mask->keyid;

		ext->tun_flags = cpu_to_be16(NFP_FL_GRE_FLAG_KEY);
		msk->tun_flags = cpu_to_be16(NFP_FL_GRE_FLAG_KEY);
	}

	nfp_flower_compile_tun_ipv4_addrs(&ext->ipv4, &msk->ipv4, flow);
	nfp_flower_compile_tun_ip_ext(&ext->ip_ext, &msk->ip_ext, flow);
}

static void
nfp_flower_compile_ipv4_udp_tun(struct nfp_flower_ipv4_udp_tun *ext,
				struct nfp_flower_ipv4_udp_tun *msk,
				struct flow_cls_offload *flow)
{
	struct flow_rule *rule = flow_cls_offload_flow_rule(flow);

	memset(ext, 0, sizeof(struct nfp_flower_ipv4_udp_tun));
	memset(msk, 0, sizeof(struct nfp_flower_ipv4_udp_tun));

	if (flow_rule_match_key(rule, FLOW_DISSECTOR_KEY_ENC_KEYID)) {
		struct flow_match_enc_keyid match;
		u32 temp_vni;

		flow_rule_match_enc_keyid(rule, &match);
		temp_vni = be32_to_cpu(match.key->keyid) << NFP_FL_TUN_VNI_OFFSET;
		ext->tun_id = cpu_to_be32(temp_vni);
		temp_vni = be32_to_cpu(match.mask->keyid) << NFP_FL_TUN_VNI_OFFSET;
		msk->tun_id = cpu_to_be32(temp_vni);
	}

	nfp_flower_compile_tun_ipv4_addrs(&ext->ipv4, &msk->ipv4, flow);
	nfp_flower_compile_tun_ip_ext(&ext->ip_ext, &msk->ip_ext, flow);
}

int nfp_flower_compile_flow_match(struct nfp_app *app,
				  struct flow_cls_offload *flow,
				  struct nfp_fl_key_ls *key_ls,
				  struct net_device *netdev,
				  struct nfp_fl_payload *nfp_flow,
				  enum nfp_flower_tun_type tun_type,
				  struct netlink_ext_ack *extack)
{
	u32 port_id;
	int err;
	u8 *ext;
	u8 *msk;

	port_id = nfp_flower_get_port_id_from_netdev(app, netdev);

	memset(nfp_flow->unmasked_data, 0, key_ls->key_size);
	memset(nfp_flow->mask_data, 0, key_ls->key_size);

	ext = nfp_flow->unmasked_data;
	msk = nfp_flow->mask_data;

	nfp_flower_compile_meta_tci((struct nfp_flower_meta_tci *)ext,
				    (struct nfp_flower_meta_tci *)msk,
				    flow, key_ls->key_layer);
	ext += sizeof(struct nfp_flower_meta_tci);
	msk += sizeof(struct nfp_flower_meta_tci);

	/* Populate Extended Metadata if Required. */
	if (NFP_FLOWER_LAYER_EXT_META & key_ls->key_layer) {
		nfp_flower_compile_ext_meta((struct nfp_flower_ext_meta *)ext,
					    key_ls->key_layer_two);
		nfp_flower_compile_ext_meta((struct nfp_flower_ext_meta *)msk,
					    key_ls->key_layer_two);
		ext += sizeof(struct nfp_flower_ext_meta);
		msk += sizeof(struct nfp_flower_ext_meta);
	}

	/* Populate Exact Port data. */
	err = nfp_flower_compile_port((struct nfp_flower_in_port *)ext,
				      port_id, false, tun_type, extack);
	if (err)
		return err;

	/* Populate Mask Port Data. */
	err = nfp_flower_compile_port((struct nfp_flower_in_port *)msk,
				      port_id, true, tun_type, extack);
	if (err)
		return err;

	ext += sizeof(struct nfp_flower_in_port);
	msk += sizeof(struct nfp_flower_in_port);

	if (NFP_FLOWER_LAYER_MAC & key_ls->key_layer) {
		nfp_flower_compile_mac((struct nfp_flower_mac_mpls *)ext,
				       (struct nfp_flower_mac_mpls *)msk,
				       flow);
		ext += sizeof(struct nfp_flower_mac_mpls);
		msk += sizeof(struct nfp_flower_mac_mpls);
	}

	if (NFP_FLOWER_LAYER_TP & key_ls->key_layer) {
		nfp_flower_compile_tport((struct nfp_flower_tp_ports *)ext,
					 (struct nfp_flower_tp_ports *)msk,
					 flow);
		ext += sizeof(struct nfp_flower_tp_ports);
		msk += sizeof(struct nfp_flower_tp_ports);
	}

	if (NFP_FLOWER_LAYER_IPV4 & key_ls->key_layer) {
		nfp_flower_compile_ipv4((struct nfp_flower_ipv4 *)ext,
					(struct nfp_flower_ipv4 *)msk,
					flow);
		ext += sizeof(struct nfp_flower_ipv4);
		msk += sizeof(struct nfp_flower_ipv4);
	}

	if (NFP_FLOWER_LAYER_IPV6 & key_ls->key_layer) {
		nfp_flower_compile_ipv6((struct nfp_flower_ipv6 *)ext,
					(struct nfp_flower_ipv6 *)msk,
					flow);
		ext += sizeof(struct nfp_flower_ipv6);
		msk += sizeof(struct nfp_flower_ipv6);
	}

	if (key_ls->key_layer_two & NFP_FLOWER_LAYER2_GRE) {
		__be32 tun_dst;

		nfp_flower_compile_ipv4_gre_tun((void *)ext, (void *)msk, flow);
		tun_dst = ((struct nfp_flower_ipv4_gre_tun *)ext)->ipv4.dst;
		ext += sizeof(struct nfp_flower_ipv4_gre_tun);
		msk += sizeof(struct nfp_flower_ipv4_gre_tun);

		/* Store the tunnel destination in the rule data.
		 * This must be present and be an exact match.
		 */
		nfp_flow->nfp_tun_ipv4_addr = tun_dst;
		nfp_tunnel_add_ipv4_off(app, tun_dst);
	}

	if (key_ls->key_layer & NFP_FLOWER_LAYER_VXLAN ||
	    key_ls->key_layer_two & NFP_FLOWER_LAYER2_GENEVE) {
		__be32 tun_dst;

		nfp_flower_compile_ipv4_udp_tun((void *)ext, (void *)msk, flow);
		tun_dst = ((struct nfp_flower_ipv4_udp_tun *)ext)->ipv4.dst;
		ext += sizeof(struct nfp_flower_ipv4_udp_tun);
		msk += sizeof(struct nfp_flower_ipv4_udp_tun);

		/* Store the tunnel destination in the rule data.
		 * This must be present and be an exact match.
		 */
		nfp_flow->nfp_tun_ipv4_addr = tun_dst;
		nfp_tunnel_add_ipv4_off(app, tun_dst);

		if (key_ls->key_layer_two & NFP_FLOWER_LAYER2_GENEVE_OP) {
			err = nfp_flower_compile_geneve_opt(ext, msk, flow);
			if (err)
				return err;
		}
	}

	return 0;
}<|MERGE_RESOLUTION|>--- conflicted
+++ resolved
@@ -32,12 +32,6 @@
 		/* Populate the tci field. */
 		tmp_tci = NFP_FLOWER_MASK_VLAN_PRESENT;
 		tmp_tci |= FIELD_PREP(NFP_FLOWER_MASK_VLAN_PRIO,
-<<<<<<< HEAD
-				      flow_vlan->vlan_priority) |
-			   FIELD_PREP(NFP_FLOWER_MASK_VLAN_VID,
-				      flow_vlan->vlan_id);
-		frame->tci = cpu_to_be16(tmp_tci);
-=======
 				      match.key->vlan_priority) |
 			   FIELD_PREP(NFP_FLOWER_MASK_VLAN_VID,
 				      match.key->vlan_id);
@@ -49,7 +43,6 @@
 			   FIELD_PREP(NFP_FLOWER_MASK_VLAN_VID,
 				      match.mask->vlan_id);
 		msk->tci = cpu_to_be16(tmp_tci);
->>>>>>> f7688b48
 	}
 }
 
