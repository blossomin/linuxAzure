--- conflicted
+++ resolved
@@ -33,10 +33,6 @@
 
 MODULE_DEVICE_TABLE(pci, ae_algovf_pci_tbl);
 
-<<<<<<< HEAD
-static inline struct hclgevf_dev *hclgevf_ae_get_hdev(
-	struct hnae3_handle *handle)
-=======
 static const u32 cmdq_reg_addr_list[] = {HCLGEVF_CMDQ_TX_ADDR_L_REG,
 					 HCLGEVF_CMDQ_TX_ADDR_H_REG,
 					 HCLGEVF_CMDQ_TX_DEPTH_REG,
@@ -90,7 +86,6 @@
 					     HCLGEVF_TQP_INTR_RL_REG};
 
 static struct hclgevf_dev *hclgevf_ae_get_hdev(struct hnae3_handle *handle)
->>>>>>> f7688b48
 {
 	if (!handle->client)
 		return container_of(handle, struct hclgevf_dev, nic);
@@ -447,9 +442,6 @@
 
 	client = handle->client;
 	rclient = hdev->roce_client;
-
-	link_state =
-		test_bit(HCLGEVF_STATE_DOWN, &hdev->state) ? 0 : link_state;
 
 	link_state =
 		test_bit(HCLGEVF_STATE_DOWN, &hdev->state) ? 0 : link_state;
@@ -1561,8 +1553,6 @@
 	if (ret)
 		goto err_reset;
 
-	rtnl_unlock();
-
 	/* check if VF could successfully fetch the hardware reset completion
 	 * status from the hardware
 	 */
@@ -1575,23 +1565,11 @@
 		goto err_reset;
 	}
 
-<<<<<<< HEAD
-		dev_warn(&hdev->pdev->dev, "VF reset failed, disabling VF!\n");
-		rtnl_lock();
-		hclgevf_notify_client(hdev, HNAE3_UNINIT_CLIENT);
-=======
 	hdev->rst_stats.hw_rst_done_cnt++;
->>>>>>> f7688b48
 
 	rtnl_lock();
 
-<<<<<<< HEAD
-	rtnl_lock();
-
-	/* now, re-initialize the nic client and ae device*/
-=======
 	/* now, re-initialize the nic client and ae device */
->>>>>>> f7688b48
 	ret = hclgevf_reset_stack(hdev);
 	if (ret) {
 		dev_err(&hdev->pdev->dev, "failed to reset VF stack\n");
@@ -2179,18 +2157,6 @@
 	int i;
 
 	set_bit(HCLGEVF_STATE_DOWN, &hdev->state);
-<<<<<<< HEAD
-
-	for (i = 0; i < hdev->num_tqps; i++) {
-		/* Ring disable */
-		queue_id = hclgevf_get_queue_id(handle->kinfo.tqp[i]);
-		if (queue_id < 0) {
-			dev_warn(&hdev->pdev->dev,
-				 "Get invalid queue id, ignore it\n");
-			continue;
-		}
-=======
->>>>>>> f7688b48
 
 	if (hdev->reset_type != HNAE3_VF_RESET)
 		for (i = 0; i < handle->kinfo.num_tqps; i++)
@@ -2449,41 +2415,12 @@
 		ret = hclgevf_init_nic_client_instance(ae_dev, client);
 		if (ret)
 			goto clear_nic;
-<<<<<<< HEAD
-
-		hnae3_set_client_init_flag(client, ae_dev, 1);
-
-		if (hdev->roce_client && hnae3_dev_roce_supported(hdev)) {
-			struct hnae3_client *rc = hdev->roce_client;
-
-			ret = hclgevf_init_roce_base_info(hdev);
-			if (ret)
-				goto clear_roce;
-			ret = rc->ops->init_instance(&hdev->roce);
-			if (ret)
-				goto clear_roce;
-
-			hnae3_set_client_init_flag(hdev->roce_client, ae_dev,
-						   1);
-		}
-		break;
-	case HNAE3_CLIENT_UNIC:
-		hdev->nic_client = client;
-		hdev->nic.client = client;
-
-		ret = client->ops->init_instance(&hdev->nic);
-		if (ret)
-			goto clear_nic;
-
-		hnae3_set_client_init_flag(client, ae_dev, 1);
-=======
 
 		ret = hclgevf_init_roce_client_instance(ae_dev,
 							hdev->roce_client);
 		if (ret)
 			goto clear_roce;
 
->>>>>>> f7688b48
 		break;
 	case HNAE3_CLIENT_ROCE:
 		if (hnae3_dev_roce_supported(hdev)) {
@@ -2491,19 +2428,6 @@
 			hdev->roce.client = client;
 		}
 
-<<<<<<< HEAD
-		if (hdev->roce_client && hdev->nic_client) {
-			ret = hclgevf_init_roce_base_info(hdev);
-			if (ret)
-				goto clear_roce;
-
-			ret = client->ops->init_instance(&hdev->roce);
-			if (ret)
-				goto clear_roce;
-		}
-
-		hnae3_set_client_init_flag(client, ae_dev, 1);
-=======
 		ret = hclgevf_init_roce_client_instance(ae_dev, client);
 		if (ret)
 			goto clear_roce;
@@ -2511,7 +2435,6 @@
 		break;
 	default:
 		return -EINVAL;
->>>>>>> f7688b48
 	}
 
 	return 0;
@@ -2541,11 +2464,8 @@
 	/* un-init nic/unic, if this was not called by roce client */
 	if (client->ops->uninit_instance && hdev->nic_client &&
 	    client->type != HNAE3_CLIENT_ROCE) {
-<<<<<<< HEAD
-=======
 		clear_bit(HCLGEVF_STATE_NIC_REGISTERED, &hdev->state);
 
->>>>>>> f7688b48
 		client->ops->uninit_instance(&hdev->nic, 0);
 		hdev->nic_client = NULL;
 		hdev->nic.client = NULL;
