--- conflicted
+++ resolved
@@ -4949,18 +4949,6 @@
 	if (!status)
 		status = ice_upd_prof_hw(hw, blk, &chg);
 
-<<<<<<< HEAD
-		es->ref_count = devm_kcalloc(ice_hw_to_dev(hw), es->count,
-					     sizeof(*es->ref_count),
-					     GFP_KERNEL);
-		if (!es->ref_count)
-			goto err;
-
-		es->written = devm_kcalloc(ice_hw_to_dev(hw), es->count,
-					   sizeof(*es->written), GFP_KERNEL);
-		if (!es->written)
-			goto err;
-=======
 err_ice_rem_prof_id_flow:
 	list_for_each_entry_safe(del, tmp, &chg, list_entry) {
 		list_del(&del->list_entry);
@@ -4970,7 +4958,6 @@
 	list_for_each_entry_safe(del1, tmp1, &copy, list) {
 		list_del(&del1->list);
 		devm_kfree(ice_hw_to_dev(hw), del1);
->>>>>>> d1988041
 	}
 
 	return status;
