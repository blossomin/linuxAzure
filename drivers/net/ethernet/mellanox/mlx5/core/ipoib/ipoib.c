--- conflicted
+++ resolved
@@ -729,15 +729,9 @@
 	return 0;
 
 detach:
-<<<<<<< HEAD
-	profile->cleanup(epriv);
-	if (ipriv->sub_interface)
-		return NULL;
-=======
 	prof->cleanup(epriv);
 	if (ipriv->sub_interface)
 		return err;
->>>>>>> f7688b48
 	mlx5e_destroy_mdev_resources(mdev);
 destroy_ht:
 	mlx5i_pkey_qpn_ht_cleanup(netdev);
