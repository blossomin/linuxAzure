--- conflicted
+++ resolved
@@ -2410,11 +2410,7 @@
 
 	struct sk_buff *skb = txrc->skb;
 	struct ieee80211_supported_band *sband = txrc->sband;
-<<<<<<< HEAD
-	struct iwl_priv *priv = (struct iwl_priv *)priv_r;
-=======
 	struct iwl_priv *priv __maybe_unused = (struct iwl_priv *)priv_r;
->>>>>>> a5e944f1
 	struct ieee80211_tx_info *info = IEEE80211_SKB_CB(skb);
 	struct iwl_lq_sta *lq_sta = priv_sta;
 	int rate_idx;
@@ -2938,11 +2934,6 @@
 		desc += sprintf(buff+desc,
 				"Bit Rate= %d Mb/s\n",
 				iwl_rates[lq_sta->last_txrate_idx].ieee >> 1);
-<<<<<<< HEAD
-	desc += sprintf(buff+desc, "Noise Level= %d dBm\n",
-			priv->last_rx_noise);
-=======
->>>>>>> a5e944f1
 
 	ret = simple_read_from_buffer(user_buf, count, ppos, buff, desc);
 	return ret;
