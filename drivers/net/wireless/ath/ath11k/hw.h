--- conflicted
+++ resolved
@@ -209,8 +209,6 @@
 	bool hybrid_bus_type;
 	bool fixed_fw_mem;
 	bool support_off_channel_tx;
-<<<<<<< HEAD
-=======
 	bool supports_multi_bssid;
 
 	struct {
@@ -221,7 +219,6 @@
 	bool tcl_ring_retry;
 	u32 tx_ring_size;
 	bool smp2p_wow_exit;
->>>>>>> 7365df19
 };
 
 struct ath11k_hw_ops {
@@ -420,11 +417,7 @@
 
 	return "unknown";
 }
-<<<<<<< HEAD
-=======
 
 extern const struct cfg80211_sar_capa ath11k_hw_sar_capa_wcn6855;
->>>>>>> 7365df19
-
-extern const struct cfg80211_sar_capa ath11k_hw_sar_capa_wcn6855;
+
 #endif