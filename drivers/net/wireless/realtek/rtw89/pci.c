// SPDX-License-Identifier: GPL-2.0 OR BSD-3-Clause
/* Copyright(c) 2020  Realtek Corporation
 */

#include <linux/pci.h>

#include "mac.h"
#include "pci.h"
#include "reg.h"
#include "ser.h"

static bool rtw89_pci_disable_clkreq;
static bool rtw89_pci_disable_aspm_l1;
static bool rtw89_pci_disable_l1ss;
module_param_named(disable_clkreq, rtw89_pci_disable_clkreq, bool, 0644);
module_param_named(disable_aspm_l1, rtw89_pci_disable_aspm_l1, bool, 0644);
module_param_named(disable_aspm_l1ss, rtw89_pci_disable_l1ss, bool, 0644);
MODULE_PARM_DESC(disable_clkreq, "Set Y to disable PCI clkreq support");
MODULE_PARM_DESC(disable_aspm_l1, "Set Y to disable PCI ASPM L1 support");
MODULE_PARM_DESC(disable_aspm_l1ss, "Set Y to disable PCI L1SS support");

static int rtw89_pci_rst_bdram_pcie(struct rtw89_dev *rtwdev)
{
	u32 val;
	int ret;

	rtw89_write32(rtwdev, R_AX_PCIE_INIT_CFG1,
		      rtw89_read32(rtwdev, R_AX_PCIE_INIT_CFG1) | B_AX_RST_BDRAM);

	ret = read_poll_timeout_atomic(rtw89_read32, val, !(val & B_AX_RST_BDRAM),
				       1, RTW89_PCI_POLL_BDRAM_RST_CNT, false,
				       rtwdev, R_AX_PCIE_INIT_CFG1);

	if (ret)
		return -EBUSY;

	return 0;
}

static u32 rtw89_pci_dma_recalc(struct rtw89_dev *rtwdev,
				struct rtw89_pci_dma_ring *bd_ring,
				u32 cur_idx, bool tx)
{
	u32 cnt, cur_rp, wp, rp, len;

	rp = bd_ring->rp;
	wp = bd_ring->wp;
	len = bd_ring->len;

	cur_rp = FIELD_GET(TXBD_HW_IDX_MASK, cur_idx);
	if (tx)
		cnt = cur_rp >= rp ? cur_rp - rp : len - (rp - cur_rp);
	else
		cnt = cur_rp >= wp ? cur_rp - wp : len - (wp - cur_rp);

	bd_ring->rp = cur_rp;

	return cnt;
}

static u32 rtw89_pci_txbd_recalc(struct rtw89_dev *rtwdev,
				 struct rtw89_pci_tx_ring *tx_ring)
{
	struct rtw89_pci_dma_ring *bd_ring = &tx_ring->bd_ring;
	u32 addr_idx = bd_ring->addr.idx;
	u32 cnt, idx;

	idx = rtw89_read32(rtwdev, addr_idx);
	cnt = rtw89_pci_dma_recalc(rtwdev, bd_ring, idx, true);

	return cnt;
}

static void rtw89_pci_release_fwcmd(struct rtw89_dev *rtwdev,
				    struct rtw89_pci *rtwpci,
				    u32 cnt, bool release_all)
{
	struct rtw89_pci_tx_data *tx_data;
	struct sk_buff *skb;
	u32 qlen;

	while (cnt--) {
		skb = skb_dequeue(&rtwpci->h2c_queue);
		if (!skb) {
			rtw89_err(rtwdev, "failed to pre-release fwcmd\n");
			return;
		}
		skb_queue_tail(&rtwpci->h2c_release_queue, skb);
	}

	qlen = skb_queue_len(&rtwpci->h2c_release_queue);
	if (!release_all)
	       qlen = qlen > RTW89_PCI_MULTITAG ? qlen - RTW89_PCI_MULTITAG : 0;

	while (qlen--) {
		skb = skb_dequeue(&rtwpci->h2c_release_queue);
		if (!skb) {
			rtw89_err(rtwdev, "failed to release fwcmd\n");
			return;
		}
		tx_data = RTW89_PCI_TX_SKB_CB(skb);
		dma_unmap_single(&rtwpci->pdev->dev, tx_data->dma, skb->len,
				 DMA_TO_DEVICE);
		dev_kfree_skb_any(skb);
	}
}

static void rtw89_pci_reclaim_tx_fwcmd(struct rtw89_dev *rtwdev,
				       struct rtw89_pci *rtwpci)
{
	struct rtw89_pci_tx_ring *tx_ring = &rtwpci->tx_rings[RTW89_TXCH_CH12];
	u32 cnt;

	cnt = rtw89_pci_txbd_recalc(rtwdev, tx_ring);
	if (!cnt)
		return;
	rtw89_pci_release_fwcmd(rtwdev, rtwpci, cnt, false);
}

static u32 rtw89_pci_rxbd_recalc(struct rtw89_dev *rtwdev,
				 struct rtw89_pci_rx_ring *rx_ring)
{
	struct rtw89_pci_dma_ring *bd_ring = &rx_ring->bd_ring;
	u32 addr_idx = bd_ring->addr.idx;
	u32 cnt, idx;

	idx = rtw89_read32(rtwdev, addr_idx);
	cnt = rtw89_pci_dma_recalc(rtwdev, bd_ring, idx, false);

	return cnt;
}

static void rtw89_pci_sync_skb_for_cpu(struct rtw89_dev *rtwdev,
				       struct sk_buff *skb)
{
	struct rtw89_pci_rx_info *rx_info;
	dma_addr_t dma;

	rx_info = RTW89_PCI_RX_SKB_CB(skb);
	dma = rx_info->dma;
	dma_sync_single_for_cpu(rtwdev->dev, dma, RTW89_PCI_RX_BUF_SIZE,
				DMA_FROM_DEVICE);
}

static void rtw89_pci_sync_skb_for_device(struct rtw89_dev *rtwdev,
					  struct sk_buff *skb)
{
	struct rtw89_pci_rx_info *rx_info;
	dma_addr_t dma;

	rx_info = RTW89_PCI_RX_SKB_CB(skb);
	dma = rx_info->dma;
	dma_sync_single_for_device(rtwdev->dev, dma, RTW89_PCI_RX_BUF_SIZE,
				   DMA_FROM_DEVICE);
}

static int rtw89_pci_rxbd_info_update(struct rtw89_dev *rtwdev,
				      struct sk_buff *skb)
{
	struct rtw89_pci_rxbd_info *rxbd_info;
	struct rtw89_pci_rx_info *rx_info = RTW89_PCI_RX_SKB_CB(skb);

	rxbd_info = (struct rtw89_pci_rxbd_info *)skb->data;
	rx_info->fs = le32_get_bits(rxbd_info->dword, RTW89_PCI_RXBD_FS);
	rx_info->ls = le32_get_bits(rxbd_info->dword, RTW89_PCI_RXBD_LS);
	rx_info->len = le32_get_bits(rxbd_info->dword, RTW89_PCI_RXBD_WRITE_SIZE);
	rx_info->tag = le32_get_bits(rxbd_info->dword, RTW89_PCI_RXBD_TAG);

	return 0;
}

static bool
rtw89_skb_put_rx_data(struct rtw89_dev *rtwdev, bool fs, bool ls,
		      struct sk_buff *new,
		      const struct sk_buff *skb, u32 offset,
		      const struct rtw89_pci_rx_info *rx_info,
		      const struct rtw89_rx_desc_info *desc_info)
{
	u32 copy_len = rx_info->len - offset;

	if (unlikely(skb_tailroom(new) < copy_len)) {
		rtw89_debug(rtwdev, RTW89_DBG_TXRX,
			    "invalid rx data length bd_len=%d desc_len=%d offset=%d (fs=%d ls=%d)\n",
			    rx_info->len, desc_info->pkt_size, offset, fs, ls);
		rtw89_hex_dump(rtwdev, RTW89_DBG_TXRX, "rx_data: ",
			       skb->data, rx_info->len);
		/* length of a single segment skb is desc_info->pkt_size */
		if (fs && ls) {
			copy_len = desc_info->pkt_size;
		} else {
			rtw89_info(rtwdev, "drop rx data due to invalid length\n");
			return false;
		}
	}

	skb_put_data(new, skb->data + offset, copy_len);

	return true;
}

static u32 rtw89_pci_rxbd_deliver_skbs(struct rtw89_dev *rtwdev,
				       struct rtw89_pci_rx_ring *rx_ring)
{
	struct rtw89_pci_dma_ring *bd_ring = &rx_ring->bd_ring;
	struct rtw89_pci_rx_info *rx_info;
	struct rtw89_rx_desc_info *desc_info = &rx_ring->diliver_desc;
	struct sk_buff *new = rx_ring->diliver_skb;
	struct sk_buff *skb;
	u32 rxinfo_size = sizeof(struct rtw89_pci_rxbd_info);
	u32 offset;
	u32 cnt = 1;
	bool fs, ls;
	int ret;

	skb = rx_ring->buf[bd_ring->wp];
	rtw89_pci_sync_skb_for_cpu(rtwdev, skb);

	ret = rtw89_pci_rxbd_info_update(rtwdev, skb);
	if (ret) {
		rtw89_err(rtwdev, "failed to update %d RXBD info: %d\n",
			  bd_ring->wp, ret);
		goto err_sync_device;
	}

	rx_info = RTW89_PCI_RX_SKB_CB(skb);
	fs = rx_info->fs;
	ls = rx_info->ls;

	if (fs) {
		if (new) {
			rtw89_err(rtwdev, "skb should not be ready before first segment start\n");
			goto err_sync_device;
		}
		if (desc_info->ready) {
			rtw89_warn(rtwdev, "desc info should not be ready before first segment start\n");
			goto err_sync_device;
		}

		rtw89_core_query_rxdesc(rtwdev, desc_info, skb->data, rxinfo_size);

		new = dev_alloc_skb(desc_info->pkt_size);
		if (!new)
			goto err_sync_device;

		rx_ring->diliver_skb = new;

		/* first segment has RX desc */
		offset = desc_info->offset;
		offset += desc_info->long_rxdesc ? sizeof(struct rtw89_rxdesc_long) :
			  sizeof(struct rtw89_rxdesc_short);
	} else {
		offset = sizeof(struct rtw89_pci_rxbd_info);
		if (!new) {
			rtw89_warn(rtwdev, "no last skb\n");
			goto err_sync_device;
		}
	}
	if (!rtw89_skb_put_rx_data(rtwdev, fs, ls, new, skb, offset, rx_info, desc_info))
		goto err_sync_device;
	rtw89_pci_sync_skb_for_device(rtwdev, skb);
	rtw89_pci_rxbd_increase(rx_ring, 1);

	if (!desc_info->ready) {
		rtw89_warn(rtwdev, "no rx desc information\n");
		goto err_free_resource;
	}
	if (ls) {
		rtw89_core_rx(rtwdev, desc_info, new);
		rx_ring->diliver_skb = NULL;
		desc_info->ready = false;
	}

	return cnt;

err_sync_device:
	rtw89_pci_sync_skb_for_device(rtwdev, skb);
	rtw89_pci_rxbd_increase(rx_ring, 1);
err_free_resource:
	if (new)
		dev_kfree_skb_any(new);
	rx_ring->diliver_skb = NULL;
	desc_info->ready = false;

	return cnt;
}

static void rtw89_pci_rxbd_deliver(struct rtw89_dev *rtwdev,
				   struct rtw89_pci_rx_ring *rx_ring,
				   u32 cnt)
{
	struct rtw89_pci_dma_ring *bd_ring = &rx_ring->bd_ring;
	u32 rx_cnt;

	while (cnt && rtwdev->napi_budget_countdown > 0) {
		rx_cnt = rtw89_pci_rxbd_deliver_skbs(rtwdev, rx_ring);
		if (!rx_cnt) {
			rtw89_err(rtwdev, "failed to deliver RXBD skb\n");

			/* skip the rest RXBD bufs */
			rtw89_pci_rxbd_increase(rx_ring, cnt);
			break;
		}

		cnt -= rx_cnt;
	}

	rtw89_write16(rtwdev, bd_ring->addr.idx, bd_ring->wp);
}

static int rtw89_pci_poll_rxq_dma(struct rtw89_dev *rtwdev,
				  struct rtw89_pci *rtwpci, int budget)
{
	struct rtw89_pci_rx_ring *rx_ring;
	int countdown = rtwdev->napi_budget_countdown;
	u32 cnt;

	rx_ring = &rtwpci->rx_rings[RTW89_RXCH_RXQ];

	cnt = rtw89_pci_rxbd_recalc(rtwdev, rx_ring);
	if (!cnt)
		return 0;

	cnt = min_t(u32, budget, cnt);

	rtw89_pci_rxbd_deliver(rtwdev, rx_ring, cnt);

	/* In case of flushing pending SKBs, the countdown may exceed. */
	if (rtwdev->napi_budget_countdown <= 0)
		return budget;

	return budget - countdown;
}

static void rtw89_pci_tx_status(struct rtw89_dev *rtwdev,
				struct rtw89_pci_tx_ring *tx_ring,
				struct sk_buff *skb, u8 tx_status)
{
	struct ieee80211_tx_info *info;

	info = IEEE80211_SKB_CB(skb);
	ieee80211_tx_info_clear_status(info);

	if (info->flags & IEEE80211_TX_CTL_NO_ACK)
		info->flags |= IEEE80211_TX_STAT_NOACK_TRANSMITTED;
	if (tx_status == RTW89_TX_DONE) {
		info->flags |= IEEE80211_TX_STAT_ACK;
		tx_ring->tx_acked++;
	} else {
		if (info->flags & IEEE80211_TX_CTL_REQ_TX_STATUS)
			rtw89_debug(rtwdev, RTW89_DBG_FW,
				    "failed to TX of status %x\n", tx_status);
		switch (tx_status) {
		case RTW89_TX_RETRY_LIMIT:
			tx_ring->tx_retry_lmt++;
			break;
		case RTW89_TX_LIFE_TIME:
			tx_ring->tx_life_time++;
			break;
		case RTW89_TX_MACID_DROP:
			tx_ring->tx_mac_id_drop++;
			break;
		default:
			rtw89_warn(rtwdev, "invalid TX status %x\n", tx_status);
			break;
		}
	}

	ieee80211_tx_status_ni(rtwdev->hw, skb);
}

static void rtw89_pci_reclaim_txbd(struct rtw89_dev *rtwdev, struct rtw89_pci_tx_ring *tx_ring)
{
	struct rtw89_pci_tx_wd *txwd;
	u32 cnt;

	cnt = rtw89_pci_txbd_recalc(rtwdev, tx_ring);
	while (cnt--) {
		txwd = list_first_entry_or_null(&tx_ring->busy_pages, struct rtw89_pci_tx_wd, list);
		if (!txwd) {
			rtw89_warn(rtwdev, "No busy txwd pages available\n");
			break;
		}

		list_del_init(&txwd->list);

		/* this skb has been freed by RPP */
		if (skb_queue_len(&txwd->queue) == 0)
			rtw89_pci_enqueue_txwd(tx_ring, txwd);
	}
}

static void rtw89_pci_release_busy_txwd(struct rtw89_dev *rtwdev,
					struct rtw89_pci_tx_ring *tx_ring)
{
	struct rtw89_pci_tx_wd_ring *wd_ring = &tx_ring->wd_ring;
	struct rtw89_pci_tx_wd *txwd;
	int i;

	for (i = 0; i < wd_ring->page_num; i++) {
		txwd = list_first_entry_or_null(&tx_ring->busy_pages, struct rtw89_pci_tx_wd, list);
		if (!txwd)
			break;

		list_del_init(&txwd->list);
	}
}

static void rtw89_pci_release_txwd_skb(struct rtw89_dev *rtwdev,
				       struct rtw89_pci_tx_ring *tx_ring,
				       struct rtw89_pci_tx_wd *txwd, u16 seq,
				       u8 tx_status)
{
	struct rtw89_pci *rtwpci = (struct rtw89_pci *)rtwdev->priv;
	struct rtw89_pci_tx_data *tx_data;
	struct sk_buff *skb, *tmp;
	u8 txch = tx_ring->txch;

	if (!list_empty(&txwd->list)) {
		rtw89_pci_reclaim_txbd(rtwdev, tx_ring);
		/* In low power mode, RPP can receive before updating of TX BD.
		 * In normal mode, it should not happen so give it a warning.
		 */
		if (!rtwpci->low_power && !list_empty(&txwd->list))
			rtw89_warn(rtwdev, "queue %d txwd %d is not idle\n",
				   txch, seq);
	}

	skb_queue_walk_safe(&txwd->queue, skb, tmp) {
		skb_unlink(skb, &txwd->queue);

		tx_data = RTW89_PCI_TX_SKB_CB(skb);
		dma_unmap_single(&rtwpci->pdev->dev, tx_data->dma, skb->len,
				 DMA_TO_DEVICE);

		rtw89_pci_tx_status(rtwdev, tx_ring, skb, tx_status);
	}

	if (list_empty(&txwd->list))
		rtw89_pci_enqueue_txwd(tx_ring, txwd);
}

static void rtw89_pci_release_rpp(struct rtw89_dev *rtwdev,
				  struct rtw89_pci_rpp_fmt *rpp)
{
	struct rtw89_pci *rtwpci = (struct rtw89_pci *)rtwdev->priv;
	struct rtw89_pci_tx_ring *tx_ring;
	struct rtw89_pci_tx_wd_ring *wd_ring;
	struct rtw89_pci_tx_wd *txwd;
	u16 seq;
	u8 qsel, tx_status, txch;

	seq = le32_get_bits(rpp->dword, RTW89_PCI_RPP_SEQ);
	qsel = le32_get_bits(rpp->dword, RTW89_PCI_RPP_QSEL);
	tx_status = le32_get_bits(rpp->dword, RTW89_PCI_RPP_TX_STATUS);
	txch = rtw89_core_get_ch_dma(rtwdev, qsel);

	if (txch == RTW89_TXCH_CH12) {
		rtw89_warn(rtwdev, "should no fwcmd release report\n");
		return;
	}

	tx_ring = &rtwpci->tx_rings[txch];
	wd_ring = &tx_ring->wd_ring;
	txwd = &wd_ring->pages[seq];

	rtw89_pci_release_txwd_skb(rtwdev, tx_ring, txwd, seq, tx_status);
}

static void rtw89_pci_release_pending_txwd_skb(struct rtw89_dev *rtwdev,
					       struct rtw89_pci_tx_ring *tx_ring)
{
	struct rtw89_pci_tx_wd_ring *wd_ring = &tx_ring->wd_ring;
	struct rtw89_pci_tx_wd *txwd;
	int i;

	for (i = 0; i < wd_ring->page_num; i++) {
		txwd = &wd_ring->pages[i];

		if (!list_empty(&txwd->list))
			continue;

		rtw89_pci_release_txwd_skb(rtwdev, tx_ring, txwd, i, RTW89_TX_MACID_DROP);
	}
}

static u32 rtw89_pci_release_tx_skbs(struct rtw89_dev *rtwdev,
				     struct rtw89_pci_rx_ring *rx_ring,
				     u32 max_cnt)
{
	struct rtw89_pci_dma_ring *bd_ring = &rx_ring->bd_ring;
	struct rtw89_pci_rx_info *rx_info;
	struct rtw89_pci_rpp_fmt *rpp;
	struct rtw89_rx_desc_info desc_info = {};
	struct sk_buff *skb;
	u32 cnt = 0;
	u32 rpp_size = sizeof(struct rtw89_pci_rpp_fmt);
	u32 rxinfo_size = sizeof(struct rtw89_pci_rxbd_info);
	u32 offset;
	int ret;

	skb = rx_ring->buf[bd_ring->wp];
	rtw89_pci_sync_skb_for_cpu(rtwdev, skb);

	ret = rtw89_pci_rxbd_info_update(rtwdev, skb);
	if (ret) {
		rtw89_err(rtwdev, "failed to update %d RXBD info: %d\n",
			  bd_ring->wp, ret);
		goto err_sync_device;
	}

	rx_info = RTW89_PCI_RX_SKB_CB(skb);
	if (!rx_info->fs || !rx_info->ls) {
		rtw89_err(rtwdev, "cannot process RP frame not set FS/LS\n");
		return cnt;
	}

	rtw89_core_query_rxdesc(rtwdev, &desc_info, skb->data, rxinfo_size);

	/* first segment has RX desc */
	offset = desc_info.offset;
	offset += desc_info.long_rxdesc ? sizeof(struct rtw89_rxdesc_long) :
					  sizeof(struct rtw89_rxdesc_short);
	for (; offset + rpp_size <= rx_info->len; offset += rpp_size) {
		rpp = (struct rtw89_pci_rpp_fmt *)(skb->data + offset);
		rtw89_pci_release_rpp(rtwdev, rpp);
	}

	rtw89_pci_sync_skb_for_device(rtwdev, skb);
	rtw89_pci_rxbd_increase(rx_ring, 1);
	cnt++;

	return cnt;

err_sync_device:
	rtw89_pci_sync_skb_for_device(rtwdev, skb);
	return 0;
}

static void rtw89_pci_release_tx(struct rtw89_dev *rtwdev,
				 struct rtw89_pci_rx_ring *rx_ring,
				 u32 cnt)
{
	struct rtw89_pci_dma_ring *bd_ring = &rx_ring->bd_ring;
	u32 release_cnt;

	while (cnt) {
		release_cnt = rtw89_pci_release_tx_skbs(rtwdev, rx_ring, cnt);
		if (!release_cnt) {
			rtw89_err(rtwdev, "failed to release TX skbs\n");

			/* skip the rest RXBD bufs */
			rtw89_pci_rxbd_increase(rx_ring, cnt);
			break;
		}

		cnt -= release_cnt;
	}

	rtw89_write16(rtwdev, bd_ring->addr.idx, bd_ring->wp);
}

static int rtw89_pci_poll_rpq_dma(struct rtw89_dev *rtwdev,
				  struct rtw89_pci *rtwpci, int budget)
{
	struct rtw89_pci_rx_ring *rx_ring;
	u32 cnt;
	int work_done;

	rx_ring = &rtwpci->rx_rings[RTW89_RXCH_RPQ];

	spin_lock_bh(&rtwpci->trx_lock);

	cnt = rtw89_pci_rxbd_recalc(rtwdev, rx_ring);
	if (cnt == 0)
		goto out_unlock;

	rtw89_pci_release_tx(rtwdev, rx_ring, cnt);

out_unlock:
	spin_unlock_bh(&rtwpci->trx_lock);

	/* always release all RPQ */
	work_done = min_t(int, cnt, budget);
	rtwdev->napi_budget_countdown -= work_done;

	return work_done;
}

static void rtw89_pci_isr_rxd_unavail(struct rtw89_dev *rtwdev,
				      struct rtw89_pci *rtwpci)
{
	struct rtw89_pci_rx_ring *rx_ring;
	struct rtw89_pci_dma_ring *bd_ring;
	u32 reg_idx;
	u16 hw_idx, hw_idx_next, host_idx;
	int i;

	for (i = 0; i < RTW89_RXCH_NUM; i++) {
		rx_ring = &rtwpci->rx_rings[i];
		bd_ring = &rx_ring->bd_ring;

		reg_idx = rtw89_read32(rtwdev, bd_ring->addr.idx);
		hw_idx = FIELD_GET(TXBD_HW_IDX_MASK, reg_idx);
		host_idx = FIELD_GET(TXBD_HOST_IDX_MASK, reg_idx);
		hw_idx_next = (hw_idx + 1) % bd_ring->len;

		if (hw_idx_next == host_idx)
			rtw89_warn(rtwdev, "%d RXD unavailable\n", i);

		rtw89_debug(rtwdev, RTW89_DBG_TXRX,
			    "%d RXD unavailable, idx=0x%08x, len=%d\n",
			    i, reg_idx, bd_ring->len);
	}
}

void rtw89_pci_recognize_intrs(struct rtw89_dev *rtwdev,
			       struct rtw89_pci *rtwpci,
			       struct rtw89_pci_isrs *isrs)
{
	isrs->halt_c2h_isrs = rtw89_read32(rtwdev, R_AX_HISR0) & rtwpci->halt_c2h_intrs;
	isrs->isrs[0] = rtw89_read32(rtwdev, R_AX_PCIE_HISR00) & rtwpci->intrs[0];
	isrs->isrs[1] = rtw89_read32(rtwdev, R_AX_PCIE_HISR10) & rtwpci->intrs[1];

	rtw89_write32(rtwdev, R_AX_HISR0, isrs->halt_c2h_isrs);
	rtw89_write32(rtwdev, R_AX_PCIE_HISR00, isrs->isrs[0]);
	rtw89_write32(rtwdev, R_AX_PCIE_HISR10, isrs->isrs[1]);
}
EXPORT_SYMBOL(rtw89_pci_recognize_intrs);

void rtw89_pci_recognize_intrs_v1(struct rtw89_dev *rtwdev,
				  struct rtw89_pci *rtwpci,
				  struct rtw89_pci_isrs *isrs)
{
	isrs->ind_isrs = rtw89_read32(rtwdev, R_AX_PCIE_HISR00_V1) & rtwpci->ind_intrs;
	isrs->halt_c2h_isrs = isrs->ind_isrs & B_AX_HS0ISR_IND_INT_EN ?
			      rtw89_read32(rtwdev, R_AX_HISR0) & rtwpci->halt_c2h_intrs : 0;
	isrs->isrs[0] = isrs->ind_isrs & B_AX_HCI_AXIDMA_INT_EN ?
			rtw89_read32(rtwdev, R_AX_HAXI_HISR00) & rtwpci->intrs[0] : 0;
	isrs->isrs[1] = isrs->ind_isrs & B_AX_HS1ISR_IND_INT_EN ?
			rtw89_read32(rtwdev, R_AX_HISR1) & rtwpci->intrs[1] : 0;

	if (isrs->halt_c2h_isrs)
		rtw89_write32(rtwdev, R_AX_HISR0, isrs->halt_c2h_isrs);
	if (isrs->isrs[0])
		rtw89_write32(rtwdev, R_AX_HAXI_HISR00, isrs->isrs[0]);
	if (isrs->isrs[1])
		rtw89_write32(rtwdev, R_AX_HISR1, isrs->isrs[1]);
}
EXPORT_SYMBOL(rtw89_pci_recognize_intrs_v1);

static void rtw89_pci_clear_isr0(struct rtw89_dev *rtwdev, u32 isr00)
{
	/* write 1 clear */
	rtw89_write32(rtwdev, R_AX_PCIE_HISR00, isr00);
}

void rtw89_pci_enable_intr(struct rtw89_dev *rtwdev, struct rtw89_pci *rtwpci)
{
	rtw89_write32(rtwdev, R_AX_HIMR0, rtwpci->halt_c2h_intrs);
	rtw89_write32(rtwdev, R_AX_PCIE_HIMR00, rtwpci->intrs[0]);
	rtw89_write32(rtwdev, R_AX_PCIE_HIMR10, rtwpci->intrs[1]);
}
EXPORT_SYMBOL(rtw89_pci_enable_intr);

void rtw89_pci_disable_intr(struct rtw89_dev *rtwdev, struct rtw89_pci *rtwpci)
{
	rtw89_write32(rtwdev, R_AX_HIMR0, 0);
	rtw89_write32(rtwdev, R_AX_PCIE_HIMR00, 0);
	rtw89_write32(rtwdev, R_AX_PCIE_HIMR10, 0);
}
EXPORT_SYMBOL(rtw89_pci_disable_intr);

void rtw89_pci_enable_intr_v1(struct rtw89_dev *rtwdev, struct rtw89_pci *rtwpci)
{
	rtw89_write32(rtwdev, R_AX_PCIE_HIMR00_V1, rtwpci->ind_intrs);
	rtw89_write32(rtwdev, R_AX_HIMR0, rtwpci->halt_c2h_intrs);
	rtw89_write32(rtwdev, R_AX_HAXI_HIMR00, rtwpci->intrs[0]);
	rtw89_write32(rtwdev, R_AX_HIMR1, rtwpci->intrs[1]);
}
EXPORT_SYMBOL(rtw89_pci_enable_intr_v1);

void rtw89_pci_disable_intr_v1(struct rtw89_dev *rtwdev, struct rtw89_pci *rtwpci)
{
	rtw89_write32(rtwdev, R_AX_PCIE_HIMR00_V1, 0);
}
EXPORT_SYMBOL(rtw89_pci_disable_intr_v1);

static void rtw89_pci_ops_recovery_start(struct rtw89_dev *rtwdev)
{
	struct rtw89_pci *rtwpci = (struct rtw89_pci *)rtwdev->priv;
	unsigned long flags;

	spin_lock_irqsave(&rtwpci->irq_lock, flags);
	rtw89_chip_disable_intr(rtwdev, rtwpci);
	rtw89_chip_config_intr_mask(rtwdev, RTW89_PCI_INTR_MASK_RECOVERY_START);
	rtw89_chip_enable_intr(rtwdev, rtwpci);
	spin_unlock_irqrestore(&rtwpci->irq_lock, flags);
}

static void rtw89_pci_ops_recovery_complete(struct rtw89_dev *rtwdev)
{
	struct rtw89_pci *rtwpci = (struct rtw89_pci *)rtwdev->priv;
	unsigned long flags;

	spin_lock_irqsave(&rtwpci->irq_lock, flags);
	rtw89_chip_disable_intr(rtwdev, rtwpci);
	rtw89_chip_config_intr_mask(rtwdev, RTW89_PCI_INTR_MASK_RECOVERY_COMPLETE);
	rtw89_chip_enable_intr(rtwdev, rtwpci);
	spin_unlock_irqrestore(&rtwpci->irq_lock, flags);
}

static void rtw89_pci_low_power_interrupt_handler(struct rtw89_dev *rtwdev)
{
	struct rtw89_pci *rtwpci = (struct rtw89_pci *)rtwdev->priv;
	int budget = NAPI_POLL_WEIGHT;

	/* To prevent RXQ get stuck due to run out of budget. */
	rtwdev->napi_budget_countdown = budget;

	rtw89_pci_poll_rpq_dma(rtwdev, rtwpci, budget);
	rtw89_pci_poll_rxq_dma(rtwdev, rtwpci, budget);
}

static irqreturn_t rtw89_pci_interrupt_threadfn(int irq, void *dev)
{
	struct rtw89_dev *rtwdev = dev;
	struct rtw89_pci *rtwpci = (struct rtw89_pci *)rtwdev->priv;
	struct rtw89_pci_isrs isrs;
	unsigned long flags;

	spin_lock_irqsave(&rtwpci->irq_lock, flags);
	rtw89_chip_recognize_intrs(rtwdev, rtwpci, &isrs);
	spin_unlock_irqrestore(&rtwpci->irq_lock, flags);

	if (unlikely(isrs.isrs[0] & B_AX_RDU_INT))
		rtw89_pci_isr_rxd_unavail(rtwdev, rtwpci);

	if (unlikely(isrs.halt_c2h_isrs & B_AX_HALT_C2H_INT_EN))
		rtw89_ser_notify(rtwdev, rtw89_mac_get_err_status(rtwdev));

	if (unlikely(rtwpci->under_recovery))
		goto enable_intr;

	if (unlikely(rtwpci->low_power)) {
		rtw89_pci_low_power_interrupt_handler(rtwdev);
		goto enable_intr;
	}

	if (likely(rtwpci->running)) {
		local_bh_disable();
		napi_schedule(&rtwdev->napi);
		local_bh_enable();
	}

	return IRQ_HANDLED;

enable_intr:
	spin_lock_irqsave(&rtwpci->irq_lock, flags);
	rtw89_chip_enable_intr(rtwdev, rtwpci);
	spin_unlock_irqrestore(&rtwpci->irq_lock, flags);
	return IRQ_HANDLED;
}

static irqreturn_t rtw89_pci_interrupt_handler(int irq, void *dev)
{
	struct rtw89_dev *rtwdev = dev;
	struct rtw89_pci *rtwpci = (struct rtw89_pci *)rtwdev->priv;
	unsigned long flags;
	irqreturn_t irqret = IRQ_WAKE_THREAD;

	spin_lock_irqsave(&rtwpci->irq_lock, flags);

	/* If interrupt event is on the road, it is still trigger interrupt
	 * even we have done pci_stop() to turn off IMR.
	 */
	if (unlikely(!rtwpci->running)) {
		irqret = IRQ_HANDLED;
		goto exit;
	}

	rtw89_chip_disable_intr(rtwdev, rtwpci);
exit:
	spin_unlock_irqrestore(&rtwpci->irq_lock, flags);

	return irqret;
}

#define DEF_TXCHADDRS_TYPE1(info, txch, v...) \
	[RTW89_TXCH_##txch] = { \
		.num = R_AX_##txch##_TXBD_NUM ##v, \
		.idx = R_AX_##txch##_TXBD_IDX ##v, \
		.bdram = R_AX_##txch##_BDRAM_CTRL ##v, \
		.desa_l = R_AX_##txch##_TXBD_DESA_L ##v, \
		.desa_h = R_AX_##txch##_TXBD_DESA_H ##v, \
	}

#define DEF_TXCHADDRS(info, txch, v...) \
	[RTW89_TXCH_##txch] = { \
		.num = R_AX_##txch##_TXBD_NUM, \
		.idx = R_AX_##txch##_TXBD_IDX, \
		.bdram = R_AX_##txch##_BDRAM_CTRL ##v, \
		.desa_l = R_AX_##txch##_TXBD_DESA_L ##v, \
		.desa_h = R_AX_##txch##_TXBD_DESA_H ##v, \
	}

#define DEF_RXCHADDRS(info, rxch, v...) \
	[RTW89_RXCH_##rxch] = { \
		.num = R_AX_##rxch##_RXBD_NUM ##v, \
		.idx = R_AX_##rxch##_RXBD_IDX ##v, \
		.desa_l = R_AX_##rxch##_RXBD_DESA_L ##v, \
		.desa_h = R_AX_##rxch##_RXBD_DESA_H ##v, \
	}

const struct rtw89_pci_ch_dma_addr_set rtw89_pci_ch_dma_addr_set = {
	.tx = {
		DEF_TXCHADDRS(info, ACH0),
		DEF_TXCHADDRS(info, ACH1),
		DEF_TXCHADDRS(info, ACH2),
		DEF_TXCHADDRS(info, ACH3),
		DEF_TXCHADDRS(info, ACH4),
		DEF_TXCHADDRS(info, ACH5),
		DEF_TXCHADDRS(info, ACH6),
		DEF_TXCHADDRS(info, ACH7),
		DEF_TXCHADDRS(info, CH8),
		DEF_TXCHADDRS(info, CH9),
		DEF_TXCHADDRS_TYPE1(info, CH10),
		DEF_TXCHADDRS_TYPE1(info, CH11),
		DEF_TXCHADDRS(info, CH12),
	},
	.rx = {
		DEF_RXCHADDRS(info, RXQ),
		DEF_RXCHADDRS(info, RPQ),
	},
};
EXPORT_SYMBOL(rtw89_pci_ch_dma_addr_set);

const struct rtw89_pci_ch_dma_addr_set rtw89_pci_ch_dma_addr_set_v1 = {
	.tx = {
		DEF_TXCHADDRS(info, ACH0, _V1),
		DEF_TXCHADDRS(info, ACH1, _V1),
		DEF_TXCHADDRS(info, ACH2, _V1),
		DEF_TXCHADDRS(info, ACH3, _V1),
		DEF_TXCHADDRS(info, ACH4, _V1),
		DEF_TXCHADDRS(info, ACH5, _V1),
		DEF_TXCHADDRS(info, ACH6, _V1),
		DEF_TXCHADDRS(info, ACH7, _V1),
		DEF_TXCHADDRS(info, CH8, _V1),
		DEF_TXCHADDRS(info, CH9, _V1),
		DEF_TXCHADDRS_TYPE1(info, CH10, _V1),
		DEF_TXCHADDRS_TYPE1(info, CH11, _V1),
		DEF_TXCHADDRS(info, CH12, _V1),
	},
	.rx = {
		DEF_RXCHADDRS(info, RXQ, _V1),
		DEF_RXCHADDRS(info, RPQ, _V1),
	},
};
EXPORT_SYMBOL(rtw89_pci_ch_dma_addr_set_v1);

#undef DEF_TXCHADDRS_TYPE1
#undef DEF_TXCHADDRS
#undef DEF_RXCHADDRS

static int rtw89_pci_get_txch_addrs(struct rtw89_dev *rtwdev,
				    enum rtw89_tx_channel txch,
				    const struct rtw89_pci_ch_dma_addr **addr)
{
	const struct rtw89_pci_info *info = rtwdev->pci_info;

	if (txch >= RTW89_TXCH_NUM)
		return -EINVAL;

	*addr = &info->dma_addr_set->tx[txch];

	return 0;
}

static int rtw89_pci_get_rxch_addrs(struct rtw89_dev *rtwdev,
				    enum rtw89_rx_channel rxch,
				    const struct rtw89_pci_ch_dma_addr **addr)
{
	const struct rtw89_pci_info *info = rtwdev->pci_info;

	if (rxch >= RTW89_RXCH_NUM)
		return -EINVAL;

	*addr = &info->dma_addr_set->rx[rxch];

	return 0;
}

static u32 rtw89_pci_get_avail_txbd_num(struct rtw89_pci_tx_ring *ring)
{
	struct rtw89_pci_dma_ring *bd_ring = &ring->bd_ring;

	/* reserved 1 desc check ring is full or not */
	if (bd_ring->rp > bd_ring->wp)
		return bd_ring->rp - bd_ring->wp - 1;

	return bd_ring->len - (bd_ring->wp - bd_ring->rp) - 1;
}

static
u32 __rtw89_pci_check_and_reclaim_tx_fwcmd_resource(struct rtw89_dev *rtwdev)
{
	struct rtw89_pci *rtwpci = (struct rtw89_pci *)rtwdev->priv;
	struct rtw89_pci_tx_ring *tx_ring = &rtwpci->tx_rings[RTW89_TXCH_CH12];
	u32 cnt;

	spin_lock_bh(&rtwpci->trx_lock);
	rtw89_pci_reclaim_tx_fwcmd(rtwdev, rtwpci);
	cnt = rtw89_pci_get_avail_txbd_num(tx_ring);
	spin_unlock_bh(&rtwpci->trx_lock);

	return cnt;
}

static
u32 __rtw89_pci_check_and_reclaim_tx_resource_noio(struct rtw89_dev *rtwdev,
						   u8 txch)
{
	struct rtw89_pci *rtwpci = (struct rtw89_pci *)rtwdev->priv;
	struct rtw89_pci_tx_ring *tx_ring = &rtwpci->tx_rings[txch];
	u32 cnt;

	spin_lock_bh(&rtwpci->trx_lock);
	cnt = rtw89_pci_get_avail_txbd_num(tx_ring);
	spin_unlock_bh(&rtwpci->trx_lock);

	return cnt;
}

static u32 __rtw89_pci_check_and_reclaim_tx_resource(struct rtw89_dev *rtwdev,
						     u8 txch)
{
	struct rtw89_pci *rtwpci = (struct rtw89_pci *)rtwdev->priv;
	struct rtw89_pci_tx_ring *tx_ring = &rtwpci->tx_rings[txch];
	struct rtw89_pci_tx_wd_ring *wd_ring = &tx_ring->wd_ring;
	u32 bd_cnt, wd_cnt, min_cnt = 0;
	struct rtw89_pci_rx_ring *rx_ring;
	u32 cnt;

	rx_ring = &rtwpci->rx_rings[RTW89_RXCH_RPQ];

	spin_lock_bh(&rtwpci->trx_lock);
	bd_cnt = rtw89_pci_get_avail_txbd_num(tx_ring);
	wd_cnt = wd_ring->curr_num;

	if (wd_cnt == 0 || bd_cnt == 0) {
		cnt = rtw89_pci_rxbd_recalc(rtwdev, rx_ring);
		if (!cnt)
			goto out_unlock;
		rtw89_pci_release_tx(rtwdev, rx_ring, cnt);

		bd_cnt = rtw89_pci_get_avail_txbd_num(tx_ring);
		if (bd_cnt == 0)
			rtw89_pci_reclaim_txbd(rtwdev, tx_ring);
	}

	bd_cnt = rtw89_pci_get_avail_txbd_num(tx_ring);
	wd_cnt = wd_ring->curr_num;
	min_cnt = min(bd_cnt, wd_cnt);
	if (min_cnt == 0)
		rtw89_warn(rtwdev, "still no tx resource after reclaim\n");

out_unlock:
	spin_unlock_bh(&rtwpci->trx_lock);

	return min_cnt;
}

static u32 rtw89_pci_check_and_reclaim_tx_resource(struct rtw89_dev *rtwdev,
						   u8 txch)
{
	if (rtwdev->hci.paused)
		return __rtw89_pci_check_and_reclaim_tx_resource_noio(rtwdev, txch);

	if (txch == RTW89_TXCH_CH12)
		return __rtw89_pci_check_and_reclaim_tx_fwcmd_resource(rtwdev);

	return __rtw89_pci_check_and_reclaim_tx_resource(rtwdev, txch);
}

static void __rtw89_pci_tx_kick_off(struct rtw89_dev *rtwdev, struct rtw89_pci_tx_ring *tx_ring)
{
	struct rtw89_pci *rtwpci = (struct rtw89_pci *)rtwdev->priv;
	struct rtw89_pci_dma_ring *bd_ring = &tx_ring->bd_ring;
	u32 host_idx, addr;

<<<<<<< HEAD
=======
	spin_lock_bh(&rtwpci->trx_lock);

>>>>>>> 88084a3d
	addr = bd_ring->addr.idx;
	host_idx = bd_ring->wp;
	rtw89_write16(rtwdev, addr, host_idx);

	spin_unlock_bh(&rtwpci->trx_lock);
}

static void rtw89_pci_tx_bd_ring_update(struct rtw89_dev *rtwdev, struct rtw89_pci_tx_ring *tx_ring,
					int n_txbd)
{
	struct rtw89_pci_dma_ring *bd_ring = &tx_ring->bd_ring;
	u32 host_idx, len;

	len = bd_ring->len;
	host_idx = bd_ring->wp + n_txbd;
	host_idx = host_idx < len ? host_idx : host_idx - len;

	bd_ring->wp = host_idx;
}

static void rtw89_pci_ops_tx_kick_off(struct rtw89_dev *rtwdev, u8 txch)
{
	struct rtw89_pci *rtwpci = (struct rtw89_pci *)rtwdev->priv;
	struct rtw89_pci_tx_ring *tx_ring = &rtwpci->tx_rings[txch];

	if (rtwdev->hci.paused) {
		set_bit(txch, rtwpci->kick_map);
		return;
	}

	__rtw89_pci_tx_kick_off(rtwdev, tx_ring);
}

static void rtw89_pci_tx_kick_off_pending(struct rtw89_dev *rtwdev)
{
	struct rtw89_pci *rtwpci = (struct rtw89_pci *)rtwdev->priv;
	struct rtw89_pci_tx_ring *tx_ring;
	int txch;

	for (txch = 0; txch < RTW89_TXCH_NUM; txch++) {
		if (!test_and_clear_bit(txch, rtwpci->kick_map))
			continue;

		tx_ring = &rtwpci->tx_rings[txch];
		__rtw89_pci_tx_kick_off(rtwdev, tx_ring);
	}
}

static void __pci_flush_txch(struct rtw89_dev *rtwdev, u8 txch, bool drop)
{
	struct rtw89_pci *rtwpci = (struct rtw89_pci *)rtwdev->priv;
	struct rtw89_pci_tx_ring *tx_ring = &rtwpci->tx_rings[txch];
	struct rtw89_pci_dma_ring *bd_ring = &tx_ring->bd_ring;
	u32 cur_idx, cur_rp;
	u8 i;

	/* Because the time taked by the I/O is a bit dynamic, it's hard to
	 * define a reasonable fixed total timeout to use read_poll_timeout*
	 * helper. Instead, we can ensure a reasonable polling times, so we
	 * just use for loop with udelay here.
	 */
	for (i = 0; i < 60; i++) {
		cur_idx = rtw89_read32(rtwdev, bd_ring->addr.idx);
		cur_rp = FIELD_GET(TXBD_HW_IDX_MASK, cur_idx);
		if (cur_rp == bd_ring->wp)
			return;

		udelay(1);
	}

	if (!drop)
		rtw89_info(rtwdev, "timed out to flush pci txch: %d\n", txch);
}

static void __rtw89_pci_ops_flush_txchs(struct rtw89_dev *rtwdev, u32 txchs,
					bool drop)
{
	u8 i;

	for (i = 0; i < RTW89_TXCH_NUM; i++) {
		/* It may be unnecessary to flush FWCMD queue. */
		if (i == RTW89_TXCH_CH12)
			continue;

		if (txchs & BIT(i))
			__pci_flush_txch(rtwdev, i, drop);
	}
}

static void rtw89_pci_ops_flush_queues(struct rtw89_dev *rtwdev, u32 queues,
				       bool drop)
{
	__rtw89_pci_ops_flush_txchs(rtwdev, BIT(RTW89_TXCH_NUM) - 1, drop);
}

u32 rtw89_pci_fill_txaddr_info(struct rtw89_dev *rtwdev,
			       void *txaddr_info_addr, u32 total_len,
			       dma_addr_t dma, u8 *add_info_nr)
{
	struct rtw89_pci_tx_addr_info_32 *txaddr_info = txaddr_info_addr;

	txaddr_info->length = cpu_to_le16(total_len);
	txaddr_info->option = cpu_to_le16(RTW89_PCI_ADDR_MSDU_LS |
					  RTW89_PCI_ADDR_NUM(1));
	txaddr_info->dma = cpu_to_le32(dma);

	*add_info_nr = 1;

	return sizeof(*txaddr_info);
}
EXPORT_SYMBOL(rtw89_pci_fill_txaddr_info);

u32 rtw89_pci_fill_txaddr_info_v1(struct rtw89_dev *rtwdev,
				  void *txaddr_info_addr, u32 total_len,
				  dma_addr_t dma, u8 *add_info_nr)
{
	struct rtw89_pci_tx_addr_info_32_v1 *txaddr_info = txaddr_info_addr;
	u32 remain = total_len;
	u32 len;
	u16 length_option;
	int n;

	for (n = 0; n < RTW89_TXADDR_INFO_NR_V1 && remain; n++) {
		len = remain >= TXADDR_INFO_LENTHG_V1_MAX ?
		      TXADDR_INFO_LENTHG_V1_MAX : remain;
		remain -= len;

		length_option = FIELD_PREP(B_PCIADDR_LEN_V1_MASK, len) |
				FIELD_PREP(B_PCIADDR_HIGH_SEL_V1_MASK, 0) |
				FIELD_PREP(B_PCIADDR_LS_V1_MASK, remain == 0);
		txaddr_info->length_opt = cpu_to_le16(length_option);
		txaddr_info->dma_low_lsb = cpu_to_le16(FIELD_GET(GENMASK(15, 0), dma));
		txaddr_info->dma_low_msb = cpu_to_le16(FIELD_GET(GENMASK(31, 16), dma));

		dma += len;
		txaddr_info++;
	}

	WARN_ONCE(remain, "length overflow remain=%u total_len=%u",
		  remain, total_len);

	*add_info_nr = n;

	return n * sizeof(*txaddr_info);
}
EXPORT_SYMBOL(rtw89_pci_fill_txaddr_info_v1);

static int rtw89_pci_txwd_submit(struct rtw89_dev *rtwdev,
				 struct rtw89_pci_tx_ring *tx_ring,
				 struct rtw89_pci_tx_wd *txwd,
				 struct rtw89_core_tx_request *tx_req)
{
	struct rtw89_pci *rtwpci = (struct rtw89_pci *)rtwdev->priv;
	const struct rtw89_chip_info *chip = rtwdev->chip;
	struct rtw89_tx_desc_info *desc_info = &tx_req->desc_info;
	struct rtw89_txwd_info *txwd_info;
	struct rtw89_pci_tx_wp_info *txwp_info;
	void *txaddr_info_addr;
	struct pci_dev *pdev = rtwpci->pdev;
	struct sk_buff *skb = tx_req->skb;
	struct rtw89_pci_tx_data *tx_data = RTW89_PCI_TX_SKB_CB(skb);
	bool en_wd_info = desc_info->en_wd_info;
	u32 txwd_len;
	u32 txwp_len;
	u32 txaddr_info_len;
	dma_addr_t dma;
	int ret;

	dma = dma_map_single(&pdev->dev, skb->data, skb->len, DMA_TO_DEVICE);
	if (dma_mapping_error(&pdev->dev, dma)) {
		rtw89_err(rtwdev, "failed to map skb dma data\n");
		ret = -EBUSY;
		goto err;
	}

	tx_data->dma = dma;

	txwp_len = sizeof(*txwp_info);
	txwd_len = chip->txwd_body_size;
	txwd_len += en_wd_info ? sizeof(*txwd_info) : 0;

	txwp_info = txwd->vaddr + txwd_len;
	txwp_info->seq0 = cpu_to_le16(txwd->seq | RTW89_PCI_TXWP_VALID);
	txwp_info->seq1 = 0;
	txwp_info->seq2 = 0;
	txwp_info->seq3 = 0;

	tx_ring->tx_cnt++;
	txaddr_info_addr = txwd->vaddr + txwd_len + txwp_len;
	txaddr_info_len =
		rtw89_chip_fill_txaddr_info(rtwdev, txaddr_info_addr, skb->len,
					    dma, &desc_info->addr_info_nr);

	txwd->len = txwd_len + txwp_len + txaddr_info_len;

	rtw89_chip_fill_txdesc(rtwdev, desc_info, txwd->vaddr);

	skb_queue_tail(&txwd->queue, skb);

	return 0;

err:
	return ret;
}

static int rtw89_pci_fwcmd_submit(struct rtw89_dev *rtwdev,
				  struct rtw89_pci_tx_ring *tx_ring,
				  struct rtw89_pci_tx_bd_32 *txbd,
				  struct rtw89_core_tx_request *tx_req)
{
	struct rtw89_pci *rtwpci = (struct rtw89_pci *)rtwdev->priv;
	const struct rtw89_chip_info *chip = rtwdev->chip;
	struct rtw89_tx_desc_info *desc_info = &tx_req->desc_info;
	void *txdesc;
	int txdesc_size = chip->h2c_desc_size;
	struct pci_dev *pdev = rtwpci->pdev;
	struct sk_buff *skb = tx_req->skb;
	struct rtw89_pci_tx_data *tx_data = RTW89_PCI_TX_SKB_CB(skb);
	dma_addr_t dma;

	txdesc = skb_push(skb, txdesc_size);
	memset(txdesc, 0, txdesc_size);
	rtw89_chip_fill_txdesc_fwcmd(rtwdev, desc_info, txdesc);

	dma = dma_map_single(&pdev->dev, skb->data, skb->len, DMA_TO_DEVICE);
	if (dma_mapping_error(&pdev->dev, dma)) {
		rtw89_err(rtwdev, "failed to map fwcmd dma data\n");
		return -EBUSY;
	}

	tx_data->dma = dma;
	txbd->option = cpu_to_le16(RTW89_PCI_TXBD_OPTION_LS);
	txbd->length = cpu_to_le16(skb->len);
	txbd->dma = cpu_to_le32(tx_data->dma);
	skb_queue_tail(&rtwpci->h2c_queue, skb);

	rtw89_pci_tx_bd_ring_update(rtwdev, tx_ring, 1);

	return 0;
}

static int rtw89_pci_txbd_submit(struct rtw89_dev *rtwdev,
				 struct rtw89_pci_tx_ring *tx_ring,
				 struct rtw89_pci_tx_bd_32 *txbd,
				 struct rtw89_core_tx_request *tx_req)
{
	struct rtw89_pci_tx_wd *txwd;
	int ret;

	/* FWCMD queue doesn't have wd pages. Instead, it submits the CMD
	 * buffer with WD BODY only. So here we don't need to check the free
	 * pages of the wd ring.
	 */
	if (tx_ring->txch == RTW89_TXCH_CH12)
		return rtw89_pci_fwcmd_submit(rtwdev, tx_ring, txbd, tx_req);

	txwd = rtw89_pci_dequeue_txwd(tx_ring);
	if (!txwd) {
		rtw89_err(rtwdev, "no available TXWD\n");
		ret = -ENOSPC;
		goto err;
	}

	ret = rtw89_pci_txwd_submit(rtwdev, tx_ring, txwd, tx_req);
	if (ret) {
		rtw89_err(rtwdev, "failed to submit TXWD %d\n", txwd->seq);
		goto err_enqueue_wd;
	}

	list_add_tail(&txwd->list, &tx_ring->busy_pages);

	txbd->option = cpu_to_le16(RTW89_PCI_TXBD_OPTION_LS);
	txbd->length = cpu_to_le16(txwd->len);
	txbd->dma = cpu_to_le32(txwd->paddr);

	rtw89_pci_tx_bd_ring_update(rtwdev, tx_ring, 1);

	return 0;

err_enqueue_wd:
	rtw89_pci_enqueue_txwd(tx_ring, txwd);
err:
	return ret;
}

static int rtw89_pci_tx_write(struct rtw89_dev *rtwdev, struct rtw89_core_tx_request *tx_req,
			      u8 txch)
{
	struct rtw89_pci *rtwpci = (struct rtw89_pci *)rtwdev->priv;
	struct rtw89_pci_tx_ring *tx_ring;
	struct rtw89_pci_tx_bd_32 *txbd;
	u32 n_avail_txbd;
	int ret = 0;

	/* check the tx type and dma channel for fw cmd queue */
	if ((txch == RTW89_TXCH_CH12 ||
	     tx_req->tx_type == RTW89_CORE_TX_TYPE_FWCMD) &&
	    (txch != RTW89_TXCH_CH12 ||
	     tx_req->tx_type != RTW89_CORE_TX_TYPE_FWCMD)) {
		rtw89_err(rtwdev, "only fw cmd uses dma channel 12\n");
		return -EINVAL;
	}

	tx_ring = &rtwpci->tx_rings[txch];
	spin_lock_bh(&rtwpci->trx_lock);

	n_avail_txbd = rtw89_pci_get_avail_txbd_num(tx_ring);
	if (n_avail_txbd == 0) {
		rtw89_err(rtwdev, "no available TXBD\n");
		ret = -ENOSPC;
		goto err_unlock;
	}

	txbd = rtw89_pci_get_next_txbd(tx_ring);
	ret = rtw89_pci_txbd_submit(rtwdev, tx_ring, txbd, tx_req);
	if (ret) {
		rtw89_err(rtwdev, "failed to submit TXBD\n");
		goto err_unlock;
	}

	spin_unlock_bh(&rtwpci->trx_lock);
	return 0;

err_unlock:
	spin_unlock_bh(&rtwpci->trx_lock);
	return ret;
}

static int rtw89_pci_ops_tx_write(struct rtw89_dev *rtwdev, struct rtw89_core_tx_request *tx_req)
{
	struct rtw89_tx_desc_info *desc_info = &tx_req->desc_info;
	int ret;

	ret = rtw89_pci_tx_write(rtwdev, tx_req, desc_info->ch_dma);
	if (ret) {
		rtw89_err(rtwdev, "failed to TX Queue %d\n", desc_info->ch_dma);
		return ret;
	}

	return 0;
}

static const struct rtw89_pci_bd_ram bd_ram_table[RTW89_TXCH_NUM] = {
	[RTW89_TXCH_ACH0] = {.start_idx = 0,  .max_num = 5, .min_num = 2},
	[RTW89_TXCH_ACH1] = {.start_idx = 5,  .max_num = 5, .min_num = 2},
	[RTW89_TXCH_ACH2] = {.start_idx = 10, .max_num = 5, .min_num = 2},
	[RTW89_TXCH_ACH3] = {.start_idx = 15, .max_num = 5, .min_num = 2},
	[RTW89_TXCH_ACH4] = {.start_idx = 20, .max_num = 5, .min_num = 2},
	[RTW89_TXCH_ACH5] = {.start_idx = 25, .max_num = 5, .min_num = 2},
	[RTW89_TXCH_ACH6] = {.start_idx = 30, .max_num = 5, .min_num = 2},
	[RTW89_TXCH_ACH7] = {.start_idx = 35, .max_num = 5, .min_num = 2},
	[RTW89_TXCH_CH8]  = {.start_idx = 40, .max_num = 5, .min_num = 1},
	[RTW89_TXCH_CH9]  = {.start_idx = 45, .max_num = 5, .min_num = 1},
	[RTW89_TXCH_CH10] = {.start_idx = 50, .max_num = 5, .min_num = 1},
	[RTW89_TXCH_CH11] = {.start_idx = 55, .max_num = 5, .min_num = 1},
	[RTW89_TXCH_CH12] = {.start_idx = 60, .max_num = 4, .min_num = 1},
};

static void rtw89_pci_reset_trx_rings(struct rtw89_dev *rtwdev)
{
	struct rtw89_pci *rtwpci = (struct rtw89_pci *)rtwdev->priv;
	struct rtw89_pci_tx_ring *tx_ring;
	struct rtw89_pci_rx_ring *rx_ring;
	struct rtw89_pci_dma_ring *bd_ring;
	const struct rtw89_pci_bd_ram *bd_ram;
	u32 addr_num;
	u32 addr_bdram;
	u32 addr_desa_l;
	u32 val32;
	int i;

	for (i = 0; i < RTW89_TXCH_NUM; i++) {
		tx_ring = &rtwpci->tx_rings[i];
		bd_ring = &tx_ring->bd_ring;
		bd_ram = &bd_ram_table[i];
		addr_num = bd_ring->addr.num;
		addr_bdram = bd_ring->addr.bdram;
		addr_desa_l = bd_ring->addr.desa_l;
		bd_ring->wp = 0;
		bd_ring->rp = 0;

		val32 = FIELD_PREP(BDRAM_SIDX_MASK, bd_ram->start_idx) |
			FIELD_PREP(BDRAM_MAX_MASK, bd_ram->max_num) |
			FIELD_PREP(BDRAM_MIN_MASK, bd_ram->min_num);

		rtw89_write16(rtwdev, addr_num, bd_ring->len);
		rtw89_write32(rtwdev, addr_bdram, val32);
		rtw89_write32(rtwdev, addr_desa_l, bd_ring->dma);
	}

	for (i = 0; i < RTW89_RXCH_NUM; i++) {
		rx_ring = &rtwpci->rx_rings[i];
		bd_ring = &rx_ring->bd_ring;
		addr_num = bd_ring->addr.num;
		addr_desa_l = bd_ring->addr.desa_l;
		bd_ring->wp = 0;
		bd_ring->rp = 0;
		rx_ring->diliver_skb = NULL;
		rx_ring->diliver_desc.ready = false;

		rtw89_write16(rtwdev, addr_num, bd_ring->len);
		rtw89_write32(rtwdev, addr_desa_l, bd_ring->dma);
	}
}

static void rtw89_pci_release_tx_ring(struct rtw89_dev *rtwdev,
				      struct rtw89_pci_tx_ring *tx_ring)
{
	rtw89_pci_release_busy_txwd(rtwdev, tx_ring);
	rtw89_pci_release_pending_txwd_skb(rtwdev, tx_ring);
}

static void rtw89_pci_ops_reset(struct rtw89_dev *rtwdev)
{
	struct rtw89_pci *rtwpci = (struct rtw89_pci *)rtwdev->priv;
	int txch;

	rtw89_pci_reset_trx_rings(rtwdev);

	spin_lock_bh(&rtwpci->trx_lock);
	for (txch = 0; txch < RTW89_TXCH_NUM; txch++) {
		if (txch == RTW89_TXCH_CH12) {
			rtw89_pci_release_fwcmd(rtwdev, rtwpci,
						skb_queue_len(&rtwpci->h2c_queue), true);
			continue;
		}
		rtw89_pci_release_tx_ring(rtwdev, &rtwpci->tx_rings[txch]);
	}
	spin_unlock_bh(&rtwpci->trx_lock);
}

static void rtw89_pci_enable_intr_lock(struct rtw89_dev *rtwdev)
{
	struct rtw89_pci *rtwpci = (struct rtw89_pci *)rtwdev->priv;
	unsigned long flags;

	spin_lock_irqsave(&rtwpci->irq_lock, flags);
	rtwpci->running = true;
	rtw89_chip_enable_intr(rtwdev, rtwpci);
	spin_unlock_irqrestore(&rtwpci->irq_lock, flags);
}

static void rtw89_pci_disable_intr_lock(struct rtw89_dev *rtwdev)
{
	struct rtw89_pci *rtwpci = (struct rtw89_pci *)rtwdev->priv;
	unsigned long flags;

	spin_lock_irqsave(&rtwpci->irq_lock, flags);
	rtwpci->running = false;
	rtw89_chip_disable_intr(rtwdev, rtwpci);
	spin_unlock_irqrestore(&rtwpci->irq_lock, flags);
}

static int rtw89_pci_ops_start(struct rtw89_dev *rtwdev)
{
	rtw89_core_napi_start(rtwdev);
	rtw89_pci_enable_intr_lock(rtwdev);

	return 0;
}

static void rtw89_pci_ops_stop(struct rtw89_dev *rtwdev)
{
	struct rtw89_pci *rtwpci = (struct rtw89_pci *)rtwdev->priv;
	struct pci_dev *pdev = rtwpci->pdev;

	rtw89_pci_disable_intr_lock(rtwdev);
	synchronize_irq(pdev->irq);
	rtw89_core_napi_stop(rtwdev);
}

static void rtw89_pci_ops_pause(struct rtw89_dev *rtwdev, bool pause)
{
	struct rtw89_pci *rtwpci = (struct rtw89_pci *)rtwdev->priv;
	struct pci_dev *pdev = rtwpci->pdev;

	if (pause) {
		rtw89_pci_disable_intr_lock(rtwdev);
		synchronize_irq(pdev->irq);
		if (test_bit(RTW89_FLAG_NAPI_RUNNING, rtwdev->flags))
			napi_synchronize(&rtwdev->napi);
	} else {
		rtw89_pci_enable_intr_lock(rtwdev);
		rtw89_pci_tx_kick_off_pending(rtwdev);
	}
}

static
void rtw89_pci_switch_bd_idx_addr(struct rtw89_dev *rtwdev, bool low_power)
{
	struct rtw89_pci *rtwpci = (struct rtw89_pci *)rtwdev->priv;
	const struct rtw89_pci_info *info = rtwdev->pci_info;
	const struct rtw89_pci_bd_idx_addr *bd_idx_addr = info->bd_idx_addr_low_power;
	const struct rtw89_pci_ch_dma_addr_set *dma_addr_set = info->dma_addr_set;
	struct rtw89_pci_tx_ring *tx_ring;
	struct rtw89_pci_rx_ring *rx_ring;
	int i;

	if (WARN(!bd_idx_addr, "only HCI with low power mode needs this\n"))
		return;

	for (i = 0; i < RTW89_TXCH_NUM; i++) {
		tx_ring = &rtwpci->tx_rings[i];
		tx_ring->bd_ring.addr.idx = low_power ?
					    bd_idx_addr->tx_bd_addrs[i] :
					    dma_addr_set->tx[i].idx;
	}

	for (i = 0; i < RTW89_RXCH_NUM; i++) {
		rx_ring = &rtwpci->rx_rings[i];
		rx_ring->bd_ring.addr.idx = low_power ?
					    bd_idx_addr->rx_bd_addrs[i] :
					    dma_addr_set->rx[i].idx;
	}
}

static void rtw89_pci_ops_switch_mode(struct rtw89_dev *rtwdev, bool low_power)
{
	enum rtw89_pci_intr_mask_cfg cfg;

	WARN(!rtwdev->hci.paused, "HCI isn't paused\n");

	cfg = low_power ? RTW89_PCI_INTR_MASK_LOW_POWER : RTW89_PCI_INTR_MASK_NORMAL;
	rtw89_chip_config_intr_mask(rtwdev, cfg);
	rtw89_pci_switch_bd_idx_addr(rtwdev, low_power);
}

static void rtw89_pci_ops_write32(struct rtw89_dev *rtwdev, u32 addr, u32 data);

static u32 rtw89_pci_ops_read32_cmac(struct rtw89_dev *rtwdev, u32 addr)
{
	struct rtw89_pci *rtwpci = (struct rtw89_pci *)rtwdev->priv;
	u32 val = readl(rtwpci->mmap + addr);
	int count;

	for (count = 0; ; count++) {
		if (val != RTW89_R32_DEAD)
			return val;
		if (count >= MAC_REG_POOL_COUNT) {
			rtw89_warn(rtwdev, "addr %#x = %#x\n", addr, val);
			return RTW89_R32_DEAD;
		}
		rtw89_pci_ops_write32(rtwdev, R_AX_CK_EN, B_AX_CMAC_ALLCKEN);
		val = readl(rtwpci->mmap + addr);
	}

	return val;
}

static u8 rtw89_pci_ops_read8(struct rtw89_dev *rtwdev, u32 addr)
{
	struct rtw89_pci *rtwpci = (struct rtw89_pci *)rtwdev->priv;
	u32 addr32, val32, shift;

	if (!ACCESS_CMAC(addr))
		return readb(rtwpci->mmap + addr);

	addr32 = addr & ~0x3;
	shift = (addr & 0x3) * 8;
	val32 = rtw89_pci_ops_read32_cmac(rtwdev, addr32);
	return val32 >> shift;
}

static u16 rtw89_pci_ops_read16(struct rtw89_dev *rtwdev, u32 addr)
{
	struct rtw89_pci *rtwpci = (struct rtw89_pci *)rtwdev->priv;
	u32 addr32, val32, shift;

	if (!ACCESS_CMAC(addr))
		return readw(rtwpci->mmap + addr);

	addr32 = addr & ~0x3;
	shift = (addr & 0x3) * 8;
	val32 = rtw89_pci_ops_read32_cmac(rtwdev, addr32);
	return val32 >> shift;
}

static u32 rtw89_pci_ops_read32(struct rtw89_dev *rtwdev, u32 addr)
{
	struct rtw89_pci *rtwpci = (struct rtw89_pci *)rtwdev->priv;

	if (!ACCESS_CMAC(addr))
		return readl(rtwpci->mmap + addr);

	return rtw89_pci_ops_read32_cmac(rtwdev, addr);
}

static void rtw89_pci_ops_write8(struct rtw89_dev *rtwdev, u32 addr, u8 data)
{
	struct rtw89_pci *rtwpci = (struct rtw89_pci *)rtwdev->priv;

	writeb(data, rtwpci->mmap + addr);
}

static void rtw89_pci_ops_write16(struct rtw89_dev *rtwdev, u32 addr, u16 data)
{
	struct rtw89_pci *rtwpci = (struct rtw89_pci *)rtwdev->priv;

	writew(data, rtwpci->mmap + addr);
}

static void rtw89_pci_ops_write32(struct rtw89_dev *rtwdev, u32 addr, u32 data)
{
	struct rtw89_pci *rtwpci = (struct rtw89_pci *)rtwdev->priv;

	writel(data, rtwpci->mmap + addr);
}

static void rtw89_pci_ctrl_dma_all(struct rtw89_dev *rtwdev, bool enable)
{
	enum rtw89_core_chip_id chip_id = rtwdev->chip->chip_id;
	const struct rtw89_pci_info *info = rtwdev->pci_info;
	u32 txhci_en = info->txhci_en_bit;
	u32 rxhci_en = info->rxhci_en_bit;

	if (enable) {
		if (chip_id != RTL8852C)
			rtw89_write32_clr(rtwdev, info->dma_stop1_reg,
					  B_AX_STOP_PCIEIO);
		rtw89_write32_set(rtwdev, R_AX_PCIE_INIT_CFG1,
				  txhci_en | rxhci_en);
		if (chip_id == RTL8852C)
			rtw89_write32_clr(rtwdev, R_AX_PCIE_INIT_CFG1,
					  B_AX_STOP_AXI_MST);
	} else {
		if (chip_id != RTL8852C)
			rtw89_write32_set(rtwdev, info->dma_stop1_reg,
					  B_AX_STOP_PCIEIO);
		else
			rtw89_write32_clr(rtwdev, R_AX_PCIE_INIT_CFG1,
					  B_AX_STOP_AXI_MST);
		if (chip_id == RTL8852C)
			rtw89_write32_set(rtwdev, R_AX_PCIE_INIT_CFG1,
					  B_AX_STOP_AXI_MST);
	}
}

static int rtw89_pci_check_mdio(struct rtw89_dev *rtwdev, u8 addr, u8 speed, u16 rw_bit)
{
	u16 val;

	rtw89_write8(rtwdev, R_AX_MDIO_CFG, addr & 0x1F);

	val = rtw89_read16(rtwdev, R_AX_MDIO_CFG);
	switch (speed) {
	case PCIE_PHY_GEN1:
		if (addr < 0x20)
			val = u16_replace_bits(val, MDIO_PG0_G1, B_AX_MDIO_PHY_ADDR_MASK);
		else
			val = u16_replace_bits(val, MDIO_PG1_G1, B_AX_MDIO_PHY_ADDR_MASK);
		break;
	case PCIE_PHY_GEN2:
		if (addr < 0x20)
			val = u16_replace_bits(val, MDIO_PG0_G2, B_AX_MDIO_PHY_ADDR_MASK);
		else
			val = u16_replace_bits(val, MDIO_PG1_G2, B_AX_MDIO_PHY_ADDR_MASK);
		break;
	default:
		rtw89_err(rtwdev, "[ERR]Error Speed %d!\n", speed);
		return -EINVAL;
	}
	rtw89_write16(rtwdev, R_AX_MDIO_CFG, val);
	rtw89_write16_set(rtwdev, R_AX_MDIO_CFG, rw_bit);

	return read_poll_timeout(rtw89_read16, val, !(val & rw_bit), 10, 2000,
				 false, rtwdev, R_AX_MDIO_CFG);
}

static int
rtw89_read16_mdio(struct rtw89_dev *rtwdev, u8 addr, u8 speed, u16 *val)
{
	int ret;

	ret = rtw89_pci_check_mdio(rtwdev, addr, speed, B_AX_MDIO_RFLAG);
	if (ret) {
		rtw89_err(rtwdev, "[ERR]MDIO R16 0x%X fail ret=%d!\n", addr, ret);
		return ret;
	}
	*val = rtw89_read16(rtwdev, R_AX_MDIO_RDATA);

	return 0;
}

static int
rtw89_write16_mdio(struct rtw89_dev *rtwdev, u8 addr, u16 data, u8 speed)
{
	int ret;

	rtw89_write16(rtwdev, R_AX_MDIO_WDATA, data);
	ret = rtw89_pci_check_mdio(rtwdev, addr, speed, B_AX_MDIO_WFLAG);
	if (ret) {
		rtw89_err(rtwdev, "[ERR]MDIO W16 0x%X = %x fail ret=%d!\n", addr, data, ret);
		return ret;
	}

	return 0;
}

static int
rtw89_write16_mdio_mask(struct rtw89_dev *rtwdev, u8 addr, u16 mask, u16 data, u8 speed)
{
	u32 shift;
	int ret;
	u16 val;

	ret = rtw89_read16_mdio(rtwdev, addr, speed, &val);
	if (ret)
		return ret;

	shift = __ffs(mask);
	val &= ~mask;
	val |= ((data << shift) & mask);

	ret = rtw89_write16_mdio(rtwdev, addr, val, speed);
	if (ret)
		return ret;

	return 0;
}

static int rtw89_write16_mdio_set(struct rtw89_dev *rtwdev, u8 addr, u16 mask, u8 speed)
{
	int ret;
	u16 val;

	ret = rtw89_read16_mdio(rtwdev, addr, speed, &val);
	if (ret)
		return ret;
	ret = rtw89_write16_mdio(rtwdev, addr, val | mask, speed);
	if (ret)
		return ret;

	return 0;
}

<<<<<<< HEAD
static int rtw89_pci_write_config_byte(struct rtw89_dev *rtwdev, u16 addr,
				       u8 data)
{
	struct rtw89_pci *rtwpci = (struct rtw89_pci *)rtwdev->priv;
	struct pci_dev *pdev = rtwpci->pdev;

	return pci_write_config_byte(pdev, addr, data);
}

static int rtw89_pci_read_config_byte(struct rtw89_dev *rtwdev, u16 addr,
				      u8 *value)
{
	struct rtw89_pci *rtwpci = (struct rtw89_pci *)rtwdev->priv;
	struct pci_dev *pdev = rtwpci->pdev;
=======
static int rtw89_write16_mdio_clr(struct rtw89_dev *rtwdev, u8 addr, u16 mask, u8 speed)
{
	int ret;
	u16 val;

	ret = rtw89_read16_mdio(rtwdev, addr, speed, &val);
	if (ret)
		return ret;
	ret = rtw89_write16_mdio(rtwdev, addr, val & ~mask, speed);
	if (ret)
		return ret;

	return 0;
}

static int rtw89_pci_write_config_byte(struct rtw89_dev *rtwdev, u16 addr,
				       u8 data)
{
	struct rtw89_pci *rtwpci = (struct rtw89_pci *)rtwdev->priv;
	struct pci_dev *pdev = rtwpci->pdev;

	return pci_write_config_byte(pdev, addr, data);
}

static int rtw89_pci_read_config_byte(struct rtw89_dev *rtwdev, u16 addr,
				      u8 *value)
{
	struct rtw89_pci *rtwpci = (struct rtw89_pci *)rtwdev->priv;
	struct pci_dev *pdev = rtwpci->pdev;
>>>>>>> 88084a3d

	return pci_read_config_byte(pdev, addr, value);
}

static int rtw89_pci_config_byte_set(struct rtw89_dev *rtwdev, u16 addr,
				     u8 bit)
{
	u8 value;
	int ret;

	ret = rtw89_pci_read_config_byte(rtwdev, addr, &value);
	if (ret)
		return ret;

	value |= bit;
	ret = rtw89_pci_write_config_byte(rtwdev, addr, value);

	return ret;
}

static int rtw89_pci_config_byte_clr(struct rtw89_dev *rtwdev, u16 addr,
				     u8 bit)
{
	u8 value;
	int ret;

	ret = rtw89_pci_read_config_byte(rtwdev, addr, &value);
	if (ret)
		return ret;

	value &= ~bit;
	ret = rtw89_pci_write_config_byte(rtwdev, addr, value);

	return ret;
}

static int
__get_target(struct rtw89_dev *rtwdev, u16 *target, enum rtw89_pcie_phy phy_rate)
{
	u16 val, tar;
	int ret;

	/* Enable counter */
	ret = rtw89_read16_mdio(rtwdev, RAC_CTRL_PPR_V1, phy_rate, &val);
	if (ret)
		return ret;
	ret = rtw89_write16_mdio(rtwdev, RAC_CTRL_PPR_V1, val & ~B_AX_CLK_CALIB_EN,
				 phy_rate);
	if (ret)
		return ret;
	ret = rtw89_write16_mdio(rtwdev, RAC_CTRL_PPR_V1, val | B_AX_CLK_CALIB_EN,
				 phy_rate);
	if (ret)
		return ret;

	fsleep(300);

	ret = rtw89_read16_mdio(rtwdev, RAC_CTRL_PPR_V1, phy_rate, &tar);
	if (ret)
		return ret;
	ret = rtw89_write16_mdio(rtwdev, RAC_CTRL_PPR_V1, val & ~B_AX_CLK_CALIB_EN,
				 phy_rate);
	if (ret)
		return ret;

	tar = tar & 0x0FFF;
	if (tar == 0 || tar == 0x0FFF) {
		rtw89_err(rtwdev, "[ERR]Get target failed.\n");
		return -EINVAL;
	}

	*target = tar;

	return 0;
}

static int rtw89_pci_auto_refclk_cal(struct rtw89_dev *rtwdev, bool autook_en)
{
	enum rtw89_pcie_phy phy_rate;
	u16 val16, mgn_set, div_set, tar;
	u8 val8, bdr_ori;
	bool l1_flag = false;
	int ret = 0;

	if (rtwdev->chip->chip_id != RTL8852B)
		return 0;

	ret = rtw89_pci_read_config_byte(rtwdev, RTW89_PCIE_PHY_RATE, &val8);
	if (ret) {
		rtw89_err(rtwdev, "[ERR]pci config read %X\n",
			  RTW89_PCIE_PHY_RATE);
		return ret;
	}

	if (FIELD_GET(RTW89_PCIE_PHY_RATE_MASK, val8) == 0x1) {
		phy_rate = PCIE_PHY_GEN1;
	} else if (FIELD_GET(RTW89_PCIE_PHY_RATE_MASK, val8) == 0x2) {
		phy_rate = PCIE_PHY_GEN2;
	} else {
		rtw89_err(rtwdev, "[ERR]PCIe PHY rate %#x not support\n", val8);
		return -EOPNOTSUPP;
	}
	/* Disable L1BD */
	ret = rtw89_pci_read_config_byte(rtwdev, RTW89_PCIE_L1_CTRL, &bdr_ori);
	if (ret) {
		rtw89_err(rtwdev, "[ERR]pci config read %X\n", RTW89_PCIE_L1_CTRL);
		return ret;
	}

	if (bdr_ori & RTW89_PCIE_BIT_L1) {
		ret = rtw89_pci_write_config_byte(rtwdev, RTW89_PCIE_L1_CTRL,
						  bdr_ori & ~RTW89_PCIE_BIT_L1);
		if (ret) {
			rtw89_err(rtwdev, "[ERR]pci config write %X\n",
				  RTW89_PCIE_L1_CTRL);
			return ret;
		}
		l1_flag = true;
	}

	ret = rtw89_read16_mdio(rtwdev, RAC_CTRL_PPR_V1, phy_rate, &val16);
	if (ret) {
		rtw89_err(rtwdev, "[ERR]mdio_r16_pcie %X\n", RAC_CTRL_PPR_V1);
		goto end;
	}

	if (val16 & B_AX_CALIB_EN) {
		ret = rtw89_write16_mdio(rtwdev, RAC_CTRL_PPR_V1,
					 val16 & ~B_AX_CALIB_EN, phy_rate);
		if (ret) {
			rtw89_err(rtwdev, "[ERR]mdio_w16_pcie %X\n", RAC_CTRL_PPR_V1);
			goto end;
		}
	}

	if (!autook_en)
		goto end;
	/* Set div */
	ret = rtw89_write16_mdio_clr(rtwdev, RAC_CTRL_PPR_V1, B_AX_DIV, phy_rate);
	if (ret) {
		rtw89_err(rtwdev, "[ERR]mdio_w16_pcie %X\n", RAC_CTRL_PPR_V1);
		goto end;
	}

	/* Obtain div and margin */
	ret = __get_target(rtwdev, &tar, phy_rate);
	if (ret) {
		rtw89_err(rtwdev, "[ERR]1st get target fail %d\n", ret);
		goto end;
	}

	mgn_set = tar * INTF_INTGRA_HOSTREF_V1 / INTF_INTGRA_MINREF_V1 - tar;

	if (mgn_set >= 128) {
		div_set = 0x0003;
		mgn_set = 0x000F;
	} else if (mgn_set >= 64) {
		div_set = 0x0003;
		mgn_set >>= 3;
	} else if (mgn_set >= 32) {
		div_set = 0x0002;
		mgn_set >>= 2;
	} else if (mgn_set >= 16) {
		div_set = 0x0001;
		mgn_set >>= 1;
	} else if (mgn_set == 0) {
		rtw89_err(rtwdev, "[ERR]cal mgn is 0,tar = %d\n", tar);
		goto end;
	} else {
		div_set = 0x0000;
	}

	ret = rtw89_read16_mdio(rtwdev, RAC_CTRL_PPR_V1, phy_rate, &val16);
	if (ret) {
		rtw89_err(rtwdev, "[ERR]mdio_r16_pcie %X\n", RAC_CTRL_PPR_V1);
		goto end;
	}

	val16 |= u16_encode_bits(div_set, B_AX_DIV);

	ret = rtw89_write16_mdio(rtwdev, RAC_CTRL_PPR_V1, val16, phy_rate);
	if (ret) {
		rtw89_err(rtwdev, "[ERR]mdio_w16_pcie %X\n", RAC_CTRL_PPR_V1);
		goto end;
	}

	ret = __get_target(rtwdev, &tar, phy_rate);
	if (ret) {
		rtw89_err(rtwdev, "[ERR]2nd get target fail %d\n", ret);
		goto end;
	}

	rtw89_debug(rtwdev, RTW89_DBG_HCI, "[TRACE]target = 0x%X, div = 0x%X, margin = 0x%X\n",
		    tar, div_set, mgn_set);
	ret = rtw89_write16_mdio(rtwdev, RAC_SET_PPR_V1,
				 (tar & 0x0FFF) | (mgn_set << 12), phy_rate);
	if (ret) {
		rtw89_err(rtwdev, "[ERR]mdio_w16_pcie %X\n", RAC_SET_PPR_V1);
		goto end;
	}

	/* Enable function */
	ret = rtw89_write16_mdio_set(rtwdev, RAC_CTRL_PPR_V1, B_AX_CALIB_EN, phy_rate);
	if (ret) {
		rtw89_err(rtwdev, "[ERR]mdio_w16_pcie %X\n", RAC_CTRL_PPR_V1);
		goto end;
	}

	/* CLK delay = 0 */
	ret = rtw89_pci_write_config_byte(rtwdev, RTW89_PCIE_CLK_CTRL,
					  PCIE_CLKDLY_HW_0);

end:
	/* Set L1BD to ori */
	if (l1_flag) {
		ret = rtw89_pci_write_config_byte(rtwdev, RTW89_PCIE_L1_CTRL,
						  bdr_ori);
		if (ret) {
			rtw89_err(rtwdev, "[ERR]pci config write %X\n",
				  RTW89_PCIE_L1_CTRL);
			return ret;
		}
	}

	return ret;
}

static int rtw89_pci_deglitch_setting(struct rtw89_dev *rtwdev)
{
	enum rtw89_core_chip_id chip_id = rtwdev->chip->chip_id;
	int ret;

	if (chip_id == RTL8852A) {
		ret = rtw89_write16_mdio_clr(rtwdev, RAC_ANA24, B_AX_DEGLITCH,
					     PCIE_PHY_GEN1);
		if (ret)
			return ret;
		ret = rtw89_write16_mdio_clr(rtwdev, RAC_ANA24, B_AX_DEGLITCH,
					     PCIE_PHY_GEN2);
		if (ret)
			return ret;
	} else if (chip_id == RTL8852C) {
		rtw89_write16_clr(rtwdev, R_RAC_DIRECT_OFFSET_G1 + RAC_ANA24 * 2,
				  B_AX_DEGLITCH);
		rtw89_write16_clr(rtwdev, R_RAC_DIRECT_OFFSET_G2 + RAC_ANA24 * 2,
				  B_AX_DEGLITCH);
	}

	return 0;
}

static void rtw89_pci_rxdma_prefth(struct rtw89_dev *rtwdev)
{
	if (rtwdev->chip->chip_id != RTL8852A)
		return;

	rtw89_write32_set(rtwdev, R_AX_PCIE_INIT_CFG1, B_AX_DIS_RXDMA_PRE);
}

static void rtw89_pci_l1off_pwroff(struct rtw89_dev *rtwdev)
{
	if (rtwdev->chip->chip_id != RTL8852A && rtwdev->chip->chip_id != RTL8852B)
		return;

	rtw89_write32_clr(rtwdev, R_AX_PCIE_PS_CTRL, B_AX_L1OFF_PWR_OFF_EN);
}

static u32 rtw89_pci_l2_rxen_lat(struct rtw89_dev *rtwdev)
{
	int ret;

	if (rtwdev->chip->chip_id != RTL8852A)
		return 0;

	ret = rtw89_write16_mdio_clr(rtwdev, RAC_ANA26, B_AX_RXEN,
				     PCIE_PHY_GEN1);
	if (ret)
		return ret;

	ret = rtw89_write16_mdio_clr(rtwdev, RAC_ANA26, B_AX_RXEN,
				     PCIE_PHY_GEN2);
	if (ret)
		return ret;

	return 0;
}

static void rtw89_pci_aphy_pwrcut(struct rtw89_dev *rtwdev)
{
	if (rtwdev->chip->chip_id != RTL8852A)
		return;

	rtw89_write32_clr(rtwdev, R_AX_SYS_PW_CTRL, B_AX_PSUS_OFF_CAPC_EN);
}

static void rtw89_pci_hci_ldo(struct rtw89_dev *rtwdev)
{
	if (rtwdev->chip->chip_id == RTL8852A ||
	    rtwdev->chip->chip_id == RTL8852B) {
		rtw89_write32_set(rtwdev, R_AX_SYS_SDIO_CTRL,
				  B_AX_PCIE_DIS_L2_CTRL_LDO_HCI);
		rtw89_write32_clr(rtwdev, R_AX_SYS_SDIO_CTRL,
				  B_AX_PCIE_DIS_WLSUS_AFT_PDN);
	} else if (rtwdev->chip->chip_id == RTL8852C) {
		rtw89_write32_clr(rtwdev, R_AX_SYS_SDIO_CTRL,
				  B_AX_PCIE_DIS_L2_CTRL_LDO_HCI);
	}
}

static int rtw89_pci_dphy_delay(struct rtw89_dev *rtwdev)
{
	if (rtwdev->chip->chip_id != RTL8852B)
		return 0;

	return rtw89_write16_mdio_mask(rtwdev, RAC_REG_REV2, BAC_CMU_EN_DLY_MASK,
				       PCIE_DPHY_DLY_25US, PCIE_PHY_GEN1);
}

static void rtw89_pci_power_wake(struct rtw89_dev *rtwdev, bool pwr_up)
{
	if (pwr_up)
		rtw89_write32_set(rtwdev, R_AX_HCI_OPT_CTRL, BIT_WAKE_CTRL);
	else
		rtw89_write32_clr(rtwdev, R_AX_HCI_OPT_CTRL, BIT_WAKE_CTRL);
}

static void rtw89_pci_autoload_hang(struct rtw89_dev *rtwdev)
{
	if (rtwdev->chip->chip_id != RTL8852C)
		return;

	rtw89_write32_set(rtwdev, R_AX_PCIE_BG_CLR, B_AX_BG_CLR_ASYNC_M3);
	rtw89_write32_clr(rtwdev, R_AX_PCIE_BG_CLR, B_AX_BG_CLR_ASYNC_M3);
}

static void rtw89_pci_l12_vmain(struct rtw89_dev *rtwdev)
{
	if (!(rtwdev->chip->chip_id == RTL8852C && rtwdev->hal.cv == CHIP_CAV))
		return;

	rtw89_write32_set(rtwdev, R_AX_SYS_SDIO_CTRL, B_AX_PCIE_FORCE_PWR_NGAT);
}

static void rtw89_pci_gen2_force_ib(struct rtw89_dev *rtwdev)
{
	if (!(rtwdev->chip->chip_id == RTL8852C && rtwdev->hal.cv == CHIP_CAV))
		return;

	rtw89_write32_set(rtwdev, R_AX_PMC_DBG_CTRL2,
			  B_AX_SYSON_DIS_PMCR_AX_WRMSK);
	rtw89_write32_set(rtwdev, R_AX_HCI_BG_CTRL, B_AX_BG_CLR_ASYNC_M3);
	rtw89_write32_clr(rtwdev, R_AX_PMC_DBG_CTRL2,
			  B_AX_SYSON_DIS_PMCR_AX_WRMSK);
}

static void rtw89_pci_l1_ent_lat(struct rtw89_dev *rtwdev)
{
	if (rtwdev->chip->chip_id != RTL8852C)
		return;

	rtw89_write32_clr(rtwdev, R_AX_PCIE_PS_CTRL_V1, B_AX_SEL_REQ_ENTR_L1);
}

static void rtw89_pci_wd_exit_l1(struct rtw89_dev *rtwdev)
{
	if (rtwdev->chip->chip_id != RTL8852C)
		return;

	rtw89_write32_set(rtwdev, R_AX_PCIE_PS_CTRL_V1, B_AX_DMAC0_EXIT_L1_EN);
}

static void rtw89_pci_set_sic(struct rtw89_dev *rtwdev)
{
	if (rtwdev->chip->chip_id == RTL8852C)
		return;

	rtw89_write32_clr(rtwdev, R_AX_PCIE_EXP_CTRL,
			  B_AX_SIC_EN_FORCE_CLKREQ);
}

static void rtw89_pci_set_lbc(struct rtw89_dev *rtwdev)
{
	const struct rtw89_pci_info *info = rtwdev->pci_info;
	u32 lbc;

	if (rtwdev->chip->chip_id == RTL8852C)
		return;

	lbc = rtw89_read32(rtwdev, R_AX_LBC_WATCHDOG);
	if (info->lbc_en == MAC_AX_PCIE_ENABLE) {
		lbc = u32_replace_bits(lbc, info->lbc_tmr, B_AX_LBC_TIMER);
		lbc |= B_AX_LBC_FLAG | B_AX_LBC_EN;
		rtw89_write32(rtwdev, R_AX_LBC_WATCHDOG, lbc);
	} else {
		lbc &= ~B_AX_LBC_EN;
	}
	rtw89_write32_set(rtwdev, R_AX_LBC_WATCHDOG, lbc);
}

static void rtw89_pci_set_io_rcy(struct rtw89_dev *rtwdev)
{
	const struct rtw89_pci_info *info = rtwdev->pci_info;
	u32 val32;

	if (rtwdev->chip->chip_id != RTL8852C)
		return;

	if (info->io_rcy_en == MAC_AX_PCIE_ENABLE) {
		val32 = FIELD_PREP(B_AX_PCIE_WDT_TIMER_M1_MASK,
				   info->io_rcy_tmr);
		rtw89_write32(rtwdev, R_AX_PCIE_WDT_TIMER_M1, val32);
		rtw89_write32(rtwdev, R_AX_PCIE_WDT_TIMER_M2, val32);
		rtw89_write32(rtwdev, R_AX_PCIE_WDT_TIMER_E0, val32);

		rtw89_write32_set(rtwdev, R_AX_PCIE_IO_RCY_M1, B_AX_PCIE_IO_RCY_WDT_MODE_M1);
		rtw89_write32_set(rtwdev, R_AX_PCIE_IO_RCY_M2, B_AX_PCIE_IO_RCY_WDT_MODE_M2);
		rtw89_write32_set(rtwdev, R_AX_PCIE_IO_RCY_E0, B_AX_PCIE_IO_RCY_WDT_MODE_E0);
	} else {
		rtw89_write32_clr(rtwdev, R_AX_PCIE_IO_RCY_M1, B_AX_PCIE_IO_RCY_WDT_MODE_M1);
		rtw89_write32_clr(rtwdev, R_AX_PCIE_IO_RCY_M2, B_AX_PCIE_IO_RCY_WDT_MODE_M2);
		rtw89_write32_clr(rtwdev, R_AX_PCIE_IO_RCY_E0, B_AX_PCIE_IO_RCY_WDT_MODE_E0);
	}

	rtw89_write32_clr(rtwdev, R_AX_PCIE_IO_RCY_S1, B_AX_PCIE_IO_RCY_WDT_MODE_S1);
}

static void rtw89_pci_set_dbg(struct rtw89_dev *rtwdev)
{
	if (rtwdev->chip->chip_id == RTL8852C)
		return;

	rtw89_write32_set(rtwdev, R_AX_PCIE_DBG_CTRL,
			  B_AX_ASFF_FULL_NO_STK | B_AX_EN_STUCK_DBG);

	if (rtwdev->chip->chip_id == RTL8852A)
		rtw89_write32_set(rtwdev, R_AX_PCIE_EXP_CTRL,
				  B_AX_EN_CHKDSC_NO_RX_STUCK);
}

static void rtw89_pci_set_keep_reg(struct rtw89_dev *rtwdev)
{
	if (rtwdev->chip->chip_id == RTL8852C)
		return;

	rtw89_write32_set(rtwdev, R_AX_PCIE_INIT_CFG1,
			  B_AX_PCIE_TXRST_KEEP_REG | B_AX_PCIE_RXRST_KEEP_REG);
}

static void rtw89_pci_clr_idx_all(struct rtw89_dev *rtwdev)
{
	const struct rtw89_pci_info *info = rtwdev->pci_info;
	enum rtw89_core_chip_id chip_id = rtwdev->chip->chip_id;
	u32 val = B_AX_CLR_ACH0_IDX | B_AX_CLR_ACH1_IDX | B_AX_CLR_ACH2_IDX |
		  B_AX_CLR_ACH3_IDX | B_AX_CLR_CH8_IDX | B_AX_CLR_CH9_IDX |
		  B_AX_CLR_CH12_IDX;
	u32 rxbd_rwptr_clr = info->rxbd_rwptr_clr_reg;
	u32 txbd_rwptr_clr2 = info->txbd_rwptr_clr2_reg;

	if (chip_id == RTL8852A || chip_id == RTL8852C)
		val |= B_AX_CLR_ACH4_IDX | B_AX_CLR_ACH5_IDX |
		       B_AX_CLR_ACH6_IDX | B_AX_CLR_ACH7_IDX;
	/* clear DMA indexes */
	rtw89_write32_set(rtwdev, R_AX_TXBD_RWPTR_CLR1, val);
	if (chip_id == RTL8852A || chip_id == RTL8852C)
		rtw89_write32_set(rtwdev, txbd_rwptr_clr2,
				  B_AX_CLR_CH10_IDX | B_AX_CLR_CH11_IDX);
	rtw89_write32_set(rtwdev, rxbd_rwptr_clr,
			  B_AX_CLR_RXQ_IDX | B_AX_CLR_RPQ_IDX);
}

static int rtw89_poll_txdma_ch_idle_pcie(struct rtw89_dev *rtwdev)
{
	const struct rtw89_pci_info *info = rtwdev->pci_info;
	u32 ret, check, dma_busy;
	u32 dma_busy1 = info->dma_busy1_reg;
	u32 dma_busy2 = info->dma_busy2_reg;

	check = B_AX_ACH0_BUSY | B_AX_ACH1_BUSY | B_AX_ACH2_BUSY |
		B_AX_ACH3_BUSY | B_AX_ACH4_BUSY | B_AX_ACH5_BUSY |
		B_AX_ACH6_BUSY | B_AX_ACH7_BUSY | B_AX_CH8_BUSY |
		B_AX_CH9_BUSY | B_AX_CH12_BUSY;

	ret = read_poll_timeout(rtw89_read32, dma_busy, (dma_busy & check) == 0,
				10, 100, false, rtwdev, dma_busy1);
	if (ret)
		return ret;

	check = B_AX_CH10_BUSY | B_AX_CH11_BUSY;

	ret = read_poll_timeout(rtw89_read32, dma_busy, (dma_busy & check) == 0,
				10, 100, false, rtwdev, dma_busy2);
	if (ret)
		return ret;

	return 0;
}

static int rtw89_poll_rxdma_ch_idle_pcie(struct rtw89_dev *rtwdev)
{
	const struct rtw89_pci_info *info = rtwdev->pci_info;
	u32 ret, check, dma_busy;
	u32 dma_busy3 = info->dma_busy3_reg;

	check = B_AX_RXQ_BUSY | B_AX_RPQ_BUSY;

	ret = read_poll_timeout(rtw89_read32, dma_busy, (dma_busy & check) == 0,
				10, 100, false, rtwdev, dma_busy3);
	if (ret)
		return ret;

	return 0;
}

static int rtw89_pci_poll_dma_all_idle(struct rtw89_dev *rtwdev)
{
	u32 ret;

	ret = rtw89_poll_txdma_ch_idle_pcie(rtwdev);
	if (ret) {
		rtw89_err(rtwdev, "txdma ch busy\n");
		return ret;
	}

	ret = rtw89_poll_rxdma_ch_idle_pcie(rtwdev);
	if (ret) {
		rtw89_err(rtwdev, "rxdma ch busy\n");
		return ret;
	}

	return 0;
}

static int rtw89_pci_mode_op(struct rtw89_dev *rtwdev)
{
	const struct rtw89_pci_info *info = rtwdev->pci_info;
	enum mac_ax_bd_trunc_mode txbd_trunc_mode = info->txbd_trunc_mode;
	enum mac_ax_bd_trunc_mode rxbd_trunc_mode = info->rxbd_trunc_mode;
	enum mac_ax_rxbd_mode rxbd_mode = info->rxbd_mode;
	enum mac_ax_tag_mode tag_mode = info->tag_mode;
	enum mac_ax_wd_dma_intvl wd_dma_idle_intvl = info->wd_dma_idle_intvl;
	enum mac_ax_wd_dma_intvl wd_dma_act_intvl = info->wd_dma_act_intvl;
	enum mac_ax_tx_burst tx_burst = info->tx_burst;
	enum mac_ax_rx_burst rx_burst = info->rx_burst;
	enum rtw89_core_chip_id chip_id = rtwdev->chip->chip_id;
	u8 cv = rtwdev->hal.cv;
	u32 val32;

	if (txbd_trunc_mode == MAC_AX_BD_TRUNC) {
		if (chip_id == RTL8852A && cv == CHIP_CBV)
			rtw89_write32_set(rtwdev, R_AX_PCIE_INIT_CFG1, B_AX_TX_TRUNC_MODE);
	} else if (txbd_trunc_mode == MAC_AX_BD_NORM) {
		if (chip_id == RTL8852A || chip_id == RTL8852B)
			rtw89_write32_clr(rtwdev, R_AX_PCIE_INIT_CFG1, B_AX_TX_TRUNC_MODE);
	}

	if (rxbd_trunc_mode == MAC_AX_BD_TRUNC) {
		if (chip_id == RTL8852A && cv == CHIP_CBV)
			rtw89_write32_set(rtwdev, R_AX_PCIE_INIT_CFG1, B_AX_RX_TRUNC_MODE);
	} else if (rxbd_trunc_mode == MAC_AX_BD_NORM) {
		if (chip_id == RTL8852A || chip_id == RTL8852B)
			rtw89_write32_clr(rtwdev, R_AX_PCIE_INIT_CFG1, B_AX_RX_TRUNC_MODE);
	}

	if (rxbd_mode == MAC_AX_RXBD_PKT) {
		rtw89_write32_clr(rtwdev, info->init_cfg_reg, info->rxbd_mode_bit);
	} else if (rxbd_mode == MAC_AX_RXBD_SEP) {
		rtw89_write32_set(rtwdev, info->init_cfg_reg, info->rxbd_mode_bit);

		if (chip_id == RTL8852A || chip_id == RTL8852B)
			rtw89_write32_mask(rtwdev, R_AX_PCIE_INIT_CFG2,
					   B_AX_PCIE_RX_APPLEN_MASK, 0);
	}

	if (chip_id == RTL8852A || chip_id == RTL8852B) {
		rtw89_write32_mask(rtwdev, R_AX_PCIE_INIT_CFG1, B_AX_PCIE_MAX_TXDMA_MASK, tx_burst);
		rtw89_write32_mask(rtwdev, R_AX_PCIE_INIT_CFG1, B_AX_PCIE_MAX_RXDMA_MASK, rx_burst);
	} else if (chip_id == RTL8852C) {
		rtw89_write32_mask(rtwdev, R_AX_HAXI_INIT_CFG1, B_AX_HAXI_MAX_TXDMA_MASK, tx_burst);
		rtw89_write32_mask(rtwdev, R_AX_HAXI_INIT_CFG1, B_AX_HAXI_MAX_RXDMA_MASK, rx_burst);
	}

	if (chip_id == RTL8852A || chip_id == RTL8852B) {
		if (tag_mode == MAC_AX_TAG_SGL) {
			val32 = rtw89_read32(rtwdev, R_AX_PCIE_INIT_CFG1) &
					    ~B_AX_LATENCY_CONTROL;
			rtw89_write32(rtwdev, R_AX_PCIE_INIT_CFG1, val32);
		} else if (tag_mode == MAC_AX_TAG_MULTI) {
			val32 = rtw89_read32(rtwdev, R_AX_PCIE_INIT_CFG1) |
					    B_AX_LATENCY_CONTROL;
			rtw89_write32(rtwdev, R_AX_PCIE_INIT_CFG1, val32);
		}
	}

	rtw89_write32_mask(rtwdev, info->exp_ctrl_reg, info->max_tag_num_mask,
			   info->multi_tag_num);

	if (chip_id == RTL8852A || chip_id == RTL8852B) {
		rtw89_write32_mask(rtwdev, R_AX_PCIE_INIT_CFG2, B_AX_WD_ITVL_IDLE,
				   wd_dma_idle_intvl);
		rtw89_write32_mask(rtwdev, R_AX_PCIE_INIT_CFG2, B_AX_WD_ITVL_ACT,
				   wd_dma_act_intvl);
	} else if (chip_id == RTL8852C) {
		rtw89_write32_mask(rtwdev, R_AX_HAXI_INIT_CFG1, B_AX_WD_ITVL_IDLE_V1_MASK,
				   wd_dma_idle_intvl);
		rtw89_write32_mask(rtwdev, R_AX_HAXI_INIT_CFG1, B_AX_WD_ITVL_ACT_V1_MASK,
				   wd_dma_act_intvl);
	}

	if (txbd_trunc_mode == MAC_AX_BD_TRUNC) {
		rtw89_write32_set(rtwdev, R_AX_TX_ADDRESS_INFO_MODE_SETTING,
				  B_AX_HOST_ADDR_INFO_8B_SEL);
		rtw89_write32_clr(rtwdev, R_AX_PKTIN_SETTING, B_AX_WD_ADDR_INFO_LENGTH);
	} else if (txbd_trunc_mode == MAC_AX_BD_NORM) {
		rtw89_write32_clr(rtwdev, R_AX_TX_ADDRESS_INFO_MODE_SETTING,
				  B_AX_HOST_ADDR_INFO_8B_SEL);
		rtw89_write32_set(rtwdev, R_AX_PKTIN_SETTING, B_AX_WD_ADDR_INFO_LENGTH);
	}

	return 0;
}

static int rtw89_pci_ops_deinit(struct rtw89_dev *rtwdev)
{
	const struct rtw89_pci_info *info = rtwdev->pci_info;

	if (rtwdev->chip->chip_id == RTL8852A) {
		/* ltr sw trigger */
		rtw89_write32_set(rtwdev, R_AX_LTR_CTRL_0, B_AX_APP_LTR_IDLE);
	}
	info->ltr_set(rtwdev, false);
	rtw89_pci_ctrl_dma_all(rtwdev, false);
	rtw89_pci_clr_idx_all(rtwdev);

	return 0;
}

static int rtw89_pci_ops_mac_pre_init(struct rtw89_dev *rtwdev)
{
	const struct rtw89_pci_info *info = rtwdev->pci_info;
	int ret;

	rtw89_pci_rxdma_prefth(rtwdev);
	rtw89_pci_l1off_pwroff(rtwdev);
	rtw89_pci_deglitch_setting(rtwdev);
	ret = rtw89_pci_l2_rxen_lat(rtwdev);
	if (ret) {
		rtw89_err(rtwdev, "[ERR] pcie l2 rxen lat %d\n", ret);
		return ret;
	}

	rtw89_pci_aphy_pwrcut(rtwdev);
	rtw89_pci_hci_ldo(rtwdev);
	rtw89_pci_dphy_delay(rtwdev);

	ret = rtw89_pci_auto_refclk_cal(rtwdev, false);
	if (ret) {
		rtw89_err(rtwdev, "[ERR] pcie autok fail %d\n", ret);
		return ret;
	}

	rtw89_pci_power_wake(rtwdev, true);
	rtw89_pci_autoload_hang(rtwdev);
	rtw89_pci_l12_vmain(rtwdev);
	rtw89_pci_gen2_force_ib(rtwdev);
	rtw89_pci_l1_ent_lat(rtwdev);
	rtw89_pci_wd_exit_l1(rtwdev);
	rtw89_pci_set_sic(rtwdev);
	rtw89_pci_set_lbc(rtwdev);
	rtw89_pci_set_io_rcy(rtwdev);
	rtw89_pci_set_dbg(rtwdev);
	rtw89_pci_set_keep_reg(rtwdev);

	rtw89_write32_set(rtwdev, info->dma_stop1_reg, B_AX_STOP_WPDMA);

	/* stop DMA activities */
	rtw89_pci_ctrl_dma_all(rtwdev, false);

	ret = rtw89_pci_poll_dma_all_idle(rtwdev);
	if (ret) {
		rtw89_err(rtwdev, "[ERR] poll pcie dma all idle\n");
		return ret;
	}

	rtw89_pci_clr_idx_all(rtwdev);
	rtw89_pci_mode_op(rtwdev);

	/* fill TRX BD indexes */
	rtw89_pci_ops_reset(rtwdev);

	ret = rtw89_pci_rst_bdram_pcie(rtwdev);
	if (ret) {
		rtw89_warn(rtwdev, "reset bdram busy\n");
		return ret;
	}

	/* enable FW CMD queue to download firmware */
	rtw89_write32_set(rtwdev, info->dma_stop1_reg, B_AX_TX_STOP1_ALL);
	rtw89_write32_clr(rtwdev, info->dma_stop1_reg, B_AX_STOP_CH12);
	rtw89_write32_set(rtwdev, info->dma_stop2_reg, B_AX_TX_STOP2_ALL);

	/* start DMA activities */
	rtw89_pci_ctrl_dma_all(rtwdev, true);

	return 0;
}

int rtw89_pci_ltr_set(struct rtw89_dev *rtwdev, bool en)
{
	u32 val;

	if (!en)
		return 0;

	val = rtw89_read32(rtwdev, R_AX_LTR_CTRL_0);
	if (rtw89_pci_ltr_is_err_reg_val(val))
		return -EINVAL;
	val = rtw89_read32(rtwdev, R_AX_LTR_CTRL_1);
	if (rtw89_pci_ltr_is_err_reg_val(val))
		return -EINVAL;
	val = rtw89_read32(rtwdev, R_AX_LTR_IDLE_LATENCY);
	if (rtw89_pci_ltr_is_err_reg_val(val))
		return -EINVAL;
	val = rtw89_read32(rtwdev, R_AX_LTR_ACTIVE_LATENCY);
	if (rtw89_pci_ltr_is_err_reg_val(val))
		return -EINVAL;

	rtw89_write32_clr(rtwdev, R_AX_LTR_CTRL_0, B_AX_LTR_HW_EN);
	rtw89_write32_set(rtwdev, R_AX_LTR_CTRL_0, B_AX_LTR_EN);
	rtw89_write32_mask(rtwdev, R_AX_LTR_CTRL_0, B_AX_LTR_SPACE_IDX_MASK,
			   PCI_LTR_SPC_500US);
	rtw89_write32_mask(rtwdev, R_AX_LTR_CTRL_0, B_AX_LTR_IDLE_TIMER_IDX_MASK,
			   PCI_LTR_IDLE_TIMER_800US);
	rtw89_write32_mask(rtwdev, R_AX_LTR_CTRL_1, B_AX_LTR_RX0_TH_MASK, 0x28);
	rtw89_write32_mask(rtwdev, R_AX_LTR_CTRL_1, B_AX_LTR_RX1_TH_MASK, 0x28);
	rtw89_write32(rtwdev, R_AX_LTR_IDLE_LATENCY, 0x88e088e0);
	rtw89_write32(rtwdev, R_AX_LTR_ACTIVE_LATENCY, 0x880b880b);

	return 0;
}
EXPORT_SYMBOL(rtw89_pci_ltr_set);

int rtw89_pci_ltr_set_v1(struct rtw89_dev *rtwdev, bool en)
{
	u32 dec_ctrl;
	u32 val32;

	val32 = rtw89_read32(rtwdev, R_AX_LTR_CTRL_0);
	if (rtw89_pci_ltr_is_err_reg_val(val32))
		return -EINVAL;
	val32 = rtw89_read32(rtwdev, R_AX_LTR_CTRL_1);
	if (rtw89_pci_ltr_is_err_reg_val(val32))
		return -EINVAL;
	dec_ctrl = rtw89_read32(rtwdev, R_AX_LTR_DEC_CTRL);
	if (rtw89_pci_ltr_is_err_reg_val(dec_ctrl))
		return -EINVAL;
	val32 = rtw89_read32(rtwdev, R_AX_LTR_LATENCY_IDX3);
	if (rtw89_pci_ltr_is_err_reg_val(val32))
		return -EINVAL;
	val32 = rtw89_read32(rtwdev, R_AX_LTR_LATENCY_IDX0);
	if (rtw89_pci_ltr_is_err_reg_val(val32))
		return -EINVAL;

	if (!en) {
		dec_ctrl &= ~(LTR_EN_BITS | B_AX_LTR_IDX_DRV_MASK | B_AX_LTR_HW_DEC_EN);
		dec_ctrl |= FIELD_PREP(B_AX_LTR_IDX_DRV_MASK, PCIE_LTR_IDX_IDLE) |
			    B_AX_LTR_REQ_DRV;
	} else {
		dec_ctrl |= B_AX_LTR_HW_DEC_EN;
	}

	dec_ctrl &= ~B_AX_LTR_SPACE_IDX_V1_MASK;
	dec_ctrl |= FIELD_PREP(B_AX_LTR_SPACE_IDX_V1_MASK, PCI_LTR_SPC_500US);

	if (en)
		rtw89_write32_set(rtwdev, R_AX_LTR_CTRL_0,
				  B_AX_LTR_WD_NOEMP_CHK_V1 | B_AX_LTR_HW_EN);
	rtw89_write32_mask(rtwdev, R_AX_LTR_CTRL_0, B_AX_LTR_IDLE_TIMER_IDX_MASK,
			   PCI_LTR_IDLE_TIMER_3_2MS);
	rtw89_write32_mask(rtwdev, R_AX_LTR_CTRL_1, B_AX_LTR_RX0_TH_MASK, 0x28);
	rtw89_write32_mask(rtwdev, R_AX_LTR_CTRL_1, B_AX_LTR_RX1_TH_MASK, 0x28);
	rtw89_write32(rtwdev, R_AX_LTR_DEC_CTRL, dec_ctrl);
	rtw89_write32(rtwdev, R_AX_LTR_LATENCY_IDX3, 0x90039003);
	rtw89_write32(rtwdev, R_AX_LTR_LATENCY_IDX0, 0x880b880b);

	return 0;
}
EXPORT_SYMBOL(rtw89_pci_ltr_set_v1);

static int rtw89_pci_ops_mac_post_init(struct rtw89_dev *rtwdev)
{
	const struct rtw89_pci_info *info = rtwdev->pci_info;
	enum rtw89_core_chip_id chip_id = rtwdev->chip->chip_id;
	int ret;

	ret = info->ltr_set(rtwdev, true);
	if (ret) {
		rtw89_err(rtwdev, "pci ltr set fail\n");
		return ret;
	}
	if (chip_id == RTL8852A) {
		/* ltr sw trigger */
		rtw89_write32_set(rtwdev, R_AX_LTR_CTRL_0, B_AX_APP_LTR_ACT);
	}
	if (chip_id == RTL8852A || chip_id == RTL8852B) {
		/* ADDR info 8-byte mode */
		rtw89_write32_set(rtwdev, R_AX_TX_ADDRESS_INFO_MODE_SETTING,
				  B_AX_HOST_ADDR_INFO_8B_SEL);
		rtw89_write32_clr(rtwdev, R_AX_PKTIN_SETTING, B_AX_WD_ADDR_INFO_LENGTH);
	}

	/* enable DMA for all queues */
	rtw89_write32_clr(rtwdev, info->dma_stop1_reg, B_AX_TX_STOP1_ALL);
	rtw89_write32_clr(rtwdev, info->dma_stop2_reg, B_AX_TX_STOP2_ALL);

	/* Release PCI IO */
	rtw89_write32_clr(rtwdev, info->dma_stop1_reg,
			  B_AX_STOP_WPDMA | B_AX_STOP_PCIEIO);

	return 0;
}

static int rtw89_pci_claim_device(struct rtw89_dev *rtwdev,
				  struct pci_dev *pdev)
{
	struct rtw89_pci *rtwpci = (struct rtw89_pci *)rtwdev->priv;
	int ret;

	ret = pci_enable_device(pdev);
	if (ret) {
		rtw89_err(rtwdev, "failed to enable pci device\n");
		return ret;
	}

	pci_set_master(pdev);
	pci_set_drvdata(pdev, rtwdev->hw);

	rtwpci->pdev = pdev;

	return 0;
}

static void rtw89_pci_declaim_device(struct rtw89_dev *rtwdev,
				     struct pci_dev *pdev)
{
	pci_clear_master(pdev);
	pci_disable_device(pdev);
}

static int rtw89_pci_setup_mapping(struct rtw89_dev *rtwdev,
				   struct pci_dev *pdev)
{
	struct rtw89_pci *rtwpci = (struct rtw89_pci *)rtwdev->priv;
	unsigned long resource_len;
	u8 bar_id = 2;
	int ret;

	ret = pci_request_regions(pdev, KBUILD_MODNAME);
	if (ret) {
		rtw89_err(rtwdev, "failed to request pci regions\n");
		goto err;
	}

	ret = dma_set_mask(&pdev->dev, DMA_BIT_MASK(32));
	if (ret) {
		rtw89_err(rtwdev, "failed to set dma mask to 32-bit\n");
		goto err_release_regions;
	}

	ret = dma_set_coherent_mask(&pdev->dev, DMA_BIT_MASK(32));
	if (ret) {
		rtw89_err(rtwdev, "failed to set consistent dma mask to 32-bit\n");
		goto err_release_regions;
	}

	resource_len = pci_resource_len(pdev, bar_id);
	rtwpci->mmap = pci_iomap(pdev, bar_id, resource_len);
	if (!rtwpci->mmap) {
		rtw89_err(rtwdev, "failed to map pci io\n");
		ret = -EIO;
		goto err_release_regions;
	}

	return 0;

err_release_regions:
	pci_release_regions(pdev);
err:
	return ret;
}

static void rtw89_pci_clear_mapping(struct rtw89_dev *rtwdev,
				    struct pci_dev *pdev)
{
	struct rtw89_pci *rtwpci = (struct rtw89_pci *)rtwdev->priv;

	if (rtwpci->mmap) {
		pci_iounmap(pdev, rtwpci->mmap);
		pci_release_regions(pdev);
	}
}

static void rtw89_pci_free_tx_wd_ring(struct rtw89_dev *rtwdev,
				      struct pci_dev *pdev,
				      struct rtw89_pci_tx_ring *tx_ring)
{
	struct rtw89_pci_tx_wd_ring *wd_ring = &tx_ring->wd_ring;
	u8 *head = wd_ring->head;
	dma_addr_t dma = wd_ring->dma;
	u32 page_size = wd_ring->page_size;
	u32 page_num = wd_ring->page_num;
	u32 ring_sz = page_size * page_num;

	dma_free_coherent(&pdev->dev, ring_sz, head, dma);
	wd_ring->head = NULL;
}

static void rtw89_pci_free_tx_ring(struct rtw89_dev *rtwdev,
				   struct pci_dev *pdev,
				   struct rtw89_pci_tx_ring *tx_ring)
{
	int ring_sz;
	u8 *head;
	dma_addr_t dma;

	head = tx_ring->bd_ring.head;
	dma = tx_ring->bd_ring.dma;
	ring_sz = tx_ring->bd_ring.desc_size * tx_ring->bd_ring.len;
	dma_free_coherent(&pdev->dev, ring_sz, head, dma);

	tx_ring->bd_ring.head = NULL;
}

static void rtw89_pci_free_tx_rings(struct rtw89_dev *rtwdev,
				    struct pci_dev *pdev)
{
	struct rtw89_pci *rtwpci = (struct rtw89_pci *)rtwdev->priv;
	struct rtw89_pci_tx_ring *tx_ring;
	int i;

	for (i = 0; i < RTW89_TXCH_NUM; i++) {
		tx_ring = &rtwpci->tx_rings[i];
		rtw89_pci_free_tx_wd_ring(rtwdev, pdev, tx_ring);
		rtw89_pci_free_tx_ring(rtwdev, pdev, tx_ring);
	}
}

static void rtw89_pci_free_rx_ring(struct rtw89_dev *rtwdev,
				   struct pci_dev *pdev,
				   struct rtw89_pci_rx_ring *rx_ring)
{
	struct rtw89_pci_rx_info *rx_info;
	struct sk_buff *skb;
	dma_addr_t dma;
	u32 buf_sz;
	u8 *head;
	int ring_sz = rx_ring->bd_ring.desc_size * rx_ring->bd_ring.len;
	int i;

	buf_sz = rx_ring->buf_sz;
	for (i = 0; i < rx_ring->bd_ring.len; i++) {
		skb = rx_ring->buf[i];
		if (!skb)
			continue;

		rx_info = RTW89_PCI_RX_SKB_CB(skb);
		dma = rx_info->dma;
		dma_unmap_single(&pdev->dev, dma, buf_sz, DMA_FROM_DEVICE);
		dev_kfree_skb(skb);
		rx_ring->buf[i] = NULL;
	}

	head = rx_ring->bd_ring.head;
	dma = rx_ring->bd_ring.dma;
	dma_free_coherent(&pdev->dev, ring_sz, head, dma);

	rx_ring->bd_ring.head = NULL;
}

static void rtw89_pci_free_rx_rings(struct rtw89_dev *rtwdev,
				    struct pci_dev *pdev)
{
	struct rtw89_pci *rtwpci = (struct rtw89_pci *)rtwdev->priv;
	struct rtw89_pci_rx_ring *rx_ring;
	int i;

	for (i = 0; i < RTW89_RXCH_NUM; i++) {
		rx_ring = &rtwpci->rx_rings[i];
		rtw89_pci_free_rx_ring(rtwdev, pdev, rx_ring);
	}
}

static void rtw89_pci_free_trx_rings(struct rtw89_dev *rtwdev,
				     struct pci_dev *pdev)
{
	rtw89_pci_free_rx_rings(rtwdev, pdev);
	rtw89_pci_free_tx_rings(rtwdev, pdev);
}

static int rtw89_pci_init_rx_bd(struct rtw89_dev *rtwdev, struct pci_dev *pdev,
				struct rtw89_pci_rx_ring *rx_ring,
				struct sk_buff *skb, int buf_sz, u32 idx)
{
	struct rtw89_pci_rx_info *rx_info;
	struct rtw89_pci_rx_bd_32 *rx_bd;
	dma_addr_t dma;

	if (!skb)
		return -EINVAL;

	dma = dma_map_single(&pdev->dev, skb->data, buf_sz, DMA_FROM_DEVICE);
	if (dma_mapping_error(&pdev->dev, dma))
		return -EBUSY;

	rx_info = RTW89_PCI_RX_SKB_CB(skb);
	rx_bd = RTW89_PCI_RX_BD(rx_ring, idx);

	memset(rx_bd, 0, sizeof(*rx_bd));
	rx_bd->buf_size = cpu_to_le16(buf_sz);
	rx_bd->dma = cpu_to_le32(dma);
	rx_info->dma = dma;

	return 0;
}

static int rtw89_pci_alloc_tx_wd_ring(struct rtw89_dev *rtwdev,
				      struct pci_dev *pdev,
				      struct rtw89_pci_tx_ring *tx_ring,
				      enum rtw89_tx_channel txch)
{
	struct rtw89_pci_tx_wd_ring *wd_ring = &tx_ring->wd_ring;
	struct rtw89_pci_tx_wd *txwd;
	dma_addr_t dma;
	dma_addr_t cur_paddr;
	u8 *head;
	u8 *cur_vaddr;
	u32 page_size = RTW89_PCI_TXWD_PAGE_SIZE;
	u32 page_num = RTW89_PCI_TXWD_NUM_MAX;
	u32 ring_sz = page_size * page_num;
	u32 page_offset;
	int i;

	/* FWCMD queue doesn't use txwd as pages */
	if (txch == RTW89_TXCH_CH12)
		return 0;

	head = dma_alloc_coherent(&pdev->dev, ring_sz, &dma, GFP_KERNEL);
	if (!head)
		return -ENOMEM;

	INIT_LIST_HEAD(&wd_ring->free_pages);
	wd_ring->head = head;
	wd_ring->dma = dma;
	wd_ring->page_size = page_size;
	wd_ring->page_num = page_num;

	page_offset = 0;
	for (i = 0; i < page_num; i++) {
		txwd = &wd_ring->pages[i];
		cur_paddr = dma + page_offset;
		cur_vaddr = head + page_offset;

		skb_queue_head_init(&txwd->queue);
		INIT_LIST_HEAD(&txwd->list);
		txwd->paddr = cur_paddr;
		txwd->vaddr = cur_vaddr;
		txwd->len = page_size;
		txwd->seq = i;
		rtw89_pci_enqueue_txwd(tx_ring, txwd);

		page_offset += page_size;
	}

	return 0;
}

static int rtw89_pci_alloc_tx_ring(struct rtw89_dev *rtwdev,
				   struct pci_dev *pdev,
				   struct rtw89_pci_tx_ring *tx_ring,
				   u32 desc_size, u32 len,
				   enum rtw89_tx_channel txch)
{
	const struct rtw89_pci_ch_dma_addr *txch_addr;
	int ring_sz = desc_size * len;
	u8 *head;
	dma_addr_t dma;
	int ret;

	ret = rtw89_pci_alloc_tx_wd_ring(rtwdev, pdev, tx_ring, txch);
	if (ret) {
		rtw89_err(rtwdev, "failed to alloc txwd ring of txch %d\n", txch);
		goto err;
	}

	ret = rtw89_pci_get_txch_addrs(rtwdev, txch, &txch_addr);
	if (ret) {
		rtw89_err(rtwdev, "failed to get address of txch %d", txch);
		goto err_free_wd_ring;
	}

	head = dma_alloc_coherent(&pdev->dev, ring_sz, &dma, GFP_KERNEL);
	if (!head) {
		ret = -ENOMEM;
		goto err_free_wd_ring;
	}

	INIT_LIST_HEAD(&tx_ring->busy_pages);
	tx_ring->bd_ring.head = head;
	tx_ring->bd_ring.dma = dma;
	tx_ring->bd_ring.len = len;
	tx_ring->bd_ring.desc_size = desc_size;
	tx_ring->bd_ring.addr = *txch_addr;
	tx_ring->bd_ring.wp = 0;
	tx_ring->bd_ring.rp = 0;
	tx_ring->txch = txch;

	return 0;

err_free_wd_ring:
	rtw89_pci_free_tx_wd_ring(rtwdev, pdev, tx_ring);
err:
	return ret;
}

static int rtw89_pci_alloc_tx_rings(struct rtw89_dev *rtwdev,
				    struct pci_dev *pdev)
{
	struct rtw89_pci *rtwpci = (struct rtw89_pci *)rtwdev->priv;
	struct rtw89_pci_tx_ring *tx_ring;
	u32 desc_size;
	u32 len;
	u32 i, tx_allocated;
	int ret;

	for (i = 0; i < RTW89_TXCH_NUM; i++) {
		tx_ring = &rtwpci->tx_rings[i];
		desc_size = sizeof(struct rtw89_pci_tx_bd_32);
		len = RTW89_PCI_TXBD_NUM_MAX;
		ret = rtw89_pci_alloc_tx_ring(rtwdev, pdev, tx_ring,
					      desc_size, len, i);
		if (ret) {
			rtw89_err(rtwdev, "failed to alloc tx ring %d\n", i);
			goto err_free;
		}
	}

	return 0;

err_free:
	tx_allocated = i;
	for (i = 0; i < tx_allocated; i++) {
		tx_ring = &rtwpci->tx_rings[i];
		rtw89_pci_free_tx_ring(rtwdev, pdev, tx_ring);
	}

	return ret;
}

static int rtw89_pci_alloc_rx_ring(struct rtw89_dev *rtwdev,
				   struct pci_dev *pdev,
				   struct rtw89_pci_rx_ring *rx_ring,
				   u32 desc_size, u32 len, u32 rxch)
{
	const struct rtw89_pci_ch_dma_addr *rxch_addr;
	struct sk_buff *skb;
	u8 *head;
	dma_addr_t dma;
	int ring_sz = desc_size * len;
	int buf_sz = RTW89_PCI_RX_BUF_SIZE;
	int i, allocated;
	int ret;

	ret = rtw89_pci_get_rxch_addrs(rtwdev, rxch, &rxch_addr);
	if (ret) {
		rtw89_err(rtwdev, "failed to get address of rxch %d", rxch);
		return ret;
	}

	head = dma_alloc_coherent(&pdev->dev, ring_sz, &dma, GFP_KERNEL);
	if (!head) {
		ret = -ENOMEM;
		goto err;
	}

	rx_ring->bd_ring.head = head;
	rx_ring->bd_ring.dma = dma;
	rx_ring->bd_ring.len = len;
	rx_ring->bd_ring.desc_size = desc_size;
	rx_ring->bd_ring.addr = *rxch_addr;
	rx_ring->bd_ring.wp = 0;
	rx_ring->bd_ring.rp = 0;
	rx_ring->buf_sz = buf_sz;
	rx_ring->diliver_skb = NULL;
	rx_ring->diliver_desc.ready = false;

	for (i = 0; i < len; i++) {
		skb = dev_alloc_skb(buf_sz);
		if (!skb) {
			ret = -ENOMEM;
			goto err_free;
		}

		memset(skb->data, 0, buf_sz);
		rx_ring->buf[i] = skb;
		ret = rtw89_pci_init_rx_bd(rtwdev, pdev, rx_ring, skb,
					   buf_sz, i);
		if (ret) {
			rtw89_err(rtwdev, "failed to init rx buf %d\n", i);
			dev_kfree_skb_any(skb);
			rx_ring->buf[i] = NULL;
			goto err_free;
		}
	}

	return 0;

err_free:
	allocated = i;
	for (i = 0; i < allocated; i++) {
		skb = rx_ring->buf[i];
		if (!skb)
			continue;
		dma = *((dma_addr_t *)skb->cb);
		dma_unmap_single(&pdev->dev, dma, buf_sz, DMA_FROM_DEVICE);
		dev_kfree_skb(skb);
		rx_ring->buf[i] = NULL;
	}

	head = rx_ring->bd_ring.head;
	dma = rx_ring->bd_ring.dma;
	dma_free_coherent(&pdev->dev, ring_sz, head, dma);

	rx_ring->bd_ring.head = NULL;
err:
	return ret;
}

static int rtw89_pci_alloc_rx_rings(struct rtw89_dev *rtwdev,
				    struct pci_dev *pdev)
{
	struct rtw89_pci *rtwpci = (struct rtw89_pci *)rtwdev->priv;
	struct rtw89_pci_rx_ring *rx_ring;
	u32 desc_size;
	u32 len;
	int i, rx_allocated;
	int ret;

	for (i = 0; i < RTW89_RXCH_NUM; i++) {
		rx_ring = &rtwpci->rx_rings[i];
		desc_size = sizeof(struct rtw89_pci_rx_bd_32);
		len = RTW89_PCI_RXBD_NUM_MAX;
		ret = rtw89_pci_alloc_rx_ring(rtwdev, pdev, rx_ring,
					      desc_size, len, i);
		if (ret) {
			rtw89_err(rtwdev, "failed to alloc rx ring %d\n", i);
			goto err_free;
		}
	}

	return 0;

err_free:
	rx_allocated = i;
	for (i = 0; i < rx_allocated; i++) {
		rx_ring = &rtwpci->rx_rings[i];
		rtw89_pci_free_rx_ring(rtwdev, pdev, rx_ring);
	}

	return ret;
}

static int rtw89_pci_alloc_trx_rings(struct rtw89_dev *rtwdev,
				     struct pci_dev *pdev)
{
	int ret;

	ret = rtw89_pci_alloc_tx_rings(rtwdev, pdev);
	if (ret) {
		rtw89_err(rtwdev, "failed to alloc dma tx rings\n");
		goto err;
	}

	ret = rtw89_pci_alloc_rx_rings(rtwdev, pdev);
	if (ret) {
		rtw89_err(rtwdev, "failed to alloc dma rx rings\n");
		goto err_free_tx_rings;
	}

	return 0;

err_free_tx_rings:
	rtw89_pci_free_tx_rings(rtwdev, pdev);
err:
	return ret;
}

static void rtw89_pci_h2c_init(struct rtw89_dev *rtwdev,
			       struct rtw89_pci *rtwpci)
{
	skb_queue_head_init(&rtwpci->h2c_queue);
	skb_queue_head_init(&rtwpci->h2c_release_queue);
}

static int rtw89_pci_setup_resource(struct rtw89_dev *rtwdev,
				    struct pci_dev *pdev)
{
	struct rtw89_pci *rtwpci = (struct rtw89_pci *)rtwdev->priv;
	int ret;

	ret = rtw89_pci_setup_mapping(rtwdev, pdev);
	if (ret) {
		rtw89_err(rtwdev, "failed to setup pci mapping\n");
		goto err;
	}

	ret = rtw89_pci_alloc_trx_rings(rtwdev, pdev);
	if (ret) {
		rtw89_err(rtwdev, "failed to alloc pci trx rings\n");
		goto err_pci_unmap;
	}

	rtw89_pci_h2c_init(rtwdev, rtwpci);

	spin_lock_init(&rtwpci->irq_lock);
	spin_lock_init(&rtwpci->trx_lock);

	return 0;

err_pci_unmap:
	rtw89_pci_clear_mapping(rtwdev, pdev);
err:
	return ret;
}

static void rtw89_pci_clear_resource(struct rtw89_dev *rtwdev,
				     struct pci_dev *pdev)
{
	struct rtw89_pci *rtwpci = (struct rtw89_pci *)rtwdev->priv;

	rtw89_pci_free_trx_rings(rtwdev, pdev);
	rtw89_pci_clear_mapping(rtwdev, pdev);
	rtw89_pci_release_fwcmd(rtwdev, rtwpci,
				skb_queue_len(&rtwpci->h2c_queue), true);
}

void rtw89_pci_config_intr_mask(struct rtw89_dev *rtwdev)
{
	struct rtw89_pci *rtwpci = (struct rtw89_pci *)rtwdev->priv;

	rtwpci->halt_c2h_intrs = B_AX_HALT_C2H_INT_EN | 0;

	if (rtwpci->under_recovery) {
		rtwpci->intrs[0] = 0;
		rtwpci->intrs[1] = 0;
	} else {
		rtwpci->intrs[0] = B_AX_TXDMA_STUCK_INT_EN |
				   B_AX_RXDMA_INT_EN |
				   B_AX_RXP1DMA_INT_EN |
				   B_AX_RPQDMA_INT_EN |
				   B_AX_RXDMA_STUCK_INT_EN |
				   B_AX_RDU_INT_EN |
				   B_AX_RPQBD_FULL_INT_EN |
				   B_AX_HS0ISR_IND_INT_EN;

		rtwpci->intrs[1] = B_AX_HC10ISR_IND_INT_EN;
	}
}
EXPORT_SYMBOL(rtw89_pci_config_intr_mask);

static void rtw89_pci_recovery_intr_mask_v1(struct rtw89_dev *rtwdev)
{
	struct rtw89_pci *rtwpci = (struct rtw89_pci *)rtwdev->priv;

	rtwpci->ind_intrs = B_AX_HS0ISR_IND_INT_EN;
	rtwpci->halt_c2h_intrs = B_AX_HALT_C2H_INT_EN;
	rtwpci->intrs[0] = 0;
	rtwpci->intrs[1] = 0;
}

static void rtw89_pci_default_intr_mask_v1(struct rtw89_dev *rtwdev)
{
	struct rtw89_pci *rtwpci = (struct rtw89_pci *)rtwdev->priv;

	rtwpci->ind_intrs = B_AX_HCI_AXIDMA_INT_EN |
			    B_AX_HS1ISR_IND_INT_EN |
			    B_AX_HS0ISR_IND_INT_EN;
	rtwpci->halt_c2h_intrs = B_AX_HALT_C2H_INT_EN;
	rtwpci->intrs[0] = B_AX_TXDMA_STUCK_INT_EN |
			   B_AX_RXDMA_INT_EN |
			   B_AX_RXP1DMA_INT_EN |
			   B_AX_RPQDMA_INT_EN |
			   B_AX_RXDMA_STUCK_INT_EN |
			   B_AX_RDU_INT_EN |
			   B_AX_RPQBD_FULL_INT_EN;
	rtwpci->intrs[1] = B_AX_GPIO18_INT_EN;
}

static void rtw89_pci_low_power_intr_mask_v1(struct rtw89_dev *rtwdev)
{
	struct rtw89_pci *rtwpci = (struct rtw89_pci *)rtwdev->priv;

	rtwpci->ind_intrs = B_AX_HS1ISR_IND_INT_EN |
			    B_AX_HS0ISR_IND_INT_EN;
	rtwpci->halt_c2h_intrs = B_AX_HALT_C2H_INT_EN;
	rtwpci->intrs[0] = 0;
	rtwpci->intrs[1] = B_AX_GPIO18_INT_EN;
}

void rtw89_pci_config_intr_mask_v1(struct rtw89_dev *rtwdev)
{
	struct rtw89_pci *rtwpci = (struct rtw89_pci *)rtwdev->priv;

	if (rtwpci->under_recovery)
		rtw89_pci_recovery_intr_mask_v1(rtwdev);
	else if (rtwpci->low_power)
		rtw89_pci_low_power_intr_mask_v1(rtwdev);
	else
		rtw89_pci_default_intr_mask_v1(rtwdev);
}
EXPORT_SYMBOL(rtw89_pci_config_intr_mask_v1);

static int rtw89_pci_request_irq(struct rtw89_dev *rtwdev,
				 struct pci_dev *pdev)
{
	unsigned long flags = 0;
	int ret;

	flags |= PCI_IRQ_LEGACY | PCI_IRQ_MSI;
	ret = pci_alloc_irq_vectors(pdev, 1, 1, flags);
	if (ret < 0) {
		rtw89_err(rtwdev, "failed to alloc irq vectors, ret %d\n", ret);
		goto err;
	}

	ret = devm_request_threaded_irq(rtwdev->dev, pdev->irq,
					rtw89_pci_interrupt_handler,
					rtw89_pci_interrupt_threadfn,
					IRQF_SHARED, KBUILD_MODNAME, rtwdev);
	if (ret) {
		rtw89_err(rtwdev, "failed to request threaded irq\n");
		goto err_free_vector;
	}

	rtw89_chip_config_intr_mask(rtwdev, RTW89_PCI_INTR_MASK_RESET);

	return 0;

err_free_vector:
	pci_free_irq_vectors(pdev);
err:
	return ret;
}

static void rtw89_pci_free_irq(struct rtw89_dev *rtwdev,
			       struct pci_dev *pdev)
{
	devm_free_irq(rtwdev->dev, pdev->irq, rtwdev);
	pci_free_irq_vectors(pdev);
}

static void rtw89_pci_clkreq_set(struct rtw89_dev *rtwdev, bool enable)
{
	int ret;

	if (rtw89_pci_disable_clkreq)
		return;

	ret = rtw89_pci_write_config_byte(rtwdev, RTW89_PCIE_CLK_CTRL,
					  PCIE_CLKDLY_HW_30US);
	if (ret)
		rtw89_err(rtwdev, "failed to set CLKREQ Delay\n");

	if (enable)
		ret = rtw89_pci_config_byte_set(rtwdev, RTW89_PCIE_L1_CTRL,
						RTW89_PCIE_BIT_CLK);
	else
		ret = rtw89_pci_config_byte_clr(rtwdev, RTW89_PCIE_L1_CTRL,
						RTW89_PCIE_BIT_CLK);
	if (ret)
		rtw89_err(rtwdev, "failed to %s CLKREQ_L1, ret=%d",
			  enable ? "set" : "unset", ret);
}

static void rtw89_pci_aspm_set(struct rtw89_dev *rtwdev, bool enable)
{
	u8 value = 0;
	int ret;

	if (rtw89_pci_disable_aspm_l1)
		return;

	ret = rtw89_pci_read_config_byte(rtwdev, RTW89_PCIE_ASPM_CTRL, &value);
	if (ret)
		rtw89_err(rtwdev, "failed to read ASPM Delay\n");

	value &= ~(RTW89_L1DLY_MASK | RTW89_L0DLY_MASK);
	value |= FIELD_PREP(RTW89_L1DLY_MASK, PCIE_L1DLY_16US) |
		 FIELD_PREP(RTW89_L0DLY_MASK, PCIE_L0SDLY_4US);

	ret = rtw89_pci_write_config_byte(rtwdev, RTW89_PCIE_ASPM_CTRL, value);
	if (ret)
		rtw89_err(rtwdev, "failed to read ASPM Delay\n");

	if (enable)
		ret = rtw89_pci_config_byte_set(rtwdev, RTW89_PCIE_L1_CTRL,
						RTW89_PCIE_BIT_L1);
	else
		ret = rtw89_pci_config_byte_clr(rtwdev, RTW89_PCIE_L1_CTRL,
						RTW89_PCIE_BIT_L1);
	if (ret)
		rtw89_err(rtwdev, "failed to %s ASPM L1, ret=%d",
			  enable ? "set" : "unset", ret);
}

static void rtw89_pci_recalc_int_mit(struct rtw89_dev *rtwdev)
{
	struct rtw89_traffic_stats *stats = &rtwdev->stats;
	enum rtw89_tfc_lv tx_tfc_lv = stats->tx_tfc_lv;
	enum rtw89_tfc_lv rx_tfc_lv = stats->rx_tfc_lv;
	u32 val = 0;

	if (!rtwdev->scanning &&
	    (tx_tfc_lv >= RTW89_TFC_HIGH || rx_tfc_lv >= RTW89_TFC_HIGH))
		val = B_AX_RXMIT_RXP2_SEL | B_AX_RXMIT_RXP1_SEL |
		      FIELD_PREP(B_AX_RXCOUNTER_MATCH_MASK, RTW89_PCI_RXBD_NUM_MAX / 2) |
		      FIELD_PREP(B_AX_RXTIMER_UNIT_MASK, AX_RXTIMER_UNIT_64US) |
		      FIELD_PREP(B_AX_RXTIMER_MATCH_MASK, 2048 / 64);

	rtw89_write32(rtwdev, R_AX_INT_MIT_RX, val);
}

static void rtw89_pci_link_cfg(struct rtw89_dev *rtwdev)
{
	struct rtw89_pci *rtwpci = (struct rtw89_pci *)rtwdev->priv;
	struct pci_dev *pdev = rtwpci->pdev;
	u16 link_ctrl;
	int ret;

	/* Though there is standard PCIE configuration space to set the
	 * link control register, but by Realtek's design, driver should
	 * check if host supports CLKREQ/ASPM to enable the HW module.
	 *
	 * These functions are implemented by two HW modules associated,
	 * one is responsible to access PCIE configuration space to
	 * follow the host settings, and another is in charge of doing
	 * CLKREQ/ASPM mechanisms, it is default disabled. Because sometimes
	 * the host does not support it, and due to some reasons or wrong
	 * settings (ex. CLKREQ# not Bi-Direction), it could lead to device
	 * loss if HW misbehaves on the link.
	 *
	 * Hence it's designed that driver should first check the PCIE
	 * configuration space is sync'ed and enabled, then driver can turn
	 * on the other module that is actually working on the mechanism.
	 */
	ret = pcie_capability_read_word(pdev, PCI_EXP_LNKCTL, &link_ctrl);
	if (ret) {
		rtw89_err(rtwdev, "failed to read PCI cap, ret=%d\n", ret);
		return;
	}

	if (link_ctrl & PCI_EXP_LNKCTL_CLKREQ_EN)
		rtw89_pci_clkreq_set(rtwdev, true);

	if (link_ctrl & PCI_EXP_LNKCTL_ASPM_L1)
		rtw89_pci_aspm_set(rtwdev, true);
}

static void rtw89_pci_l1ss_set(struct rtw89_dev *rtwdev, bool enable)
{
	int ret;

	if (enable)
		ret = rtw89_pci_config_byte_set(rtwdev, RTW89_PCIE_TIMER_CTRL,
						RTW89_PCIE_BIT_L1SUB);
	else
		ret = rtw89_pci_config_byte_clr(rtwdev, RTW89_PCIE_TIMER_CTRL,
						RTW89_PCIE_BIT_L1SUB);
	if (ret)
		rtw89_err(rtwdev, "failed to %s L1SS, ret=%d",
			  enable ? "set" : "unset", ret);
}

static void rtw89_pci_l1ss_cfg(struct rtw89_dev *rtwdev)
{
	struct rtw89_pci *rtwpci = (struct rtw89_pci *)rtwdev->priv;
	struct pci_dev *pdev = rtwpci->pdev;
	u32 l1ss_cap_ptr, l1ss_ctrl;

	if (rtw89_pci_disable_l1ss)
		return;

	l1ss_cap_ptr = pci_find_ext_capability(pdev, PCI_EXT_CAP_ID_L1SS);
	if (!l1ss_cap_ptr)
		return;

	pci_read_config_dword(pdev, l1ss_cap_ptr + PCI_L1SS_CTL1, &l1ss_ctrl);

	if (l1ss_ctrl & PCI_L1SS_CTL1_L1SS_MASK)
		rtw89_pci_l1ss_set(rtwdev, true);
}

static void rtw89_pci_ctrl_dma_all_pcie(struct rtw89_dev *rtwdev, u8 en)
{
	const struct rtw89_pci_info *info = rtwdev->pci_info;
	u32 val32;

	if (en == MAC_AX_FUNC_EN) {
		val32 = B_AX_STOP_PCIEIO;
		rtw89_write32_clr(rtwdev, info->dma_stop1_reg, val32);

		val32 = B_AX_TXHCI_EN | B_AX_RXHCI_EN;
		rtw89_write32_set(rtwdev, R_AX_PCIE_INIT_CFG1, val32);
	} else {
		val32 = B_AX_STOP_PCIEIO;
		rtw89_write32_set(rtwdev, info->dma_stop1_reg, val32);

		val32 = B_AX_TXHCI_EN | B_AX_RXHCI_EN;
		rtw89_write32_clr(rtwdev, R_AX_PCIE_INIT_CFG1, val32);
	}
}

static int rtw89_pci_poll_io_idle(struct rtw89_dev *rtwdev)
{
	int ret = 0;
	u32 sts;
	u32 busy = B_AX_PCIEIO_BUSY | B_AX_PCIEIO_TX_BUSY | B_AX_PCIEIO_RX_BUSY;

	ret = read_poll_timeout_atomic(rtw89_read32, sts, (sts & busy) == 0x0,
				       10, 1000, false, rtwdev,
				       R_AX_PCIE_DMA_BUSY1);
	if (ret) {
		rtw89_err(rtwdev, "pci dmach busy1 0x%X\n",
			  rtw89_read32(rtwdev, R_AX_PCIE_DMA_BUSY1));
		return -EINVAL;
	}
	return ret;
}

static int rtw89_pci_lv1rst_stop_dma(struct rtw89_dev *rtwdev)
{
	u32 val, dma_rst = 0;
	int ret;

	rtw89_pci_ctrl_dma_all_pcie(rtwdev, MAC_AX_FUNC_DIS);
	ret = rtw89_pci_poll_io_idle(rtwdev);
	if (ret) {
		val = rtw89_read32(rtwdev, R_AX_DBG_ERR_FLAG);
		rtw89_debug(rtwdev, RTW89_DBG_HCI,
			    "[PCIe] poll_io_idle fail, before 0x%08x: 0x%08x\n",
			    R_AX_DBG_ERR_FLAG, val);
		if (val & B_AX_TX_STUCK || val & B_AX_PCIE_TXBD_LEN0)
			dma_rst |= B_AX_HCI_TXDMA_EN;
		if (val & B_AX_RX_STUCK)
			dma_rst |= B_AX_HCI_RXDMA_EN;
		val = rtw89_read32(rtwdev, R_AX_HCI_FUNC_EN);
		rtw89_write32(rtwdev, R_AX_HCI_FUNC_EN, val & ~dma_rst);
		rtw89_write32(rtwdev, R_AX_HCI_FUNC_EN, val | dma_rst);
		ret = rtw89_pci_poll_io_idle(rtwdev);
		val = rtw89_read32(rtwdev, R_AX_DBG_ERR_FLAG);
		rtw89_debug(rtwdev, RTW89_DBG_HCI,
			    "[PCIe] poll_io_idle fail, after 0x%08x: 0x%08x\n",
			    R_AX_DBG_ERR_FLAG, val);
	}

	return ret;
}

static void rtw89_pci_ctrl_hci_dma_en(struct rtw89_dev *rtwdev, u8 en)
{
	u32 val32;

	if (en == MAC_AX_FUNC_EN) {
		val32 = B_AX_HCI_TXDMA_EN | B_AX_HCI_RXDMA_EN;
		rtw89_write32_set(rtwdev, R_AX_HCI_FUNC_EN, val32);
	} else {
		val32 = B_AX_HCI_TXDMA_EN | B_AX_HCI_RXDMA_EN;
		rtw89_write32_clr(rtwdev, R_AX_HCI_FUNC_EN, val32);
	}
}

static int rtw89_pci_rst_bdram(struct rtw89_dev *rtwdev)
{
	int ret = 0;
	u32 val32, sts;

	val32 = B_AX_RST_BDRAM;
	rtw89_write32_set(rtwdev, R_AX_PCIE_INIT_CFG1, val32);

	ret = read_poll_timeout_atomic(rtw89_read32, sts,
				       (sts & B_AX_RST_BDRAM) == 0x0, 1, 100,
				       true, rtwdev, R_AX_PCIE_INIT_CFG1);
	return ret;
}

static int rtw89_pci_lv1rst_start_dma(struct rtw89_dev *rtwdev)
{
	u32 ret;

	rtw89_pci_ctrl_hci_dma_en(rtwdev, MAC_AX_FUNC_DIS);
	rtw89_pci_ctrl_hci_dma_en(rtwdev, MAC_AX_FUNC_EN);
	rtw89_pci_clr_idx_all(rtwdev);

	ret = rtw89_pci_rst_bdram(rtwdev);
	if (ret)
		return ret;

	rtw89_pci_ctrl_dma_all_pcie(rtwdev, MAC_AX_FUNC_EN);
	return ret;
}

static int rtw89_pci_ops_mac_lv1_recovery(struct rtw89_dev *rtwdev,
					  enum rtw89_lv1_rcvy_step step)
{
	int ret;

	switch (step) {
	case RTW89_LV1_RCVY_STEP_1:
		ret = rtw89_pci_lv1rst_stop_dma(rtwdev);
		if (ret)
			rtw89_err(rtwdev, "lv1 rcvy pci stop dma fail\n");

		break;

	case RTW89_LV1_RCVY_STEP_2:
		ret = rtw89_pci_lv1rst_start_dma(rtwdev);
		if (ret)
			rtw89_err(rtwdev, "lv1 rcvy pci start dma fail\n");
		break;

	default:
		return -EINVAL;
	}

	return ret;
}

static void rtw89_pci_ops_dump_err_status(struct rtw89_dev *rtwdev)
{
	rtw89_info(rtwdev, "R_AX_RPQ_RXBD_IDX =0x%08x\n",
		   rtw89_read32(rtwdev, R_AX_RPQ_RXBD_IDX));
	rtw89_info(rtwdev, "R_AX_DBG_ERR_FLAG=0x%08x\n",
		   rtw89_read32(rtwdev, R_AX_DBG_ERR_FLAG));
	rtw89_info(rtwdev, "R_AX_LBC_WATCHDOG=0x%08x\n",
		   rtw89_read32(rtwdev, R_AX_LBC_WATCHDOG));
}

static int rtw89_pci_napi_poll(struct napi_struct *napi, int budget)
{
	struct rtw89_dev *rtwdev = container_of(napi, struct rtw89_dev, napi);
	struct rtw89_pci *rtwpci = (struct rtw89_pci *)rtwdev->priv;
	unsigned long flags;
	int work_done;

	rtwdev->napi_budget_countdown = budget;

	rtw89_pci_clear_isr0(rtwdev, B_AX_RPQDMA_INT | B_AX_RPQBD_FULL_INT);
	work_done = rtw89_pci_poll_rpq_dma(rtwdev, rtwpci, rtwdev->napi_budget_countdown);
	if (work_done == budget)
		return budget;

	rtw89_pci_clear_isr0(rtwdev, B_AX_RXP1DMA_INT | B_AX_RXDMA_INT | B_AX_RDU_INT);
	work_done += rtw89_pci_poll_rxq_dma(rtwdev, rtwpci, rtwdev->napi_budget_countdown);
	if (work_done < budget && napi_complete_done(napi, work_done)) {
		spin_lock_irqsave(&rtwpci->irq_lock, flags);
		if (likely(rtwpci->running))
			rtw89_chip_enable_intr(rtwdev, rtwpci);
		spin_unlock_irqrestore(&rtwpci->irq_lock, flags);
	}

	return work_done;
}

static int __maybe_unused rtw89_pci_suspend(struct device *dev)
{
	struct ieee80211_hw *hw = dev_get_drvdata(dev);
	struct rtw89_dev *rtwdev = hw->priv;

	rtw89_write32_clr(rtwdev, R_AX_SYS_SDIO_CTRL,
			  B_AX_PCIE_DIS_L2_CTRL_LDO_HCI);
	rtw89_write32_set(rtwdev, R_AX_RSV_CTRL, B_AX_WLOCK_1C_BIT6);
	rtw89_write32_set(rtwdev, R_AX_RSV_CTRL, B_AX_R_DIS_PRST);
	rtw89_write32_clr(rtwdev, R_AX_RSV_CTRL, B_AX_WLOCK_1C_BIT6);
	rtw89_write32_set(rtwdev, R_AX_PCIE_INIT_CFG1,
			  B_AX_PCIE_PERST_KEEP_REG | B_AX_PCIE_TRAIN_KEEP_REG);

	return 0;
}

static void rtw89_pci_l2_hci_ldo(struct rtw89_dev *rtwdev)
{
	if (rtwdev->chip->chip_id == RTL8852C)
		return;

	/* Hardware need write the reg twice to ensure the setting work */
	rtw89_pci_write_config_byte(rtwdev, RTW89_PCIE_RST_MSTATE,
				    RTW89_PCIE_BIT_CFG_RST_MSTATE);
	rtw89_pci_write_config_byte(rtwdev, RTW89_PCIE_RST_MSTATE,
				    RTW89_PCIE_BIT_CFG_RST_MSTATE);
}

static int __maybe_unused rtw89_pci_resume(struct device *dev)
{
	struct ieee80211_hw *hw = dev_get_drvdata(dev);
	struct rtw89_dev *rtwdev = hw->priv;

	rtw89_write32_set(rtwdev, R_AX_SYS_SDIO_CTRL,
			  B_AX_PCIE_DIS_L2_CTRL_LDO_HCI);
	rtw89_write32_set(rtwdev, R_AX_RSV_CTRL, B_AX_WLOCK_1C_BIT6);
	rtw89_write32_clr(rtwdev, R_AX_RSV_CTRL, B_AX_R_DIS_PRST);
	rtw89_write32_clr(rtwdev, R_AX_RSV_CTRL, B_AX_WLOCK_1C_BIT6);
	rtw89_write32_clr(rtwdev, R_AX_PCIE_INIT_CFG1,
			  B_AX_PCIE_PERST_KEEP_REG | B_AX_PCIE_TRAIN_KEEP_REG);
	rtw89_pci_l2_hci_ldo(rtwdev);
	rtw89_pci_link_cfg(rtwdev);
	rtw89_pci_l1ss_cfg(rtwdev);

	return 0;
}

SIMPLE_DEV_PM_OPS(rtw89_pm_ops, rtw89_pci_suspend, rtw89_pci_resume);
EXPORT_SYMBOL(rtw89_pm_ops);

static const struct rtw89_hci_ops rtw89_pci_ops = {
	.tx_write	= rtw89_pci_ops_tx_write,
	.tx_kick_off	= rtw89_pci_ops_tx_kick_off,
	.flush_queues	= rtw89_pci_ops_flush_queues,
	.reset		= rtw89_pci_ops_reset,
	.start		= rtw89_pci_ops_start,
	.stop		= rtw89_pci_ops_stop,
	.pause		= rtw89_pci_ops_pause,
	.switch_mode	= rtw89_pci_ops_switch_mode,
	.recalc_int_mit = rtw89_pci_recalc_int_mit,

	.read8		= rtw89_pci_ops_read8,
	.read16		= rtw89_pci_ops_read16,
	.read32		= rtw89_pci_ops_read32,
	.write8		= rtw89_pci_ops_write8,
	.write16	= rtw89_pci_ops_write16,
	.write32	= rtw89_pci_ops_write32,

	.mac_pre_init	= rtw89_pci_ops_mac_pre_init,
	.mac_post_init	= rtw89_pci_ops_mac_post_init,
	.deinit		= rtw89_pci_ops_deinit,

	.check_and_reclaim_tx_resource = rtw89_pci_check_and_reclaim_tx_resource,
	.mac_lv1_rcvy	= rtw89_pci_ops_mac_lv1_recovery,
	.dump_err_status = rtw89_pci_ops_dump_err_status,
	.napi_poll	= rtw89_pci_napi_poll,

	.recovery_start = rtw89_pci_ops_recovery_start,
	.recovery_complete = rtw89_pci_ops_recovery_complete,
};

int rtw89_pci_probe(struct pci_dev *pdev, const struct pci_device_id *id)
{
	struct ieee80211_hw *hw;
	struct rtw89_dev *rtwdev;
	const struct rtw89_driver_info *info;
<<<<<<< HEAD
=======
	const struct rtw89_pci_info *pci_info;
>>>>>>> 88084a3d
	int driver_data_size;
	int ret;

	driver_data_size = sizeof(struct rtw89_dev) + sizeof(struct rtw89_pci);
	hw = ieee80211_alloc_hw(driver_data_size, &rtw89_ops);
	if (!hw) {
		dev_err(&pdev->dev, "failed to allocate hw\n");
		return -ENOMEM;
	}

	info = (const struct rtw89_driver_info *)id->driver_data;
	pci_info = info->bus.pci;

	rtwdev = hw->priv;
	rtwdev->hw = hw;
	rtwdev->dev = &pdev->dev;
	rtwdev->chip = info->chip;
	rtwdev->pci_info = info->bus.pci;
	rtwdev->hci.ops = &rtw89_pci_ops;
	rtwdev->hci.type = RTW89_HCI_TYPE_PCIE;
	rtwdev->hci.rpwm_addr = pci_info->rpwm_addr;
	rtwdev->hci.cpwm_addr = pci_info->cpwm_addr;

	SET_IEEE80211_DEV(rtwdev->hw, &pdev->dev);

<<<<<<< HEAD
	info = (const struct rtw89_driver_info *)id->driver_data;
	rtwdev->chip = info->chip;
	rtwdev->pci_info = info->bus.pci;

=======
>>>>>>> 88084a3d
	ret = rtw89_core_init(rtwdev);
	if (ret) {
		rtw89_err(rtwdev, "failed to initialise core\n");
		goto err_release_hw;
	}

	ret = rtw89_pci_claim_device(rtwdev, pdev);
	if (ret) {
		rtw89_err(rtwdev, "failed to claim pci device\n");
		goto err_core_deinit;
	}

	ret = rtw89_pci_setup_resource(rtwdev, pdev);
	if (ret) {
		rtw89_err(rtwdev, "failed to setup pci resource\n");
		goto err_declaim_pci;
	}

	ret = rtw89_chip_info_setup(rtwdev);
	if (ret) {
		rtw89_err(rtwdev, "failed to setup chip information\n");
		goto err_clear_resource;
	}

	rtw89_pci_link_cfg(rtwdev);
	rtw89_pci_l1ss_cfg(rtwdev);

	ret = rtw89_core_register(rtwdev);
	if (ret) {
		rtw89_err(rtwdev, "failed to register core\n");
		goto err_clear_resource;
	}

	rtw89_core_napi_init(rtwdev);

	ret = rtw89_pci_request_irq(rtwdev, pdev);
	if (ret) {
		rtw89_err(rtwdev, "failed to request pci irq\n");
		goto err_unregister;
	}

	return 0;

err_unregister:
	rtw89_core_napi_deinit(rtwdev);
	rtw89_core_unregister(rtwdev);
err_clear_resource:
	rtw89_pci_clear_resource(rtwdev, pdev);
err_declaim_pci:
	rtw89_pci_declaim_device(rtwdev, pdev);
err_core_deinit:
	rtw89_core_deinit(rtwdev);
err_release_hw:
	ieee80211_free_hw(hw);

	return ret;
}
EXPORT_SYMBOL(rtw89_pci_probe);

void rtw89_pci_remove(struct pci_dev *pdev)
{
	struct ieee80211_hw *hw = pci_get_drvdata(pdev);
	struct rtw89_dev *rtwdev;

	rtwdev = hw->priv;

	rtw89_pci_free_irq(rtwdev, pdev);
	rtw89_core_napi_deinit(rtwdev);
	rtw89_core_unregister(rtwdev);
	rtw89_pci_clear_resource(rtwdev, pdev);
	rtw89_pci_declaim_device(rtwdev, pdev);
	rtw89_core_deinit(rtwdev);
	ieee80211_free_hw(hw);
}
EXPORT_SYMBOL(rtw89_pci_remove);

MODULE_AUTHOR("Realtek Corporation");
MODULE_DESCRIPTION("Realtek 802.11ax wireless PCI driver");
MODULE_LICENSE("Dual BSD/GPL");<|MERGE_RESOLUTION|>--- conflicted
+++ resolved
@@ -987,11 +987,8 @@
 	struct rtw89_pci_dma_ring *bd_ring = &tx_ring->bd_ring;
 	u32 host_idx, addr;
 
-<<<<<<< HEAD
-=======
 	spin_lock_bh(&rtwpci->trx_lock);
 
->>>>>>> 88084a3d
 	addr = bd_ring->addr.idx;
 	host_idx = bd_ring->wp;
 	rtw89_write16(rtwdev, addr, host_idx);
@@ -1727,22 +1724,6 @@
 	return 0;
 }
 
-<<<<<<< HEAD
-static int rtw89_pci_write_config_byte(struct rtw89_dev *rtwdev, u16 addr,
-				       u8 data)
-{
-	struct rtw89_pci *rtwpci = (struct rtw89_pci *)rtwdev->priv;
-	struct pci_dev *pdev = rtwpci->pdev;
-
-	return pci_write_config_byte(pdev, addr, data);
-}
-
-static int rtw89_pci_read_config_byte(struct rtw89_dev *rtwdev, u16 addr,
-				      u8 *value)
-{
-	struct rtw89_pci *rtwpci = (struct rtw89_pci *)rtwdev->priv;
-	struct pci_dev *pdev = rtwpci->pdev;
-=======
 static int rtw89_write16_mdio_clr(struct rtw89_dev *rtwdev, u8 addr, u16 mask, u8 speed)
 {
 	int ret;
@@ -1772,7 +1753,6 @@
 {
 	struct rtw89_pci *rtwpci = (struct rtw89_pci *)rtwdev->priv;
 	struct pci_dev *pdev = rtwpci->pdev;
->>>>>>> 88084a3d
 
 	return pci_read_config_byte(pdev, addr, value);
 }
@@ -3630,10 +3610,7 @@
 	struct ieee80211_hw *hw;
 	struct rtw89_dev *rtwdev;
 	const struct rtw89_driver_info *info;
-<<<<<<< HEAD
-=======
 	const struct rtw89_pci_info *pci_info;
->>>>>>> 88084a3d
 	int driver_data_size;
 	int ret;
 
@@ -3659,13 +3636,6 @@
 
 	SET_IEEE80211_DEV(rtwdev->hw, &pdev->dev);
 
-<<<<<<< HEAD
-	info = (const struct rtw89_driver_info *)id->driver_data;
-	rtwdev->chip = info->chip;
-	rtwdev->pci_info = info->bus.pci;
-
-=======
->>>>>>> 88084a3d
 	ret = rtw89_core_init(rtwdev);
 	if (ret) {
 		rtw89_err(rtwdev, "failed to initialise core\n");
