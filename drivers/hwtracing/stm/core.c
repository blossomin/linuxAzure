// SPDX-License-Identifier: GPL-2.0
/*
 * System Trace Module (STM) infrastructure
 * Copyright (c) 2014, Intel Corporation.
 *
 * STM class implements generic infrastructure for  System Trace Module devices
 * as defined in MIPI STPv2 specification.
 */

#include <linux/pm_runtime.h>
#include <linux/uaccess.h>
#include <linux/kernel.h>
#include <linux/module.h>
#include <linux/device.h>
#include <linux/compat.h>
#include <linux/kdev_t.h>
#include <linux/srcu.h>
#include <linux/slab.h>
#include <linux/stm.h>
#include <linux/fs.h>
#include <linux/mm.h>
#include <linux/vmalloc.h>
#include "stm.h"

#include <uapi/linux/stm.h>

static unsigned int stm_core_up;

/*
 * The SRCU here makes sure that STM device doesn't disappear from under a
 * stm_source_write() caller, which may want to have as little overhead as
 * possible.
 */
static struct srcu_struct stm_source_srcu;

static ssize_t masters_show(struct device *dev,
			    struct device_attribute *attr,
			    char *buf)
{
	struct stm_device *stm = to_stm_device(dev);
	int ret;

	ret = sprintf(buf, "%u %u\n", stm->data->sw_start, stm->data->sw_end);

	return ret;
}

static DEVICE_ATTR_RO(masters);

static ssize_t channels_show(struct device *dev,
			     struct device_attribute *attr,
			     char *buf)
{
	struct stm_device *stm = to_stm_device(dev);
	int ret;

	ret = sprintf(buf, "%u\n", stm->data->sw_nchannels);

	return ret;
}

static DEVICE_ATTR_RO(channels);

static ssize_t hw_override_show(struct device *dev,
				struct device_attribute *attr,
				char *buf)
{
	struct stm_device *stm = to_stm_device(dev);
	int ret;

	ret = sprintf(buf, "%u\n", stm->data->hw_override);

	return ret;
}

static DEVICE_ATTR_RO(hw_override);

static struct attribute *stm_attrs[] = {
	&dev_attr_masters.attr,
	&dev_attr_channels.attr,
	&dev_attr_hw_override.attr,
	NULL,
};

ATTRIBUTE_GROUPS(stm);

static struct class stm_class = {
	.name		= "stm",
	.dev_groups	= stm_groups,
};

/**
 * stm_find_device() - find stm device by name
 * @buf:	character buffer containing the name
 *
 * This is called when either policy gets assigned to an stm device or an
 * stm_source device gets linked to an stm device.
 *
 * This grabs device's reference (get_device()) and module reference, both
 * of which the calling path needs to make sure to drop with stm_put_device().
 *
 * Return:	stm device pointer or null if lookup failed.
 */
struct stm_device *stm_find_device(const char *buf)
{
	struct stm_device *stm;
	struct device *dev;

	if (!stm_core_up)
		return NULL;

	dev = class_find_device_by_name(&stm_class, buf);
	if (!dev)
		return NULL;

	stm = to_stm_device(dev);
	if (!try_module_get(stm->owner)) {
		/* matches class_find_device() above */
		put_device(dev);
		return NULL;
	}

	return stm;
}

/**
 * stm_put_device() - drop references on the stm device
 * @stm:	stm device, previously acquired by stm_find_device()
 *
 * This drops the module reference and device reference taken by
 * stm_find_device() or stm_char_open().
 */
void stm_put_device(struct stm_device *stm)
{
	module_put(stm->owner);
	put_device(&stm->dev);
}

/*
 * Internally we only care about software-writable masters here, that is the
 * ones in the range [stm_data->sw_start..stm_data..sw_end], however we need
 * original master numbers to be visible externally, since they are the ones
 * that will appear in the STP stream. Thus, the internal bookkeeping uses
 * $master - stm_data->sw_start to reference master descriptors and such.
 */

#define __stm_master(_s, _m)				\
	((_s)->masters[(_m) - (_s)->data->sw_start])

static inline struct stp_master *
stm_master(struct stm_device *stm, unsigned int idx)
{
	if (idx < stm->data->sw_start || idx > stm->data->sw_end)
		return NULL;

	return __stm_master(stm, idx);
}

static int stp_master_alloc(struct stm_device *stm, unsigned int idx)
{
	struct stp_master *master;

	master = kzalloc(struct_size(master, chan_map,
				     BITS_TO_LONGS(stm->data->sw_nchannels)),
			 GFP_ATOMIC);
	if (!master)
		return -ENOMEM;

	master->nr_free = stm->data->sw_nchannels;
	__stm_master(stm, idx) = master;

	return 0;
}

static void stp_master_free(struct stm_device *stm, unsigned int idx)
{
	struct stp_master *master = stm_master(stm, idx);

	if (!master)
		return;

	__stm_master(stm, idx) = NULL;
	kfree(master);
}

static void stm_output_claim(struct stm_device *stm, struct stm_output *output)
{
	struct stp_master *master = stm_master(stm, output->master);

	lockdep_assert_held(&stm->mc_lock);
	lockdep_assert_held(&output->lock);

	if (WARN_ON_ONCE(master->nr_free < output->nr_chans))
		return;

	bitmap_allocate_region(&master->chan_map[0], output->channel,
			       ilog2(output->nr_chans));

	master->nr_free -= output->nr_chans;
}

static void
stm_output_disclaim(struct stm_device *stm, struct stm_output *output)
{
	struct stp_master *master = stm_master(stm, output->master);

	lockdep_assert_held(&stm->mc_lock);
	lockdep_assert_held(&output->lock);

	bitmap_release_region(&master->chan_map[0], output->channel,
			      ilog2(output->nr_chans));

	master->nr_free += output->nr_chans;
	output->nr_chans = 0;
}

/*
 * This is like bitmap_find_free_region(), except it can ignore @start bits
 * at the beginning.
 */
static int find_free_channels(unsigned long *bitmap, unsigned int start,
			      unsigned int end, unsigned int width)
{
	unsigned int pos;
	int i;

	for (pos = start; pos < end + 1; pos = ALIGN(pos, width)) {
		pos = find_next_zero_bit(bitmap, end + 1, pos);
		if (pos + width > end + 1)
			break;

		if (pos & (width - 1))
			continue;

		for (i = 1; i < width && !test_bit(pos + i, bitmap); i++)
			;
		if (i == width)
			return pos;

		/* step over [pos..pos+i) to continue search */
		pos += i;
	}

	return -1;
}

static int
stm_find_master_chan(struct stm_device *stm, unsigned int width,
		     unsigned int *mstart, unsigned int mend,
		     unsigned int *cstart, unsigned int cend)
{
	struct stp_master *master;
	unsigned int midx;
	int pos, err;

	for (midx = *mstart; midx <= mend; midx++) {
		if (!stm_master(stm, midx)) {
			err = stp_master_alloc(stm, midx);
			if (err)
				return err;
		}

		master = stm_master(stm, midx);

		if (!master->nr_free)
			continue;

		pos = find_free_channels(master->chan_map, *cstart, cend,
					 width);
		if (pos < 0)
			continue;

		*mstart = midx;
		*cstart = pos;
		return 0;
	}

	return -ENOSPC;
}

static int stm_output_assign(struct stm_device *stm, unsigned int width,
			     struct stp_policy_node *policy_node,
			     struct stm_output *output)
{
	unsigned int midx, cidx, mend, cend;
	int ret = -EINVAL;

	if (width > stm->data->sw_nchannels)
		return -EINVAL;

	/* We no longer accept policy_node==NULL here */
	if (WARN_ON_ONCE(!policy_node))
		return -EINVAL;

	/*
	 * Also, the caller holds reference to policy_node, so it won't
	 * disappear on us.
	 */
	stp_policy_node_get_ranges(policy_node, &midx, &mend, &cidx, &cend);

	spin_lock(&stm->mc_lock);
	spin_lock(&output->lock);
	/* output is already assigned -- shouldn't happen */
	if (WARN_ON_ONCE(output->nr_chans))
		goto unlock;

	ret = stm_find_master_chan(stm, width, &midx, mend, &cidx, cend);
	if (ret < 0)
		goto unlock;

	output->master = midx;
	output->channel = cidx;
	output->nr_chans = width;
	if (stm->pdrv->output_open) {
		void *priv = stp_policy_node_priv(policy_node);

		if (WARN_ON_ONCE(!priv))
			goto unlock;

		/* configfs subsys mutex is held by the caller */
		ret = stm->pdrv->output_open(priv, output);
		if (ret)
			goto unlock;
	}

	stm_output_claim(stm, output);
	dev_dbg(&stm->dev, "assigned %u:%u (+%u)\n", midx, cidx, width);

	ret = 0;
unlock:
	if (ret)
		output->nr_chans = 0;

	spin_unlock(&output->lock);
	spin_unlock(&stm->mc_lock);

	return ret;
}

static void stm_output_free(struct stm_device *stm, struct stm_output *output)
{
	spin_lock(&stm->mc_lock);
	spin_lock(&output->lock);
	if (output->nr_chans)
		stm_output_disclaim(stm, output);
	if (stm->pdrv && stm->pdrv->output_close)
		stm->pdrv->output_close(output);
	spin_unlock(&output->lock);
	spin_unlock(&stm->mc_lock);
}

static void stm_output_init(struct stm_output *output)
{
	spin_lock_init(&output->lock);
}

static int major_match(struct device *dev, const void *data)
{
	unsigned int major = *(unsigned int *)data;

	return MAJOR(dev->devt) == major;
}

/*
 * Framing protocol management
 * Modules can implement STM protocol drivers and (un-)register them
 * with the STM class framework.
 */
static struct list_head stm_pdrv_head;
static struct mutex stm_pdrv_mutex;

struct stm_pdrv_entry {
	struct list_head			entry;
	const struct stm_protocol_driver	*pdrv;
	const struct config_item_type		*node_type;
};

static const struct stm_pdrv_entry *
__stm_lookup_protocol(const char *name)
{
	struct stm_pdrv_entry *pe;

	/*
	 * If no name is given (NULL or ""), fall back to "p_basic".
	 */
	if (!name || !*name)
		name = "p_basic";

	list_for_each_entry(pe, &stm_pdrv_head, entry) {
		if (!strcmp(name, pe->pdrv->name))
			return pe;
	}

	return NULL;
}

int stm_register_protocol(const struct stm_protocol_driver *pdrv)
{
	struct stm_pdrv_entry *pe = NULL;
	int ret = -ENOMEM;

	mutex_lock(&stm_pdrv_mutex);

	if (__stm_lookup_protocol(pdrv->name)) {
		ret = -EEXIST;
		goto unlock;
	}

	pe = kzalloc(sizeof(*pe), GFP_KERNEL);
	if (!pe)
		goto unlock;

	if (pdrv->policy_attr) {
		pe->node_type = get_policy_node_type(pdrv->policy_attr);
		if (!pe->node_type)
			goto unlock;
	}

	list_add_tail(&pe->entry, &stm_pdrv_head);
	pe->pdrv = pdrv;

	ret = 0;
unlock:
	mutex_unlock(&stm_pdrv_mutex);

	if (ret)
		kfree(pe);

	return ret;
}
EXPORT_SYMBOL_GPL(stm_register_protocol);

void stm_unregister_protocol(const struct stm_protocol_driver *pdrv)
{
	struct stm_pdrv_entry *pe, *iter;

	mutex_lock(&stm_pdrv_mutex);

	list_for_each_entry_safe(pe, iter, &stm_pdrv_head, entry) {
		if (pe->pdrv == pdrv) {
			list_del(&pe->entry);

			if (pe->node_type) {
				kfree(pe->node_type->ct_attrs);
				kfree(pe->node_type);
			}
			kfree(pe);
			break;
		}
	}

	mutex_unlock(&stm_pdrv_mutex);
}
EXPORT_SYMBOL_GPL(stm_unregister_protocol);

static bool stm_get_protocol(const struct stm_protocol_driver *pdrv)
{
	return try_module_get(pdrv->owner);
}

void stm_put_protocol(const struct stm_protocol_driver *pdrv)
{
	module_put(pdrv->owner);
}

int stm_lookup_protocol(const char *name,
			const struct stm_protocol_driver **pdrv,
			const struct config_item_type **node_type)
{
	const struct stm_pdrv_entry *pe;

	mutex_lock(&stm_pdrv_mutex);

	pe = __stm_lookup_protocol(name);
	if (pe && pe->pdrv && stm_get_protocol(pe->pdrv)) {
		*pdrv = pe->pdrv;
		*node_type = pe->node_type;
	}

	mutex_unlock(&stm_pdrv_mutex);

	return pe ? 0 : -ENOENT;
}

static int stm_char_open(struct inode *inode, struct file *file)
{
	struct stm_file *stmf;
	struct device *dev;
	unsigned int major = imajor(inode);
	int err = -ENOMEM;

	dev = class_find_device(&stm_class, NULL, &major, major_match);
	if (!dev)
		return -ENODEV;

	stmf = kzalloc(sizeof(*stmf), GFP_KERNEL);
	if (!stmf)
		goto err_put_device;

	err = -ENODEV;
	stm_output_init(&stmf->output);
	stmf->stm = to_stm_device(dev);

	if (!try_module_get(stmf->stm->owner))
		goto err_free;

	file->private_data = stmf;

	return nonseekable_open(inode, file);

err_free:
	kfree(stmf);
err_put_device:
	/* matches class_find_device() above */
	put_device(dev);

	return err;
}

static int stm_char_release(struct inode *inode, struct file *file)
{
	struct stm_file *stmf = file->private_data;
	struct stm_device *stm = stmf->stm;

	if (stm->data->unlink)
		stm->data->unlink(stm->data, stmf->output.master,
				  stmf->output.channel);

	stm_output_free(stm, &stmf->output);

	/*
	 * matches the stm_char_open()'s
	 * class_find_device() + try_module_get()
	 */
	stm_put_device(stm);
	kfree(stmf);

	return 0;
}

static int
stm_assign_first_policy(struct stm_device *stm, struct stm_output *output,
			char **ids, unsigned int width)
{
	struct stp_policy_node *pn;
	int err, n;

	/*
	 * On success, stp_policy_node_lookup() will return holding the
	 * configfs subsystem mutex, which is then released in
	 * stp_policy_node_put(). This allows the pdrv->output_open() in
	 * stm_output_assign() to serialize against the attribute accessors.
	 */
	for (n = 0, pn = NULL; ids[n] && !pn; n++)
		pn = stp_policy_node_lookup(stm, ids[n]);

	if (!pn)
		return -EINVAL;

	err = stm_output_assign(stm, width, pn, output);

	stp_policy_node_put(pn);

	return err;
}

/**
 * stm_data_write() - send the given payload as data packets
 * @data:	stm driver's data
 * @m:		STP master
 * @c:		STP channel
 * @ts_first:	timestamp the first packet
 * @buf:	data payload buffer
 * @count:	data payload size
 */
ssize_t notrace stm_data_write(struct stm_data *data, unsigned int m,
			       unsigned int c, bool ts_first, const void *buf,
			       size_t count)
{
	unsigned int flags = ts_first ? STP_PACKET_TIMESTAMPED : 0;
	ssize_t sz;
	size_t pos;

	for (pos = 0, sz = 0; pos < count; pos += sz) {
		sz = min_t(unsigned int, count - pos, 8);
		sz = data->packet(data, m, c, STP_PACKET_DATA, flags, sz,
				  &((u8 *)buf)[pos]);
		if (sz <= 0)
			break;

		if (ts_first) {
			flags = 0;
			ts_first = false;
		}
	}

	return sz < 0 ? sz : pos;
}
EXPORT_SYMBOL_GPL(stm_data_write);

static ssize_t notrace
stm_write(struct stm_device *stm, struct stm_output *output,
	  unsigned int chan, const char *buf, size_t count)
{
	int err;

	/* stm->pdrv is serialized against policy_mutex */
	if (!stm->pdrv)
		return -ENODEV;

	err = stm->pdrv->write(stm->data, output, chan, buf, count);
	if (err < 0)
		return err;

	return err;
}

static ssize_t stm_char_write(struct file *file, const char __user *buf,
			      size_t count, loff_t *ppos)
{
	struct stm_file *stmf = file->private_data;
	struct stm_device *stm = stmf->stm;
	char *kbuf;
	int err;

	if (count + 1 > PAGE_SIZE)
		count = PAGE_SIZE - 1;

	/*
	 * If no m/c have been assigned to this writer up to this
	 * point, try to use the task name and "default" policy entries.
	 */
	if (!stmf->output.nr_chans) {
		char comm[sizeof(current->comm)];
		char *ids[] = { comm, "default", NULL };

		get_task_comm(comm, current);

		err = stm_assign_first_policy(stmf->stm, &stmf->output, ids, 1);
		/*
		 * EBUSY means that somebody else just assigned this
		 * output, which is just fine for write()
		 */
		if (err)
			return err;
	}

	kbuf = kmalloc(count + 1, GFP_KERNEL);
	if (!kbuf)
		return -ENOMEM;

	err = copy_from_user(kbuf, buf, count);
	if (err) {
		kfree(kbuf);
		return -EFAULT;
	}

	pm_runtime_get_sync(&stm->dev);

	count = stm_write(stm, &stmf->output, 0, kbuf, count);

	pm_runtime_mark_last_busy(&stm->dev);
	pm_runtime_put_autosuspend(&stm->dev);
	kfree(kbuf);

	return count;
}

static void stm_mmap_open(struct vm_area_struct *vma)
{
	struct stm_file *stmf = vma->vm_file->private_data;
	struct stm_device *stm = stmf->stm;

	pm_runtime_get(&stm->dev);
}

static void stm_mmap_close(struct vm_area_struct *vma)
{
	struct stm_file *stmf = vma->vm_file->private_data;
	struct stm_device *stm = stmf->stm;

	pm_runtime_mark_last_busy(&stm->dev);
	pm_runtime_put_autosuspend(&stm->dev);
}

static const struct vm_operations_struct stm_mmap_vmops = {
	.open	= stm_mmap_open,
	.close	= stm_mmap_close,
};

static int stm_char_mmap(struct file *file, struct vm_area_struct *vma)
{
	struct stm_file *stmf = file->private_data;
	struct stm_device *stm = stmf->stm;
	unsigned long size, phys;

	if (!stm->data->mmio_addr)
		return -EOPNOTSUPP;

	if (vma->vm_pgoff)
		return -EINVAL;

	size = vma->vm_end - vma->vm_start;

	if (stmf->output.nr_chans * stm->data->sw_mmiosz != size)
		return -EINVAL;

	phys = stm->data->mmio_addr(stm->data, stmf->output.master,
				    stmf->output.channel,
				    stmf->output.nr_chans);

	if (!phys)
		return -EINVAL;

	pm_runtime_get_sync(&stm->dev);

	vma->vm_page_prot = pgprot_noncached(vma->vm_page_prot);
	vma->vm_flags |= VM_IO | VM_DONTEXPAND | VM_DONTDUMP;
	vma->vm_ops = &stm_mmap_vmops;
	vm_iomap_memory(vma, phys, size);

	return 0;
}

static int stm_char_policy_set_ioctl(struct stm_file *stmf, void __user *arg)
{
	struct stm_device *stm = stmf->stm;
	struct stp_policy_id *id;
<<<<<<< HEAD
=======
	char *ids[] = { NULL, NULL };
>>>>>>> f7688b48
	int ret = -EINVAL, wlimit = 1;
	u32 size;

	if (stmf->output.nr_chans)
		return -EBUSY;

	if (copy_from_user(&size, arg, sizeof(size)))
		return -EFAULT;

	if (size < sizeof(*id) || size >= PATH_MAX + sizeof(*id))
		return -EINVAL;

	/*
	 * size + 1 to make sure the .id string at the bottom is terminated,
	 * which is also why memdup_user() is not useful here
	 */
	id = kzalloc(size + 1, GFP_KERNEL);
	if (!id)
		return -ENOMEM;

	if (copy_from_user(id, arg, size)) {
		ret = -EFAULT;
		goto err_free;
	}

	if (id->__reserved_0 || id->__reserved_1)
		goto err_free;

	if (stm->data->sw_mmiosz)
		wlimit = PAGE_SIZE / stm->data->sw_mmiosz;

	if (id->width < 1 || id->width > wlimit)
		goto err_free;

	ids[0] = id->id;
	ret = stm_assign_first_policy(stmf->stm, &stmf->output, ids,
				      id->width);
	if (ret)
		goto err_free;

	if (stm->data->link)
		ret = stm->data->link(stm->data, stmf->output.master,
				      stmf->output.channel);

	if (ret)
		stm_output_free(stmf->stm, &stmf->output);

err_free:
	kfree(id);

	return ret;
}

static int stm_char_policy_get_ioctl(struct stm_file *stmf, void __user *arg)
{
	struct stp_policy_id id = {
		.size		= sizeof(id),
		.master		= stmf->output.master,
		.channel	= stmf->output.channel,
		.width		= stmf->output.nr_chans,
		.__reserved_0	= 0,
		.__reserved_1	= 0,
	};

	return copy_to_user(arg, &id, id.size) ? -EFAULT : 0;
}

static long
stm_char_ioctl(struct file *file, unsigned int cmd, unsigned long arg)
{
	struct stm_file *stmf = file->private_data;
	struct stm_data *stm_data = stmf->stm->data;
	int err = -ENOTTY;
	u64 options;

	switch (cmd) {
	case STP_POLICY_ID_SET:
		err = stm_char_policy_set_ioctl(stmf, (void __user *)arg);
		if (err)
			return err;

		return stm_char_policy_get_ioctl(stmf, (void __user *)arg);

	case STP_POLICY_ID_GET:
		return stm_char_policy_get_ioctl(stmf, (void __user *)arg);

	case STP_SET_OPTIONS:
		if (copy_from_user(&options, (u64 __user *)arg, sizeof(u64)))
			return -EFAULT;

		if (stm_data->set_options)
			err = stm_data->set_options(stm_data,
						    stmf->output.master,
						    stmf->output.channel,
						    stmf->output.nr_chans,
						    options);

		break;
	default:
		break;
	}

	return err;
}

#ifdef CONFIG_COMPAT
static long
stm_char_compat_ioctl(struct file *file, unsigned int cmd, unsigned long arg)
{
	return stm_char_ioctl(file, cmd, (unsigned long)compat_ptr(arg));
}
#else
#define stm_char_compat_ioctl	NULL
#endif

static const struct file_operations stm_fops = {
	.open		= stm_char_open,
	.release	= stm_char_release,
	.write		= stm_char_write,
	.mmap		= stm_char_mmap,
	.unlocked_ioctl	= stm_char_ioctl,
	.compat_ioctl	= stm_char_compat_ioctl,
	.llseek		= no_llseek,
};

static void stm_device_release(struct device *dev)
{
	struct stm_device *stm = to_stm_device(dev);

	vfree(stm);
}

int stm_register_device(struct device *parent, struct stm_data *stm_data,
			struct module *owner)
{
	struct stm_device *stm;
	unsigned int nmasters;
	int err = -ENOMEM;

	if (!stm_core_up)
		return -EPROBE_DEFER;

	if (!stm_data->packet || !stm_data->sw_nchannels)
		return -EINVAL;

	nmasters = stm_data->sw_end - stm_data->sw_start + 1;
	stm = vzalloc(sizeof(*stm) + nmasters * sizeof(void *));
	if (!stm)
		return -ENOMEM;

	stm->major = register_chrdev(0, stm_data->name, &stm_fops);
	if (stm->major < 0)
		goto err_free;

	device_initialize(&stm->dev);
	stm->dev.devt = MKDEV(stm->major, 0);
	stm->dev.class = &stm_class;
	stm->dev.parent = parent;
	stm->dev.release = stm_device_release;

	mutex_init(&stm->link_mutex);
	spin_lock_init(&stm->link_lock);
	INIT_LIST_HEAD(&stm->link_list);

	/* initialize the object before it is accessible via sysfs */
	spin_lock_init(&stm->mc_lock);
	mutex_init(&stm->policy_mutex);
	stm->sw_nmasters = nmasters;
	stm->owner = owner;
	stm->data = stm_data;
	stm_data->stm = stm;

	err = kobject_set_name(&stm->dev.kobj, "%s", stm_data->name);
	if (err)
		goto err_device;

	err = device_add(&stm->dev);
	if (err)
		goto err_device;

	/*
	 * Use delayed autosuspend to avoid bouncing back and forth
	 * on recurring character device writes, with the initial
	 * delay time of 2 seconds.
	 */
	pm_runtime_no_callbacks(&stm->dev);
	pm_runtime_use_autosuspend(&stm->dev);
	pm_runtime_set_autosuspend_delay(&stm->dev, 2000);
	pm_runtime_set_suspended(&stm->dev);
	pm_runtime_enable(&stm->dev);

	return 0;

err_device:
	unregister_chrdev(stm->major, stm_data->name);

	/* matches device_initialize() above */
	put_device(&stm->dev);
err_free:
	vfree(stm);

	return err;
}
EXPORT_SYMBOL_GPL(stm_register_device);

static int __stm_source_link_drop(struct stm_source_device *src,
				  struct stm_device *stm);

void stm_unregister_device(struct stm_data *stm_data)
{
	struct stm_device *stm = stm_data->stm;
	struct stm_source_device *src, *iter;
	int i, ret;

	pm_runtime_dont_use_autosuspend(&stm->dev);
	pm_runtime_disable(&stm->dev);

	mutex_lock(&stm->link_mutex);
	list_for_each_entry_safe(src, iter, &stm->link_list, link_entry) {
		ret = __stm_source_link_drop(src, stm);
		/*
		 * src <-> stm link must not change under the same
		 * stm::link_mutex, so complain loudly if it has;
		 * also in this situation ret!=0 means this src is
		 * not connected to this stm and it should be otherwise
		 * safe to proceed with the tear-down of stm.
		 */
		WARN_ON_ONCE(ret);
	}
	mutex_unlock(&stm->link_mutex);

	synchronize_srcu(&stm_source_srcu);

	unregister_chrdev(stm->major, stm_data->name);

	mutex_lock(&stm->policy_mutex);
	if (stm->policy)
		stp_policy_unbind(stm->policy);
	mutex_unlock(&stm->policy_mutex);

	for (i = stm->data->sw_start; i <= stm->data->sw_end; i++)
		stp_master_free(stm, i);

	device_unregister(&stm->dev);
	stm_data->stm = NULL;
}
EXPORT_SYMBOL_GPL(stm_unregister_device);

/*
 * stm::link_list access serialization uses a spinlock and a mutex; holding
 * either of them guarantees that the list is stable; modification requires
 * holding both of them.
 *
 * Lock ordering is as follows:
 *   stm::link_mutex
 *     stm::link_lock
 *       src::link_lock
 */

/**
 * stm_source_link_add() - connect an stm_source device to an stm device
 * @src:	stm_source device
 * @stm:	stm device
 *
 * This function establishes a link from stm_source to an stm device so that
 * the former can send out trace data to the latter.
 *
 * Return:	0 on success, -errno otherwise.
 */
static int stm_source_link_add(struct stm_source_device *src,
			       struct stm_device *stm)
{
	char *ids[] = { NULL, "default", NULL };
	int err = -ENOMEM;

	mutex_lock(&stm->link_mutex);
	spin_lock(&stm->link_lock);
	spin_lock(&src->link_lock);

	/* src->link is dereferenced under stm_source_srcu but not the list */
	rcu_assign_pointer(src->link, stm);
	list_add_tail(&src->link_entry, &stm->link_list);

	spin_unlock(&src->link_lock);
	spin_unlock(&stm->link_lock);
	mutex_unlock(&stm->link_mutex);

	ids[0] = kstrdup(src->data->name, GFP_KERNEL);
	if (!ids[0])
		goto fail_detach;

	err = stm_assign_first_policy(stm, &src->output, ids,
				      src->data->nr_chans);
	kfree(ids[0]);

	if (err)
		goto fail_detach;

	/* this is to notify the STM device that a new link has been made */
	if (stm->data->link)
		err = stm->data->link(stm->data, src->output.master,
				      src->output.channel);

	if (err)
		goto fail_free_output;

	/* this is to let the source carry out all necessary preparations */
	if (src->data->link)
		src->data->link(src->data);

	return 0;

fail_free_output:
	stm_output_free(stm, &src->output);

fail_detach:
	mutex_lock(&stm->link_mutex);
	spin_lock(&stm->link_lock);
	spin_lock(&src->link_lock);

	rcu_assign_pointer(src->link, NULL);
	list_del_init(&src->link_entry);

	spin_unlock(&src->link_lock);
	spin_unlock(&stm->link_lock);
	mutex_unlock(&stm->link_mutex);

	return err;
}

/**
 * __stm_source_link_drop() - detach stm_source from an stm device
 * @src:	stm_source device
 * @stm:	stm device
 *
 * If @stm is @src::link, disconnect them from one another and put the
 * reference on the @stm device.
 *
 * Caller must hold stm::link_mutex.
 */
static int __stm_source_link_drop(struct stm_source_device *src,
				  struct stm_device *stm)
{
	struct stm_device *link;
	int ret = 0;

	lockdep_assert_held(&stm->link_mutex);

	/* for stm::link_list modification, we hold both mutex and spinlock */
	spin_lock(&stm->link_lock);
	spin_lock(&src->link_lock);
	link = srcu_dereference_check(src->link, &stm_source_srcu, 1);

	/*
	 * The linked device may have changed since we last looked, because
	 * we weren't holding the src::link_lock back then; if this is the
	 * case, tell the caller to retry.
	 */
	if (link != stm) {
		ret = -EAGAIN;
		goto unlock;
	}

	stm_output_free(link, &src->output);
	list_del_init(&src->link_entry);
	pm_runtime_mark_last_busy(&link->dev);
	pm_runtime_put_autosuspend(&link->dev);
	/* matches stm_find_device() from stm_source_link_store() */
	stm_put_device(link);
	rcu_assign_pointer(src->link, NULL);

unlock:
	spin_unlock(&src->link_lock);
	spin_unlock(&stm->link_lock);

	/*
	 * Call the unlink callbacks for both source and stm, when we know
	 * that we have actually performed the unlinking.
	 */
	if (!ret) {
		if (src->data->unlink)
			src->data->unlink(src->data);

		if (stm->data->unlink)
			stm->data->unlink(stm->data, src->output.master,
					  src->output.channel);
	}

	return ret;
}

/**
 * stm_source_link_drop() - detach stm_source from its stm device
 * @src:	stm_source device
 *
 * Unlinking means disconnecting from source's STM device; after this
 * writes will be unsuccessful until it is linked to a new STM device.
 *
 * This will happen on "stm_source_link" sysfs attribute write to undo
 * the existing link (if any), or on linked STM device's de-registration.
 */
static void stm_source_link_drop(struct stm_source_device *src)
{
	struct stm_device *stm;
	int idx, ret;

retry:
	idx = srcu_read_lock(&stm_source_srcu);
	/*
	 * The stm device will be valid for the duration of this
	 * read section, but the link may change before we grab
	 * the src::link_lock in __stm_source_link_drop().
	 */
	stm = srcu_dereference(src->link, &stm_source_srcu);

	ret = 0;
	if (stm) {
		mutex_lock(&stm->link_mutex);
		ret = __stm_source_link_drop(src, stm);
		mutex_unlock(&stm->link_mutex);
	}

	srcu_read_unlock(&stm_source_srcu, idx);

	/* if it did change, retry */
	if (ret == -EAGAIN)
		goto retry;
}

static ssize_t stm_source_link_show(struct device *dev,
				    struct device_attribute *attr,
				    char *buf)
{
	struct stm_source_device *src = to_stm_source_device(dev);
	struct stm_device *stm;
	int idx, ret;

	idx = srcu_read_lock(&stm_source_srcu);
	stm = srcu_dereference(src->link, &stm_source_srcu);
	ret = sprintf(buf, "%s\n",
		      stm ? dev_name(&stm->dev) : "<none>");
	srcu_read_unlock(&stm_source_srcu, idx);

	return ret;
}

static ssize_t stm_source_link_store(struct device *dev,
				     struct device_attribute *attr,
				     const char *buf, size_t count)
{
	struct stm_source_device *src = to_stm_source_device(dev);
	struct stm_device *link;
	int err;

	stm_source_link_drop(src);

	link = stm_find_device(buf);
	if (!link)
		return -EINVAL;

	pm_runtime_get(&link->dev);

	err = stm_source_link_add(src, link);
	if (err) {
		pm_runtime_put_autosuspend(&link->dev);
		/* matches the stm_find_device() above */
		stm_put_device(link);
	}

	return err ? : count;
}

static DEVICE_ATTR_RW(stm_source_link);

static struct attribute *stm_source_attrs[] = {
	&dev_attr_stm_source_link.attr,
	NULL,
};

ATTRIBUTE_GROUPS(stm_source);

static struct class stm_source_class = {
	.name		= "stm_source",
	.dev_groups	= stm_source_groups,
};

static void stm_source_device_release(struct device *dev)
{
	struct stm_source_device *src = to_stm_source_device(dev);

	kfree(src);
}

/**
 * stm_source_register_device() - register an stm_source device
 * @parent:	parent device
 * @data:	device description structure
 *
 * This will create a device of stm_source class that can write
 * data to an stm device once linked.
 *
 * Return:	0 on success, -errno otherwise.
 */
int stm_source_register_device(struct device *parent,
			       struct stm_source_data *data)
{
	struct stm_source_device *src;
	int err;

	if (!stm_core_up)
		return -EPROBE_DEFER;

	src = kzalloc(sizeof(*src), GFP_KERNEL);
	if (!src)
		return -ENOMEM;

	device_initialize(&src->dev);
	src->dev.class = &stm_source_class;
	src->dev.parent = parent;
	src->dev.release = stm_source_device_release;

	err = kobject_set_name(&src->dev.kobj, "%s", data->name);
	if (err)
		goto err;

	pm_runtime_no_callbacks(&src->dev);
	pm_runtime_forbid(&src->dev);

	err = device_add(&src->dev);
	if (err)
		goto err;

	stm_output_init(&src->output);
	spin_lock_init(&src->link_lock);
	INIT_LIST_HEAD(&src->link_entry);
	src->data = data;
	data->src = src;

	return 0;

err:
	put_device(&src->dev);

	return err;
}
EXPORT_SYMBOL_GPL(stm_source_register_device);

/**
 * stm_source_unregister_device() - unregister an stm_source device
 * @data:	device description that was used to register the device
 *
 * This will remove a previously created stm_source device from the system.
 */
void stm_source_unregister_device(struct stm_source_data *data)
{
	struct stm_source_device *src = data->src;

	stm_source_link_drop(src);

	device_unregister(&src->dev);
}
EXPORT_SYMBOL_GPL(stm_source_unregister_device);

int notrace stm_source_write(struct stm_source_data *data,
			     unsigned int chan,
			     const char *buf, size_t count)
{
	struct stm_source_device *src = data->src;
	struct stm_device *stm;
	int idx;

	if (!src->output.nr_chans)
		return -ENODEV;

	if (chan >= src->output.nr_chans)
		return -EINVAL;

	idx = srcu_read_lock(&stm_source_srcu);

	stm = srcu_dereference(src->link, &stm_source_srcu);
	if (stm)
		count = stm_write(stm, &src->output, chan, buf, count);
	else
		count = -ENODEV;

	srcu_read_unlock(&stm_source_srcu, idx);

	return count;
}
EXPORT_SYMBOL_GPL(stm_source_write);

static int __init stm_core_init(void)
{
	int err;

	err = class_register(&stm_class);
	if (err)
		return err;

	err = class_register(&stm_source_class);
	if (err)
		goto err_stm;

	err = stp_configfs_init();
	if (err)
		goto err_src;

	init_srcu_struct(&stm_source_srcu);
	INIT_LIST_HEAD(&stm_pdrv_head);
	mutex_init(&stm_pdrv_mutex);

	/*
	 * So as to not confuse existing users with a requirement
	 * to load yet another module, do it here.
	 */
	if (IS_ENABLED(CONFIG_STM_PROTO_BASIC))
		(void)request_module_nowait("stm_p_basic");
	stm_core_up++;

	return 0;

err_src:
	class_unregister(&stm_source_class);
err_stm:
	class_unregister(&stm_class);

	return err;
}

module_init(stm_core_init);

static void __exit stm_core_exit(void)
{
	cleanup_srcu_struct(&stm_source_srcu);
	class_unregister(&stm_source_class);
	class_unregister(&stm_class);
	stp_configfs_exit();
}

module_exit(stm_core_exit);

MODULE_LICENSE("GPL v2");
MODULE_DESCRIPTION("System Trace Module device class");
MODULE_AUTHOR("Alexander Shishkin <alexander.shishkin@linux.intel.com>");<|MERGE_RESOLUTION|>--- conflicted
+++ resolved
@@ -726,10 +726,7 @@
 {
 	struct stm_device *stm = stmf->stm;
 	struct stp_policy_id *id;
-<<<<<<< HEAD
-=======
 	char *ids[] = { NULL, NULL };
->>>>>>> f7688b48
 	int ret = -EINVAL, wlimit = 1;
 	u32 size;
 
