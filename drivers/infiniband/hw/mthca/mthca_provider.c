/*
 * Copyright (c) 2004, 2005 Topspin Communications.  All rights reserved.
 * Copyright (c) 2005 Sun Microsystems, Inc. All rights reserved.
 * Copyright (c) 2005, 2006 Cisco Systems.  All rights reserved.
 * Copyright (c) 2005 Mellanox Technologies. All rights reserved.
 * Copyright (c) 2004 Voltaire, Inc. All rights reserved.
 *
 * This software is available to you under a choice of one of two
 * licenses.  You may choose to be licensed under the terms of the GNU
 * General Public License (GPL) Version 2, available from the file
 * COPYING in the main directory of this source tree, or the
 * OpenIB.org BSD license below:
 *
 *     Redistribution and use in source and binary forms, with or
 *     without modification, are permitted provided that the following
 *     conditions are met:
 *
 *      - Redistributions of source code must retain the above
 *        copyright notice, this list of conditions and the following
 *        disclaimer.
 *
 *      - Redistributions in binary form must reproduce the above
 *        copyright notice, this list of conditions and the following
 *        disclaimer in the documentation and/or other materials
 *        provided with the distribution.
 *
 * THE SOFTWARE IS PROVIDED "AS IS", WITHOUT WARRANTY OF ANY KIND,
 * EXPRESS OR IMPLIED, INCLUDING BUT NOT LIMITED TO THE WARRANTIES OF
 * MERCHANTABILITY, FITNESS FOR A PARTICULAR PURPOSE AND
 * NONINFRINGEMENT. IN NO EVENT SHALL THE AUTHORS OR COPYRIGHT HOLDERS
 * BE LIABLE FOR ANY CLAIM, DAMAGES OR OTHER LIABILITY, WHETHER IN AN
 * ACTION OF CONTRACT, TORT OR OTHERWISE, ARISING FROM, OUT OF OR IN
 * CONNECTION WITH THE SOFTWARE OR THE USE OR OTHER DEALINGS IN THE
 * SOFTWARE.
 */

#include <rdma/ib_smi.h>
#include <rdma/ib_umem.h>
#include <rdma/ib_user_verbs.h>
#include <rdma/uverbs_ioctl.h>

#include <linux/sched.h>
#include <linux/slab.h>
#include <linux/stat.h>
#include <linux/mm.h>
#include <linux/export.h>

#include "mthca_dev.h"
#include "mthca_cmd.h"
#include <rdma/mthca-abi.h>
#include "mthca_memfree.h"

static void init_query_mad(struct ib_smp *mad)
{
	mad->base_version  = 1;
	mad->mgmt_class    = IB_MGMT_CLASS_SUBN_LID_ROUTED;
	mad->class_version = 1;
	mad->method    	   = IB_MGMT_METHOD_GET;
}

static int mthca_query_device(struct ib_device *ibdev, struct ib_device_attr *props,
			      struct ib_udata *uhw)
{
	struct ib_smp *in_mad  = NULL;
	struct ib_smp *out_mad = NULL;
	int err = -ENOMEM;
	struct mthca_dev *mdev = to_mdev(ibdev);

	if (uhw->inlen || uhw->outlen)
		return -EINVAL;

	in_mad  = kzalloc(sizeof *in_mad, GFP_KERNEL);
	out_mad = kmalloc(sizeof *out_mad, GFP_KERNEL);
	if (!in_mad || !out_mad)
		goto out;

	memset(props, 0, sizeof *props);

	props->fw_ver              = mdev->fw_ver;

	init_query_mad(in_mad);
	in_mad->attr_id = IB_SMP_ATTR_NODE_INFO;

	err = mthca_MAD_IFC(mdev, 1, 1,
			    1, NULL, NULL, in_mad, out_mad);
	if (err)
		goto out;

	props->device_cap_flags    = mdev->device_cap_flags;
	props->vendor_id           = be32_to_cpup((__be32 *) (out_mad->data + 36)) &
		0xffffff;
	props->vendor_part_id      = be16_to_cpup((__be16 *) (out_mad->data + 30));
	props->hw_ver              = be32_to_cpup((__be32 *) (out_mad->data + 32));
	memcpy(&props->sys_image_guid, out_mad->data +  4, 8);

	props->max_mr_size         = ~0ull;
	props->page_size_cap       = mdev->limits.page_size_cap;
	props->max_qp              = mdev->limits.num_qps - mdev->limits.reserved_qps;
	props->max_qp_wr           = mdev->limits.max_wqes;
	props->max_send_sge        = mdev->limits.max_sg;
	props->max_recv_sge        = mdev->limits.max_sg;
	props->max_sge_rd          = mdev->limits.max_sg;
	props->max_cq              = mdev->limits.num_cqs - mdev->limits.reserved_cqs;
	props->max_cqe             = mdev->limits.max_cqes;
	props->max_mr              = mdev->limits.num_mpts - mdev->limits.reserved_mrws;
	props->max_pd              = mdev->limits.num_pds - mdev->limits.reserved_pds;
	props->max_qp_rd_atom      = 1 << mdev->qp_table.rdb_shift;
	props->max_qp_init_rd_atom = mdev->limits.max_qp_init_rdma;
	props->max_res_rd_atom     = props->max_qp_rd_atom * props->max_qp;
	props->max_srq             = mdev->limits.num_srqs - mdev->limits.reserved_srqs;
	props->max_srq_wr          = mdev->limits.max_srq_wqes;
	props->max_srq_sge         = mdev->limits.max_srq_sge;
	props->local_ca_ack_delay  = mdev->limits.local_ca_ack_delay;
	props->atomic_cap          = mdev->limits.flags & DEV_LIM_FLAG_ATOMIC ?
					IB_ATOMIC_HCA : IB_ATOMIC_NONE;
	props->max_pkeys           = mdev->limits.pkey_table_len;
	props->max_mcast_grp       = mdev->limits.num_mgms + mdev->limits.num_amgms;
	props->max_mcast_qp_attach = MTHCA_QP_PER_MGM;
	props->max_total_mcast_qp_attach = props->max_mcast_qp_attach *
					   props->max_mcast_grp;
	/*
	 * If Sinai memory key optimization is being used, then only
	 * the 8-bit key portion will change.  For other HCAs, the
	 * unused index bits will also be used for FMR remapping.
	 */
	if (mdev->mthca_flags & MTHCA_FLAG_SINAI_OPT)
		props->max_map_per_fmr = 255;
	else
		props->max_map_per_fmr =
			(1 << (32 - ilog2(mdev->limits.num_mpts))) - 1;

	err = 0;
 out:
	kfree(in_mad);
	kfree(out_mad);
	return err;
}

static int mthca_query_port(struct ib_device *ibdev,
			    u8 port, struct ib_port_attr *props)
{
	struct ib_smp *in_mad  = NULL;
	struct ib_smp *out_mad = NULL;
	int err = -ENOMEM;

	in_mad  = kzalloc(sizeof *in_mad, GFP_KERNEL);
	out_mad = kmalloc(sizeof *out_mad, GFP_KERNEL);
	if (!in_mad || !out_mad)
		goto out;

	/* props being zeroed by the caller, avoid zeroing it here */

	init_query_mad(in_mad);
	in_mad->attr_id  = IB_SMP_ATTR_PORT_INFO;
	in_mad->attr_mod = cpu_to_be32(port);

	err = mthca_MAD_IFC(to_mdev(ibdev), 1, 1,
			    port, NULL, NULL, in_mad, out_mad);
	if (err)
		goto out;

	props->lid               = be16_to_cpup((__be16 *) (out_mad->data + 16));
	props->lmc               = out_mad->data[34] & 0x7;
	props->sm_lid            = be16_to_cpup((__be16 *) (out_mad->data + 18));
	props->sm_sl             = out_mad->data[36] & 0xf;
	props->state             = out_mad->data[32] & 0xf;
	props->phys_state        = out_mad->data[33] >> 4;
	props->port_cap_flags    = be32_to_cpup((__be32 *) (out_mad->data + 20));
	props->gid_tbl_len       = to_mdev(ibdev)->limits.gid_table_len;
	props->max_msg_sz        = 0x80000000;
	props->pkey_tbl_len      = to_mdev(ibdev)->limits.pkey_table_len;
	props->bad_pkey_cntr     = be16_to_cpup((__be16 *) (out_mad->data + 46));
	props->qkey_viol_cntr    = be16_to_cpup((__be16 *) (out_mad->data + 48));
	props->active_width      = out_mad->data[31] & 0xf;
	props->active_speed      = out_mad->data[35] >> 4;
	props->max_mtu           = out_mad->data[41] & 0xf;
	props->active_mtu        = out_mad->data[36] >> 4;
	props->subnet_timeout    = out_mad->data[51] & 0x1f;
	props->max_vl_num        = out_mad->data[37] >> 4;
	props->init_type_reply   = out_mad->data[41] >> 4;

 out:
	kfree(in_mad);
	kfree(out_mad);
	return err;
}

static int mthca_modify_device(struct ib_device *ibdev,
			       int mask,
			       struct ib_device_modify *props)
{
	if (mask & ~IB_DEVICE_MODIFY_NODE_DESC)
		return -EOPNOTSUPP;

	if (mask & IB_DEVICE_MODIFY_NODE_DESC) {
		if (mutex_lock_interruptible(&to_mdev(ibdev)->cap_mask_mutex))
			return -ERESTARTSYS;
		memcpy(ibdev->node_desc, props->node_desc,
		       IB_DEVICE_NODE_DESC_MAX);
		mutex_unlock(&to_mdev(ibdev)->cap_mask_mutex);
	}

	return 0;
}

static int mthca_modify_port(struct ib_device *ibdev,
			     u8 port, int port_modify_mask,
			     struct ib_port_modify *props)
{
	struct mthca_set_ib_param set_ib;
	struct ib_port_attr attr;
	int err;

	if (mutex_lock_interruptible(&to_mdev(ibdev)->cap_mask_mutex))
		return -ERESTARTSYS;

	err = ib_query_port(ibdev, port, &attr);
	if (err)
		goto out;

	set_ib.set_si_guid     = 0;
	set_ib.reset_qkey_viol = !!(port_modify_mask & IB_PORT_RESET_QKEY_CNTR);

	set_ib.cap_mask = (attr.port_cap_flags | props->set_port_cap_mask) &
		~props->clr_port_cap_mask;

	err = mthca_SET_IB(to_mdev(ibdev), &set_ib, port);
	if (err)
		goto out;
out:
	mutex_unlock(&to_mdev(ibdev)->cap_mask_mutex);
	return err;
}

static int mthca_query_pkey(struct ib_device *ibdev,
			    u8 port, u16 index, u16 *pkey)
{
	struct ib_smp *in_mad  = NULL;
	struct ib_smp *out_mad = NULL;
	int err = -ENOMEM;

	in_mad  = kzalloc(sizeof *in_mad, GFP_KERNEL);
	out_mad = kmalloc(sizeof *out_mad, GFP_KERNEL);
	if (!in_mad || !out_mad)
		goto out;

	init_query_mad(in_mad);
	in_mad->attr_id  = IB_SMP_ATTR_PKEY_TABLE;
	in_mad->attr_mod = cpu_to_be32(index / 32);

	err = mthca_MAD_IFC(to_mdev(ibdev), 1, 1,
			    port, NULL, NULL, in_mad, out_mad);
	if (err)
		goto out;

	*pkey = be16_to_cpu(((__be16 *) out_mad->data)[index % 32]);

 out:
	kfree(in_mad);
	kfree(out_mad);
	return err;
}

static int mthca_query_gid(struct ib_device *ibdev, u8 port,
			   int index, union ib_gid *gid)
{
	struct ib_smp *in_mad  = NULL;
	struct ib_smp *out_mad = NULL;
	int err = -ENOMEM;

	in_mad  = kzalloc(sizeof *in_mad, GFP_KERNEL);
	out_mad = kmalloc(sizeof *out_mad, GFP_KERNEL);
	if (!in_mad || !out_mad)
		goto out;

	init_query_mad(in_mad);
	in_mad->attr_id  = IB_SMP_ATTR_PORT_INFO;
	in_mad->attr_mod = cpu_to_be32(port);

	err = mthca_MAD_IFC(to_mdev(ibdev), 1, 1,
			    port, NULL, NULL, in_mad, out_mad);
	if (err)
		goto out;

	memcpy(gid->raw, out_mad->data + 8, 8);

	init_query_mad(in_mad);
	in_mad->attr_id  = IB_SMP_ATTR_GUID_INFO;
	in_mad->attr_mod = cpu_to_be32(index / 8);

	err = mthca_MAD_IFC(to_mdev(ibdev), 1, 1,
			    port, NULL, NULL, in_mad, out_mad);
	if (err)
		goto out;

	memcpy(gid->raw + 8, out_mad->data + (index % 8) * 8, 8);

 out:
	kfree(in_mad);
	kfree(out_mad);
	return err;
}

static int mthca_alloc_ucontext(struct ib_ucontext *uctx,
				struct ib_udata *udata)
{
	struct ib_device *ibdev = uctx->device;
	struct mthca_alloc_ucontext_resp uresp = {};
	struct mthca_ucontext *context = to_mucontext(uctx);
	int                              err;

	if (!(to_mdev(ibdev)->active))
		return -EAGAIN;

	uresp.qp_tab_size = to_mdev(ibdev)->limits.num_qps;
	if (mthca_is_memfree(to_mdev(ibdev)))
		uresp.uarc_size = to_mdev(ibdev)->uar_table.uarc_size;
	else
		uresp.uarc_size = 0;

	err = mthca_uar_alloc(to_mdev(ibdev), &context->uar);
	if (err)
		return err;

	context->db_tab = mthca_init_user_db_tab(to_mdev(ibdev));
	if (IS_ERR(context->db_tab)) {
		err = PTR_ERR(context->db_tab);
		mthca_uar_free(to_mdev(ibdev), &context->uar);
		return err;
	}

	if (ib_copy_to_udata(udata, &uresp, sizeof(uresp))) {
		mthca_cleanup_user_db_tab(to_mdev(ibdev), &context->uar, context->db_tab);
		mthca_uar_free(to_mdev(ibdev), &context->uar);
		return -EFAULT;
	}

	context->reg_mr_warned = 0;

	return 0;
}

static void mthca_dealloc_ucontext(struct ib_ucontext *context)
{
	mthca_cleanup_user_db_tab(to_mdev(context->device), &to_mucontext(context)->uar,
				  to_mucontext(context)->db_tab);
	mthca_uar_free(to_mdev(context->device), &to_mucontext(context)->uar);
}

static int mthca_mmap_uar(struct ib_ucontext *context,
			  struct vm_area_struct *vma)
{
	if (vma->vm_end - vma->vm_start != PAGE_SIZE)
		return -EINVAL;

	vma->vm_page_prot = pgprot_noncached(vma->vm_page_prot);

	if (io_remap_pfn_range(vma, vma->vm_start,
			       to_mucontext(context)->uar.pfn,
			       PAGE_SIZE, vma->vm_page_prot))
		return -EAGAIN;

	return 0;
}

static int mthca_alloc_pd(struct ib_pd *ibpd, struct ib_udata *udata)
{
	struct ib_device *ibdev = ibpd->device;
	struct mthca_pd *pd = to_mpd(ibpd);
	int err;

	err = mthca_pd_alloc(to_mdev(ibdev), !udata, pd);
	if (err)
		return err;

	if (udata) {
		if (ib_copy_to_udata(udata, &pd->pd_num, sizeof (__u32))) {
			mthca_pd_free(to_mdev(ibdev), pd);
			return -EFAULT;
		}
	}

	return 0;
}

static void mthca_dealloc_pd(struct ib_pd *pd, struct ib_udata *udata)
{
	mthca_pd_free(to_mdev(pd->device), to_mpd(pd));
}

static int mthca_ah_create(struct ib_ah *ibah, struct rdma_ah_attr *ah_attr,
			   u32 flags, struct ib_udata *udata)

{
	struct mthca_ah *ah = to_mah(ibah);

	return mthca_create_ah(to_mdev(ibah->device), to_mpd(ibah->pd), ah_attr,
			       ah);
}

static void mthca_ah_destroy(struct ib_ah *ah, u32 flags)
{
	mthca_destroy_ah(to_mdev(ah->device), to_mah(ah));
}

static int mthca_create_srq(struct ib_srq *ibsrq,
			    struct ib_srq_init_attr *init_attr,
			    struct ib_udata *udata)
{
	struct mthca_create_srq ucmd;
	struct mthca_ucontext *context = rdma_udata_to_drv_context(
		udata, struct mthca_ucontext, ibucontext);
	struct mthca_srq *srq = to_msrq(ibsrq);
	int err;

	if (init_attr->srq_type != IB_SRQT_BASIC)
		return -EOPNOTSUPP;

	if (udata) {
		if (ib_copy_from_udata(&ucmd, udata, sizeof(ucmd)))
			return -EFAULT;

		err = mthca_map_user_db(to_mdev(ibsrq->device), &context->uar,
					context->db_tab, ucmd.db_index,
					ucmd.db_page);

		if (err)
			return err;

		srq->mr.ibmr.lkey = ucmd.lkey;
		srq->db_index     = ucmd.db_index;
	}

	err = mthca_alloc_srq(to_mdev(ibsrq->device), to_mpd(ibsrq->pd),
			      &init_attr->attr, srq, udata);

	if (err && udata)
		mthca_unmap_user_db(to_mdev(ibsrq->device), &context->uar,
				    context->db_tab, ucmd.db_index);

	if (err)
		return err;

	if (context && ib_copy_to_udata(udata, &srq->srqn, sizeof(__u32))) {
		mthca_free_srq(to_mdev(ibsrq->device), srq);
		return -EFAULT;
	}

	return 0;
}

static void mthca_destroy_srq(struct ib_srq *srq, struct ib_udata *udata)
{
	if (udata) {
		struct mthca_ucontext *context =
			rdma_udata_to_drv_context(
				udata,
				struct mthca_ucontext,
				ibucontext);

		mthca_unmap_user_db(to_mdev(srq->device), &context->uar,
				    context->db_tab, to_msrq(srq)->db_index);
	}

	mthca_free_srq(to_mdev(srq->device), to_msrq(srq));
}

static struct ib_qp *mthca_create_qp(struct ib_pd *pd,
				     struct ib_qp_init_attr *init_attr,
				     struct ib_udata *udata)
{
	struct mthca_ucontext *context = rdma_udata_to_drv_context(
		udata, struct mthca_ucontext, ibucontext);
	struct mthca_create_qp ucmd;
	struct mthca_qp *qp;
	int err;

	if (init_attr->create_flags)
		return ERR_PTR(-EINVAL);

	switch (init_attr->qp_type) {
	case IB_QPT_RC:
	case IB_QPT_UC:
	case IB_QPT_UD:
	{
<<<<<<< HEAD
		struct mthca_ucontext *context;

=======
>>>>>>> f7688b48
		qp = kzalloc(sizeof(*qp), GFP_KERNEL);
		if (!qp)
			return ERR_PTR(-ENOMEM);

		if (udata) {
			if (ib_copy_from_udata(&ucmd, udata, sizeof ucmd)) {
				kfree(qp);
				return ERR_PTR(-EFAULT);
			}

			err = mthca_map_user_db(to_mdev(pd->device), &context->uar,
						context->db_tab,
						ucmd.sq_db_index, ucmd.sq_db_page);
			if (err) {
				kfree(qp);
				return ERR_PTR(err);
			}

			err = mthca_map_user_db(to_mdev(pd->device), &context->uar,
						context->db_tab,
						ucmd.rq_db_index, ucmd.rq_db_page);
			if (err) {
				mthca_unmap_user_db(to_mdev(pd->device),
						    &context->uar,
						    context->db_tab,
						    ucmd.sq_db_index);
				kfree(qp);
				return ERR_PTR(err);
			}

			qp->mr.ibmr.lkey = ucmd.lkey;
			qp->sq.db_index  = ucmd.sq_db_index;
			qp->rq.db_index  = ucmd.rq_db_index;
		}

		err = mthca_alloc_qp(to_mdev(pd->device), to_mpd(pd),
				     to_mcq(init_attr->send_cq),
				     to_mcq(init_attr->recv_cq),
				     init_attr->qp_type, init_attr->sq_sig_type,
				     &init_attr->cap, qp, udata);

		if (err && udata) {
			mthca_unmap_user_db(to_mdev(pd->device),
					    &context->uar,
					    context->db_tab,
					    ucmd.sq_db_index);
			mthca_unmap_user_db(to_mdev(pd->device),
					    &context->uar,
					    context->db_tab,
					    ucmd.rq_db_index);
		}

		qp->ibqp.qp_num = qp->qpn;
		break;
	}
	case IB_QPT_SMI:
	case IB_QPT_GSI:
	{
		/* Don't allow userspace to create special QPs */
		if (udata)
			return ERR_PTR(-EINVAL);

		qp = kzalloc(sizeof(struct mthca_sqp), GFP_KERNEL);
		if (!qp)
			return ERR_PTR(-ENOMEM);

		qp->ibqp.qp_num = init_attr->qp_type == IB_QPT_SMI ? 0 : 1;

		err = mthca_alloc_sqp(to_mdev(pd->device), to_mpd(pd),
				      to_mcq(init_attr->send_cq),
				      to_mcq(init_attr->recv_cq),
				      init_attr->sq_sig_type, &init_attr->cap,
				      qp->ibqp.qp_num, init_attr->port_num,
				      to_msqp(qp), udata);
		break;
	}
	default:
		/* Don't support raw QPs */
		return ERR_PTR(-ENOSYS);
	}

	if (err) {
		kfree(qp);
		return ERR_PTR(err);
	}

	init_attr->cap.max_send_wr     = qp->sq.max;
	init_attr->cap.max_recv_wr     = qp->rq.max;
	init_attr->cap.max_send_sge    = qp->sq.max_gs;
	init_attr->cap.max_recv_sge    = qp->rq.max_gs;
	init_attr->cap.max_inline_data = qp->max_inline_data;

	return &qp->ibqp;
}

static int mthca_destroy_qp(struct ib_qp *qp, struct ib_udata *udata)
{
	if (udata) {
		struct mthca_ucontext *context =
			rdma_udata_to_drv_context(
				udata,
				struct mthca_ucontext,
				ibucontext);

		mthca_unmap_user_db(to_mdev(qp->device),
				    &context->uar,
				    context->db_tab,
				    to_mqp(qp)->sq.db_index);
		mthca_unmap_user_db(to_mdev(qp->device),
				    &context->uar,
				    context->db_tab,
				    to_mqp(qp)->rq.db_index);
	}
	mthca_free_qp(to_mdev(qp->device), to_mqp(qp));
	kfree(qp);
	return 0;
}

static int mthca_create_cq(struct ib_cq *ibcq,
			   const struct ib_cq_init_attr *attr,
			   struct ib_udata *udata)
{
	struct ib_device *ibdev = ibcq->device;
	int entries = attr->cqe;
	struct mthca_create_cq ucmd;
	struct mthca_cq *cq;
	int nent;
	int err;
	struct mthca_ucontext *context = rdma_udata_to_drv_context(
		udata, struct mthca_ucontext, ibucontext);

	if (attr->flags)
		return -EINVAL;

	if (entries < 1 || entries > to_mdev(ibdev)->limits.max_cqes)
		return -EINVAL;

	if (udata) {
		if (ib_copy_from_udata(&ucmd, udata, sizeof(ucmd)))
			return -EFAULT;

		err = mthca_map_user_db(to_mdev(ibdev), &context->uar,
					context->db_tab, ucmd.set_db_index,
					ucmd.set_db_page);
		if (err)
			return err;

		err = mthca_map_user_db(to_mdev(ibdev), &context->uar,
					context->db_tab, ucmd.arm_db_index,
					ucmd.arm_db_page);
		if (err)
			goto err_unmap_set;
	}

	cq = to_mcq(ibcq);

	if (udata) {
		cq->buf.mr.ibmr.lkey = ucmd.lkey;
		cq->set_ci_db_index  = ucmd.set_db_index;
		cq->arm_db_index     = ucmd.arm_db_index;
	}

	for (nent = 1; nent <= entries; nent <<= 1)
		; /* nothing */

	err = mthca_init_cq(to_mdev(ibdev), nent, context,
			    udata ? ucmd.pdn : to_mdev(ibdev)->driver_pd.pd_num,
			    cq);
	if (err)
		goto err_unmap_arm;

	if (udata && ib_copy_to_udata(udata, &cq->cqn, sizeof(__u32))) {
		mthca_free_cq(to_mdev(ibdev), cq);
		err = -EFAULT;
		goto err_unmap_arm;
	}

	cq->resize_buf = NULL;

	return 0;

err_unmap_arm:
	if (udata)
		mthca_unmap_user_db(to_mdev(ibdev), &context->uar,
				    context->db_tab, ucmd.arm_db_index);

err_unmap_set:
	if (udata)
		mthca_unmap_user_db(to_mdev(ibdev), &context->uar,
				    context->db_tab, ucmd.set_db_index);

	return err;
}

static int mthca_alloc_resize_buf(struct mthca_dev *dev, struct mthca_cq *cq,
				  int entries)
{
	int ret;

	spin_lock_irq(&cq->lock);
	if (cq->resize_buf) {
		ret = -EBUSY;
		goto unlock;
	}

	cq->resize_buf = kmalloc(sizeof *cq->resize_buf, GFP_ATOMIC);
	if (!cq->resize_buf) {
		ret = -ENOMEM;
		goto unlock;
	}

	cq->resize_buf->state = CQ_RESIZE_ALLOC;

	ret = 0;

unlock:
	spin_unlock_irq(&cq->lock);

	if (ret)
		return ret;

	ret = mthca_alloc_cq_buf(dev, &cq->resize_buf->buf, entries);
	if (ret) {
		spin_lock_irq(&cq->lock);
		kfree(cq->resize_buf);
		cq->resize_buf = NULL;
		spin_unlock_irq(&cq->lock);
		return ret;
	}

	cq->resize_buf->cqe = entries - 1;

	spin_lock_irq(&cq->lock);
	cq->resize_buf->state = CQ_RESIZE_READY;
	spin_unlock_irq(&cq->lock);

	return 0;
}

static int mthca_resize_cq(struct ib_cq *ibcq, int entries, struct ib_udata *udata)
{
	struct mthca_dev *dev = to_mdev(ibcq->device);
	struct mthca_cq *cq = to_mcq(ibcq);
	struct mthca_resize_cq ucmd;
	u32 lkey;
	int ret;

	if (entries < 1 || entries > dev->limits.max_cqes)
		return -EINVAL;

	mutex_lock(&cq->mutex);

	entries = roundup_pow_of_two(entries + 1);
	if (entries == ibcq->cqe + 1) {
		ret = 0;
		goto out;
	}

	if (cq->is_kernel) {
		ret = mthca_alloc_resize_buf(dev, cq, entries);
		if (ret)
			goto out;
		lkey = cq->resize_buf->buf.mr.ibmr.lkey;
	} else {
		if (ib_copy_from_udata(&ucmd, udata, sizeof ucmd)) {
			ret = -EFAULT;
			goto out;
		}
		lkey = ucmd.lkey;
	}

	ret = mthca_RESIZE_CQ(dev, cq->cqn, lkey, ilog2(entries));

	if (ret) {
		if (cq->resize_buf) {
			mthca_free_cq_buf(dev, &cq->resize_buf->buf,
					  cq->resize_buf->cqe);
			kfree(cq->resize_buf);
			spin_lock_irq(&cq->lock);
			cq->resize_buf = NULL;
			spin_unlock_irq(&cq->lock);
		}
		goto out;
	}

	if (cq->is_kernel) {
		struct mthca_cq_buf tbuf;
		int tcqe;

		spin_lock_irq(&cq->lock);
		if (cq->resize_buf->state == CQ_RESIZE_READY) {
			mthca_cq_resize_copy_cqes(cq);
			tbuf         = cq->buf;
			tcqe         = cq->ibcq.cqe;
			cq->buf      = cq->resize_buf->buf;
			cq->ibcq.cqe = cq->resize_buf->cqe;
		} else {
			tbuf = cq->resize_buf->buf;
			tcqe = cq->resize_buf->cqe;
		}

		kfree(cq->resize_buf);
		cq->resize_buf = NULL;
		spin_unlock_irq(&cq->lock);

		mthca_free_cq_buf(dev, &tbuf, tcqe);
	} else
		ibcq->cqe = entries - 1;

out:
	mutex_unlock(&cq->mutex);

	return ret;
}

static void mthca_destroy_cq(struct ib_cq *cq, struct ib_udata *udata)
{
	if (udata) {
		struct mthca_ucontext *context =
			rdma_udata_to_drv_context(
				udata,
				struct mthca_ucontext,
				ibucontext);

		mthca_unmap_user_db(to_mdev(cq->device),
				    &context->uar,
				    context->db_tab,
				    to_mcq(cq)->arm_db_index);
		mthca_unmap_user_db(to_mdev(cq->device),
				    &context->uar,
				    context->db_tab,
				    to_mcq(cq)->set_ci_db_index);
	}
	mthca_free_cq(to_mdev(cq->device), to_mcq(cq));
}

static inline u32 convert_access(int acc)
{
	return (acc & IB_ACCESS_REMOTE_ATOMIC ? MTHCA_MPT_FLAG_ATOMIC       : 0) |
	       (acc & IB_ACCESS_REMOTE_WRITE  ? MTHCA_MPT_FLAG_REMOTE_WRITE : 0) |
	       (acc & IB_ACCESS_REMOTE_READ   ? MTHCA_MPT_FLAG_REMOTE_READ  : 0) |
	       (acc & IB_ACCESS_LOCAL_WRITE   ? MTHCA_MPT_FLAG_LOCAL_WRITE  : 0) |
	       MTHCA_MPT_FLAG_LOCAL_READ;
}

static struct ib_mr *mthca_get_dma_mr(struct ib_pd *pd, int acc)
{
	struct mthca_mr *mr;
	int err;

	mr = kmalloc(sizeof *mr, GFP_KERNEL);
	if (!mr)
		return ERR_PTR(-ENOMEM);

	err = mthca_mr_alloc_notrans(to_mdev(pd->device),
				     to_mpd(pd)->pd_num,
				     convert_access(acc), mr);

	if (err) {
		kfree(mr);
		return ERR_PTR(err);
	}

	mr->umem = NULL;

	return &mr->ibmr;
}

static struct ib_mr *mthca_reg_user_mr(struct ib_pd *pd, u64 start, u64 length,
				       u64 virt, int acc, struct ib_udata *udata)
{
	struct mthca_dev *dev = to_mdev(pd->device);
	struct sg_dma_page_iter sg_iter;
	struct mthca_ucontext *context = rdma_udata_to_drv_context(
		udata, struct mthca_ucontext, ibucontext);
	struct mthca_mr *mr;
	struct mthca_reg_mr ucmd;
	u64 *pages;
	int n, i;
	int err = 0;
	int write_mtt_size;

	if (udata->inlen < sizeof ucmd) {
		if (!context->reg_mr_warned) {
			mthca_warn(dev, "Process '%s' did not pass in MR attrs.\n",
				   current->comm);
			mthca_warn(dev, "  Update libmthca to fix this.\n");
		}
		++context->reg_mr_warned;
		ucmd.mr_attrs = 0;
	} else if (ib_copy_from_udata(&ucmd, udata, sizeof ucmd))
		return ERR_PTR(-EFAULT);

	mr = kmalloc(sizeof *mr, GFP_KERNEL);
	if (!mr)
		return ERR_PTR(-ENOMEM);

	mr->umem = ib_umem_get(udata, start, length, acc,
			       ucmd.mr_attrs & MTHCA_MR_DMASYNC);

	if (IS_ERR(mr->umem)) {
		err = PTR_ERR(mr->umem);
		goto err;
	}

	n = ib_umem_num_pages(mr->umem);

	mr->mtt = mthca_alloc_mtt(dev, n);
	if (IS_ERR(mr->mtt)) {
		err = PTR_ERR(mr->mtt);
		goto err_umem;
	}

	pages = (u64 *) __get_free_page(GFP_KERNEL);
	if (!pages) {
		err = -ENOMEM;
		goto err_mtt;
	}

	i = n = 0;

	write_mtt_size = min(mthca_write_mtt_size(dev), (int) (PAGE_SIZE / sizeof *pages));

	for_each_sg_dma_page(mr->umem->sg_head.sgl, &sg_iter, mr->umem->nmap, 0) {
		pages[i++] = sg_page_iter_dma_address(&sg_iter);

		/*
		 * Be friendly to write_mtt and pass it chunks
		 * of appropriate size.
		 */
		if (i == write_mtt_size) {
			err = mthca_write_mtt(dev, mr->mtt, n, pages, i);
			if (err)
				goto mtt_done;
			n += i;
			i = 0;
		}
	}

	if (i)
		err = mthca_write_mtt(dev, mr->mtt, n, pages, i);
mtt_done:
	free_page((unsigned long) pages);
	if (err)
		goto err_mtt;

	err = mthca_mr_alloc(dev, to_mpd(pd)->pd_num, PAGE_SHIFT, virt, length,
			     convert_access(acc), mr);

	if (err)
		goto err_mtt;

	return &mr->ibmr;

err_mtt:
	mthca_free_mtt(dev, mr->mtt);

err_umem:
	ib_umem_release(mr->umem);

err:
	kfree(mr);
	return ERR_PTR(err);
}

static int mthca_dereg_mr(struct ib_mr *mr, struct ib_udata *udata)
{
	struct mthca_mr *mmr = to_mmr(mr);

	mthca_free_mr(to_mdev(mr->device), mmr);
	ib_umem_release(mmr->umem);
	kfree(mmr);

	return 0;
}

static struct ib_fmr *mthca_alloc_fmr(struct ib_pd *pd, int mr_access_flags,
				      struct ib_fmr_attr *fmr_attr)
{
	struct mthca_fmr *fmr;
	int err;

	fmr = kmalloc(sizeof *fmr, GFP_KERNEL);
	if (!fmr)
		return ERR_PTR(-ENOMEM);

	memcpy(&fmr->attr, fmr_attr, sizeof *fmr_attr);
	err = mthca_fmr_alloc(to_mdev(pd->device), to_mpd(pd)->pd_num,
			     convert_access(mr_access_flags), fmr);

	if (err) {
		kfree(fmr);
		return ERR_PTR(err);
	}

	return &fmr->ibmr;
}

static int mthca_dealloc_fmr(struct ib_fmr *fmr)
{
	struct mthca_fmr *mfmr = to_mfmr(fmr);
	int err;

	err = mthca_free_fmr(to_mdev(fmr->device), mfmr);
	if (err)
		return err;

	kfree(mfmr);
	return 0;
}

static int mthca_unmap_fmr(struct list_head *fmr_list)
{
	struct ib_fmr *fmr;
	int err;
	struct mthca_dev *mdev = NULL;

	list_for_each_entry(fmr, fmr_list, list) {
		if (mdev && to_mdev(fmr->device) != mdev)
			return -EINVAL;
		mdev = to_mdev(fmr->device);
	}

	if (!mdev)
		return 0;

	if (mthca_is_memfree(mdev)) {
		list_for_each_entry(fmr, fmr_list, list)
			mthca_arbel_fmr_unmap(mdev, to_mfmr(fmr));

		wmb();
	} else
		list_for_each_entry(fmr, fmr_list, list)
			mthca_tavor_fmr_unmap(mdev, to_mfmr(fmr));

	err = mthca_SYNC_TPT(mdev);
	return err;
}

static ssize_t hw_rev_show(struct device *device,
			   struct device_attribute *attr, char *buf)
{
	struct mthca_dev *dev =
		rdma_device_to_drv_device(device, struct mthca_dev, ib_dev);

	return sprintf(buf, "%x\n", dev->rev_id);
}
static DEVICE_ATTR_RO(hw_rev);

static ssize_t hca_type_show(struct device *device,
			     struct device_attribute *attr, char *buf)
{
	struct mthca_dev *dev =
		rdma_device_to_drv_device(device, struct mthca_dev, ib_dev);

	switch (dev->pdev->device) {
	case PCI_DEVICE_ID_MELLANOX_TAVOR:
		return sprintf(buf, "MT23108\n");
	case PCI_DEVICE_ID_MELLANOX_ARBEL_COMPAT:
		return sprintf(buf, "MT25208 (MT23108 compat mode)\n");
	case PCI_DEVICE_ID_MELLANOX_ARBEL:
		return sprintf(buf, "MT25208\n");
	case PCI_DEVICE_ID_MELLANOX_SINAI:
	case PCI_DEVICE_ID_MELLANOX_SINAI_OLD:
		return sprintf(buf, "MT25204\n");
	default:
		return sprintf(buf, "unknown\n");
	}
}
static DEVICE_ATTR_RO(hca_type);

static ssize_t board_id_show(struct device *device,
			     struct device_attribute *attr, char *buf)
{
	struct mthca_dev *dev =
		rdma_device_to_drv_device(device, struct mthca_dev, ib_dev);

	return sprintf(buf, "%.*s\n", MTHCA_BOARD_ID_LEN, dev->board_id);
}
static DEVICE_ATTR_RO(board_id);

static struct attribute *mthca_dev_attributes[] = {
	&dev_attr_hw_rev.attr,
	&dev_attr_hca_type.attr,
	&dev_attr_board_id.attr,
	NULL
};

static const struct attribute_group mthca_attr_group = {
	.attrs = mthca_dev_attributes,
};

static int mthca_init_node_data(struct mthca_dev *dev)
{
	struct ib_smp *in_mad  = NULL;
	struct ib_smp *out_mad = NULL;
	int err = -ENOMEM;

	in_mad  = kzalloc(sizeof *in_mad, GFP_KERNEL);
	out_mad = kmalloc(sizeof *out_mad, GFP_KERNEL);
	if (!in_mad || !out_mad)
		goto out;

	init_query_mad(in_mad);
	in_mad->attr_id = IB_SMP_ATTR_NODE_DESC;

	err = mthca_MAD_IFC(dev, 1, 1,
			    1, NULL, NULL, in_mad, out_mad);
	if (err)
		goto out;

	memcpy(dev->ib_dev.node_desc, out_mad->data, IB_DEVICE_NODE_DESC_MAX);

	in_mad->attr_id = IB_SMP_ATTR_NODE_INFO;

	err = mthca_MAD_IFC(dev, 1, 1,
			    1, NULL, NULL, in_mad, out_mad);
	if (err)
		goto out;

	if (mthca_is_memfree(dev))
		dev->rev_id = be32_to_cpup((__be32 *) (out_mad->data + 32));
	memcpy(&dev->ib_dev.node_guid, out_mad->data + 12, 8);

out:
	kfree(in_mad);
	kfree(out_mad);
	return err;
}

static int mthca_port_immutable(struct ib_device *ibdev, u8 port_num,
			        struct ib_port_immutable *immutable)
{
	struct ib_port_attr attr;
	int err;

	immutable->core_cap_flags = RDMA_CORE_PORT_IBA_IB;

	err = ib_query_port(ibdev, port_num, &attr);
	if (err)
		return err;

	immutable->pkey_tbl_len = attr.pkey_tbl_len;
	immutable->gid_tbl_len = attr.gid_tbl_len;
	immutable->max_mad_size = IB_MGMT_MAD_SIZE;

	return 0;
}

static void get_dev_fw_str(struct ib_device *device, char *str)
{
	struct mthca_dev *dev =
		container_of(device, struct mthca_dev, ib_dev);
	snprintf(str, IB_FW_VERSION_NAME_MAX, "%d.%d.%d",
		 (int) (dev->fw_ver >> 32),
		 (int) (dev->fw_ver >> 16) & 0xffff,
		 (int) dev->fw_ver & 0xffff);
}

static const struct ib_device_ops mthca_dev_ops = {
	.owner = THIS_MODULE,
	.driver_id = RDMA_DRIVER_MTHCA,
	.uverbs_abi_ver = MTHCA_UVERBS_ABI_VERSION,
	.uverbs_no_driver_id_binding = 1,

	.alloc_pd = mthca_alloc_pd,
	.alloc_ucontext = mthca_alloc_ucontext,
	.attach_mcast = mthca_multicast_attach,
	.create_ah = mthca_ah_create,
	.create_cq = mthca_create_cq,
	.create_qp = mthca_create_qp,
	.dealloc_pd = mthca_dealloc_pd,
	.dealloc_ucontext = mthca_dealloc_ucontext,
	.dereg_mr = mthca_dereg_mr,
	.destroy_ah = mthca_ah_destroy,
	.destroy_cq = mthca_destroy_cq,
	.destroy_qp = mthca_destroy_qp,
	.detach_mcast = mthca_multicast_detach,
	.get_dev_fw_str = get_dev_fw_str,
	.get_dma_mr = mthca_get_dma_mr,
	.get_port_immutable = mthca_port_immutable,
	.mmap = mthca_mmap_uar,
	.modify_device = mthca_modify_device,
	.modify_port = mthca_modify_port,
	.modify_qp = mthca_modify_qp,
	.poll_cq = mthca_poll_cq,
	.process_mad = mthca_process_mad,
	.query_ah = mthca_ah_query,
	.query_device = mthca_query_device,
	.query_gid = mthca_query_gid,
	.query_pkey = mthca_query_pkey,
	.query_port = mthca_query_port,
	.query_qp = mthca_query_qp,
	.reg_user_mr = mthca_reg_user_mr,
	.resize_cq = mthca_resize_cq,

	INIT_RDMA_OBJ_SIZE(ib_ah, mthca_ah, ibah),
	INIT_RDMA_OBJ_SIZE(ib_cq, mthca_cq, ibcq),
	INIT_RDMA_OBJ_SIZE(ib_pd, mthca_pd, ibpd),
	INIT_RDMA_OBJ_SIZE(ib_ucontext, mthca_ucontext, ibucontext),
};

static const struct ib_device_ops mthca_dev_arbel_srq_ops = {
	.create_srq = mthca_create_srq,
	.destroy_srq = mthca_destroy_srq,
	.modify_srq = mthca_modify_srq,
	.post_srq_recv = mthca_arbel_post_srq_recv,
	.query_srq = mthca_query_srq,

	INIT_RDMA_OBJ_SIZE(ib_srq, mthca_srq, ibsrq),
};

static const struct ib_device_ops mthca_dev_tavor_srq_ops = {
	.create_srq = mthca_create_srq,
	.destroy_srq = mthca_destroy_srq,
	.modify_srq = mthca_modify_srq,
	.post_srq_recv = mthca_tavor_post_srq_recv,
	.query_srq = mthca_query_srq,

	INIT_RDMA_OBJ_SIZE(ib_srq, mthca_srq, ibsrq),
};

static const struct ib_device_ops mthca_dev_arbel_fmr_ops = {
	.alloc_fmr = mthca_alloc_fmr,
	.dealloc_fmr = mthca_dealloc_fmr,
	.map_phys_fmr = mthca_arbel_map_phys_fmr,
	.unmap_fmr = mthca_unmap_fmr,
};

static const struct ib_device_ops mthca_dev_tavor_fmr_ops = {
	.alloc_fmr = mthca_alloc_fmr,
	.dealloc_fmr = mthca_dealloc_fmr,
	.map_phys_fmr = mthca_tavor_map_phys_fmr,
	.unmap_fmr = mthca_unmap_fmr,
};

static const struct ib_device_ops mthca_dev_arbel_ops = {
	.post_recv = mthca_arbel_post_receive,
	.post_send = mthca_arbel_post_send,
	.req_notify_cq = mthca_arbel_arm_cq,
};

static const struct ib_device_ops mthca_dev_tavor_ops = {
	.post_recv = mthca_tavor_post_receive,
	.post_send = mthca_tavor_post_send,
	.req_notify_cq = mthca_tavor_arm_cq,
};

int mthca_register_device(struct mthca_dev *dev)
{
	int ret;

	ret = mthca_init_node_data(dev);
	if (ret)
		return ret;

	dev->ib_dev.uverbs_cmd_mask	 =
		(1ull << IB_USER_VERBS_CMD_GET_CONTEXT)		|
		(1ull << IB_USER_VERBS_CMD_QUERY_DEVICE)	|
		(1ull << IB_USER_VERBS_CMD_QUERY_PORT)		|
		(1ull << IB_USER_VERBS_CMD_ALLOC_PD)		|
		(1ull << IB_USER_VERBS_CMD_DEALLOC_PD)		|
		(1ull << IB_USER_VERBS_CMD_REG_MR)		|
		(1ull << IB_USER_VERBS_CMD_DEREG_MR)		|
		(1ull << IB_USER_VERBS_CMD_CREATE_COMP_CHANNEL)	|
		(1ull << IB_USER_VERBS_CMD_CREATE_CQ)		|
		(1ull << IB_USER_VERBS_CMD_RESIZE_CQ)		|
		(1ull << IB_USER_VERBS_CMD_DESTROY_CQ)		|
		(1ull << IB_USER_VERBS_CMD_CREATE_QP)		|
		(1ull << IB_USER_VERBS_CMD_QUERY_QP)		|
		(1ull << IB_USER_VERBS_CMD_MODIFY_QP)		|
		(1ull << IB_USER_VERBS_CMD_DESTROY_QP)		|
		(1ull << IB_USER_VERBS_CMD_ATTACH_MCAST)	|
		(1ull << IB_USER_VERBS_CMD_DETACH_MCAST);
	dev->ib_dev.node_type            = RDMA_NODE_IB_CA;
	dev->ib_dev.phys_port_cnt        = dev->limits.num_ports;
	dev->ib_dev.num_comp_vectors     = 1;
	dev->ib_dev.dev.parent           = &dev->pdev->dev;

	if (dev->mthca_flags & MTHCA_FLAG_SRQ) {
		dev->ib_dev.uverbs_cmd_mask	|=
			(1ull << IB_USER_VERBS_CMD_CREATE_SRQ)		|
			(1ull << IB_USER_VERBS_CMD_MODIFY_SRQ)		|
			(1ull << IB_USER_VERBS_CMD_QUERY_SRQ)		|
			(1ull << IB_USER_VERBS_CMD_DESTROY_SRQ);

		if (mthca_is_memfree(dev))
			ib_set_device_ops(&dev->ib_dev,
					  &mthca_dev_arbel_srq_ops);
		else
			ib_set_device_ops(&dev->ib_dev,
					  &mthca_dev_tavor_srq_ops);
	}

	if (dev->mthca_flags & MTHCA_FLAG_FMR) {
		if (mthca_is_memfree(dev))
			ib_set_device_ops(&dev->ib_dev,
					  &mthca_dev_arbel_fmr_ops);
		else
			ib_set_device_ops(&dev->ib_dev,
					  &mthca_dev_tavor_fmr_ops);
	}

	ib_set_device_ops(&dev->ib_dev, &mthca_dev_ops);

	if (mthca_is_memfree(dev))
		ib_set_device_ops(&dev->ib_dev, &mthca_dev_arbel_ops);
	else
		ib_set_device_ops(&dev->ib_dev, &mthca_dev_tavor_ops);

	mutex_init(&dev->cap_mask_mutex);

	rdma_set_device_sysfs_group(&dev->ib_dev, &mthca_attr_group);
	ret = ib_register_device(&dev->ib_dev, "mthca%d");
	if (ret)
		return ret;

	mthca_start_catas_poll(dev);

	return 0;
}

void mthca_unregister_device(struct mthca_dev *dev)
{
	mthca_stop_catas_poll(dev);
	ib_unregister_device(&dev->ib_dev);
}<|MERGE_RESOLUTION|>--- conflicted
+++ resolved
@@ -483,11 +483,6 @@
 	case IB_QPT_UC:
 	case IB_QPT_UD:
 	{
-<<<<<<< HEAD
-		struct mthca_ucontext *context;
-
-=======
->>>>>>> f7688b48
 		qp = kzalloc(sizeof(*qp), GFP_KERNEL);
 		if (!qp)
 			return ERR_PTR(-ENOMEM);
