/*
 * Copyright (c) 2004, 2005 Topspin Communications.  All rights reserved.
 * Copyright (c) 2005 Mellanox Technologies Ltd.  All rights reserved.
 * Copyright (c) 2005 Sun Microsystems, Inc. All rights reserved.
 *
 * This software is available to you under a choice of one of two
 * licenses.  You may choose to be licensed under the terms of the GNU
 * General Public License (GPL) Version 2, available from the file
 * COPYING in the main directory of this source tree, or the
 * OpenIB.org BSD license below:
 *
 *     Redistribution and use in source and binary forms, with or
 *     without modification, are permitted provided that the following
 *     conditions are met:
 *
 *      - Redistributions of source code must retain the above
 *        copyright notice, this list of conditions and the following
 *        disclaimer.
 *
 *      - Redistributions in binary form must reproduce the above
 *        copyright notice, this list of conditions and the following
 *        disclaimer in the documentation and/or other materials
 *        provided with the distribution.
 *
 * THE SOFTWARE IS PROVIDED "AS IS", WITHOUT WARRANTY OF ANY KIND,
 * EXPRESS OR IMPLIED, INCLUDING BUT NOT LIMITED TO THE WARRANTIES OF
 * MERCHANTABILITY, FITNESS FOR A PARTICULAR PURPOSE AND
 * NONINFRINGEMENT. IN NO EVENT SHALL THE AUTHORS OR COPYRIGHT HOLDERS
 * BE LIABLE FOR ANY CLAIM, DAMAGES OR OTHER LIABILITY, WHETHER IN AN
 * ACTION OF CONTRACT, TORT OR OTHERWISE, ARISING FROM, OUT OF OR IN
 * CONNECTION WITH THE SOFTWARE OR THE USE OR OTHER DEALINGS IN THE
 * SOFTWARE.
 */

#include "core_priv.h"

#include <linux/slab.h>
#include <linux/stat.h>
#include <linux/string.h>
#include <linux/netdevice.h>
#include <linux/ethtool.h>

#include <rdma/ib_mad.h>
#include <rdma/ib_pma.h>
#include <rdma/ib_cache.h>
#include <rdma/rdma_counter.h>

struct ib_port;

struct gid_attr_group {
	struct ib_port		*port;
	struct kobject		kobj;
	struct attribute_group	ndev;
	struct attribute_group	type;
};
struct ib_port {
	struct kobject         kobj;
	struct ib_device      *ibdev;
	struct gid_attr_group *gid_attr_group;
	struct attribute_group gid_group;
	struct attribute_group pkey_group;
	struct attribute_group *pma_table;
	struct attribute_group *hw_stats_ag;
	struct rdma_hw_stats   *hw_stats;
	u8                     port_num;
};

struct port_attribute {
	struct attribute attr;
	ssize_t (*show)(struct ib_port *, struct port_attribute *, char *buf);
	ssize_t (*store)(struct ib_port *, struct port_attribute *,
			 const char *buf, size_t count);
};

#define PORT_ATTR(_name, _mode, _show, _store) \
struct port_attribute port_attr_##_name = __ATTR(_name, _mode, _show, _store)

#define PORT_ATTR_RO(_name) \
struct port_attribute port_attr_##_name = __ATTR_RO(_name)

struct port_table_attribute {
	struct port_attribute	attr;
	char			name[8];
	int			index;
	__be16			attr_id;
};

struct hw_stats_attribute {
	struct attribute	attr;
	ssize_t			(*show)(struct kobject *kobj,
					struct attribute *attr, char *buf);
	ssize_t			(*store)(struct kobject *kobj,
					 struct attribute *attr,
					 const char *buf,
					 size_t count);
	int			index;
	u8			port_num;
};

static ssize_t port_attr_show(struct kobject *kobj,
			      struct attribute *attr, char *buf)
{
	struct port_attribute *port_attr =
		container_of(attr, struct port_attribute, attr);
	struct ib_port *p = container_of(kobj, struct ib_port, kobj);

	if (!port_attr->show)
		return -EIO;

	return port_attr->show(p, port_attr, buf);
}

static ssize_t port_attr_store(struct kobject *kobj,
			       struct attribute *attr,
			       const char *buf, size_t count)
{
	struct port_attribute *port_attr =
		container_of(attr, struct port_attribute, attr);
	struct ib_port *p = container_of(kobj, struct ib_port, kobj);

	if (!port_attr->store)
		return -EIO;
	return port_attr->store(p, port_attr, buf, count);
}

static const struct sysfs_ops port_sysfs_ops = {
	.show	= port_attr_show,
	.store	= port_attr_store
};

static ssize_t gid_attr_show(struct kobject *kobj,
			     struct attribute *attr, char *buf)
{
	struct port_attribute *port_attr =
		container_of(attr, struct port_attribute, attr);
	struct ib_port *p = container_of(kobj, struct gid_attr_group,
					 kobj)->port;

	if (!port_attr->show)
		return -EIO;

	return port_attr->show(p, port_attr, buf);
}

static const struct sysfs_ops gid_attr_sysfs_ops = {
	.show = gid_attr_show
};

static ssize_t state_show(struct ib_port *p, struct port_attribute *unused,
			  char *buf)
{
	struct ib_port_attr attr;
	ssize_t ret;

	static const char *state_name[] = {
		[IB_PORT_NOP]		= "NOP",
		[IB_PORT_DOWN]		= "DOWN",
		[IB_PORT_INIT]		= "INIT",
		[IB_PORT_ARMED]		= "ARMED",
		[IB_PORT_ACTIVE]	= "ACTIVE",
		[IB_PORT_ACTIVE_DEFER]	= "ACTIVE_DEFER"
	};

	ret = ib_query_port(p->ibdev, p->port_num, &attr);
	if (ret)
		return ret;

	return sprintf(buf, "%d: %s\n", attr.state,
		       attr.state >= 0 && attr.state < ARRAY_SIZE(state_name) ?
		       state_name[attr.state] : "UNKNOWN");
}

static ssize_t lid_show(struct ib_port *p, struct port_attribute *unused,
			char *buf)
{
	struct ib_port_attr attr;
	ssize_t ret;

	ret = ib_query_port(p->ibdev, p->port_num, &attr);
	if (ret)
		return ret;

	return sprintf(buf, "0x%x\n", attr.lid);
}

static ssize_t lid_mask_count_show(struct ib_port *p,
				   struct port_attribute *unused,
				   char *buf)
{
	struct ib_port_attr attr;
	ssize_t ret;

	ret = ib_query_port(p->ibdev, p->port_num, &attr);
	if (ret)
		return ret;

	return sprintf(buf, "%d\n", attr.lmc);
}

static ssize_t sm_lid_show(struct ib_port *p, struct port_attribute *unused,
			   char *buf)
{
	struct ib_port_attr attr;
	ssize_t ret;

	ret = ib_query_port(p->ibdev, p->port_num, &attr);
	if (ret)
		return ret;

	return sprintf(buf, "0x%x\n", attr.sm_lid);
}

static ssize_t sm_sl_show(struct ib_port *p, struct port_attribute *unused,
			  char *buf)
{
	struct ib_port_attr attr;
	ssize_t ret;

	ret = ib_query_port(p->ibdev, p->port_num, &attr);
	if (ret)
		return ret;

	return sprintf(buf, "%d\n", attr.sm_sl);
}

static ssize_t cap_mask_show(struct ib_port *p, struct port_attribute *unused,
			     char *buf)
{
	struct ib_port_attr attr;
	ssize_t ret;

	ret = ib_query_port(p->ibdev, p->port_num, &attr);
	if (ret)
		return ret;

	return sprintf(buf, "0x%08x\n", attr.port_cap_flags);
}

static ssize_t rate_show(struct ib_port *p, struct port_attribute *unused,
			 char *buf)
{
	struct ib_port_attr attr;
	char *speed = "";
	int rate;		/* in deci-Gb/sec */
	ssize_t ret;

	ret = ib_query_port(p->ibdev, p->port_num, &attr);
	if (ret)
		return ret;

	switch (attr.active_speed) {
	case IB_SPEED_DDR:
		speed = " DDR";
		rate = 50;
		break;
	case IB_SPEED_QDR:
		speed = " QDR";
		rate = 100;
		break;
	case IB_SPEED_FDR10:
		speed = " FDR10";
		rate = 100;
		break;
	case IB_SPEED_FDR:
		speed = " FDR";
		rate = 140;
		break;
	case IB_SPEED_EDR:
		speed = " EDR";
		rate = 250;
		break;
	case IB_SPEED_HDR:
		speed = " HDR";
		rate = 500;
		break;
	case IB_SPEED_SDR:
	default:		/* default to SDR for invalid rates */
		speed = " SDR";
		rate = 25;
		break;
	}

	rate *= ib_width_enum_to_int(attr.active_width);
	if (rate < 0)
		return -EINVAL;

	return sprintf(buf, "%d%s Gb/sec (%dX%s)\n",
		       rate / 10, rate % 10 ? ".5" : "",
		       ib_width_enum_to_int(attr.active_width), speed);
}

static const char *phys_state_to_str(enum ib_port_phys_state phys_state)
{
	static const char * phys_state_str[] = {
		"<unknown>",
		"Sleep",
		"Polling",
		"Disabled",
		"PortConfigurationTraining",
		"LinkUp",
		"LinkErrorRecovery",
		"Phy Test",
	};

	if (phys_state < ARRAY_SIZE(phys_state_str))
		return phys_state_str[phys_state];
	return "<unknown>";
}

static ssize_t phys_state_show(struct ib_port *p, struct port_attribute *unused,
			       char *buf)
{
	struct ib_port_attr attr;

	ssize_t ret;

	ret = ib_query_port(p->ibdev, p->port_num, &attr);
	if (ret)
		return ret;

	return sprintf(buf, "%d: %s\n", attr.phys_state,
		       phys_state_to_str(attr.phys_state));
}

static ssize_t link_layer_show(struct ib_port *p, struct port_attribute *unused,
			       char *buf)
{
	switch (rdma_port_get_link_layer(p->ibdev, p->port_num)) {
	case IB_LINK_LAYER_INFINIBAND:
		return sprintf(buf, "%s\n", "InfiniBand");
	case IB_LINK_LAYER_ETHERNET:
		return sprintf(buf, "%s\n", "Ethernet");
	default:
		return sprintf(buf, "%s\n", "Unknown");
	}
}

static PORT_ATTR_RO(state);
static PORT_ATTR_RO(lid);
static PORT_ATTR_RO(lid_mask_count);
static PORT_ATTR_RO(sm_lid);
static PORT_ATTR_RO(sm_sl);
static PORT_ATTR_RO(cap_mask);
static PORT_ATTR_RO(rate);
static PORT_ATTR_RO(phys_state);
static PORT_ATTR_RO(link_layer);

static struct attribute *port_default_attrs[] = {
	&port_attr_state.attr,
	&port_attr_lid.attr,
	&port_attr_lid_mask_count.attr,
	&port_attr_sm_lid.attr,
	&port_attr_sm_sl.attr,
	&port_attr_cap_mask.attr,
	&port_attr_rate.attr,
	&port_attr_phys_state.attr,
	&port_attr_link_layer.attr,
	NULL
};

static size_t print_ndev(const struct ib_gid_attr *gid_attr, char *buf)
{
	struct net_device *ndev;
	size_t ret = -EINVAL;

	rcu_read_lock();
	ndev = rcu_dereference(gid_attr->ndev);
	if (ndev)
		ret = sprintf(buf, "%s\n", ndev->name);
	rcu_read_unlock();
	return ret;
}

static size_t print_gid_type(const struct ib_gid_attr *gid_attr, char *buf)
{
	return sprintf(buf, "%s\n", ib_cache_gid_type_str(gid_attr->gid_type));
}

static ssize_t _show_port_gid_attr(
	struct ib_port *p, struct port_attribute *attr, char *buf,
	size_t (*print)(const struct ib_gid_attr *gid_attr, char *buf))
{
	struct port_table_attribute *tab_attr =
		container_of(attr, struct port_table_attribute, attr);
	const struct ib_gid_attr *gid_attr;
	ssize_t ret;

	gid_attr = rdma_get_gid_attr(p->ibdev, p->port_num, tab_attr->index);
	if (IS_ERR(gid_attr))
		return PTR_ERR(gid_attr);

	ret = print(gid_attr, buf);
	rdma_put_gid_attr(gid_attr);
	return ret;
}

static ssize_t show_port_gid(struct ib_port *p, struct port_attribute *attr,
			     char *buf)
{
	struct port_table_attribute *tab_attr =
		container_of(attr, struct port_table_attribute, attr);
	const struct ib_gid_attr *gid_attr;
	ssize_t ret;

	gid_attr = rdma_get_gid_attr(p->ibdev, p->port_num, tab_attr->index);
	if (IS_ERR(gid_attr)) {
		const union ib_gid zgid = {};

		/* If reading GID fails, it is likely due to GID entry being
		 * empty (invalid) or reserved GID in the table.  User space
		 * expects to read GID table entries as long as it given index
		 * is within GID table size.  Administrative/debugging tool
		 * fails to query rest of the GID entries if it hits error
		 * while querying a GID of the given index.  To avoid user
		 * space throwing such error on fail to read gid, return zero
		 * GID as before. This maintains backward compatibility.
		 */
		return sprintf(buf, "%pI6\n", zgid.raw);
	}

	ret = sprintf(buf, "%pI6\n", gid_attr->gid.raw);
	rdma_put_gid_attr(gid_attr);
	return ret;
}

static ssize_t show_port_gid_attr_ndev(struct ib_port *p,
				       struct port_attribute *attr, char *buf)
{
	return _show_port_gid_attr(p, attr, buf, print_ndev);
}

static ssize_t show_port_gid_attr_gid_type(struct ib_port *p,
					   struct port_attribute *attr,
					   char *buf)
{
	return _show_port_gid_attr(p, attr, buf, print_gid_type);
}

static ssize_t show_port_pkey(struct ib_port *p, struct port_attribute *attr,
			      char *buf)
{
	struct port_table_attribute *tab_attr =
		container_of(attr, struct port_table_attribute, attr);
	u16 pkey;
	ssize_t ret;

	ret = ib_query_pkey(p->ibdev, p->port_num, tab_attr->index, &pkey);
	if (ret)
		return ret;

	return sprintf(buf, "0x%04x\n", pkey);
}

#define PORT_PMA_ATTR(_name, _counter, _width, _offset)			\
struct port_table_attribute port_pma_attr_##_name = {			\
	.attr  = __ATTR(_name, S_IRUGO, show_pma_counter, NULL),	\
	.index = (_offset) | ((_width) << 16) | ((_counter) << 24),	\
	.attr_id = IB_PMA_PORT_COUNTERS ,				\
}

#define PORT_PMA_ATTR_EXT(_name, _width, _offset)			\
struct port_table_attribute port_pma_attr_ext_##_name = {		\
	.attr  = __ATTR(_name, S_IRUGO, show_pma_counter, NULL),	\
	.index = (_offset) | ((_width) << 16),				\
	.attr_id = IB_PMA_PORT_COUNTERS_EXT ,				\
}

/*
 * Get a Perfmgmt MAD block of data.
 * Returns error code or the number of bytes retrieved.
 */
static int get_perf_mad(struct ib_device *dev, int port_num, __be16 attr,
		void *data, int offset, size_t size)
{
	struct ib_mad *in_mad;
	struct ib_mad *out_mad;
	size_t mad_size = sizeof(*out_mad);
	u16 out_mad_pkey_index = 0;
	ssize_t ret;

	if (!dev->ops.process_mad)
		return -ENOSYS;

	in_mad  = kzalloc(sizeof *in_mad, GFP_KERNEL);
	out_mad = kmalloc(sizeof *out_mad, GFP_KERNEL);
	if (!in_mad || !out_mad) {
		ret = -ENOMEM;
		goto out;
	}

	in_mad->mad_hdr.base_version  = 1;
	in_mad->mad_hdr.mgmt_class    = IB_MGMT_CLASS_PERF_MGMT;
	in_mad->mad_hdr.class_version = 1;
	in_mad->mad_hdr.method        = IB_MGMT_METHOD_GET;
	in_mad->mad_hdr.attr_id       = attr;

	if (attr != IB_PMA_CLASS_PORT_INFO)
		in_mad->data[41] = port_num;	/* PortSelect field */

	if ((dev->ops.process_mad(dev, IB_MAD_IGNORE_MKEY,
				  port_num, NULL, NULL,
				  (const struct ib_mad_hdr *)in_mad, mad_size,
				  (struct ib_mad_hdr *)out_mad, &mad_size,
				  &out_mad_pkey_index) &
	     (IB_MAD_RESULT_SUCCESS | IB_MAD_RESULT_REPLY)) !=
	    (IB_MAD_RESULT_SUCCESS | IB_MAD_RESULT_REPLY)) {
		ret = -EINVAL;
		goto out;
	}
	memcpy(data, out_mad->data + offset, size);
	ret = size;
out:
	kfree(in_mad);
	kfree(out_mad);
	return ret;
}

static ssize_t show_pma_counter(struct ib_port *p, struct port_attribute *attr,
				char *buf)
{
	struct port_table_attribute *tab_attr =
		container_of(attr, struct port_table_attribute, attr);
	int offset = tab_attr->index & 0xffff;
	int width  = (tab_attr->index >> 16) & 0xff;
	ssize_t ret;
	u8 data[8];

	ret = get_perf_mad(p->ibdev, p->port_num, tab_attr->attr_id, &data,
			40 + offset / 8, sizeof(data));
	if (ret < 0)
		return ret;

	switch (width) {
	case 4:
		ret = sprintf(buf, "%u\n", (*data >>
					    (4 - (offset % 8))) & 0xf);
		break;
	case 8:
		ret = sprintf(buf, "%u\n", *data);
		break;
	case 16:
		ret = sprintf(buf, "%u\n",
			      be16_to_cpup((__be16 *)data));
		break;
	case 32:
		ret = sprintf(buf, "%u\n",
			      be32_to_cpup((__be32 *)data));
		break;
	case 64:
		ret = sprintf(buf, "%llu\n",
				be64_to_cpup((__be64 *)data));
		break;

	default:
		ret = 0;
	}

	return ret;
}

static PORT_PMA_ATTR(symbol_error		    ,  0, 16,  32);
static PORT_PMA_ATTR(link_error_recovery	    ,  1,  8,  48);
static PORT_PMA_ATTR(link_downed		    ,  2,  8,  56);
static PORT_PMA_ATTR(port_rcv_errors		    ,  3, 16,  64);
static PORT_PMA_ATTR(port_rcv_remote_physical_errors,  4, 16,  80);
static PORT_PMA_ATTR(port_rcv_switch_relay_errors   ,  5, 16,  96);
static PORT_PMA_ATTR(port_xmit_discards		    ,  6, 16, 112);
static PORT_PMA_ATTR(port_xmit_constraint_errors    ,  7,  8, 128);
static PORT_PMA_ATTR(port_rcv_constraint_errors	    ,  8,  8, 136);
static PORT_PMA_ATTR(local_link_integrity_errors    ,  9,  4, 152);
static PORT_PMA_ATTR(excessive_buffer_overrun_errors, 10,  4, 156);
static PORT_PMA_ATTR(VL15_dropped		    , 11, 16, 176);
static PORT_PMA_ATTR(port_xmit_data		    , 12, 32, 192);
static PORT_PMA_ATTR(port_rcv_data		    , 13, 32, 224);
static PORT_PMA_ATTR(port_xmit_packets		    , 14, 32, 256);
static PORT_PMA_ATTR(port_rcv_packets		    , 15, 32, 288);
static PORT_PMA_ATTR(port_xmit_wait		    ,  0, 32, 320);

/*
 * Counters added by extended set
 */
static PORT_PMA_ATTR_EXT(port_xmit_data		    , 64,  64);
static PORT_PMA_ATTR_EXT(port_rcv_data		    , 64, 128);
static PORT_PMA_ATTR_EXT(port_xmit_packets	    , 64, 192);
static PORT_PMA_ATTR_EXT(port_rcv_packets	    , 64, 256);
static PORT_PMA_ATTR_EXT(unicast_xmit_packets	    , 64, 320);
static PORT_PMA_ATTR_EXT(unicast_rcv_packets	    , 64, 384);
static PORT_PMA_ATTR_EXT(multicast_xmit_packets	    , 64, 448);
static PORT_PMA_ATTR_EXT(multicast_rcv_packets	    , 64, 512);

static struct attribute *pma_attrs[] = {
	&port_pma_attr_symbol_error.attr.attr,
	&port_pma_attr_link_error_recovery.attr.attr,
	&port_pma_attr_link_downed.attr.attr,
	&port_pma_attr_port_rcv_errors.attr.attr,
	&port_pma_attr_port_rcv_remote_physical_errors.attr.attr,
	&port_pma_attr_port_rcv_switch_relay_errors.attr.attr,
	&port_pma_attr_port_xmit_discards.attr.attr,
	&port_pma_attr_port_xmit_constraint_errors.attr.attr,
	&port_pma_attr_port_rcv_constraint_errors.attr.attr,
	&port_pma_attr_local_link_integrity_errors.attr.attr,
	&port_pma_attr_excessive_buffer_overrun_errors.attr.attr,
	&port_pma_attr_VL15_dropped.attr.attr,
	&port_pma_attr_port_xmit_data.attr.attr,
	&port_pma_attr_port_rcv_data.attr.attr,
	&port_pma_attr_port_xmit_packets.attr.attr,
	&port_pma_attr_port_rcv_packets.attr.attr,
	&port_pma_attr_port_xmit_wait.attr.attr,
	NULL
};

static struct attribute *pma_attrs_ext[] = {
	&port_pma_attr_symbol_error.attr.attr,
	&port_pma_attr_link_error_recovery.attr.attr,
	&port_pma_attr_link_downed.attr.attr,
	&port_pma_attr_port_rcv_errors.attr.attr,
	&port_pma_attr_port_rcv_remote_physical_errors.attr.attr,
	&port_pma_attr_port_rcv_switch_relay_errors.attr.attr,
	&port_pma_attr_port_xmit_discards.attr.attr,
	&port_pma_attr_port_xmit_constraint_errors.attr.attr,
	&port_pma_attr_port_rcv_constraint_errors.attr.attr,
	&port_pma_attr_local_link_integrity_errors.attr.attr,
	&port_pma_attr_excessive_buffer_overrun_errors.attr.attr,
	&port_pma_attr_VL15_dropped.attr.attr,
	&port_pma_attr_ext_port_xmit_data.attr.attr,
	&port_pma_attr_ext_port_rcv_data.attr.attr,
	&port_pma_attr_ext_port_xmit_packets.attr.attr,
	&port_pma_attr_port_xmit_wait.attr.attr,
	&port_pma_attr_ext_port_rcv_packets.attr.attr,
	&port_pma_attr_ext_unicast_rcv_packets.attr.attr,
	&port_pma_attr_ext_unicast_xmit_packets.attr.attr,
	&port_pma_attr_ext_multicast_rcv_packets.attr.attr,
	&port_pma_attr_ext_multicast_xmit_packets.attr.attr,
	NULL
};

static struct attribute *pma_attrs_noietf[] = {
	&port_pma_attr_symbol_error.attr.attr,
	&port_pma_attr_link_error_recovery.attr.attr,
	&port_pma_attr_link_downed.attr.attr,
	&port_pma_attr_port_rcv_errors.attr.attr,
	&port_pma_attr_port_rcv_remote_physical_errors.attr.attr,
	&port_pma_attr_port_rcv_switch_relay_errors.attr.attr,
	&port_pma_attr_port_xmit_discards.attr.attr,
	&port_pma_attr_port_xmit_constraint_errors.attr.attr,
	&port_pma_attr_port_rcv_constraint_errors.attr.attr,
	&port_pma_attr_local_link_integrity_errors.attr.attr,
	&port_pma_attr_excessive_buffer_overrun_errors.attr.attr,
	&port_pma_attr_VL15_dropped.attr.attr,
	&port_pma_attr_ext_port_xmit_data.attr.attr,
	&port_pma_attr_ext_port_rcv_data.attr.attr,
	&port_pma_attr_ext_port_xmit_packets.attr.attr,
	&port_pma_attr_ext_port_rcv_packets.attr.attr,
	&port_pma_attr_port_xmit_wait.attr.attr,
	NULL
};

static struct attribute_group pma_group = {
	.name  = "counters",
	.attrs  = pma_attrs
};

static struct attribute_group pma_group_ext = {
	.name  = "counters",
	.attrs  = pma_attrs_ext
};

static struct attribute_group pma_group_noietf = {
	.name  = "counters",
	.attrs  = pma_attrs_noietf
};

static void ib_port_release(struct kobject *kobj)
{
	struct ib_port *p = container_of(kobj, struct ib_port, kobj);
	struct attribute *a;
	int i;

	if (p->gid_group.attrs) {
		for (i = 0; (a = p->gid_group.attrs[i]); ++i)
			kfree(a);

		kfree(p->gid_group.attrs);
	}

	if (p->pkey_group.attrs) {
		for (i = 0; (a = p->pkey_group.attrs[i]); ++i)
			kfree(a);

		kfree(p->pkey_group.attrs);
	}

	kfree(p);
}

static void ib_port_gid_attr_release(struct kobject *kobj)
{
	struct gid_attr_group *g = container_of(kobj, struct gid_attr_group,
						kobj);
	struct attribute *a;
	int i;

	if (g->ndev.attrs) {
		for (i = 0; (a = g->ndev.attrs[i]); ++i)
			kfree(a);

		kfree(g->ndev.attrs);
	}

	if (g->type.attrs) {
		for (i = 0; (a = g->type.attrs[i]); ++i)
			kfree(a);

		kfree(g->type.attrs);
	}

	kfree(g);
}

static struct kobj_type port_type = {
	.release       = ib_port_release,
	.sysfs_ops     = &port_sysfs_ops,
	.default_attrs = port_default_attrs
};

static struct kobj_type gid_attr_type = {
	.sysfs_ops      = &gid_attr_sysfs_ops,
	.release        = ib_port_gid_attr_release
};

static struct attribute **
alloc_group_attrs(ssize_t (*show)(struct ib_port *,
				  struct port_attribute *, char *buf),
		  int len)
{
	struct attribute **tab_attr;
	struct port_table_attribute *element;
	int i;

	tab_attr = kcalloc(1 + len, sizeof(struct attribute *), GFP_KERNEL);
	if (!tab_attr)
		return NULL;

	for (i = 0; i < len; i++) {
		element = kzalloc(sizeof(struct port_table_attribute),
				  GFP_KERNEL);
		if (!element)
			goto err;

		if (snprintf(element->name, sizeof(element->name),
			     "%d", i) >= sizeof(element->name)) {
			kfree(element);
			goto err;
		}

		element->attr.attr.name  = element->name;
		element->attr.attr.mode  = S_IRUGO;
		element->attr.show       = show;
		element->index		 = i;
		sysfs_attr_init(&element->attr.attr);

		tab_attr[i] = &element->attr.attr;
	}

	return tab_attr;

err:
	while (--i >= 0)
		kfree(tab_attr[i]);
	kfree(tab_attr);
	return NULL;
}

/*
 * Figure out which counter table to use depending on
 * the device capabilities.
 */
static struct attribute_group *get_counter_table(struct ib_device *dev,
						 int port_num)
{
	struct ib_class_port_info cpi;

	if (get_perf_mad(dev, port_num, IB_PMA_CLASS_PORT_INFO,
				&cpi, 40, sizeof(cpi)) >= 0) {
		if (cpi.capability_mask & IB_PMA_CLASS_CAP_EXT_WIDTH)
			/* We have extended counters */
			return &pma_group_ext;

		if (cpi.capability_mask & IB_PMA_CLASS_CAP_EXT_WIDTH_NOIETF)
			/* But not the IETF ones */
			return &pma_group_noietf;
	}

	/* Fall back to normal counters */
	return &pma_group;
}

static int update_hw_stats(struct ib_device *dev, struct rdma_hw_stats *stats,
			   u8 port_num, int index)
{
	int ret;

	if (time_is_after_eq_jiffies(stats->timestamp + stats->lifespan))
		return 0;
	ret = dev->ops.get_hw_stats(dev, stats, port_num, index);
	if (ret < 0)
		return ret;
	if (ret == stats->num_counters)
		stats->timestamp = jiffies;

	return 0;
}

static ssize_t print_hw_stat(struct ib_device *dev, int port_num,
			     struct rdma_hw_stats *stats, int index, char *buf)
{
	u64 v = rdma_counter_get_hwstat_value(dev, port_num, index);

	return sprintf(buf, "%llu\n", stats->value[index] + v);
}

static ssize_t show_hw_stats(struct kobject *kobj, struct attribute *attr,
			     char *buf)
{
	struct ib_device *dev;
	struct ib_port *port;
	struct hw_stats_attribute *hsa;
	struct rdma_hw_stats *stats;
	int ret;

	hsa = container_of(attr, struct hw_stats_attribute, attr);
	if (!hsa->port_num) {
		dev = container_of((struct device *)kobj,
				   struct ib_device, dev);
		stats = dev->hw_stats;
	} else {
		port = container_of(kobj, struct ib_port, kobj);
		dev = port->ibdev;
		stats = port->hw_stats;
	}
	mutex_lock(&stats->lock);
	ret = update_hw_stats(dev, stats, hsa->port_num, hsa->index);
	if (ret)
		goto unlock;
	ret = print_hw_stat(dev, hsa->port_num, stats, hsa->index, buf);
unlock:
	mutex_unlock(&stats->lock);

	return ret;
}

static ssize_t show_stats_lifespan(struct kobject *kobj,
				   struct attribute *attr,
				   char *buf)
{
	struct hw_stats_attribute *hsa;
	struct rdma_hw_stats *stats;
	int msecs;

	hsa = container_of(attr, struct hw_stats_attribute, attr);
	if (!hsa->port_num) {
		struct ib_device *dev = container_of((struct device *)kobj,
						     struct ib_device, dev);

		stats = dev->hw_stats;
	} else {
		struct ib_port *p = container_of(kobj, struct ib_port, kobj);

		stats = p->hw_stats;
	}

	mutex_lock(&stats->lock);
	msecs = jiffies_to_msecs(stats->lifespan);
	mutex_unlock(&stats->lock);

	return sprintf(buf, "%d\n", msecs);
}

static ssize_t set_stats_lifespan(struct kobject *kobj,
				  struct attribute *attr,
				  const char *buf, size_t count)
{
	struct hw_stats_attribute *hsa;
	struct rdma_hw_stats *stats;
	int msecs;
	int jiffies;
	int ret;

	ret = kstrtoint(buf, 10, &msecs);
	if (ret)
		return ret;
	if (msecs < 0 || msecs > 10000)
		return -EINVAL;
	jiffies = msecs_to_jiffies(msecs);
	hsa = container_of(attr, struct hw_stats_attribute, attr);
	if (!hsa->port_num) {
		struct ib_device *dev = container_of((struct device *)kobj,
						     struct ib_device, dev);

		stats = dev->hw_stats;
	} else {
		struct ib_port *p = container_of(kobj, struct ib_port, kobj);

		stats = p->hw_stats;
	}

	mutex_lock(&stats->lock);
	stats->lifespan = jiffies;
	mutex_unlock(&stats->lock);

	return count;
}

static void free_hsag(struct kobject *kobj, struct attribute_group *attr_group)
{
	struct attribute **attr;

	sysfs_remove_group(kobj, attr_group);

	for (attr = attr_group->attrs; *attr; attr++)
		kfree(*attr);
	kfree(attr_group);
}

static struct attribute *alloc_hsa(int index, u8 port_num, const char *name)
{
	struct hw_stats_attribute *hsa;

	hsa = kmalloc(sizeof(*hsa), GFP_KERNEL);
	if (!hsa)
		return NULL;

	hsa->attr.name = (char *)name;
	hsa->attr.mode = S_IRUGO;
	hsa->show = show_hw_stats;
	hsa->store = NULL;
	hsa->index = index;
	hsa->port_num = port_num;

	return &hsa->attr;
}

static struct attribute *alloc_hsa_lifespan(char *name, u8 port_num)
{
	struct hw_stats_attribute *hsa;

	hsa = kmalloc(sizeof(*hsa), GFP_KERNEL);
	if (!hsa)
		return NULL;

	hsa->attr.name = name;
	hsa->attr.mode = S_IWUSR | S_IRUGO;
	hsa->show = show_stats_lifespan;
	hsa->store = set_stats_lifespan;
	hsa->index = 0;
	hsa->port_num = port_num;

	return &hsa->attr;
}

static void setup_hw_stats(struct ib_device *device, struct ib_port *port,
			   u8 port_num)
{
	struct attribute_group *hsag;
	struct rdma_hw_stats *stats;
	int i, ret;

	stats = device->ops.alloc_hw_stats(device, port_num);

	if (!stats)
		return;

	if (!stats->names || stats->num_counters <= 0)
		goto err_free_stats;

	/*
	 * Two extra attribue elements here, one for the lifespan entry and
	 * one to NULL terminate the list for the sysfs core code
	 */
	hsag = kzalloc(sizeof(*hsag) +
		       sizeof(void *) * (stats->num_counters + 2),
		       GFP_KERNEL);
	if (!hsag)
		goto err_free_stats;

	ret = device->ops.get_hw_stats(device, stats, port_num,
				       stats->num_counters);
	if (ret != stats->num_counters)
		goto err_free_hsag;

	stats->timestamp = jiffies;

	hsag->name = "hw_counters";
	hsag->attrs = (void *)hsag + sizeof(*hsag);

	for (i = 0; i < stats->num_counters; i++) {
		hsag->attrs[i] = alloc_hsa(i, port_num, stats->names[i]);
		if (!hsag->attrs[i])
			goto err;
		sysfs_attr_init(hsag->attrs[i]);
	}

	mutex_init(&stats->lock);
	/* treat an error here as non-fatal */
	hsag->attrs[i] = alloc_hsa_lifespan("lifespan", port_num);
	if (hsag->attrs[i])
		sysfs_attr_init(hsag->attrs[i]);

	if (port) {
		struct kobject *kobj = &port->kobj;
		ret = sysfs_create_group(kobj, hsag);
		if (ret)
			goto err;
		port->hw_stats_ag = hsag;
		port->hw_stats = stats;
		if (device->port_data)
			device->port_data[port_num].hw_stats = stats;
	} else {
		struct kobject *kobj = &device->dev.kobj;
		ret = sysfs_create_group(kobj, hsag);
		if (ret)
			goto err;
		device->hw_stats_ag = hsag;
		device->hw_stats = stats;
	}

	return;

err:
	for (; i >= 0; i--)
		kfree(hsag->attrs[i]);
err_free_hsag:
	kfree(hsag);
err_free_stats:
	kfree(stats);
	return;
}

static int add_port(struct ib_core_device *coredev, int port_num)
{
	struct ib_device *device = rdma_device_to_ibdev(&coredev->dev);
	bool is_full_dev = &device->coredev == coredev;
	struct ib_port *p;
	struct ib_port_attr attr;
	int i;
	int ret;

	ret = ib_query_port(device, port_num, &attr);
	if (ret)
		return ret;

	p = kzalloc(sizeof *p, GFP_KERNEL);
	if (!p)
		return -ENOMEM;

	p->ibdev      = device;
	p->port_num   = port_num;

	ret = kobject_init_and_add(&p->kobj, &port_type,
				   coredev->ports_kobj,
				   "%d", port_num);
	if (ret) {
		kfree(p);
		return ret;
	}

	p->gid_attr_group = kzalloc(sizeof(*p->gid_attr_group), GFP_KERNEL);
	if (!p->gid_attr_group) {
		ret = -ENOMEM;
		goto err_put;
	}

	p->gid_attr_group->port = p;
	ret = kobject_init_and_add(&p->gid_attr_group->kobj, &gid_attr_type,
				   &p->kobj, "gid_attrs");
	if (ret) {
		kfree(p->gid_attr_group);
		goto err_put;
	}

<<<<<<< HEAD
	if (device->process_mad) {
=======
	if (device->ops.process_mad && is_full_dev) {
>>>>>>> f7688b48
		p->pma_table = get_counter_table(device, port_num);
		ret = sysfs_create_group(&p->kobj, p->pma_table);
		if (ret)
			goto err_put_gid_attrs;
	}

	p->gid_group.name  = "gids";
	p->gid_group.attrs = alloc_group_attrs(show_port_gid, attr.gid_tbl_len);
	if (!p->gid_group.attrs) {
		ret = -ENOMEM;
		goto err_remove_pma;
	}

	ret = sysfs_create_group(&p->kobj, &p->gid_group);
	if (ret)
		goto err_free_gid;

	p->gid_attr_group->ndev.name = "ndevs";
	p->gid_attr_group->ndev.attrs = alloc_group_attrs(show_port_gid_attr_ndev,
							  attr.gid_tbl_len);
	if (!p->gid_attr_group->ndev.attrs) {
		ret = -ENOMEM;
		goto err_remove_gid;
	}

	ret = sysfs_create_group(&p->gid_attr_group->kobj,
				 &p->gid_attr_group->ndev);
	if (ret)
		goto err_free_gid_ndev;

	p->gid_attr_group->type.name = "types";
	p->gid_attr_group->type.attrs = alloc_group_attrs(show_port_gid_attr_gid_type,
							  attr.gid_tbl_len);
	if (!p->gid_attr_group->type.attrs) {
		ret = -ENOMEM;
		goto err_remove_gid_ndev;
	}

	ret = sysfs_create_group(&p->gid_attr_group->kobj,
				 &p->gid_attr_group->type);
	if (ret)
		goto err_free_gid_type;

	p->pkey_group.name  = "pkeys";
	p->pkey_group.attrs = alloc_group_attrs(show_port_pkey,
						attr.pkey_tbl_len);
	if (!p->pkey_group.attrs) {
		ret = -ENOMEM;
		goto err_remove_gid_type;
	}

	ret = sysfs_create_group(&p->kobj, &p->pkey_group);
	if (ret)
		goto err_free_pkey;

	if (device->ops.init_port && is_full_dev) {
		ret = device->ops.init_port(device, port_num, &p->kobj);
		if (ret)
			goto err_remove_pkey;
	}

	/*
	 * If port == 0, it means hw_counters are per device and not per
	 * port, so holder should be device. Therefore skip per port conunter
	 * initialization.
	 */
	if (device->ops.alloc_hw_stats && port_num && is_full_dev)
		setup_hw_stats(device, p, port_num);

	list_add_tail(&p->kobj.entry, &coredev->port_list);

	kobject_uevent(&p->kobj, KOBJ_ADD);
	return 0;

err_remove_pkey:
	sysfs_remove_group(&p->kobj, &p->pkey_group);

err_free_pkey:
	for (i = 0; i < attr.pkey_tbl_len; ++i)
		kfree(p->pkey_group.attrs[i]);

	kfree(p->pkey_group.attrs);
	p->pkey_group.attrs = NULL;

err_remove_gid_type:
	sysfs_remove_group(&p->gid_attr_group->kobj,
			   &p->gid_attr_group->type);

err_free_gid_type:
	for (i = 0; i < attr.gid_tbl_len; ++i)
		kfree(p->gid_attr_group->type.attrs[i]);

	kfree(p->gid_attr_group->type.attrs);
	p->gid_attr_group->type.attrs = NULL;

err_remove_gid_ndev:
	sysfs_remove_group(&p->gid_attr_group->kobj,
			   &p->gid_attr_group->ndev);

err_free_gid_ndev:
	for (i = 0; i < attr.gid_tbl_len; ++i)
		kfree(p->gid_attr_group->ndev.attrs[i]);

	kfree(p->gid_attr_group->ndev.attrs);
	p->gid_attr_group->ndev.attrs = NULL;

err_remove_gid:
	sysfs_remove_group(&p->kobj, &p->gid_group);

err_free_gid:
	for (i = 0; i < attr.gid_tbl_len; ++i)
		kfree(p->gid_group.attrs[i]);

	kfree(p->gid_group.attrs);
	p->gid_group.attrs = NULL;

err_remove_pma:
	if (p->pma_table)
		sysfs_remove_group(&p->kobj, p->pma_table);

err_put_gid_attrs:
	kobject_put(&p->gid_attr_group->kobj);

err_put:
	kobject_put(&p->kobj);
	return ret;
}

static ssize_t node_type_show(struct device *device,
			      struct device_attribute *attr, char *buf)
{
	struct ib_device *dev = rdma_device_to_ibdev(device);

	switch (dev->node_type) {
	case RDMA_NODE_IB_CA:	  return sprintf(buf, "%d: CA\n", dev->node_type);
	case RDMA_NODE_RNIC:	  return sprintf(buf, "%d: RNIC\n", dev->node_type);
	case RDMA_NODE_USNIC:	  return sprintf(buf, "%d: usNIC\n", dev->node_type);
	case RDMA_NODE_USNIC_UDP: return sprintf(buf, "%d: usNIC UDP\n", dev->node_type);
	case RDMA_NODE_UNSPECIFIED: return sprintf(buf, "%d: unspecified\n", dev->node_type);
	case RDMA_NODE_IB_SWITCH: return sprintf(buf, "%d: switch\n", dev->node_type);
	case RDMA_NODE_IB_ROUTER: return sprintf(buf, "%d: router\n", dev->node_type);
	default:		  return sprintf(buf, "%d: <unknown>\n", dev->node_type);
	}
}
static DEVICE_ATTR_RO(node_type);

static ssize_t sys_image_guid_show(struct device *device,
				   struct device_attribute *dev_attr, char *buf)
{
	struct ib_device *dev = rdma_device_to_ibdev(device);

	return sprintf(buf, "%04x:%04x:%04x:%04x\n",
		       be16_to_cpu(((__be16 *) &dev->attrs.sys_image_guid)[0]),
		       be16_to_cpu(((__be16 *) &dev->attrs.sys_image_guid)[1]),
		       be16_to_cpu(((__be16 *) &dev->attrs.sys_image_guid)[2]),
		       be16_to_cpu(((__be16 *) &dev->attrs.sys_image_guid)[3]));
}
static DEVICE_ATTR_RO(sys_image_guid);

static ssize_t node_guid_show(struct device *device,
			      struct device_attribute *attr, char *buf)
{
	struct ib_device *dev = rdma_device_to_ibdev(device);

	return sprintf(buf, "%04x:%04x:%04x:%04x\n",
		       be16_to_cpu(((__be16 *) &dev->node_guid)[0]),
		       be16_to_cpu(((__be16 *) &dev->node_guid)[1]),
		       be16_to_cpu(((__be16 *) &dev->node_guid)[2]),
		       be16_to_cpu(((__be16 *) &dev->node_guid)[3]));
}
static DEVICE_ATTR_RO(node_guid);

static ssize_t node_desc_show(struct device *device,
			      struct device_attribute *attr, char *buf)
{
	struct ib_device *dev = rdma_device_to_ibdev(device);

	return sprintf(buf, "%.64s\n", dev->node_desc);
}

static ssize_t node_desc_store(struct device *device,
			       struct device_attribute *attr,
			       const char *buf, size_t count)
{
	struct ib_device *dev = rdma_device_to_ibdev(device);
	struct ib_device_modify desc = {};
	int ret;

	if (!dev->ops.modify_device)
		return -EIO;

	memcpy(desc.node_desc, buf, min_t(int, count, IB_DEVICE_NODE_DESC_MAX));
	ret = ib_modify_device(dev, IB_DEVICE_MODIFY_NODE_DESC, &desc);
	if (ret)
		return ret;

	return count;
}
static DEVICE_ATTR_RW(node_desc);

static ssize_t fw_ver_show(struct device *device, struct device_attribute *attr,
			   char *buf)
{
	struct ib_device *dev = rdma_device_to_ibdev(device);

	ib_get_device_fw_str(dev, buf);
	strlcat(buf, "\n", IB_FW_VERSION_NAME_MAX);
	return strlen(buf);
}
static DEVICE_ATTR_RO(fw_ver);

static struct attribute *ib_dev_attrs[] = {
	&dev_attr_node_type.attr,
	&dev_attr_node_guid.attr,
	&dev_attr_sys_image_guid.attr,
	&dev_attr_fw_ver.attr,
	&dev_attr_node_desc.attr,
	NULL,
};

const struct attribute_group ib_dev_attr_group = {
	.attrs = ib_dev_attrs,
};

void ib_free_port_attrs(struct ib_core_device *coredev)
{
	struct ib_device *device = rdma_device_to_ibdev(&coredev->dev);
	bool is_full_dev = &device->coredev == coredev;
	struct kobject *p, *t;

	list_for_each_entry_safe(p, t, &coredev->port_list, entry) {
		struct ib_port *port = container_of(p, struct ib_port, kobj);

		list_del(&p->entry);
		if (port->hw_stats_ag)
			free_hsag(&port->kobj, port->hw_stats_ag);
<<<<<<< HEAD
		}
=======
		kfree(port->hw_stats);
		if (device->port_data && is_full_dev)
			device->port_data[port->port_num].hw_stats = NULL;
>>>>>>> f7688b48

		if (port->pma_table)
			sysfs_remove_group(p, port->pma_table);
		sysfs_remove_group(p, &port->pkey_group);
		sysfs_remove_group(p, &port->gid_group);
		sysfs_remove_group(&port->gid_attr_group->kobj,
				   &port->gid_attr_group->ndev);
		sysfs_remove_group(&port->gid_attr_group->kobj,
				   &port->gid_attr_group->type);
		kobject_put(&port->gid_attr_group->kobj);
		kobject_put(p);
	}

	kobject_put(coredev->ports_kobj);
}

int ib_setup_port_attrs(struct ib_core_device *coredev)
{
	struct ib_device *device = rdma_device_to_ibdev(&coredev->dev);
	unsigned int port;
	int ret;

	coredev->ports_kobj = kobject_create_and_add("ports",
						     &coredev->dev.kobj);
	if (!coredev->ports_kobj)
		return -ENOMEM;

	rdma_for_each_port (device, port) {
		ret = add_port(coredev, port);
		if (ret)
			goto err_put;
	}

	return 0;

err_put:
	ib_free_port_attrs(coredev);
	return ret;
}

int ib_device_register_sysfs(struct ib_device *device)
{
	int ret;

	ret = ib_setup_port_attrs(&device->coredev);
	if (ret)
		return ret;

	if (device->ops.alloc_hw_stats)
		setup_hw_stats(device, NULL, 0);

	return 0;
}

void ib_device_unregister_sysfs(struct ib_device *device)
{
	if (device->hw_stats_ag)
		free_hsag(&device->dev.kobj, device->hw_stats_ag);
	kfree(device->hw_stats);

	ib_free_port_attrs(&device->coredev);
}

/**
 * ib_port_register_module_stat - add module counters under relevant port
 *  of IB device.
 *
 * @device: IB device to add counters
 * @port_num: valid port number
 * @kobj: pointer to the kobject to initialize
 * @ktype: pointer to the ktype for this kobject.
 * @name: the name of the kobject
 */
int ib_port_register_module_stat(struct ib_device *device, u8 port_num,
				 struct kobject *kobj, struct kobj_type *ktype,
				 const char *name)
{
	struct kobject *p, *t;
	int ret;

	list_for_each_entry_safe(p, t, &device->coredev.port_list, entry) {
		struct ib_port *port = container_of(p, struct ib_port, kobj);

		if (port->port_num != port_num)
			continue;

		ret = kobject_init_and_add(kobj, ktype, &port->kobj, "%s",
					   name);
		if (ret)
			return ret;
	}

	return 0;
}
EXPORT_SYMBOL(ib_port_register_module_stat);

/**
 * ib_port_unregister_module_stat - release module counters
 * @kobj: pointer to the kobject to release
 */
void ib_port_unregister_module_stat(struct kobject *kobj)
{
	kobject_put(kobj);
}
EXPORT_SYMBOL(ib_port_unregister_module_stat);<|MERGE_RESOLUTION|>--- conflicted
+++ resolved
@@ -1078,11 +1078,7 @@
 		goto err_put;
 	}
 
-<<<<<<< HEAD
-	if (device->process_mad) {
-=======
 	if (device->ops.process_mad && is_full_dev) {
->>>>>>> f7688b48
 		p->pma_table = get_counter_table(device, port_num);
 		ret = sysfs_create_group(&p->kobj, p->pma_table);
 		if (ret)
@@ -1319,13 +1315,9 @@
 		list_del(&p->entry);
 		if (port->hw_stats_ag)
 			free_hsag(&port->kobj, port->hw_stats_ag);
-<<<<<<< HEAD
-		}
-=======
 		kfree(port->hw_stats);
 		if (device->port_data && is_full_dev)
 			device->port_data[port->port_num].hw_stats = NULL;
->>>>>>> f7688b48
 
 		if (port->pma_table)
 			sysfs_remove_group(p, port->pma_table);
