--- conflicted
+++ resolved
@@ -247,18 +247,7 @@
 	if (channel_found && vmbus_connection.conn_state == CONNECTED)
 		return -EBUSY;
 
-<<<<<<< HEAD
-	/* Turn off clockevent device */
-	if (ms_hyperv.features & HV_MSR_SYNTIMER_AVAILABLE) {
-		struct hv_per_cpu_context *hv_cpu
-			= this_cpu_ptr(hv_context.cpu_context);
-
-		clockevents_unbind_device(hv_cpu->clk_evt, cpu);
-		hv_ce_shutdown(hv_cpu->clk_evt);
-	}
-=======
 	hv_stimer_cleanup(cpu);
->>>>>>> 4ff96fb5
 
 	hv_get_synint_state(VMBUS_MESSAGE_SINT, shared_sint.as_uint64);
 
