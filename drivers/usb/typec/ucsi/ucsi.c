// SPDX-License-Identifier: GPL-2.0
/*
 * USB Type-C Connector System Software Interface driver
 *
 * Copyright (C) 2017, Intel Corporation
 * Author: Heikki Krogerus <heikki.krogerus@linux.intel.com>
 */

#include <linux/completion.h>
#include <linux/property.h>
#include <linux/device.h>
#include <linux/module.h>
#include <linux/delay.h>
#include <linux/slab.h>
#include <linux/usb/typec_dp.h>

#include "ucsi.h"
#include "trace.h"

/*
 * UCSI_TIMEOUT_MS - PPM communication timeout
 *
 * Ideally we could use MIN_TIME_TO_RESPOND_WITH_BUSY (which is defined in UCSI
 * specification) here as reference, but unfortunately we can't. It is very
 * difficult to estimate the time it takes for the system to process the command
 * before it is actually passed to the PPM.
 */
#define UCSI_TIMEOUT_MS		5000

/*
 * UCSI_SWAP_TIMEOUT_MS - Timeout for role swap requests
 *
 * 5 seconds is close to the time it takes for CapsCounter to reach 0, so even
 * if the PPM does not generate Connector Change events before that with
 * partners that do not support USB Power Delivery, this should still work.
 */
#define UCSI_SWAP_TIMEOUT_MS	5000

static int ucsi_acknowledge_command(struct ucsi *ucsi)
{
	u64 ctrl;

	ctrl = UCSI_ACK_CC_CI;
	ctrl |= UCSI_ACK_COMMAND_COMPLETE;

	return ucsi->ops->sync_write(ucsi, UCSI_CONTROL, &ctrl, sizeof(ctrl));
}

static int ucsi_acknowledge_connector_change(struct ucsi *ucsi)
{
	u64 ctrl;

	ctrl = UCSI_ACK_CC_CI;
	ctrl |= UCSI_ACK_CONNECTOR_CHANGE;

	return ucsi->ops->sync_write(ucsi, UCSI_CONTROL, &ctrl, sizeof(ctrl));
}

static int ucsi_exec_command(struct ucsi *ucsi, u64 command);

static int ucsi_read_error(struct ucsi *ucsi)
{
	u16 error;
	int ret;

	/* Acknowledge the command that failed */
	ret = ucsi_acknowledge_command(ucsi);
	if (ret)
		return ret;

	ret = ucsi_exec_command(ucsi, UCSI_GET_ERROR_STATUS);
	if (ret < 0)
		return ret;

	ret = ucsi->ops->read(ucsi, UCSI_MESSAGE_IN, &error, sizeof(error));
	if (ret)
		return ret;

	ret = ucsi_acknowledge_command(ucsi);
	if (ret)
		return ret;

	switch (error) {
	case UCSI_ERROR_INCOMPATIBLE_PARTNER:
		return -EOPNOTSUPP;
	case UCSI_ERROR_CC_COMMUNICATION_ERR:
		return -ECOMM;
	case UCSI_ERROR_CONTRACT_NEGOTIATION_FAIL:
		return -EPROTO;
	case UCSI_ERROR_DEAD_BATTERY:
		dev_warn(ucsi->dev, "Dead battery condition!\n");
		return -EPERM;
	case UCSI_ERROR_INVALID_CON_NUM:
	case UCSI_ERROR_UNREGONIZED_CMD:
	case UCSI_ERROR_INVALID_CMD_ARGUMENT:
		dev_err(ucsi->dev, "possible UCSI driver bug %u\n", error);
		return -EINVAL;
	case UCSI_ERROR_OVERCURRENT:
		dev_warn(ucsi->dev, "Overcurrent condition\n");
		break;
	case UCSI_ERROR_PARTNER_REJECTED_SWAP:
		dev_warn(ucsi->dev, "Partner rejected swap\n");
		break;
	case UCSI_ERROR_HARD_RESET:
		dev_warn(ucsi->dev, "Hard reset occurred\n");
		break;
	case UCSI_ERROR_PPM_POLICY_CONFLICT:
		dev_warn(ucsi->dev, "PPM Policy conflict\n");
		break;
	case UCSI_ERROR_SWAP_REJECTED:
		dev_warn(ucsi->dev, "Swap rejected\n");
		break;
	case UCSI_ERROR_UNDEFINED:
	default:
		dev_err(ucsi->dev, "unknown error %u\n", error);
		break;
	}

	return -EIO;
}

static int ucsi_exec_command(struct ucsi *ucsi, u64 cmd)
{
	u32 cci;
	int ret;

	ret = ucsi->ops->sync_write(ucsi, UCSI_CONTROL, &cmd, sizeof(cmd));
	if (ret)
		return ret;

	ret = ucsi->ops->read(ucsi, UCSI_CCI, &cci, sizeof(cci));
	if (ret)
		return ret;

	if (cci & UCSI_CCI_BUSY) {
		ucsi->ops->async_write(ucsi, UCSI_CANCEL, NULL, 0);
		return -EBUSY;
	}

	if (!(cci & UCSI_CCI_COMMAND_COMPLETE))
		return -EIO;

	if (cci & UCSI_CCI_NOT_SUPPORTED)
		return -EOPNOTSUPP;

	if (cci & UCSI_CCI_ERROR) {
		if (cmd == UCSI_GET_ERROR_STATUS)
			return -EIO;
		return ucsi_read_error(ucsi);
	}

	return UCSI_CCI_LENGTH(cci);
}

int ucsi_send_command(struct ucsi *ucsi, u64 command,
		      void *data, size_t size)
{
	u8 length;
	int ret;

	mutex_lock(&ucsi->ppm_lock);

	ret = ucsi_exec_command(ucsi, command);
	if (ret < 0)
		goto out;

	length = ret;

	if (data) {
		ret = ucsi->ops->read(ucsi, UCSI_MESSAGE_IN, data, size);
		if (ret)
			goto out;
	}

	ret = ucsi_acknowledge_command(ucsi);
	if (ret)
		goto out;

	ret = length;
out:
	mutex_unlock(&ucsi->ppm_lock);
	return ret;
}
EXPORT_SYMBOL_GPL(ucsi_send_command);

int ucsi_resume(struct ucsi *ucsi)
{
	u64 command;

	/* Restore UCSI notification enable mask after system resume */
	command = UCSI_SET_NOTIFICATION_ENABLE | ucsi->ntfy;

	return ucsi_send_command(ucsi, command, NULL, 0);
}
EXPORT_SYMBOL_GPL(ucsi_resume);
/* -------------------------------------------------------------------------- */

struct ucsi_work {
	struct delayed_work work;
	unsigned long delay;
	unsigned int count;
	struct ucsi_connector *con;
	int (*cb)(struct ucsi_connector *);
};

static void ucsi_poll_worker(struct work_struct *work)
{
	struct ucsi_work *uwork = container_of(work, struct ucsi_work, work.work);
	struct ucsi_connector *con = uwork->con;
	int ret;

	mutex_lock(&con->lock);

	if (!con->partner) {
		mutex_unlock(&con->lock);
		kfree(uwork);
		return;
	}

	ret = uwork->cb(con);

	if (uwork->count-- && (ret == -EBUSY || ret == -ETIMEDOUT))
		queue_delayed_work(con->wq, &uwork->work, uwork->delay);
	else
		kfree(uwork);

	mutex_unlock(&con->lock);
}

static int ucsi_partner_task(struct ucsi_connector *con,
			     int (*cb)(struct ucsi_connector *),
			     int retries, unsigned long delay)
{
	struct ucsi_work *uwork;

	if (!con->partner)
		return 0;

	uwork = kzalloc(sizeof(*uwork), GFP_KERNEL);
	if (!uwork)
		return -ENOMEM;

	INIT_DELAYED_WORK(&uwork->work, ucsi_poll_worker);
	uwork->count = retries;
	uwork->delay = delay;
	uwork->con = con;
	uwork->cb = cb;

	queue_delayed_work(con->wq, &uwork->work, delay);

	return 0;
}

/* -------------------------------------------------------------------------- */

void ucsi_altmode_update_active(struct ucsi_connector *con)
{
	const struct typec_altmode *altmode = NULL;
	u64 command;
	int ret;
	u8 cur;
	int i;

	command = UCSI_GET_CURRENT_CAM | UCSI_CONNECTOR_NUMBER(con->num);
	ret = ucsi_send_command(con->ucsi, command, &cur, sizeof(cur));
	if (ret < 0) {
		if (con->ucsi->version > 0x0100) {
			dev_err(con->ucsi->dev,
				"GET_CURRENT_CAM command failed\n");
			return;
		}
		cur = 0xff;
	}

	if (cur < UCSI_MAX_ALTMODES)
		altmode = typec_altmode_get_partner(con->port_altmode[cur]);

	for (i = 0; con->partner_altmode[i]; i++)
		typec_altmode_update_active(con->partner_altmode[i],
					    con->partner_altmode[i] == altmode);
}

static int ucsi_altmode_next_mode(struct typec_altmode **alt, u16 svid)
{
	u8 mode = 1;
	int i;

	for (i = 0; alt[i]; i++) {
		if (i > MODE_DISCOVERY_MAX)
			return -ERANGE;

		if (alt[i]->svid == svid)
			mode++;
	}

	return mode;
}

static int ucsi_next_altmode(struct typec_altmode **alt)
{
	int i = 0;

	for (i = 0; i < UCSI_MAX_ALTMODES; i++)
		if (!alt[i])
			return i;

	return -ENOENT;
}

static int ucsi_get_num_altmode(struct typec_altmode **alt)
{
	int i;

	for (i = 0; i < UCSI_MAX_ALTMODES; i++)
		if (!alt[i])
			break;

	return i;
}

static int ucsi_register_altmode(struct ucsi_connector *con,
				 struct typec_altmode_desc *desc,
				 u8 recipient)
{
	struct typec_altmode *alt;
	bool override;
	int ret;
	int i;

	override = !!(con->ucsi->cap.features & UCSI_CAP_ALT_MODE_OVERRIDE);

	switch (recipient) {
	case UCSI_RECIPIENT_CON:
		i = ucsi_next_altmode(con->port_altmode);
		if (i < 0) {
			ret = i;
			goto err;
		}

		ret = ucsi_altmode_next_mode(con->port_altmode, desc->svid);
		if (ret < 0)
			return ret;

		desc->mode = ret;

		switch (desc->svid) {
		case USB_TYPEC_DP_SID:
			alt = ucsi_register_displayport(con, override, i, desc);
			break;
		case USB_TYPEC_NVIDIA_VLINK_SID:
			if (desc->vdo == USB_TYPEC_NVIDIA_VLINK_DBG_VDO)
				alt = typec_port_register_altmode(con->port,
								  desc);
			else
				alt = ucsi_register_displayport(con, override,
								i, desc);
			break;
		default:
			alt = typec_port_register_altmode(con->port, desc);
			break;
		}

		if (IS_ERR(alt)) {
			ret = PTR_ERR(alt);
			goto err;
		}

		con->port_altmode[i] = alt;
		break;
	case UCSI_RECIPIENT_SOP:
		i = ucsi_next_altmode(con->partner_altmode);
		if (i < 0) {
			ret = i;
			goto err;
		}

		ret = ucsi_altmode_next_mode(con->partner_altmode, desc->svid);
		if (ret < 0)
			return ret;

		desc->mode = ret;

		alt = typec_partner_register_altmode(con->partner, desc);
		if (IS_ERR(alt)) {
			ret = PTR_ERR(alt);
			goto err;
		}

		con->partner_altmode[i] = alt;
		break;
	default:
		return -EINVAL;
	}

	trace_ucsi_register_altmode(recipient, alt);

	return 0;

err:
	dev_err(con->ucsi->dev, "failed to registers svid 0x%04x mode %d\n",
		desc->svid, desc->mode);

	return ret;
}

static int
ucsi_register_altmodes_nvidia(struct ucsi_connector *con, u8 recipient)
{
	int max_altmodes = UCSI_MAX_ALTMODES;
	struct typec_altmode_desc desc;
	struct ucsi_altmode alt;
	struct ucsi_altmode orig[UCSI_MAX_ALTMODES];
	struct ucsi_altmode updated[UCSI_MAX_ALTMODES];
	struct ucsi *ucsi = con->ucsi;
	bool multi_dp = false;
	u64 command;
	int ret;
	int len;
	int i;
	int k = 0;

	if (recipient == UCSI_RECIPIENT_CON)
		max_altmodes = con->ucsi->cap.num_alt_modes;

	memset(orig, 0, sizeof(orig));
	memset(updated, 0, sizeof(updated));

	/* First get all the alternate modes */
	for (i = 0; i < max_altmodes; i++) {
		memset(&alt, 0, sizeof(alt));
		command = UCSI_GET_ALTERNATE_MODES;
		command |= UCSI_GET_ALTMODE_RECIPIENT(recipient);
		command |= UCSI_GET_ALTMODE_CONNECTOR_NUMBER(con->num);
		command |= UCSI_GET_ALTMODE_OFFSET(i);
		len = ucsi_send_command(con->ucsi, command, &alt, sizeof(alt));
		/*
		 * We are collecting all altmodes first and then registering.
		 * Some type-C device will return zero length data beyond last
		 * alternate modes. We should not return if length is zero.
		 */
		if (len < 0)
			return len;

		/* We got all altmodes, now break out and register them */
		if (!len || !alt.svid)
			break;

		orig[k].mid = alt.mid;
		orig[k].svid = alt.svid;
		k++;
	}
	/*
	 * Update the original altmode table as some ppms may report
	 * multiple DP altmodes.
	 */
	if (recipient == UCSI_RECIPIENT_CON)
		multi_dp = ucsi->ops->update_altmodes(ucsi, orig, updated);

	/* now register altmodes */
	for (i = 0; i < max_altmodes; i++) {
		memset(&desc, 0, sizeof(desc));
		if (multi_dp && recipient == UCSI_RECIPIENT_CON) {
			desc.svid = updated[i].svid;
			desc.vdo = updated[i].mid;
		} else {
			desc.svid = orig[i].svid;
			desc.vdo = orig[i].mid;
		}
		desc.roles = TYPEC_PORT_DRD;

		if (!desc.svid)
			return 0;

		ret = ucsi_register_altmode(con, &desc, recipient);
		if (ret)
			return ret;
	}

	return 0;
}

static int ucsi_register_altmodes(struct ucsi_connector *con, u8 recipient)
{
	int max_altmodes = UCSI_MAX_ALTMODES;
	struct typec_altmode_desc desc;
	struct ucsi_altmode alt[2];
	u64 command;
	int num;
	int ret;
	int len;
	int j;
	int i;

	if (!(con->ucsi->cap.features & UCSI_CAP_ALT_MODE_DETAILS))
		return 0;

	if (recipient == UCSI_RECIPIENT_SOP && con->partner_altmode[0])
		return 0;

	if (con->ucsi->ops->update_altmodes)
		return ucsi_register_altmodes_nvidia(con, recipient);

	if (recipient == UCSI_RECIPIENT_CON)
		max_altmodes = con->ucsi->cap.num_alt_modes;

	for (i = 0; i < max_altmodes;) {
		memset(alt, 0, sizeof(alt));
		command = UCSI_GET_ALTERNATE_MODES;
		command |= UCSI_GET_ALTMODE_RECIPIENT(recipient);
		command |= UCSI_GET_ALTMODE_CONNECTOR_NUMBER(con->num);
		command |= UCSI_GET_ALTMODE_OFFSET(i);
		len = ucsi_send_command(con->ucsi, command, alt, sizeof(alt));
		if (len == -EBUSY)
			continue;
		if (len <= 0)
			return len;

		/*
		 * This code is requesting one alt mode at a time, but some PPMs
		 * may still return two. If that happens both alt modes need be
		 * registered and the offset for the next alt mode has to be
		 * incremented.
		 */
		num = len / sizeof(alt[0]);
		i += num;

		for (j = 0; j < num; j++) {
			if (!alt[j].svid)
				return 0;

			memset(&desc, 0, sizeof(desc));
			desc.vdo = alt[j].mid;
			desc.svid = alt[j].svid;
			desc.roles = TYPEC_PORT_DRD;

			ret = ucsi_register_altmode(con, &desc, recipient);
			if (ret)
				return ret;
		}
	}

	return 0;
}

static void ucsi_unregister_altmodes(struct ucsi_connector *con, u8 recipient)
{
	const struct typec_altmode *pdev;
	struct typec_altmode **adev;
	int i = 0;

	switch (recipient) {
	case UCSI_RECIPIENT_CON:
		adev = con->port_altmode;
		break;
	case UCSI_RECIPIENT_SOP:
		adev = con->partner_altmode;
		break;
	default:
		return;
	}

	while (adev[i]) {
		if (recipient == UCSI_RECIPIENT_SOP &&
		    (adev[i]->svid == USB_TYPEC_DP_SID ||
			(adev[i]->svid == USB_TYPEC_NVIDIA_VLINK_SID &&
			adev[i]->vdo != USB_TYPEC_NVIDIA_VLINK_DBG_VDO))) {
			pdev = typec_altmode_get_partner(adev[i]);
			ucsi_displayport_remove_partner((void *)pdev);
		}
		typec_unregister_altmode(adev[i]);
		adev[i++] = NULL;
	}
}

static int ucsi_get_pdos(struct ucsi_connector *con, int is_partner,
			 u32 *pdos, int offset, int num_pdos)
{
	struct ucsi *ucsi = con->ucsi;
	u64 command;
	int ret;

	command = UCSI_COMMAND(UCSI_GET_PDOS) | UCSI_CONNECTOR_NUMBER(con->num);
	command |= UCSI_GET_PDOS_PARTNER_PDO(is_partner);
	command |= UCSI_GET_PDOS_PDO_OFFSET(offset);
	command |= UCSI_GET_PDOS_NUM_PDOS(num_pdos - 1);
	command |= UCSI_GET_PDOS_SRC_PDOS;
	ret = ucsi_send_command(ucsi, command, pdos + offset,
				num_pdos * sizeof(u32));
	if (ret < 0 && ret != -ETIMEDOUT)
		dev_err(ucsi->dev, "UCSI_GET_PDOS failed (%d)\n", ret);

	return ret;
}

static int ucsi_get_src_pdos(struct ucsi_connector *con)
{
	int ret;

	/* UCSI max payload means only getting at most 4 PDOs at a time */
	ret = ucsi_get_pdos(con, 1, con->src_pdos, 0, UCSI_MAX_PDOS);
	if (ret < 0)
		return ret;

	con->num_pdos = ret / sizeof(u32); /* number of bytes to 32-bit PDOs */
	if (con->num_pdos < UCSI_MAX_PDOS)
		return 0;

	/* get the remaining PDOs, if any */
	ret = ucsi_get_pdos(con, 1, con->src_pdos, UCSI_MAX_PDOS,
			    PDO_MAX_OBJECTS - UCSI_MAX_PDOS);
	if (ret < 0)
		return ret;

	con->num_pdos += ret / sizeof(u32);

	ucsi_port_psy_changed(con);

	return 0;
}

static int ucsi_check_altmodes(struct ucsi_connector *con)
{
	int ret, num_partner_am;

	ret = ucsi_register_altmodes(con, UCSI_RECIPIENT_SOP);
	if (ret && ret != -ETIMEDOUT)
		dev_err(con->ucsi->dev,
			"con%d: failed to register partner alt modes (%d)\n",
			con->num, ret);

	/* Ignoring the errors in this case. */
	if (con->partner_altmode[0]) {
		num_partner_am = ucsi_get_num_altmode(con->partner_altmode);
		if (num_partner_am > 0)
			typec_partner_set_num_altmodes(con->partner, num_partner_am);
		ucsi_altmode_update_active(con);
		return 0;
	}

	return ret;
}

static void ucsi_pwr_opmode_change(struct ucsi_connector *con)
{
	switch (UCSI_CONSTAT_PWR_OPMODE(con->status.flags)) {
	case UCSI_CONSTAT_PWR_OPMODE_PD:
		con->rdo = con->status.request_data_obj;
		typec_set_pwr_opmode(con->port, TYPEC_PWR_MODE_PD);
		ucsi_partner_task(con, ucsi_get_src_pdos, 30, 0);
		ucsi_partner_task(con, ucsi_check_altmodes, 30, 0);
		break;
	case UCSI_CONSTAT_PWR_OPMODE_TYPEC1_5:
		con->rdo = 0;
		typec_set_pwr_opmode(con->port, TYPEC_PWR_MODE_1_5A);
		break;
	case UCSI_CONSTAT_PWR_OPMODE_TYPEC3_0:
		con->rdo = 0;
		typec_set_pwr_opmode(con->port, TYPEC_PWR_MODE_3_0A);
		break;
	default:
		con->rdo = 0;
		typec_set_pwr_opmode(con->port, TYPEC_PWR_MODE_USB);
		break;
	}
}

static int ucsi_register_partner(struct ucsi_connector *con)
{
	u8 pwr_opmode = UCSI_CONSTAT_PWR_OPMODE(con->status.flags);
	struct typec_partner_desc desc;
	struct typec_partner *partner;

	if (con->partner)
		return 0;

	memset(&desc, 0, sizeof(desc));

	switch (UCSI_CONSTAT_PARTNER_TYPE(con->status.flags)) {
	case UCSI_CONSTAT_PARTNER_TYPE_DEBUG:
		desc.accessory = TYPEC_ACCESSORY_DEBUG;
		break;
	case UCSI_CONSTAT_PARTNER_TYPE_AUDIO:
		desc.accessory = TYPEC_ACCESSORY_AUDIO;
		break;
	default:
		break;
	}

	desc.usb_pd = pwr_opmode == UCSI_CONSTAT_PWR_OPMODE_PD;

	partner = typec_register_partner(con->port, &desc);
	if (IS_ERR(partner)) {
		dev_err(con->ucsi->dev,
			"con%d: failed to register partner (%ld)\n", con->num,
			PTR_ERR(partner));
		return PTR_ERR(partner);
	}

	con->partner = partner;

	return 0;
}

static void ucsi_unregister_partner(struct ucsi_connector *con)
{
	if (!con->partner)
		return;

	ucsi_unregister_altmodes(con, UCSI_RECIPIENT_SOP);
	typec_unregister_partner(con->partner);
	con->partner = NULL;
}

static void ucsi_partner_change(struct ucsi_connector *con)
{
	enum usb_role u_role = USB_ROLE_NONE;
	int ret;

	switch (UCSI_CONSTAT_PARTNER_TYPE(con->status.flags)) {
	case UCSI_CONSTAT_PARTNER_TYPE_UFP:
	case UCSI_CONSTAT_PARTNER_TYPE_CABLE_AND_UFP:
		u_role = USB_ROLE_HOST;
		fallthrough;
	case UCSI_CONSTAT_PARTNER_TYPE_CABLE:
		typec_set_data_role(con->port, TYPEC_HOST);
		break;
	case UCSI_CONSTAT_PARTNER_TYPE_DFP:
		u_role = USB_ROLE_DEVICE;
		typec_set_data_role(con->port, TYPEC_DEVICE);
		break;
	default:
		break;
	}

	/* Only notify USB controller if partner supports USB data */
	if (!(UCSI_CONSTAT_PARTNER_FLAGS(con->status.flags) & UCSI_CONSTAT_PARTNER_FLAG_USB))
		u_role = USB_ROLE_NONE;

	ret = usb_role_switch_set_role(con->usb_role_sw, u_role);
	if (ret)
		dev_err(con->ucsi->dev, "con:%d: failed to set usb role:%d\n",
			con->num, u_role);
}

static int ucsi_check_connection(struct ucsi_connector *con)
{
	u64 command;
	int ret;

	command = UCSI_GET_CONNECTOR_STATUS | UCSI_CONNECTOR_NUMBER(con->num);
	ret = ucsi_send_command(con->ucsi, command, &con->status, sizeof(con->status));
	if (ret < 0) {
		dev_err(con->ucsi->dev, "GET_CONNECTOR_STATUS failed (%d)\n", ret);
		return ret;
	}

	if (con->status.flags & UCSI_CONSTAT_CONNECTED) {
		if (UCSI_CONSTAT_PWR_OPMODE(con->status.flags) ==
		    UCSI_CONSTAT_PWR_OPMODE_PD)
			ucsi_partner_task(con, ucsi_check_altmodes, 30, 0);
	} else {
		ucsi_partner_change(con);
		ucsi_port_psy_changed(con);
		ucsi_unregister_partner(con);
	}

	return 0;
}

static void ucsi_handle_connector_change(struct work_struct *work)
{
	struct ucsi_connector *con = container_of(work, struct ucsi_connector,
						  work);
	struct ucsi *ucsi = con->ucsi;
	enum typec_role role;
	u64 command;
	int ret;

	mutex_lock(&con->lock);

	command = UCSI_GET_CONNECTOR_STATUS | UCSI_CONNECTOR_NUMBER(con->num);
	ret = ucsi_send_command(ucsi, command, &con->status, sizeof(con->status));
	if (ret < 0) {
		dev_err(ucsi->dev, "%s: GET_CONNECTOR_STATUS failed (%d)\n",
			__func__, ret);
		goto out_unlock;
	}

	trace_ucsi_connector_change(con->num, &con->status);

	role = !!(con->status.flags & UCSI_CONSTAT_PWR_DIR);

	if (con->status.change & UCSI_CONSTAT_POWER_DIR_CHANGE) {
		typec_set_pwr_role(con->port, role);

		/* Complete pending power role swap */
		if (!completion_done(&con->complete))
			complete(&con->complete);
	}

	if (con->status.change & UCSI_CONSTAT_CONNECT_CHANGE) {
		typec_set_pwr_role(con->port, role);
		ucsi_port_psy_changed(con);
		ucsi_partner_change(con);

		if (con->status.flags & UCSI_CONSTAT_CONNECTED) {
			ucsi_register_partner(con);
			ucsi_partner_task(con, ucsi_check_connection, 1, HZ);
		} else {
			ucsi_unregister_partner(con);
		}
	}

	if (con->status.change & UCSI_CONSTAT_POWER_OPMODE_CHANGE ||
	    con->status.change & UCSI_CONSTAT_POWER_LEVEL_CHANGE)
		ucsi_pwr_opmode_change(con);

	if (con->partner && con->status.change & UCSI_CONSTAT_PARTNER_CHANGE) {
		ucsi_partner_change(con);

		/* Complete pending data role swap */
		if (!completion_done(&con->complete))
			complete(&con->complete);
	}

	if (con->status.change & UCSI_CONSTAT_CAM_CHANGE)
		ucsi_partner_task(con, ucsi_check_altmodes, 1, 0);

	clear_bit(EVENT_PENDING, &con->ucsi->flags);

	ret = ucsi_acknowledge_connector_change(ucsi);
	if (ret)
		dev_err(ucsi->dev, "%s: ACK failed (%d)", __func__, ret);

out_unlock:
	mutex_unlock(&con->lock);
}

/**
 * ucsi_connector_change - Process Connector Change Event
 * @ucsi: UCSI Interface
 * @num: Connector number
 */
void ucsi_connector_change(struct ucsi *ucsi, u8 num)
{
	struct ucsi_connector *con = &ucsi->connector[num - 1];

	if (!(ucsi->ntfy & UCSI_ENABLE_NTFY_CONNECTOR_CHANGE)) {
		dev_dbg(ucsi->dev, "Bogus connector change event\n");
		return;
	}

	if (!test_and_set_bit(EVENT_PENDING, &ucsi->flags))
		schedule_work(&con->work);
}
EXPORT_SYMBOL_GPL(ucsi_connector_change);

/* -------------------------------------------------------------------------- */

static int ucsi_reset_connector(struct ucsi_connector *con, bool hard)
{
	u64 command;

	command = UCSI_CONNECTOR_RESET | UCSI_CONNECTOR_NUMBER(con->num);
	command |= hard ? UCSI_CONNECTOR_RESET_HARD : 0;

	return ucsi_send_command(con->ucsi, command, NULL, 0);
}

static int ucsi_reset_ppm(struct ucsi *ucsi)
{
	u64 command = UCSI_PPM_RESET;
	unsigned long tmo;
	u32 cci;
	int ret;

	mutex_lock(&ucsi->ppm_lock);

	ret = ucsi->ops->async_write(ucsi, UCSI_CONTROL, &command,
				     sizeof(command));
	if (ret < 0)
		goto out;

	tmo = jiffies + msecs_to_jiffies(UCSI_TIMEOUT_MS);

	do {
		if (time_is_before_jiffies(tmo)) {
			ret = -ETIMEDOUT;
			goto out;
		}

		ret = ucsi->ops->read(ucsi, UCSI_CCI, &cci, sizeof(cci));
		if (ret)
			goto out;

		/* If the PPM is still doing something else, reset it again. */
		if (cci & ~UCSI_CCI_RESET_COMPLETE) {
			ret = ucsi->ops->async_write(ucsi, UCSI_CONTROL,
						     &command,
						     sizeof(command));
			if (ret < 0)
				goto out;
		}

		msleep(20);
	} while (!(cci & UCSI_CCI_RESET_COMPLETE));

out:
	mutex_unlock(&ucsi->ppm_lock);
	return ret;
}

static int ucsi_role_cmd(struct ucsi_connector *con, u64 command)
{
	int ret;

	ret = ucsi_send_command(con->ucsi, command, NULL, 0);
	if (ret == -ETIMEDOUT) {
		u64 c;

		/* PPM most likely stopped responding. Resetting everything. */
		ucsi_reset_ppm(con->ucsi);

		c = UCSI_SET_NOTIFICATION_ENABLE | con->ucsi->ntfy;
		ucsi_send_command(con->ucsi, c, NULL, 0);

		ucsi_reset_connector(con, true);
	}

	return ret;
}

static int ucsi_dr_swap(struct typec_port *port, enum typec_data_role role)
{
	struct ucsi_connector *con = typec_get_drvdata(port);
	u8 partner_type;
	u64 command;
	int ret = 0;

	mutex_lock(&con->lock);

	if (!con->partner) {
		ret = -ENOTCONN;
		goto out_unlock;
	}

	partner_type = UCSI_CONSTAT_PARTNER_TYPE(con->status.flags);
	if ((partner_type == UCSI_CONSTAT_PARTNER_TYPE_DFP &&
	     role == TYPEC_DEVICE) ||
	    (partner_type == UCSI_CONSTAT_PARTNER_TYPE_UFP &&
	     role == TYPEC_HOST))
		goto out_unlock;

	reinit_completion(&con->complete);

	command = UCSI_SET_UOR | UCSI_CONNECTOR_NUMBER(con->num);
	command |= UCSI_SET_UOR_ROLE(role);
	command |= UCSI_SET_UOR_ACCEPT_ROLE_SWAPS;
	ret = ucsi_role_cmd(con, command);
	if (ret < 0)
		goto out_unlock;

	mutex_unlock(&con->lock);

	if (!wait_for_completion_timeout(&con->complete,
					 msecs_to_jiffies(UCSI_SWAP_TIMEOUT_MS)))
		return -ETIMEDOUT;

	return 0;

out_unlock:
	mutex_unlock(&con->lock);

	return ret;
}

static int ucsi_pr_swap(struct typec_port *port, enum typec_role role)
{
	struct ucsi_connector *con = typec_get_drvdata(port);
	enum typec_role cur_role;
	u64 command;
	int ret = 0;

	mutex_lock(&con->lock);

	if (!con->partner) {
		ret = -ENOTCONN;
		goto out_unlock;
	}

	cur_role = !!(con->status.flags & UCSI_CONSTAT_PWR_DIR);

	if (cur_role == role)
		goto out_unlock;

	reinit_completion(&con->complete);

	command = UCSI_SET_PDR | UCSI_CONNECTOR_NUMBER(con->num);
	command |= UCSI_SET_PDR_ROLE(role);
	command |= UCSI_SET_PDR_ACCEPT_ROLE_SWAPS;
	ret = ucsi_role_cmd(con, command);
	if (ret < 0)
		goto out_unlock;

	mutex_unlock(&con->lock);

	if (!wait_for_completion_timeout(&con->complete,
					 msecs_to_jiffies(UCSI_SWAP_TIMEOUT_MS)))
		return -ETIMEDOUT;

	mutex_lock(&con->lock);

	/* Something has gone wrong while swapping the role */
	if (UCSI_CONSTAT_PWR_OPMODE(con->status.flags) !=
	    UCSI_CONSTAT_PWR_OPMODE_PD) {
		ucsi_reset_connector(con, true);
		ret = -EPROTO;
	}

out_unlock:
	mutex_unlock(&con->lock);

	return ret;
}

static const struct typec_operations ucsi_ops = {
	.dr_set = ucsi_dr_swap,
	.pr_set = ucsi_pr_swap
};

/* Caller must call fwnode_handle_put() after use */
static struct fwnode_handle *ucsi_find_fwnode(struct ucsi_connector *con)
{
	struct fwnode_handle *fwnode;
	int i = 1;

	device_for_each_child_node(con->ucsi->dev, fwnode)
		if (i++ == con->num)
			return fwnode;
	return NULL;
}

static int ucsi_register_port(struct ucsi *ucsi, int index)
{
	struct ucsi_connector *con = &ucsi->connector[index];
	struct typec_capability *cap = &con->typec_cap;
	enum typec_accessory *accessory = cap->accessory;
	enum usb_role u_role = USB_ROLE_NONE;
	u64 command;
	char *name;
	int ret;

	name = kasprintf(GFP_KERNEL, "%s-con%d", dev_name(ucsi->dev), con->num);
	if (!name)
		return -ENOMEM;

	con->wq = create_singlethread_workqueue(name);
	kfree(name);
	if (!con->wq)
		return -ENOMEM;

	INIT_WORK(&con->work, ucsi_handle_connector_change);
	init_completion(&con->complete);
	mutex_init(&con->lock);
	con->num = index + 1;
	con->ucsi = ucsi;

	cap->fwnode = ucsi_find_fwnode(con);
	con->usb_role_sw = fwnode_usb_role_switch_get(cap->fwnode);
<<<<<<< HEAD
	if (IS_ERR(con->usb_role_sw)) {
		dev_err(ucsi->dev, "con%d: failed to get usb role switch\n",
			con->num);
		return PTR_ERR(con->usb_role_sw);
	}
=======
	if (IS_ERR(con->usb_role_sw))
		return dev_err_probe(ucsi->dev, PTR_ERR(con->usb_role_sw),
			"con%d: failed to get usb role switch\n", con->num);
>>>>>>> 7365df19

	/* Delay other interactions with the con until registration is complete */
	mutex_lock(&con->lock);

	/* Get connector capability */
	command = UCSI_GET_CONNECTOR_CAPABILITY;
	command |= UCSI_CONNECTOR_NUMBER(con->num);
	ret = ucsi_send_command(ucsi, command, &con->cap, sizeof(con->cap));
	if (ret < 0)
		goto out_unlock;

	if (con->cap.op_mode & UCSI_CONCAP_OPMODE_DRP)
		cap->data = TYPEC_PORT_DRD;
	else if (con->cap.op_mode & UCSI_CONCAP_OPMODE_DFP)
		cap->data = TYPEC_PORT_DFP;
	else if (con->cap.op_mode & UCSI_CONCAP_OPMODE_UFP)
		cap->data = TYPEC_PORT_UFP;

	if ((con->cap.flags & UCSI_CONCAP_FLAG_PROVIDER) &&
	    (con->cap.flags & UCSI_CONCAP_FLAG_CONSUMER))
		cap->type = TYPEC_PORT_DRP;
	else if (con->cap.flags & UCSI_CONCAP_FLAG_PROVIDER)
		cap->type = TYPEC_PORT_SRC;
	else if (con->cap.flags & UCSI_CONCAP_FLAG_CONSUMER)
		cap->type = TYPEC_PORT_SNK;

	cap->revision = ucsi->cap.typec_version;
	cap->pd_revision = ucsi->cap.pd_version;
	cap->svdm_version = SVDM_VER_2_0;
	cap->prefer_role = TYPEC_NO_PREFERRED_ROLE;

	if (con->cap.op_mode & UCSI_CONCAP_OPMODE_AUDIO_ACCESSORY)
		*accessory++ = TYPEC_ACCESSORY_AUDIO;
	if (con->cap.op_mode & UCSI_CONCAP_OPMODE_DEBUG_ACCESSORY)
		*accessory = TYPEC_ACCESSORY_DEBUG;

	cap->driver_data = con;
	cap->ops = &ucsi_ops;

	ret = ucsi_register_port_psy(con);
	if (ret)
		goto out;

	/* Register the connector */
	con->port = typec_register_port(ucsi->dev, cap);
	if (IS_ERR(con->port)) {
		ret = PTR_ERR(con->port);
		goto out;
	}

	/* Alternate modes */
	ret = ucsi_register_altmodes(con, UCSI_RECIPIENT_CON);
	if (ret) {
		dev_err(ucsi->dev, "con%d: failed to register alt modes\n",
			con->num);
		goto out;
	}

	/* Get the status */
	command = UCSI_GET_CONNECTOR_STATUS | UCSI_CONNECTOR_NUMBER(con->num);
	ret = ucsi_send_command(ucsi, command, &con->status, sizeof(con->status));
	if (ret < 0) {
		dev_err(ucsi->dev, "con%d: failed to get status\n", con->num);
		ret = 0;
		goto out;
	}
	ret = 0; /* ucsi_send_command() returns length on success */

	switch (UCSI_CONSTAT_PARTNER_TYPE(con->status.flags)) {
	case UCSI_CONSTAT_PARTNER_TYPE_UFP:
	case UCSI_CONSTAT_PARTNER_TYPE_CABLE_AND_UFP:
		u_role = USB_ROLE_HOST;
		fallthrough;
	case UCSI_CONSTAT_PARTNER_TYPE_CABLE:
		typec_set_data_role(con->port, TYPEC_HOST);
		break;
	case UCSI_CONSTAT_PARTNER_TYPE_DFP:
		u_role = USB_ROLE_DEVICE;
		typec_set_data_role(con->port, TYPEC_DEVICE);
		break;
	default:
		break;
	}

	/* Check if there is already something connected */
	if (con->status.flags & UCSI_CONSTAT_CONNECTED) {
		typec_set_pwr_role(con->port,
				  !!(con->status.flags & UCSI_CONSTAT_PWR_DIR));
		ucsi_pwr_opmode_change(con);
		ucsi_register_partner(con);
		ucsi_port_psy_changed(con);
	}

	/* Only notify USB controller if partner supports USB data */
	if (!(UCSI_CONSTAT_PARTNER_FLAGS(con->status.flags) & UCSI_CONSTAT_PARTNER_FLAG_USB))
		u_role = USB_ROLE_NONE;

	ret = usb_role_switch_set_role(con->usb_role_sw, u_role);
	if (ret) {
		dev_err(ucsi->dev, "con:%d: failed to set usb role:%d\n",
			con->num, u_role);
		ret = 0;
	}

	if (con->partner &&
	    UCSI_CONSTAT_PWR_OPMODE(con->status.flags) ==
	    UCSI_CONSTAT_PWR_OPMODE_PD) {
		ucsi_get_src_pdos(con);
		ucsi_check_altmodes(con);
	}

	trace_ucsi_register_port(con->num, &con->status);

out:
	fwnode_handle_put(cap->fwnode);
out_unlock:
	mutex_unlock(&con->lock);

	if (ret && con->wq) {
		destroy_workqueue(con->wq);
		con->wq = NULL;
	}

	return ret;
}

static void ucsi_unregister_connectors(struct ucsi *ucsi)
{
	struct ucsi_connector *con;
	int i;

	if (!ucsi->connector)
		return;

	for (i = 0; i < ucsi->cap.num_connectors; i++) {
		con = &ucsi->connector[i];

		if (!con->wq)
			break;

		cancel_work_sync(&con->work);
		ucsi_unregister_partner(con);
		ucsi_unregister_altmodes(con, UCSI_RECIPIENT_CON);
		ucsi_unregister_port_psy(con);
		destroy_workqueue(con->wq);
		typec_unregister_port(con->port);
	}

	kfree(ucsi->connector);
	ucsi->connector = NULL;
}

/**
 * ucsi_init - Initialize UCSI interface
 * @ucsi: UCSI to be initialized
 *
 * Registers all ports @ucsi has and enables all notification events.
 */
static int ucsi_init(struct ucsi *ucsi)
{
	u64 command;
	int ret;
	int i;

	/* Reset the PPM */
	ret = ucsi_reset_ppm(ucsi);
	if (ret) {
		dev_err(ucsi->dev, "failed to reset PPM!\n");
		goto err;
	}

	/* Enable basic notifications */
	ucsi->ntfy = UCSI_ENABLE_NTFY_CMD_COMPLETE | UCSI_ENABLE_NTFY_ERROR;
	command = UCSI_SET_NOTIFICATION_ENABLE | ucsi->ntfy;
	ret = ucsi_send_command(ucsi, command, NULL, 0);
	if (ret < 0)
		goto err_reset;

	/* Get PPM capabilities */
	command = UCSI_GET_CAPABILITY;
	ret = ucsi_send_command(ucsi, command, &ucsi->cap, sizeof(ucsi->cap));
	if (ret < 0)
		goto err_reset;

	if (!ucsi->cap.num_connectors) {
		ret = -ENODEV;
		goto err_reset;
	}

	/* Allocate the connectors. Released in ucsi_unregister() */
	ucsi->connector = kcalloc(ucsi->cap.num_connectors,
				  sizeof(*ucsi->connector), GFP_KERNEL);
	if (!ucsi->connector) {
		ret = -ENOMEM;
		goto err_reset;
	}

	/* Register all connectors */
	for (i = 0; i < ucsi->cap.num_connectors; i++) {
		ret = ucsi_register_port(ucsi, i);
		if (ret)
			goto err_unregister;
	}

	/* Enable all notifications */
	ucsi->ntfy = UCSI_ENABLE_NTFY_ALL;
	command = UCSI_SET_NOTIFICATION_ENABLE | ucsi->ntfy;
	ret = ucsi_send_command(ucsi, command, NULL, 0);
	if (ret < 0)
		goto err_unregister;

	return 0;

err_unregister:
	ucsi_unregister_connectors(ucsi);

err_reset:
	memset(&ucsi->cap, 0, sizeof(ucsi->cap));
	ucsi_reset_ppm(ucsi);
err:
	return ret;
}

static void ucsi_init_work(struct work_struct *work)
{
	struct ucsi *ucsi = container_of(work, struct ucsi, work.work);
	int ret;

	ret = ucsi_init(ucsi);
	if (ret)
		dev_err(ucsi->dev, "PPM init failed (%d)\n", ret);

	if (ret == -EPROBE_DEFER) {
		if (ucsi->work_count++ > UCSI_ROLE_SWITCH_WAIT_COUNT)
			return;

		queue_delayed_work(system_long_wq, &ucsi->work,
				   UCSI_ROLE_SWITCH_INTERVAL);
	}
}

/**
 * ucsi_get_drvdata - Return private driver data pointer
 * @ucsi: UCSI interface
 */
void *ucsi_get_drvdata(struct ucsi *ucsi)
{
	return ucsi->driver_data;
}
EXPORT_SYMBOL_GPL(ucsi_get_drvdata);

/**
 * ucsi_set_drvdata - Assign private driver data pointer
 * @ucsi: UCSI interface
 * @data: Private data pointer
 */
void ucsi_set_drvdata(struct ucsi *ucsi, void *data)
{
	ucsi->driver_data = data;
}
EXPORT_SYMBOL_GPL(ucsi_set_drvdata);

/**
 * ucsi_create - Allocate UCSI instance
 * @dev: Device interface to the PPM (Platform Policy Manager)
 * @ops: I/O routines
 */
struct ucsi *ucsi_create(struct device *dev, const struct ucsi_operations *ops)
{
	struct ucsi *ucsi;

	if (!ops || !ops->read || !ops->sync_write || !ops->async_write)
		return ERR_PTR(-EINVAL);

	ucsi = kzalloc(sizeof(*ucsi), GFP_KERNEL);
	if (!ucsi)
		return ERR_PTR(-ENOMEM);

	INIT_DELAYED_WORK(&ucsi->work, ucsi_init_work);
	mutex_init(&ucsi->ppm_lock);
	ucsi->dev = dev;
	ucsi->ops = ops;

	return ucsi;
}
EXPORT_SYMBOL_GPL(ucsi_create);

/**
 * ucsi_destroy - Free UCSI instance
 * @ucsi: UCSI instance to be freed
 */
void ucsi_destroy(struct ucsi *ucsi)
{
	kfree(ucsi);
}
EXPORT_SYMBOL_GPL(ucsi_destroy);

/**
 * ucsi_register - Register UCSI interface
 * @ucsi: UCSI instance
 */
int ucsi_register(struct ucsi *ucsi)
{
	int ret;

	ret = ucsi->ops->read(ucsi, UCSI_VERSION, &ucsi->version,
			      sizeof(ucsi->version));
	if (ret)
		return ret;

	if (!ucsi->version)
		return -ENODEV;

	queue_delayed_work(system_long_wq, &ucsi->work, 0);

	return 0;
}
EXPORT_SYMBOL_GPL(ucsi_register);

/**
 * ucsi_unregister - Unregister UCSI interface
 * @ucsi: UCSI interface to be unregistered
 *
 * Unregister UCSI interface that was created with ucsi_register().
 */
void ucsi_unregister(struct ucsi *ucsi)
{
	u64 cmd = UCSI_SET_NOTIFICATION_ENABLE;

	/* Make sure that we are not in the middle of driver initialization */
	cancel_delayed_work_sync(&ucsi->work);

	/* Disable notifications */
	ucsi->ops->async_write(ucsi, UCSI_CONTROL, &cmd, sizeof(cmd));

	ucsi_unregister_connectors(ucsi);
}
EXPORT_SYMBOL_GPL(ucsi_unregister);

MODULE_AUTHOR("Heikki Krogerus <heikki.krogerus@linux.intel.com>");
MODULE_LICENSE("GPL v2");
MODULE_DESCRIPTION("USB Type-C Connector System Software Interface driver");<|MERGE_RESOLUTION|>--- conflicted
+++ resolved
@@ -1067,17 +1067,9 @@
 
 	cap->fwnode = ucsi_find_fwnode(con);
 	con->usb_role_sw = fwnode_usb_role_switch_get(cap->fwnode);
-<<<<<<< HEAD
-	if (IS_ERR(con->usb_role_sw)) {
-		dev_err(ucsi->dev, "con%d: failed to get usb role switch\n",
-			con->num);
-		return PTR_ERR(con->usb_role_sw);
-	}
-=======
 	if (IS_ERR(con->usb_role_sw))
 		return dev_err_probe(ucsi->dev, PTR_ERR(con->usb_role_sw),
 			"con%d: failed to get usb role switch\n", con->num);
->>>>>>> 7365df19
 
 	/* Delay other interactions with the con until registration is complete */
 	mutex_lock(&con->lock);
@@ -1204,32 +1196,6 @@
 	return ret;
 }
 
-static void ucsi_unregister_connectors(struct ucsi *ucsi)
-{
-	struct ucsi_connector *con;
-	int i;
-
-	if (!ucsi->connector)
-		return;
-
-	for (i = 0; i < ucsi->cap.num_connectors; i++) {
-		con = &ucsi->connector[i];
-
-		if (!con->wq)
-			break;
-
-		cancel_work_sync(&con->work);
-		ucsi_unregister_partner(con);
-		ucsi_unregister_altmodes(con, UCSI_RECIPIENT_CON);
-		ucsi_unregister_port_psy(con);
-		destroy_workqueue(con->wq);
-		typec_unregister_port(con->port);
-	}
-
-	kfree(ucsi->connector);
-	ucsi->connector = NULL;
-}
-
 /**
  * ucsi_init - Initialize UCSI interface
  * @ucsi: UCSI to be initialized
@@ -1238,6 +1204,7 @@
  */
 static int ucsi_init(struct ucsi *ucsi)
 {
+	struct ucsi_connector *con;
 	u64 command;
 	int ret;
 	int i;
@@ -1268,7 +1235,7 @@
 	}
 
 	/* Allocate the connectors. Released in ucsi_unregister() */
-	ucsi->connector = kcalloc(ucsi->cap.num_connectors,
+	ucsi->connector = kcalloc(ucsi->cap.num_connectors + 1,
 				  sizeof(*ucsi->connector), GFP_KERNEL);
 	if (!ucsi->connector) {
 		ret = -ENOMEM;
@@ -1292,7 +1259,15 @@
 	return 0;
 
 err_unregister:
-	ucsi_unregister_connectors(ucsi);
+	for (con = ucsi->connector; con->port; con++) {
+		ucsi_unregister_partner(con);
+		ucsi_unregister_altmodes(con, UCSI_RECIPIENT_CON);
+		ucsi_unregister_port_psy(con);
+		if (con->wq)
+			destroy_workqueue(con->wq);
+		typec_unregister_port(con->port);
+		con->port = NULL;
+	}
 
 err_reset:
 	memset(&ucsi->cap, 0, sizeof(ucsi->cap));
@@ -1406,6 +1381,7 @@
 void ucsi_unregister(struct ucsi *ucsi)
 {
 	u64 cmd = UCSI_SET_NOTIFICATION_ENABLE;
+	int i;
 
 	/* Make sure that we are not in the middle of driver initialization */
 	cancel_delayed_work_sync(&ucsi->work);
@@ -1413,7 +1389,18 @@
 	/* Disable notifications */
 	ucsi->ops->async_write(ucsi, UCSI_CONTROL, &cmd, sizeof(cmd));
 
-	ucsi_unregister_connectors(ucsi);
+	for (i = 0; i < ucsi->cap.num_connectors; i++) {
+		cancel_work_sync(&ucsi->connector[i].work);
+		ucsi_unregister_partner(&ucsi->connector[i]);
+		ucsi_unregister_altmodes(&ucsi->connector[i],
+					 UCSI_RECIPIENT_CON);
+		ucsi_unregister_port_psy(&ucsi->connector[i]);
+		if (ucsi->connector[i].wq)
+			destroy_workqueue(ucsi->connector[i].wq);
+		typec_unregister_port(ucsi->connector[i].port);
+	}
+
+	kfree(ucsi->connector);
 }
 EXPORT_SYMBOL_GPL(ucsi_unregister);
 
