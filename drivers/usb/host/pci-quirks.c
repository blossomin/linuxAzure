// SPDX-License-Identifier: GPL-2.0
/*
 * This file contains code to reset and initialize USB host controllers.
 * Some of it includes work-arounds for PCI hardware and BIOS quirks.
 * It may need to run early during booting -- before USB would normally
 * initialize -- to ensure that Linux doesn't use any legacy modes.
 *
 *  Copyright (c) 1999 Martin Mares <mj@ucw.cz>
 *  (and others)
 */

#include <linux/types.h>
#include <linux/kernel.h>
#include <linux/pci.h>
#include <linux/delay.h>
#include <linux/export.h>
#include <linux/acpi.h>
#include <linux/dmi.h>
#include "pci-quirks.h"
#include "xhci-ext-caps.h"


#define UHCI_USBLEGSUP		0xc0		/* legacy support */
#define UHCI_USBCMD		0		/* command register */
#define UHCI_USBINTR		4		/* interrupt register */
#define UHCI_USBLEGSUP_RWC	0x8f00		/* the R/WC bits */
#define UHCI_USBLEGSUP_RO	0x5040		/* R/O and reserved bits */
#define UHCI_USBCMD_RUN		0x0001		/* RUN/STOP bit */
#define UHCI_USBCMD_HCRESET	0x0002		/* Host Controller reset */
#define UHCI_USBCMD_EGSM	0x0008		/* Global Suspend Mode */
#define UHCI_USBCMD_CONFIGURE	0x0040		/* Config Flag */
#define UHCI_USBINTR_RESUME	0x0002		/* Resume interrupt enable */

#define OHCI_CONTROL		0x04
#define OHCI_CMDSTATUS		0x08
#define OHCI_INTRSTATUS		0x0c
#define OHCI_INTRENABLE		0x10
#define OHCI_INTRDISABLE	0x14
#define OHCI_FMINTERVAL		0x34
#define OHCI_HCFS		(3 << 6)	/* hc functional state */
#define OHCI_HCR		(1 << 0)	/* host controller reset */
#define OHCI_OCR		(1 << 3)	/* ownership change request */
#define OHCI_CTRL_RWC		(1 << 9)	/* remote wakeup connected */
#define OHCI_CTRL_IR		(1 << 8)	/* interrupt routing */
#define OHCI_INTR_OC		(1 << 30)	/* ownership change */

#define EHCI_HCC_PARAMS		0x08		/* extended capabilities */
#define EHCI_USBCMD		0		/* command register */
#define EHCI_USBCMD_RUN		(1 << 0)	/* RUN/STOP bit */
#define EHCI_USBSTS		4		/* status register */
#define EHCI_USBSTS_HALTED	(1 << 12)	/* HCHalted bit */
#define EHCI_USBINTR		8		/* interrupt register */
#define EHCI_CONFIGFLAG		0x40		/* configured flag register */
#define EHCI_USBLEGSUP		0		/* legacy support register */
#define EHCI_USBLEGSUP_BIOS	(1 << 16)	/* BIOS semaphore */
#define EHCI_USBLEGSUP_OS	(1 << 24)	/* OS semaphore */
#define EHCI_USBLEGCTLSTS	4		/* legacy control/status */
#define EHCI_USBLEGCTLSTS_SOOE	(1 << 13)	/* SMI on ownership change */

/* AMD quirk use */
#define	AB_REG_BAR_LOW		0xe0
#define	AB_REG_BAR_HIGH		0xe1
#define	AB_REG_BAR_SB700	0xf0
#define	AB_INDX(addr)		((addr) + 0x00)
#define	AB_DATA(addr)		((addr) + 0x04)
#define	AX_INDXC		0x30
#define	AX_DATAC		0x34

#define PT_ADDR_INDX		0xE8
#define PT_READ_INDX		0xE4
#define PT_SIG_1_ADDR		0xA520
#define PT_SIG_2_ADDR		0xA521
#define PT_SIG_3_ADDR		0xA522
#define PT_SIG_4_ADDR		0xA523
#define PT_SIG_1_DATA		0x78
#define PT_SIG_2_DATA		0x56
#define PT_SIG_3_DATA		0x34
#define PT_SIG_4_DATA		0x12
#define PT4_P1_REG		0xB521
#define PT4_P2_REG		0xB522
#define PT2_P1_REG		0xD520
#define PT2_P2_REG		0xD521
#define PT1_P1_REG		0xD522
#define PT1_P2_REG		0xD523

#define	NB_PCIE_INDX_ADDR	0xe0
#define	NB_PCIE_INDX_DATA	0xe4
#define	PCIE_P_CNTL		0x10040
#define	BIF_NB			0x10002
#define	NB_PIF0_PWRDOWN_0	0x01100012
#define	NB_PIF0_PWRDOWN_1	0x01100013

#define USB_INTEL_XUSB2PR      0xD0
#define USB_INTEL_USB2PRM      0xD4
#define USB_INTEL_USB3_PSSEN   0xD8
#define USB_INTEL_USB3PRM      0xDC

/* ASMEDIA quirk use */
#define ASMT_DATA_WRITE0_REG	0xF8
#define ASMT_DATA_WRITE1_REG	0xFC
#define ASMT_CONTROL_REG	0xE0
#define ASMT_CONTROL_WRITE_BIT	0x02
#define ASMT_WRITEREG_CMD	0x10423
#define ASMT_FLOWCTL_ADDR	0xFA30
#define ASMT_FLOWCTL_DATA	0xBA
#define ASMT_PSEUDO_DATA	0

/*
 * amd_chipset_gen values represent AMD different chipset generations
 */
enum amd_chipset_gen {
	NOT_AMD_CHIPSET = 0,
	AMD_CHIPSET_SB600,
	AMD_CHIPSET_SB700,
	AMD_CHIPSET_SB800,
	AMD_CHIPSET_HUDSON2,
	AMD_CHIPSET_BOLTON,
	AMD_CHIPSET_YANGTZE,
	AMD_CHIPSET_TAISHAN,
	AMD_CHIPSET_UNKNOWN,
};

struct amd_chipset_type {
	enum amd_chipset_gen gen;
	u8 rev;
};

static struct amd_chipset_info {
	struct pci_dev	*nb_dev;
	struct pci_dev	*smbus_dev;
	int nb_type;
	struct amd_chipset_type sb_type;
	int isoc_reqs;
	int probe_count;
	bool need_pll_quirk;
} amd_chipset;

static DEFINE_SPINLOCK(amd_lock);

/*
 * amd_chipset_sb_type_init - initialize amd chipset southbridge type
 *
 * AMD FCH/SB generation and revision is identified by SMBus controller
 * vendor, device and revision IDs.
 *
 * Returns: 1 if it is an AMD chipset, 0 otherwise.
 */
static int amd_chipset_sb_type_init(struct amd_chipset_info *pinfo)
{
	u8 rev = 0;
	pinfo->sb_type.gen = AMD_CHIPSET_UNKNOWN;

	pinfo->smbus_dev = pci_get_device(PCI_VENDOR_ID_ATI,
			PCI_DEVICE_ID_ATI_SBX00_SMBUS, NULL);
	if (pinfo->smbus_dev) {
		rev = pinfo->smbus_dev->revision;
		if (rev >= 0x10 && rev <= 0x1f)
			pinfo->sb_type.gen = AMD_CHIPSET_SB600;
		else if (rev >= 0x30 && rev <= 0x3f)
			pinfo->sb_type.gen = AMD_CHIPSET_SB700;
		else if (rev >= 0x40 && rev <= 0x4f)
			pinfo->sb_type.gen = AMD_CHIPSET_SB800;
	} else {
		pinfo->smbus_dev = pci_get_device(PCI_VENDOR_ID_AMD,
				PCI_DEVICE_ID_AMD_HUDSON2_SMBUS, NULL);

		if (pinfo->smbus_dev) {
			rev = pinfo->smbus_dev->revision;
			if (rev >= 0x11 && rev <= 0x14)
				pinfo->sb_type.gen = AMD_CHIPSET_HUDSON2;
			else if (rev >= 0x15 && rev <= 0x18)
				pinfo->sb_type.gen = AMD_CHIPSET_BOLTON;
			else if (rev >= 0x39 && rev <= 0x3a)
				pinfo->sb_type.gen = AMD_CHIPSET_YANGTZE;
		} else {
			pinfo->smbus_dev = pci_get_device(PCI_VENDOR_ID_AMD,
							  0x145c, NULL);
			if (pinfo->smbus_dev) {
				rev = pinfo->smbus_dev->revision;
				pinfo->sb_type.gen = AMD_CHIPSET_TAISHAN;
			} else {
				pinfo->sb_type.gen = NOT_AMD_CHIPSET;
				return 0;
			}
		}
	}
	pinfo->sb_type.rev = rev;
	return 1;
}

void sb800_prefetch(struct device *dev, int on)
{
	u16 misc;
	struct pci_dev *pdev = to_pci_dev(dev);

	pci_read_config_word(pdev, 0x50, &misc);
	if (on == 0)
		pci_write_config_word(pdev, 0x50, misc & 0xfcff);
	else
		pci_write_config_word(pdev, 0x50, misc | 0x0300);
}
EXPORT_SYMBOL_GPL(sb800_prefetch);

static void usb_amd_find_chipset_info(void)
{
	unsigned long flags;
	struct amd_chipset_info info;
<<<<<<< HEAD
	int need_pll_quirk = 0;
=======
	info.need_pll_quirk = 0;
>>>>>>> f7688b48

	spin_lock_irqsave(&amd_lock, flags);

	/* probe only once */
	if (amd_chipset.probe_count > 0) {
		amd_chipset.probe_count++;
		spin_unlock_irqrestore(&amd_lock, flags);
		return;
	}
	memset(&info, 0, sizeof(info));
	spin_unlock_irqrestore(&amd_lock, flags);

	if (!amd_chipset_sb_type_init(&info)) {
		goto commit;
	}

	switch (info.sb_type.gen) {
	case AMD_CHIPSET_SB700:
<<<<<<< HEAD
		need_pll_quirk = info.sb_type.rev <= 0x3B;
=======
		info.need_pll_quirk = info.sb_type.rev <= 0x3B;
>>>>>>> f7688b48
		break;
	case AMD_CHIPSET_SB800:
	case AMD_CHIPSET_HUDSON2:
	case AMD_CHIPSET_BOLTON:
<<<<<<< HEAD
		need_pll_quirk = 1;
		break;
	default:
		need_pll_quirk = 0;
		break;
	}

	if (!need_pll_quirk) {
=======
		info.need_pll_quirk = 1;
		break;
	default:
		info.need_pll_quirk = 0;
		break;
	}

	if (!info.need_pll_quirk) {
>>>>>>> f7688b48
		if (info.smbus_dev) {
			pci_dev_put(info.smbus_dev);
			info.smbus_dev = NULL;
		}
		goto commit;
	}

	info.nb_dev = pci_get_device(PCI_VENDOR_ID_AMD, 0x9601, NULL);
	if (info.nb_dev) {
		info.nb_type = 1;
	} else {
		info.nb_dev = pci_get_device(PCI_VENDOR_ID_AMD, 0x1510, NULL);
		if (info.nb_dev) {
			info.nb_type = 2;
		} else {
			info.nb_dev = pci_get_device(PCI_VENDOR_ID_AMD,
						     0x9600, NULL);
			if (info.nb_dev)
				info.nb_type = 3;
		}
	}

<<<<<<< HEAD
	need_pll_quirk = info.probe_result = 1;
=======
>>>>>>> f7688b48
	printk(KERN_DEBUG "QUIRK: Enable AMD PLL fix\n");

commit:

	spin_lock_irqsave(&amd_lock, flags);
	if (amd_chipset.probe_count > 0) {
		/* race - someone else was faster - drop devices */

		/* Mark that we where here */
		amd_chipset.probe_count++;
<<<<<<< HEAD
		need_pll_quirk = amd_chipset.probe_result;
=======
>>>>>>> f7688b48

		spin_unlock_irqrestore(&amd_lock, flags);

		pci_dev_put(info.nb_dev);
		pci_dev_put(info.smbus_dev);

	} else {
		/* no race - commit the result */
		info.probe_count++;
		amd_chipset = info;
		spin_unlock_irqrestore(&amd_lock, flags);
	}
<<<<<<< HEAD

	return need_pll_quirk;
=======
>>>>>>> f7688b48
}

int usb_hcd_amd_remote_wakeup_quirk(struct pci_dev *pdev)
{
	/* Make sure amd chipset type has already been initialized */
	usb_amd_find_chipset_info();
	if (amd_chipset.sb_type.gen == AMD_CHIPSET_YANGTZE ||
	    amd_chipset.sb_type.gen == AMD_CHIPSET_TAISHAN) {
		dev_dbg(&pdev->dev, "QUIRK: Enable AMD remote wakeup fix\n");
		return 1;
	}
	return 0;
}
EXPORT_SYMBOL_GPL(usb_hcd_amd_remote_wakeup_quirk);

bool usb_amd_hang_symptom_quirk(void)
{
	u8 rev;

	usb_amd_find_chipset_info();
	rev = amd_chipset.sb_type.rev;
	/* SB600 and old version of SB700 have hang symptom bug */
	return amd_chipset.sb_type.gen == AMD_CHIPSET_SB600 ||
			(amd_chipset.sb_type.gen == AMD_CHIPSET_SB700 &&
			 rev >= 0x3a && rev <= 0x3b);
}
EXPORT_SYMBOL_GPL(usb_amd_hang_symptom_quirk);

bool usb_amd_prefetch_quirk(void)
{
	usb_amd_find_chipset_info();
	/* SB800 needs pre-fetch fix */
	return amd_chipset.sb_type.gen == AMD_CHIPSET_SB800;
}
EXPORT_SYMBOL_GPL(usb_amd_prefetch_quirk);

bool usb_amd_quirk_pll_check(void)
{
	usb_amd_find_chipset_info();
	return amd_chipset.need_pll_quirk;
}
EXPORT_SYMBOL_GPL(usb_amd_quirk_pll_check);

/*
 * The hardware normally enables the A-link power management feature, which
 * lets the system lower the power consumption in idle states.
 *
 * This USB quirk prevents the link going into that lower power state
 * during isochronous transfers.
 *
 * Without this quirk, isochronous stream on OHCI/EHCI/xHCI controllers of
 * some AMD platforms may stutter or have breaks occasionally.
 */
static void usb_amd_quirk_pll(int disable)
{
	u32 addr, addr_low, addr_high, val;
	u32 bit = disable ? 0 : 1;
	unsigned long flags;

	spin_lock_irqsave(&amd_lock, flags);

	if (disable) {
		amd_chipset.isoc_reqs++;
		if (amd_chipset.isoc_reqs > 1) {
			spin_unlock_irqrestore(&amd_lock, flags);
			return;
		}
	} else {
		amd_chipset.isoc_reqs--;
		if (amd_chipset.isoc_reqs > 0) {
			spin_unlock_irqrestore(&amd_lock, flags);
			return;
		}
	}

	if (amd_chipset.sb_type.gen == AMD_CHIPSET_SB800 ||
			amd_chipset.sb_type.gen == AMD_CHIPSET_HUDSON2 ||
			amd_chipset.sb_type.gen == AMD_CHIPSET_BOLTON) {
		outb_p(AB_REG_BAR_LOW, 0xcd6);
		addr_low = inb_p(0xcd7);
		outb_p(AB_REG_BAR_HIGH, 0xcd6);
		addr_high = inb_p(0xcd7);
		addr = addr_high << 8 | addr_low;

		outl_p(0x30, AB_INDX(addr));
		outl_p(0x40, AB_DATA(addr));
		outl_p(0x34, AB_INDX(addr));
		val = inl_p(AB_DATA(addr));
	} else if (amd_chipset.sb_type.gen == AMD_CHIPSET_SB700 &&
			amd_chipset.sb_type.rev <= 0x3b) {
		pci_read_config_dword(amd_chipset.smbus_dev,
					AB_REG_BAR_SB700, &addr);
		outl(AX_INDXC, AB_INDX(addr));
		outl(0x40, AB_DATA(addr));
		outl(AX_DATAC, AB_INDX(addr));
		val = inl(AB_DATA(addr));
	} else {
		spin_unlock_irqrestore(&amd_lock, flags);
		return;
	}

	if (disable) {
		val &= ~0x08;
		val |= (1 << 4) | (1 << 9);
	} else {
		val |= 0x08;
		val &= ~((1 << 4) | (1 << 9));
	}
	outl_p(val, AB_DATA(addr));

	if (!amd_chipset.nb_dev) {
		spin_unlock_irqrestore(&amd_lock, flags);
		return;
	}

	if (amd_chipset.nb_type == 1 || amd_chipset.nb_type == 3) {
		addr = PCIE_P_CNTL;
		pci_write_config_dword(amd_chipset.nb_dev,
					NB_PCIE_INDX_ADDR, addr);
		pci_read_config_dword(amd_chipset.nb_dev,
					NB_PCIE_INDX_DATA, &val);

		val &= ~(1 | (1 << 3) | (1 << 4) | (1 << 9) | (1 << 12));
		val |= bit | (bit << 3) | (bit << 12);
		val |= ((!bit) << 4) | ((!bit) << 9);
		pci_write_config_dword(amd_chipset.nb_dev,
					NB_PCIE_INDX_DATA, val);

		addr = BIF_NB;
		pci_write_config_dword(amd_chipset.nb_dev,
					NB_PCIE_INDX_ADDR, addr);
		pci_read_config_dword(amd_chipset.nb_dev,
					NB_PCIE_INDX_DATA, &val);
		val &= ~(1 << 8);
		val |= bit << 8;

		pci_write_config_dword(amd_chipset.nb_dev,
					NB_PCIE_INDX_DATA, val);
	} else if (amd_chipset.nb_type == 2) {
		addr = NB_PIF0_PWRDOWN_0;
		pci_write_config_dword(amd_chipset.nb_dev,
					NB_PCIE_INDX_ADDR, addr);
		pci_read_config_dword(amd_chipset.nb_dev,
					NB_PCIE_INDX_DATA, &val);
		if (disable)
			val &= ~(0x3f << 7);
		else
			val |= 0x3f << 7;

		pci_write_config_dword(amd_chipset.nb_dev,
					NB_PCIE_INDX_DATA, val);

		addr = NB_PIF0_PWRDOWN_1;
		pci_write_config_dword(amd_chipset.nb_dev,
					NB_PCIE_INDX_ADDR, addr);
		pci_read_config_dword(amd_chipset.nb_dev,
					NB_PCIE_INDX_DATA, &val);
		if (disable)
			val &= ~(0x3f << 7);
		else
			val |= 0x3f << 7;

		pci_write_config_dword(amd_chipset.nb_dev,
					NB_PCIE_INDX_DATA, val);
	}

	spin_unlock_irqrestore(&amd_lock, flags);
	return;
}

void usb_amd_quirk_pll_disable(void)
{
	usb_amd_quirk_pll(1);
}
EXPORT_SYMBOL_GPL(usb_amd_quirk_pll_disable);

static int usb_asmedia_wait_write(struct pci_dev *pdev)
{
	unsigned long retry_count;
	unsigned char value;

	for (retry_count = 1000; retry_count > 0; --retry_count) {

		pci_read_config_byte(pdev, ASMT_CONTROL_REG, &value);

		if (value == 0xff) {
			dev_err(&pdev->dev, "%s: check_ready ERROR", __func__);
			return -EIO;
		}

		if ((value & ASMT_CONTROL_WRITE_BIT) == 0)
			return 0;

		udelay(50);
	}

	dev_warn(&pdev->dev, "%s: check_write_ready timeout", __func__);
	return -ETIMEDOUT;
}

void usb_asmedia_modifyflowcontrol(struct pci_dev *pdev)
{
	if (usb_asmedia_wait_write(pdev) != 0)
		return;

	/* send command and address to device */
	pci_write_config_dword(pdev, ASMT_DATA_WRITE0_REG, ASMT_WRITEREG_CMD);
	pci_write_config_dword(pdev, ASMT_DATA_WRITE1_REG, ASMT_FLOWCTL_ADDR);
	pci_write_config_byte(pdev, ASMT_CONTROL_REG, ASMT_CONTROL_WRITE_BIT);

	if (usb_asmedia_wait_write(pdev) != 0)
		return;

	/* send data to device */
	pci_write_config_dword(pdev, ASMT_DATA_WRITE0_REG, ASMT_FLOWCTL_DATA);
	pci_write_config_dword(pdev, ASMT_DATA_WRITE1_REG, ASMT_PSEUDO_DATA);
	pci_write_config_byte(pdev, ASMT_CONTROL_REG, ASMT_CONTROL_WRITE_BIT);
}
EXPORT_SYMBOL_GPL(usb_asmedia_modifyflowcontrol);

void usb_amd_quirk_pll_enable(void)
{
	usb_amd_quirk_pll(0);
}
EXPORT_SYMBOL_GPL(usb_amd_quirk_pll_enable);

void usb_amd_dev_put(void)
{
	struct pci_dev *nb, *smbus;
	unsigned long flags;

	spin_lock_irqsave(&amd_lock, flags);

	amd_chipset.probe_count--;
	if (amd_chipset.probe_count > 0) {
		spin_unlock_irqrestore(&amd_lock, flags);
		return;
	}

	/* save them to pci_dev_put outside of spinlock */
	nb    = amd_chipset.nb_dev;
	smbus = amd_chipset.smbus_dev;

	amd_chipset.nb_dev = NULL;
	amd_chipset.smbus_dev = NULL;
	amd_chipset.nb_type = 0;
	memset(&amd_chipset.sb_type, 0, sizeof(amd_chipset.sb_type));
	amd_chipset.isoc_reqs = 0;
	amd_chipset.need_pll_quirk = 0;

	spin_unlock_irqrestore(&amd_lock, flags);

	pci_dev_put(nb);
	pci_dev_put(smbus);
}
EXPORT_SYMBOL_GPL(usb_amd_dev_put);

/*
 * Check if port is disabled in BIOS on AMD Promontory host.
 * BIOS Disabled ports may wake on connect/disconnect and need
 * driver workaround to keep them disabled.
 * Returns true if port is marked disabled.
 */
bool usb_amd_pt_check_port(struct device *device, int port)
{
	unsigned char value, port_shift;
	struct pci_dev *pdev;
	u16 reg;

	pdev = to_pci_dev(device);
	pci_write_config_word(pdev, PT_ADDR_INDX, PT_SIG_1_ADDR);

	pci_read_config_byte(pdev, PT_READ_INDX, &value);
	if (value != PT_SIG_1_DATA)
		return false;

	pci_write_config_word(pdev, PT_ADDR_INDX, PT_SIG_2_ADDR);

	pci_read_config_byte(pdev, PT_READ_INDX, &value);
	if (value != PT_SIG_2_DATA)
		return false;

	pci_write_config_word(pdev, PT_ADDR_INDX, PT_SIG_3_ADDR);

	pci_read_config_byte(pdev, PT_READ_INDX, &value);
	if (value != PT_SIG_3_DATA)
		return false;

	pci_write_config_word(pdev, PT_ADDR_INDX, PT_SIG_4_ADDR);

	pci_read_config_byte(pdev, PT_READ_INDX, &value);
	if (value != PT_SIG_4_DATA)
		return false;

	/* Check disabled port setting, if bit is set port is enabled */
	switch (pdev->device) {
	case 0x43b9:
	case 0x43ba:
	/*
	 * device is AMD_PROMONTORYA_4(0x43b9) or PROMONTORYA_3(0x43ba)
	 * PT4_P1_REG bits[7..1] represents USB2.0 ports 6 to 0
	 * PT4_P2_REG bits[6..0] represents ports 13 to 7
	 */
		if (port > 6) {
			reg = PT4_P2_REG;
			port_shift = port - 7;
		} else {
			reg = PT4_P1_REG;
			port_shift = port + 1;
		}
		break;
	case 0x43bb:
	/*
	 * device is AMD_PROMONTORYA_2(0x43bb)
	 * PT2_P1_REG bits[7..5] represents USB2.0 ports 2 to 0
	 * PT2_P2_REG bits[5..0] represents ports 9 to 3
	 */
		if (port > 2) {
			reg = PT2_P2_REG;
			port_shift = port - 3;
		} else {
			reg = PT2_P1_REG;
			port_shift = port + 5;
		}
		break;
	case 0x43bc:
	/*
	 * device is AMD_PROMONTORYA_1(0x43bc)
	 * PT1_P1_REG[7..4] represents USB2.0 ports 3 to 0
	 * PT1_P2_REG[5..0] represents ports 9 to 4
	 */
		if (port > 3) {
			reg = PT1_P2_REG;
			port_shift = port - 4;
		} else {
			reg = PT1_P1_REG;
			port_shift = port + 4;
		}
		break;
	default:
		return false;
	}
	pci_write_config_word(pdev, PT_ADDR_INDX, reg);
	pci_read_config_byte(pdev, PT_READ_INDX, &value);

	return !(value & BIT(port_shift));
}
EXPORT_SYMBOL_GPL(usb_amd_pt_check_port);

/*
 * Make sure the controller is completely inactive, unable to
 * generate interrupts or do DMA.
 */
void uhci_reset_hc(struct pci_dev *pdev, unsigned long base)
{
	/* Turn off PIRQ enable and SMI enable.  (This also turns off the
	 * BIOS's USB Legacy Support.)  Turn off all the R/WC bits too.
	 */
	pci_write_config_word(pdev, UHCI_USBLEGSUP, UHCI_USBLEGSUP_RWC);

	/* Reset the HC - this will force us to get a
	 * new notification of any already connected
	 * ports due to the virtual disconnect that it
	 * implies.
	 */
	outw(UHCI_USBCMD_HCRESET, base + UHCI_USBCMD);
	mb();
	udelay(5);
	if (inw(base + UHCI_USBCMD) & UHCI_USBCMD_HCRESET)
		dev_warn(&pdev->dev, "HCRESET not completed yet!\n");

	/* Just to be safe, disable interrupt requests and
	 * make sure the controller is stopped.
	 */
	outw(0, base + UHCI_USBINTR);
	outw(0, base + UHCI_USBCMD);
}
EXPORT_SYMBOL_GPL(uhci_reset_hc);

/*
 * Initialize a controller that was newly discovered or has just been
 * resumed.  In either case we can't be sure of its previous state.
 *
 * Returns: 1 if the controller was reset, 0 otherwise.
 */
int uhci_check_and_reset_hc(struct pci_dev *pdev, unsigned long base)
{
	u16 legsup;
	unsigned int cmd, intr;

	/*
	 * When restarting a suspended controller, we expect all the
	 * settings to be the same as we left them:
	 *
	 *	PIRQ and SMI disabled, no R/W bits set in USBLEGSUP;
	 *	Controller is stopped and configured with EGSM set;
	 *	No interrupts enabled except possibly Resume Detect.
	 *
	 * If any of these conditions are violated we do a complete reset.
	 */
	pci_read_config_word(pdev, UHCI_USBLEGSUP, &legsup);
	if (legsup & ~(UHCI_USBLEGSUP_RO | UHCI_USBLEGSUP_RWC)) {
		dev_dbg(&pdev->dev, "%s: legsup = 0x%04x\n",
				__func__, legsup);
		goto reset_needed;
	}

	cmd = inw(base + UHCI_USBCMD);
	if ((cmd & UHCI_USBCMD_RUN) || !(cmd & UHCI_USBCMD_CONFIGURE) ||
			!(cmd & UHCI_USBCMD_EGSM)) {
		dev_dbg(&pdev->dev, "%s: cmd = 0x%04x\n",
				__func__, cmd);
		goto reset_needed;
	}

	intr = inw(base + UHCI_USBINTR);
	if (intr & (~UHCI_USBINTR_RESUME)) {
		dev_dbg(&pdev->dev, "%s: intr = 0x%04x\n",
				__func__, intr);
		goto reset_needed;
	}
	return 0;

reset_needed:
	dev_dbg(&pdev->dev, "Performing full reset\n");
	uhci_reset_hc(pdev, base);
	return 1;
}
EXPORT_SYMBOL_GPL(uhci_check_and_reset_hc);

static inline int io_type_enabled(struct pci_dev *pdev, unsigned int mask)
{
	u16 cmd;
	return !pci_read_config_word(pdev, PCI_COMMAND, &cmd) && (cmd & mask);
}

#define pio_enabled(dev) io_type_enabled(dev, PCI_COMMAND_IO)
#define mmio_enabled(dev) io_type_enabled(dev, PCI_COMMAND_MEMORY)

static void quirk_usb_handoff_uhci(struct pci_dev *pdev)
{
	unsigned long base = 0;
	int i;

	if (!pio_enabled(pdev))
		return;

	for (i = 0; i < PCI_ROM_RESOURCE; i++)
		if ((pci_resource_flags(pdev, i) & IORESOURCE_IO)) {
			base = pci_resource_start(pdev, i);
			break;
		}

	if (base)
		uhci_check_and_reset_hc(pdev, base);
}

static int mmio_resource_enabled(struct pci_dev *pdev, int idx)
{
	return pci_resource_start(pdev, idx) && mmio_enabled(pdev);
}

static void quirk_usb_handoff_ohci(struct pci_dev *pdev)
{
	void __iomem *base;
	u32 control;
	u32 fminterval = 0;
	bool no_fminterval = false;
	int cnt;

	if (!mmio_resource_enabled(pdev, 0))
		return;

	base = pci_ioremap_bar(pdev, 0);
	if (base == NULL)
		return;

	/*
	 * ULi M5237 OHCI controller locks the whole system when accessing
	 * the OHCI_FMINTERVAL offset.
	 */
	if (pdev->vendor == PCI_VENDOR_ID_AL && pdev->device == 0x5237)
		no_fminterval = true;

	control = readl(base + OHCI_CONTROL);

/* On PA-RISC, PDC can leave IR set incorrectly; ignore it there. */
#ifdef __hppa__
#define	OHCI_CTRL_MASK		(OHCI_CTRL_RWC | OHCI_CTRL_IR)
#else
#define	OHCI_CTRL_MASK		OHCI_CTRL_RWC

	if (control & OHCI_CTRL_IR) {
		int wait_time = 500; /* arbitrary; 5 seconds */
		writel(OHCI_INTR_OC, base + OHCI_INTRENABLE);
		writel(OHCI_OCR, base + OHCI_CMDSTATUS);
		while (wait_time > 0 &&
				readl(base + OHCI_CONTROL) & OHCI_CTRL_IR) {
			wait_time -= 10;
			msleep(10);
		}
		if (wait_time <= 0)
			dev_warn(&pdev->dev,
				 "OHCI: BIOS handoff failed (BIOS bug?) %08x\n",
				 readl(base + OHCI_CONTROL));
	}
#endif

	/* disable interrupts */
	writel((u32) ~0, base + OHCI_INTRDISABLE);

	/* Go into the USB_RESET state, preserving RWC (and possibly IR) */
	writel(control & OHCI_CTRL_MASK, base + OHCI_CONTROL);
	readl(base + OHCI_CONTROL);

	/* software reset of the controller, preserving HcFmInterval */
	if (!no_fminterval)
		fminterval = readl(base + OHCI_FMINTERVAL);

	writel(OHCI_HCR, base + OHCI_CMDSTATUS);

	/* reset requires max 10 us delay */
	for (cnt = 30; cnt > 0; --cnt) {	/* ... allow extra time */
		if ((readl(base + OHCI_CMDSTATUS) & OHCI_HCR) == 0)
			break;
		udelay(1);
	}

	if (!no_fminterval)
		writel(fminterval, base + OHCI_FMINTERVAL);

	/* Now the controller is safely in SUSPEND and nothing can wake it up */
	iounmap(base);
}

static const struct dmi_system_id ehci_dmi_nohandoff_table[] = {
	{
		/*  Pegatron Lucid (ExoPC) */
		.matches = {
			DMI_MATCH(DMI_BOARD_NAME, "EXOPG06411"),
			DMI_MATCH(DMI_BIOS_VERSION, "Lucid-CE-133"),
		},
	},
	{
		/*  Pegatron Lucid (Ordissimo AIRIS) */
		.matches = {
			DMI_MATCH(DMI_BOARD_NAME, "M11JB"),
			DMI_MATCH(DMI_BIOS_VERSION, "Lucid-"),
		},
	},
	{
		/*  Pegatron Lucid (Ordissimo) */
		.matches = {
			DMI_MATCH(DMI_BOARD_NAME, "Ordissimo"),
			DMI_MATCH(DMI_BIOS_VERSION, "Lucid-"),
		},
	},
	{
		/* HASEE E200 */
		.matches = {
			DMI_MATCH(DMI_BOARD_VENDOR, "HASEE"),
			DMI_MATCH(DMI_BOARD_NAME, "E210"),
			DMI_MATCH(DMI_BIOS_VERSION, "6.00"),
		},
	},
	{ }
};

static void ehci_bios_handoff(struct pci_dev *pdev,
					void __iomem *op_reg_base,
					u32 cap, u8 offset)
{
	int try_handoff = 1, tried_handoff = 0;

	/*
	 * The Pegatron Lucid tablet sporadically waits for 98 seconds trying
	 * the handoff on its unused controller.  Skip it.
	 *
	 * The HASEE E200 hangs when the semaphore is set (bugzilla #77021).
	 */
	if (pdev->vendor == 0x8086 && (pdev->device == 0x283a ||
			pdev->device == 0x27cc)) {
		if (dmi_check_system(ehci_dmi_nohandoff_table))
			try_handoff = 0;
	}

	if (try_handoff && (cap & EHCI_USBLEGSUP_BIOS)) {
		dev_dbg(&pdev->dev, "EHCI: BIOS handoff\n");

#if 0
/* aleksey_gorelov@phoenix.com reports that some systems need SMI forced on,
 * but that seems dubious in general (the BIOS left it off intentionally)
 * and is known to prevent some systems from booting.  so we won't do this
 * unless maybe we can determine when we're on a system that needs SMI forced.
 */
		/* BIOS workaround (?): be sure the pre-Linux code
		 * receives the SMI
		 */
		pci_read_config_dword(pdev, offset + EHCI_USBLEGCTLSTS, &val);
		pci_write_config_dword(pdev, offset + EHCI_USBLEGCTLSTS,
				       val | EHCI_USBLEGCTLSTS_SOOE);
#endif

		/* some systems get upset if this semaphore is
		 * set for any other reason than forcing a BIOS
		 * handoff..
		 */
		pci_write_config_byte(pdev, offset + 3, 1);
	}

	/* if boot firmware now owns EHCI, spin till it hands it over. */
	if (try_handoff) {
		int msec = 1000;
		while ((cap & EHCI_USBLEGSUP_BIOS) && (msec > 0)) {
			tried_handoff = 1;
			msleep(10);
			msec -= 10;
			pci_read_config_dword(pdev, offset, &cap);
		}
	}

	if (cap & EHCI_USBLEGSUP_BIOS) {
		/* well, possibly buggy BIOS... try to shut it down,
		 * and hope nothing goes too wrong
		 */
		if (try_handoff)
			dev_warn(&pdev->dev,
				 "EHCI: BIOS handoff failed (BIOS bug?) %08x\n",
				 cap);
		pci_write_config_byte(pdev, offset + 2, 0);
	}

	/* just in case, always disable EHCI SMIs */
	pci_write_config_dword(pdev, offset + EHCI_USBLEGCTLSTS, 0);

	/* If the BIOS ever owned the controller then we can't expect
	 * any power sessions to remain intact.
	 */
	if (tried_handoff)
		writel(0, op_reg_base + EHCI_CONFIGFLAG);
}

static void quirk_usb_disable_ehci(struct pci_dev *pdev)
{
	void __iomem *base, *op_reg_base;
	u32	hcc_params, cap, val;
	u8	offset, cap_length;
	int	wait_time, count = 256/4;

	if (!mmio_resource_enabled(pdev, 0))
		return;

	base = pci_ioremap_bar(pdev, 0);
	if (base == NULL)
		return;

	cap_length = readb(base);
	op_reg_base = base + cap_length;

	/* EHCI 0.96 and later may have "extended capabilities"
	 * spec section 5.1 explains the bios handoff, e.g. for
	 * booting from USB disk or using a usb keyboard
	 */
	hcc_params = readl(base + EHCI_HCC_PARAMS);
	offset = (hcc_params >> 8) & 0xff;
	while (offset && --count) {
		pci_read_config_dword(pdev, offset, &cap);

		switch (cap & 0xff) {
		case 1:
			ehci_bios_handoff(pdev, op_reg_base, cap, offset);
			break;
		case 0: /* Illegal reserved cap, set cap=0 so we exit */
			cap = 0; /* fall through */
		default:
			dev_warn(&pdev->dev,
				 "EHCI: unrecognized capability %02x\n",
				 cap & 0xff);
		}
		offset = (cap >> 8) & 0xff;
	}
	if (!count)
		dev_printk(KERN_DEBUG, &pdev->dev, "EHCI: capability loop?\n");

	/*
	 * halt EHCI & disable its interrupts in any case
	 */
	val = readl(op_reg_base + EHCI_USBSTS);
	if ((val & EHCI_USBSTS_HALTED) == 0) {
		val = readl(op_reg_base + EHCI_USBCMD);
		val &= ~EHCI_USBCMD_RUN;
		writel(val, op_reg_base + EHCI_USBCMD);

		wait_time = 2000;
		do {
			writel(0x3f, op_reg_base + EHCI_USBSTS);
			udelay(100);
			wait_time -= 100;
			val = readl(op_reg_base + EHCI_USBSTS);
			if ((val == ~(u32)0) || (val & EHCI_USBSTS_HALTED)) {
				break;
			}
		} while (wait_time > 0);
	}
	writel(0, op_reg_base + EHCI_USBINTR);
	writel(0x3f, op_reg_base + EHCI_USBSTS);

	iounmap(base);
}

/*
 * handshake - spin reading a register until handshake completes
 * @ptr: address of hc register to be read
 * @mask: bits to look at in result of read
 * @done: value of those bits when handshake succeeds
 * @wait_usec: timeout in microseconds
 * @delay_usec: delay in microseconds to wait between polling
 *
 * Polls a register every delay_usec microseconds.
 * Returns 0 when the mask bits have the value done.
 * Returns -ETIMEDOUT if this condition is not true after
 * wait_usec microseconds have passed.
 */
static int handshake(void __iomem *ptr, u32 mask, u32 done,
		int wait_usec, int delay_usec)
{
	u32	result;

	do {
		result = readl(ptr);
		result &= mask;
		if (result == done)
			return 0;
		udelay(delay_usec);
		wait_usec -= delay_usec;
	} while (wait_usec > 0);
	return -ETIMEDOUT;
}

/*
 * Intel's Panther Point chipset has two host controllers (EHCI and xHCI) that
 * share some number of ports.  These ports can be switched between either
 * controller.  Not all of the ports under the EHCI host controller may be
 * switchable.
 *
 * The ports should be switched over to xHCI before PCI probes for any device
 * start.  This avoids active devices under EHCI being disconnected during the
 * port switchover, which could cause loss of data on USB storage devices, or
 * failed boot when the root file system is on a USB mass storage device and is
 * enumerated under EHCI first.
 *
 * We write into the xHC's PCI configuration space in some Intel-specific
 * registers to switch the ports over.  The USB 3.0 terminations and the USB
 * 2.0 data wires are switched separately.  We want to enable the SuperSpeed
 * terminations before switching the USB 2.0 wires over, so that USB 3.0
 * devices connect at SuperSpeed, rather than at USB 2.0 speeds.
 */
void usb_enable_intel_xhci_ports(struct pci_dev *xhci_pdev)
{
	u32		ports_available;
	bool		ehci_found = false;
	struct pci_dev	*companion = NULL;

	/* Sony VAIO t-series with subsystem device ID 90a8 is not capable of
	 * switching ports from EHCI to xHCI
	 */
	if (xhci_pdev->subsystem_vendor == PCI_VENDOR_ID_SONY &&
	    xhci_pdev->subsystem_device == 0x90a8)
		return;

	/* make sure an intel EHCI controller exists */
	for_each_pci_dev(companion) {
		if (companion->class == PCI_CLASS_SERIAL_USB_EHCI &&
		    companion->vendor == PCI_VENDOR_ID_INTEL) {
			ehci_found = true;
			break;
		}
	}

	if (!ehci_found)
		return;

	/* Don't switchover the ports if the user hasn't compiled the xHCI
	 * driver.  Otherwise they will see "dead" USB ports that don't power
	 * the devices.
	 */
	if (!IS_ENABLED(CONFIG_USB_XHCI_HCD)) {
		dev_warn(&xhci_pdev->dev,
			 "CONFIG_USB_XHCI_HCD is turned off, defaulting to EHCI.\n");
		dev_warn(&xhci_pdev->dev,
				"USB 3.0 devices will work at USB 2.0 speeds.\n");
		usb_disable_xhci_ports(xhci_pdev);
		return;
	}

	/* Read USB3PRM, the USB 3.0 Port Routing Mask Register
	 * Indicate the ports that can be changed from OS.
	 */
	pci_read_config_dword(xhci_pdev, USB_INTEL_USB3PRM,
			&ports_available);

	dev_dbg(&xhci_pdev->dev, "Configurable ports to enable SuperSpeed: 0x%x\n",
			ports_available);

	/* Write USB3_PSSEN, the USB 3.0 Port SuperSpeed Enable
	 * Register, to turn on SuperSpeed terminations for the
	 * switchable ports.
	 */
	pci_write_config_dword(xhci_pdev, USB_INTEL_USB3_PSSEN,
			ports_available);

	pci_read_config_dword(xhci_pdev, USB_INTEL_USB3_PSSEN,
			&ports_available);
	dev_dbg(&xhci_pdev->dev,
		"USB 3.0 ports that are now enabled under xHCI: 0x%x\n",
		ports_available);

	/* Read XUSB2PRM, xHCI USB 2.0 Port Routing Mask Register
	 * Indicate the USB 2.0 ports to be controlled by the xHCI host.
	 */

	pci_read_config_dword(xhci_pdev, USB_INTEL_USB2PRM,
			&ports_available);

	dev_dbg(&xhci_pdev->dev, "Configurable USB 2.0 ports to hand over to xCHI: 0x%x\n",
			ports_available);

	/* Write XUSB2PR, the xHC USB 2.0 Port Routing Register, to
	 * switch the USB 2.0 power and data lines over to the xHCI
	 * host.
	 */
	pci_write_config_dword(xhci_pdev, USB_INTEL_XUSB2PR,
			ports_available);

	pci_read_config_dword(xhci_pdev, USB_INTEL_XUSB2PR,
			&ports_available);
	dev_dbg(&xhci_pdev->dev,
		"USB 2.0 ports that are now switched over to xHCI: 0x%x\n",
		ports_available);
}
EXPORT_SYMBOL_GPL(usb_enable_intel_xhci_ports);

void usb_disable_xhci_ports(struct pci_dev *xhci_pdev)
{
	pci_write_config_dword(xhci_pdev, USB_INTEL_USB3_PSSEN, 0x0);
	pci_write_config_dword(xhci_pdev, USB_INTEL_XUSB2PR, 0x0);
}
EXPORT_SYMBOL_GPL(usb_disable_xhci_ports);

/**
 * PCI Quirks for xHCI.
 *
 * Takes care of the handoff between the Pre-OS (i.e. BIOS) and the OS.
 * It signals to the BIOS that the OS wants control of the host controller,
 * and then waits 1 second for the BIOS to hand over control.
 * If we timeout, assume the BIOS is broken and take control anyway.
 */
static void quirk_usb_handoff_xhci(struct pci_dev *pdev)
{
	void __iomem *base;
	int ext_cap_offset;
	void __iomem *op_reg_base;
	u32 val;
	int timeout;
	int len = pci_resource_len(pdev, 0);

	if (!mmio_resource_enabled(pdev, 0))
		return;

	base = ioremap_nocache(pci_resource_start(pdev, 0), len);
	if (base == NULL)
		return;

	/*
	 * Find the Legacy Support Capability register -
	 * this is optional for xHCI host controllers.
	 */
	ext_cap_offset = xhci_find_next_ext_cap(base, 0, XHCI_EXT_CAPS_LEGACY);

	if (!ext_cap_offset)
		goto hc_init;

	if ((ext_cap_offset + sizeof(val)) > len) {
		/* We're reading garbage from the controller */
		dev_warn(&pdev->dev, "xHCI controller failing to respond");
		goto iounmap;
	}
	val = readl(base + ext_cap_offset);

	/* Auto handoff never worked for these devices. Force it and continue */
	if ((pdev->vendor == PCI_VENDOR_ID_TI && pdev->device == 0x8241) ||
			(pdev->vendor == PCI_VENDOR_ID_RENESAS
			 && pdev->device == 0x0014)) {
		val = (val | XHCI_HC_OS_OWNED) & ~XHCI_HC_BIOS_OWNED;
		writel(val, base + ext_cap_offset);
	}

	/* If the BIOS owns the HC, signal that the OS wants it, and wait */
	if (val & XHCI_HC_BIOS_OWNED) {
		writel(val | XHCI_HC_OS_OWNED, base + ext_cap_offset);

		/* Wait for 1 second with 10 microsecond polling interval */
		timeout = handshake(base + ext_cap_offset, XHCI_HC_BIOS_OWNED,
				0, 1000000, 10);

		/* Assume a buggy BIOS and take HC ownership anyway */
		if (timeout) {
			dev_warn(&pdev->dev,
				 "xHCI BIOS handoff failed (BIOS bug ?) %08x\n",
				 val);
			writel(val & ~XHCI_HC_BIOS_OWNED, base + ext_cap_offset);
		}
	}

	val = readl(base + ext_cap_offset + XHCI_LEGACY_CONTROL_OFFSET);
	/* Mask off (turn off) any enabled SMIs */
	val &= XHCI_LEGACY_DISABLE_SMI;
	/* Mask all SMI events bits, RW1C */
	val |= XHCI_LEGACY_SMI_EVENTS;
	/* Disable any BIOS SMIs and clear all SMI events*/
	writel(val, base + ext_cap_offset + XHCI_LEGACY_CONTROL_OFFSET);

hc_init:
	if (pdev->vendor == PCI_VENDOR_ID_INTEL)
		usb_enable_intel_xhci_ports(pdev);

	op_reg_base = base + XHCI_HC_LENGTH(readl(base));

	/* Wait for the host controller to be ready before writing any
	 * operational or runtime registers.  Wait 5 seconds and no more.
	 */
	timeout = handshake(op_reg_base + XHCI_STS_OFFSET, XHCI_STS_CNR, 0,
			5000000, 10);
	/* Assume a buggy HC and start HC initialization anyway */
	if (timeout) {
		val = readl(op_reg_base + XHCI_STS_OFFSET);
		dev_warn(&pdev->dev,
			 "xHCI HW not ready after 5 sec (HC bug?) status = 0x%x\n",
			 val);
	}

	/* Send the halt and disable interrupts command */
	val = readl(op_reg_base + XHCI_CMD_OFFSET);
	val &= ~(XHCI_CMD_RUN | XHCI_IRQS);
	writel(val, op_reg_base + XHCI_CMD_OFFSET);

	/* Wait for the HC to halt - poll every 125 usec (one microframe). */
	timeout = handshake(op_reg_base + XHCI_STS_OFFSET, XHCI_STS_HALT, 1,
			XHCI_MAX_HALT_USEC, 125);
	if (timeout) {
		val = readl(op_reg_base + XHCI_STS_OFFSET);
		dev_warn(&pdev->dev,
			 "xHCI HW did not halt within %d usec status = 0x%x\n",
			 XHCI_MAX_HALT_USEC, val);
	}

iounmap:
	iounmap(base);
}

static void quirk_usb_early_handoff(struct pci_dev *pdev)
{
	/* Skip Netlogic mips SoC's internal PCI USB controller.
	 * This device does not need/support EHCI/OHCI handoff
	 */
	if (pdev->vendor == 0x184e)	/* vendor Netlogic */
		return;
	if (pdev->class != PCI_CLASS_SERIAL_USB_UHCI &&
			pdev->class != PCI_CLASS_SERIAL_USB_OHCI &&
			pdev->class != PCI_CLASS_SERIAL_USB_EHCI &&
			pdev->class != PCI_CLASS_SERIAL_USB_XHCI)
		return;

	if (pci_enable_device(pdev) < 0) {
		dev_warn(&pdev->dev,
			 "Can't enable PCI device, BIOS handoff failed.\n");
		return;
	}
	if (pdev->class == PCI_CLASS_SERIAL_USB_UHCI)
		quirk_usb_handoff_uhci(pdev);
	else if (pdev->class == PCI_CLASS_SERIAL_USB_OHCI)
		quirk_usb_handoff_ohci(pdev);
	else if (pdev->class == PCI_CLASS_SERIAL_USB_EHCI)
		quirk_usb_disable_ehci(pdev);
	else if (pdev->class == PCI_CLASS_SERIAL_USB_XHCI)
		quirk_usb_handoff_xhci(pdev);
	pci_disable_device(pdev);
}
DECLARE_PCI_FIXUP_CLASS_FINAL(PCI_ANY_ID, PCI_ANY_ID,
			PCI_CLASS_SERIAL_USB, 8, quirk_usb_early_handoff);<|MERGE_RESOLUTION|>--- conflicted
+++ resolved
@@ -205,11 +205,7 @@
 {
 	unsigned long flags;
 	struct amd_chipset_info info;
-<<<<<<< HEAD
-	int need_pll_quirk = 0;
-=======
 	info.need_pll_quirk = 0;
->>>>>>> f7688b48
 
 	spin_lock_irqsave(&amd_lock, flags);
 
@@ -228,25 +224,11 @@
 
 	switch (info.sb_type.gen) {
 	case AMD_CHIPSET_SB700:
-<<<<<<< HEAD
-		need_pll_quirk = info.sb_type.rev <= 0x3B;
-=======
 		info.need_pll_quirk = info.sb_type.rev <= 0x3B;
->>>>>>> f7688b48
 		break;
 	case AMD_CHIPSET_SB800:
 	case AMD_CHIPSET_HUDSON2:
 	case AMD_CHIPSET_BOLTON:
-<<<<<<< HEAD
-		need_pll_quirk = 1;
-		break;
-	default:
-		need_pll_quirk = 0;
-		break;
-	}
-
-	if (!need_pll_quirk) {
-=======
 		info.need_pll_quirk = 1;
 		break;
 	default:
@@ -255,7 +237,6 @@
 	}
 
 	if (!info.need_pll_quirk) {
->>>>>>> f7688b48
 		if (info.smbus_dev) {
 			pci_dev_put(info.smbus_dev);
 			info.smbus_dev = NULL;
@@ -278,10 +259,6 @@
 		}
 	}
 
-<<<<<<< HEAD
-	need_pll_quirk = info.probe_result = 1;
-=======
->>>>>>> f7688b48
 	printk(KERN_DEBUG "QUIRK: Enable AMD PLL fix\n");
 
 commit:
@@ -292,10 +269,6 @@
 
 		/* Mark that we where here */
 		amd_chipset.probe_count++;
-<<<<<<< HEAD
-		need_pll_quirk = amd_chipset.probe_result;
-=======
->>>>>>> f7688b48
 
 		spin_unlock_irqrestore(&amd_lock, flags);
 
@@ -308,11 +281,6 @@
 		amd_chipset = info;
 		spin_unlock_irqrestore(&amd_lock, flags);
 	}
-<<<<<<< HEAD
-
-	return need_pll_quirk;
-=======
->>>>>>> f7688b48
 }
 
 int usb_hcd_amd_remote_wakeup_quirk(struct pci_dev *pdev)
