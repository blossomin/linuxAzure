// SPDX-License-Identifier: GPL-2.0-only
/*
* Copyright (C) 2012 Invensense, Inc.
*/

#include <linux/module.h>
#include <linux/slab.h>
#include <linux/i2c.h>
#include <linux/err.h>
#include <linux/delay.h>
#include <linux/sysfs.h>
#include <linux/jiffies.h>
#include <linux/irq.h>
#include <linux/interrupt.h>
#include <linux/iio/iio.h>
#include <linux/acpi.h>
#include <linux/platform_device.h>
#include <linux/regulator/consumer.h>
#include <linux/pm.h>
#include <linux/pm_runtime.h>
#include "inv_mpu_iio.h"
#include "inv_mpu_magn.h"

/*
 * this is the gyro scale translated from dynamic range plus/minus
 * {250, 500, 1000, 2000} to rad/s
 */
static const int gyro_scale_6050[] = {133090, 266181, 532362, 1064724};

/*
 * this is the accel scale translated from dynamic range plus/minus
 * {2, 4, 8, 16} to m/s^2
 */
static const int accel_scale[] = {598, 1196, 2392, 4785};

static const struct inv_mpu6050_reg_map reg_set_icm20602 = {
	.sample_rate_div	= INV_MPU6050_REG_SAMPLE_RATE_DIV,
	.lpf                    = INV_MPU6050_REG_CONFIG,
	.accel_lpf              = INV_MPU6500_REG_ACCEL_CONFIG_2,
	.user_ctrl              = INV_MPU6050_REG_USER_CTRL,
	.fifo_en                = INV_MPU6050_REG_FIFO_EN,
	.gyro_config            = INV_MPU6050_REG_GYRO_CONFIG,
	.accl_config            = INV_MPU6050_REG_ACCEL_CONFIG,
	.fifo_count_h           = INV_MPU6050_REG_FIFO_COUNT_H,
	.fifo_r_w               = INV_MPU6050_REG_FIFO_R_W,
	.raw_gyro               = INV_MPU6050_REG_RAW_GYRO,
	.raw_accl               = INV_MPU6050_REG_RAW_ACCEL,
	.temperature            = INV_MPU6050_REG_TEMPERATURE,
	.int_enable             = INV_MPU6050_REG_INT_ENABLE,
	.int_status             = INV_MPU6050_REG_INT_STATUS,
	.pwr_mgmt_1             = INV_MPU6050_REG_PWR_MGMT_1,
	.pwr_mgmt_2             = INV_MPU6050_REG_PWR_MGMT_2,
	.int_pin_cfg            = INV_MPU6050_REG_INT_PIN_CFG,
	.accl_offset            = INV_MPU6500_REG_ACCEL_OFFSET,
	.gyro_offset            = INV_MPU6050_REG_GYRO_OFFSET,
	.i2c_if                 = INV_ICM20602_REG_I2C_IF,
};

static const struct inv_mpu6050_reg_map reg_set_6500 = {
	.sample_rate_div	= INV_MPU6050_REG_SAMPLE_RATE_DIV,
	.lpf                    = INV_MPU6050_REG_CONFIG,
	.accel_lpf              = INV_MPU6500_REG_ACCEL_CONFIG_2,
	.user_ctrl              = INV_MPU6050_REG_USER_CTRL,
	.fifo_en                = INV_MPU6050_REG_FIFO_EN,
	.gyro_config            = INV_MPU6050_REG_GYRO_CONFIG,
	.accl_config            = INV_MPU6050_REG_ACCEL_CONFIG,
	.fifo_count_h           = INV_MPU6050_REG_FIFO_COUNT_H,
	.fifo_r_w               = INV_MPU6050_REG_FIFO_R_W,
	.raw_gyro               = INV_MPU6050_REG_RAW_GYRO,
	.raw_accl               = INV_MPU6050_REG_RAW_ACCEL,
	.temperature            = INV_MPU6050_REG_TEMPERATURE,
	.int_enable             = INV_MPU6050_REG_INT_ENABLE,
	.int_status             = INV_MPU6050_REG_INT_STATUS,
	.pwr_mgmt_1             = INV_MPU6050_REG_PWR_MGMT_1,
	.pwr_mgmt_2             = INV_MPU6050_REG_PWR_MGMT_2,
	.int_pin_cfg		= INV_MPU6050_REG_INT_PIN_CFG,
	.accl_offset		= INV_MPU6500_REG_ACCEL_OFFSET,
	.gyro_offset		= INV_MPU6050_REG_GYRO_OFFSET,
	.i2c_if                 = 0,
};

static const struct inv_mpu6050_reg_map reg_set_6050 = {
	.sample_rate_div	= INV_MPU6050_REG_SAMPLE_RATE_DIV,
	.lpf                    = INV_MPU6050_REG_CONFIG,
	.user_ctrl              = INV_MPU6050_REG_USER_CTRL,
	.fifo_en                = INV_MPU6050_REG_FIFO_EN,
	.gyro_config            = INV_MPU6050_REG_GYRO_CONFIG,
	.accl_config            = INV_MPU6050_REG_ACCEL_CONFIG,
	.fifo_count_h           = INV_MPU6050_REG_FIFO_COUNT_H,
	.fifo_r_w               = INV_MPU6050_REG_FIFO_R_W,
	.raw_gyro               = INV_MPU6050_REG_RAW_GYRO,
	.raw_accl               = INV_MPU6050_REG_RAW_ACCEL,
	.temperature            = INV_MPU6050_REG_TEMPERATURE,
	.int_enable             = INV_MPU6050_REG_INT_ENABLE,
	.pwr_mgmt_1             = INV_MPU6050_REG_PWR_MGMT_1,
	.pwr_mgmt_2             = INV_MPU6050_REG_PWR_MGMT_2,
	.int_pin_cfg		= INV_MPU6050_REG_INT_PIN_CFG,
	.accl_offset		= INV_MPU6050_REG_ACCEL_OFFSET,
	.gyro_offset		= INV_MPU6050_REG_GYRO_OFFSET,
	.i2c_if                 = 0,
};

static const struct inv_mpu6050_chip_config chip_config_6050 = {
	.clk = INV_CLK_INTERNAL,
	.fsr = INV_MPU6050_FSR_2000DPS,
	.lpf = INV_MPU6050_FILTER_20HZ,
	.divider = INV_MPU6050_FIFO_RATE_TO_DIVIDER(50),
	.gyro_en = true,
	.accl_en = true,
	.temp_en = true,
	.magn_en = false,
	.gyro_fifo_enable = false,
	.accl_fifo_enable = false,
	.temp_fifo_enable = false,
	.magn_fifo_enable = false,
	.accl_fs = INV_MPU6050_FS_02G,
	.user_ctrl = 0,
};

static const struct inv_mpu6050_chip_config chip_config_6500 = {
	.clk = INV_CLK_PLL,
	.fsr = INV_MPU6050_FSR_2000DPS,
	.lpf = INV_MPU6050_FILTER_20HZ,
	.divider = INV_MPU6050_FIFO_RATE_TO_DIVIDER(50),
	.gyro_en = true,
	.accl_en = true,
	.temp_en = true,
	.magn_en = false,
	.gyro_fifo_enable = false,
	.accl_fifo_enable = false,
	.temp_fifo_enable = false,
	.magn_fifo_enable = false,
	.accl_fs = INV_MPU6050_FS_02G,
	.user_ctrl = 0,
};

/* Indexed by enum inv_devices */
static const struct inv_mpu6050_hw hw_info[] = {
	{
		.whoami = INV_MPU6050_WHOAMI_VALUE,
		.name = "MPU6050",
		.reg = &reg_set_6050,
		.config = &chip_config_6050,
		.fifo_size = 1024,
		.temp = {INV_MPU6050_TEMP_OFFSET, INV_MPU6050_TEMP_SCALE},
	},
	{
		.whoami = INV_MPU6500_WHOAMI_VALUE,
		.name = "MPU6500",
		.reg = &reg_set_6500,
		.config = &chip_config_6500,
		.fifo_size = 512,
		.temp = {INV_MPU6500_TEMP_OFFSET, INV_MPU6500_TEMP_SCALE},
	},
	{
		.whoami = INV_MPU6515_WHOAMI_VALUE,
		.name = "MPU6515",
		.reg = &reg_set_6500,
		.config = &chip_config_6500,
		.fifo_size = 512,
		.temp = {INV_MPU6500_TEMP_OFFSET, INV_MPU6500_TEMP_SCALE},
	},
	{
		.whoami = INV_MPU6000_WHOAMI_VALUE,
		.name = "MPU6000",
		.reg = &reg_set_6050,
		.config = &chip_config_6050,
		.fifo_size = 1024,
		.temp = {INV_MPU6050_TEMP_OFFSET, INV_MPU6050_TEMP_SCALE},
	},
	{
		.whoami = INV_MPU9150_WHOAMI_VALUE,
		.name = "MPU9150",
		.reg = &reg_set_6050,
		.config = &chip_config_6050,
		.fifo_size = 1024,
		.temp = {INV_MPU6050_TEMP_OFFSET, INV_MPU6050_TEMP_SCALE},
	},
	{
		.whoami = INV_MPU9250_WHOAMI_VALUE,
		.name = "MPU9250",
		.reg = &reg_set_6500,
		.config = &chip_config_6500,
		.fifo_size = 512,
		.temp = {INV_MPU6500_TEMP_OFFSET, INV_MPU6500_TEMP_SCALE},
	},
	{
		.whoami = INV_MPU9255_WHOAMI_VALUE,
		.name = "MPU9255",
		.reg = &reg_set_6500,
		.config = &chip_config_6500,
		.fifo_size = 512,
		.temp = {INV_MPU6500_TEMP_OFFSET, INV_MPU6500_TEMP_SCALE},
	},
	{
		.whoami = INV_ICM20608_WHOAMI_VALUE,
		.name = "ICM20608",
		.reg = &reg_set_6500,
		.config = &chip_config_6500,
		.fifo_size = 512,
		.temp = {INV_ICM20608_TEMP_OFFSET, INV_ICM20608_TEMP_SCALE},
<<<<<<< HEAD
=======
	},
	{
		.whoami = INV_ICM20609_WHOAMI_VALUE,
		.name = "ICM20609",
		.reg = &reg_set_6500,
		.config = &chip_config_6500,
		.fifo_size = 4 * 1024,
		.temp = {INV_ICM20608_TEMP_OFFSET, INV_ICM20608_TEMP_SCALE},
	},
	{
		.whoami = INV_ICM20689_WHOAMI_VALUE,
		.name = "ICM20689",
		.reg = &reg_set_6500,
		.config = &chip_config_6500,
		.fifo_size = 4 * 1024,
		.temp = {INV_ICM20608_TEMP_OFFSET, INV_ICM20608_TEMP_SCALE},
>>>>>>> d1988041
	},
	{
		.whoami = INV_ICM20602_WHOAMI_VALUE,
		.name = "ICM20602",
		.reg = &reg_set_icm20602,
		.config = &chip_config_6500,
		.fifo_size = 1008,
		.temp = {INV_ICM20608_TEMP_OFFSET, INV_ICM20608_TEMP_SCALE},
<<<<<<< HEAD
=======
	},
	{
		.whoami = INV_ICM20690_WHOAMI_VALUE,
		.name = "ICM20690",
		.reg = &reg_set_6500,
		.config = &chip_config_6500,
		.fifo_size = 1024,
		.temp = {INV_ICM20608_TEMP_OFFSET, INV_ICM20608_TEMP_SCALE},
	},
	{
		.whoami = INV_IAM20680_WHOAMI_VALUE,
		.name = "IAM20680",
		.reg = &reg_set_6500,
		.config = &chip_config_6500,
		.fifo_size = 512,
		.temp = {INV_ICM20608_TEMP_OFFSET, INV_ICM20608_TEMP_SCALE},
>>>>>>> d1988041
	},
};

static int inv_mpu6050_pwr_mgmt_1_write(struct inv_mpu6050_state *st, bool sleep,
					int clock, int temp_dis)
{
	u8 val;

	if (clock < 0)
		clock = st->chip_config.clk;
	if (temp_dis < 0)
		temp_dis = !st->chip_config.temp_en;

	val = clock & INV_MPU6050_BIT_CLK_MASK;
	if (temp_dis)
		val |= INV_MPU6050_BIT_TEMP_DIS;
	if (sleep)
		val |= INV_MPU6050_BIT_SLEEP;

	dev_dbg(regmap_get_device(st->map), "pwr_mgmt_1: 0x%x\n", val);
	return regmap_write(st->map, st->reg->pwr_mgmt_1, val);
}

static int inv_mpu6050_clock_switch(struct inv_mpu6050_state *st,
				    unsigned int clock)
{
	int ret;

	switch (st->chip_type) {
	case INV_MPU6050:
	case INV_MPU6000:
	case INV_MPU9150:
		/* old chips: switch clock manually */
		ret = inv_mpu6050_pwr_mgmt_1_write(st, false, clock, -1);
		if (ret)
			return ret;
		st->chip_config.clk = clock;
		break;
	default:
		/* automatic clock switching, nothing to do */
		break;
	}

	return 0;
}

int inv_mpu6050_switch_engine(struct inv_mpu6050_state *st, bool en,
			      unsigned int mask)
{
	unsigned int sleep;
	u8 pwr_mgmt2, user_ctrl;
	int ret;

	/* delete useless requests */
	if (mask & INV_MPU6050_SENSOR_ACCL && en == st->chip_config.accl_en)
		mask &= ~INV_MPU6050_SENSOR_ACCL;
	if (mask & INV_MPU6050_SENSOR_GYRO && en == st->chip_config.gyro_en)
		mask &= ~INV_MPU6050_SENSOR_GYRO;
	if (mask & INV_MPU6050_SENSOR_TEMP && en == st->chip_config.temp_en)
		mask &= ~INV_MPU6050_SENSOR_TEMP;
	if (mask & INV_MPU6050_SENSOR_MAGN && en == st->chip_config.magn_en)
		mask &= ~INV_MPU6050_SENSOR_MAGN;
	if (mask == 0)
		return 0;

	/* turn on/off temperature sensor */
	if (mask & INV_MPU6050_SENSOR_TEMP) {
		ret = inv_mpu6050_pwr_mgmt_1_write(st, false, -1, !en);
		if (ret)
			return ret;
		st->chip_config.temp_en = en;
	}

	/* update user_crtl for driving magnetometer */
	if (mask & INV_MPU6050_SENSOR_MAGN) {
		user_ctrl = st->chip_config.user_ctrl;
		if (en)
			user_ctrl |= INV_MPU6050_BIT_I2C_MST_EN;
		else
			user_ctrl &= ~INV_MPU6050_BIT_I2C_MST_EN;
		ret = regmap_write(st->map, st->reg->user_ctrl, user_ctrl);
		if (ret)
			return ret;
		st->chip_config.user_ctrl = user_ctrl;
		st->chip_config.magn_en = en;
	}

	/* manage accel & gyro engines */
	if (mask & (INV_MPU6050_SENSOR_ACCL | INV_MPU6050_SENSOR_GYRO)) {
		/* compute power management 2 current value */
		pwr_mgmt2 = 0;
		if (!st->chip_config.accl_en)
			pwr_mgmt2 |= INV_MPU6050_BIT_PWR_ACCL_STBY;
		if (!st->chip_config.gyro_en)
			pwr_mgmt2 |= INV_MPU6050_BIT_PWR_GYRO_STBY;

		/* update to new requested value */
		if (mask & INV_MPU6050_SENSOR_ACCL) {
			if (en)
				pwr_mgmt2 &= ~INV_MPU6050_BIT_PWR_ACCL_STBY;
			else
				pwr_mgmt2 |= INV_MPU6050_BIT_PWR_ACCL_STBY;
		}
		if (mask & INV_MPU6050_SENSOR_GYRO) {
			if (en)
				pwr_mgmt2 &= ~INV_MPU6050_BIT_PWR_GYRO_STBY;
			else
				pwr_mgmt2 |= INV_MPU6050_BIT_PWR_GYRO_STBY;
		}

		/* switch clock to internal when turning gyro off */
		if (mask & INV_MPU6050_SENSOR_GYRO && !en) {
			ret = inv_mpu6050_clock_switch(st, INV_CLK_INTERNAL);
			if (ret)
				return ret;
		}

		/* update sensors engine */
		dev_dbg(regmap_get_device(st->map), "pwr_mgmt_2: 0x%x\n",
			pwr_mgmt2);
		ret = regmap_write(st->map, st->reg->pwr_mgmt_2, pwr_mgmt2);
		if (ret)
			return ret;
		if (mask & INV_MPU6050_SENSOR_ACCL)
			st->chip_config.accl_en = en;
		if (mask & INV_MPU6050_SENSOR_GYRO)
			st->chip_config.gyro_en = en;

		/* compute required time to have sensors stabilized */
		sleep = 0;
		if (en) {
			if (mask & INV_MPU6050_SENSOR_ACCL) {
				if (sleep < INV_MPU6050_ACCEL_UP_TIME)
					sleep = INV_MPU6050_ACCEL_UP_TIME;
			}
			if (mask & INV_MPU6050_SENSOR_GYRO) {
				if (sleep < INV_MPU6050_GYRO_UP_TIME)
					sleep = INV_MPU6050_GYRO_UP_TIME;
			}
		} else {
			if (mask & INV_MPU6050_SENSOR_GYRO) {
				if (sleep < INV_MPU6050_GYRO_DOWN_TIME)
					sleep = INV_MPU6050_GYRO_DOWN_TIME;
			}
		}
		if (sleep)
			msleep(sleep);

		/* switch clock to PLL when turning gyro on */
		if (mask & INV_MPU6050_SENSOR_GYRO && en) {
			ret = inv_mpu6050_clock_switch(st, INV_CLK_PLL);
			if (ret)
				return ret;
		}
	}

	return 0;
}

static int inv_mpu6050_set_power_itg(struct inv_mpu6050_state *st,
				     bool power_on)
{
	int result;

	result = inv_mpu6050_pwr_mgmt_1_write(st, !power_on, -1, -1);
	if (result)
		return result;

	if (power_on)
		usleep_range(INV_MPU6050_REG_UP_TIME_MIN,
			     INV_MPU6050_REG_UP_TIME_MAX);

	return 0;
}

static int inv_mpu6050_set_gyro_fsr(struct inv_mpu6050_state *st,
				    enum inv_mpu6050_fsr_e val)
{
	unsigned int gyro_shift;
	u8 data;

	switch (st->chip_type) {
	case INV_ICM20690:
		gyro_shift = INV_ICM20690_GYRO_CONFIG_FSR_SHIFT;
		break;
	default:
		gyro_shift = INV_MPU6050_GYRO_CONFIG_FSR_SHIFT;
		break;
	}

	data = val << gyro_shift;
	return regmap_write(st->map, st->reg->gyro_config, data);
}

/*
 *  inv_mpu6050_set_lpf_regs() - set low pass filter registers, chip dependent
 *
 *  MPU60xx/MPU9150 use only 1 register for accelerometer + gyroscope
 *  MPU6500 and above have a dedicated register for accelerometer
 */
static int inv_mpu6050_set_lpf_regs(struct inv_mpu6050_state *st,
				    enum inv_mpu6050_filter_e val)
{
	int result;

	result = regmap_write(st->map, st->reg->lpf, val);
	if (result)
		return result;

	/* set accel lpf */
	switch (st->chip_type) {
	case INV_MPU6050:
	case INV_MPU6000:
	case INV_MPU9150:
		/* old chips, nothing to do */
		return 0;
	case INV_ICM20689:
	case INV_ICM20690:
		/* set FIFO size to maximum value */
		val |= INV_ICM20689_BITS_FIFO_SIZE_MAX;
		break;
	default:
		break;
	}

	return regmap_write(st->map, st->reg->accel_lpf, val);
}

/*
 *  inv_mpu6050_init_config() - Initialize hardware, disable FIFO.
 *
 *  Initial configuration:
 *  FSR: ± 2000DPS
 *  DLPF: 20Hz
 *  FIFO rate: 50Hz
 *  Clock source: Gyro PLL
 */
static int inv_mpu6050_init_config(struct iio_dev *indio_dev)
{
	int result;
	u8 d;
	struct inv_mpu6050_state *st = iio_priv(indio_dev);

	result = inv_mpu6050_set_gyro_fsr(st, st->chip_config.fsr);
	if (result)
		return result;

	result = inv_mpu6050_set_lpf_regs(st, st->chip_config.lpf);
	if (result)
		return result;

	d = st->chip_config.divider;
	result = regmap_write(st->map, st->reg->sample_rate_div, d);
	if (result)
		return result;

	d = (st->chip_config.accl_fs << INV_MPU6050_ACCL_CONFIG_FSR_SHIFT);
	result = regmap_write(st->map, st->reg->accl_config, d);
	if (result)
		return result;

	result = regmap_write(st->map, st->reg->int_pin_cfg, st->irq_mask);
	if (result)
		return result;

	/*
	 * Internal chip period is 1ms (1kHz).
	 * Let's use at the beginning the theorical value before measuring
	 * with interrupt timestamps.
	 */
	st->chip_period = NSEC_PER_MSEC;

	/* magn chip init, noop if not present in the chip */
	result = inv_mpu_magn_probe(st);
	if (result)
		return result;

	return 0;
}

static int inv_mpu6050_sensor_set(struct inv_mpu6050_state  *st, int reg,
				int axis, int val)
{
	int ind, result;
	__be16 d = cpu_to_be16(val);

	ind = (axis - IIO_MOD_X) * 2;
	result = regmap_bulk_write(st->map, reg + ind, &d, sizeof(d));
	if (result)
		return -EINVAL;

	return 0;
}

static int inv_mpu6050_sensor_show(struct inv_mpu6050_state  *st, int reg,
				   int axis, int *val)
{
	int ind, result;
	__be16 d;

	ind = (axis - IIO_MOD_X) * 2;
	result = regmap_bulk_read(st->map, reg + ind, &d, sizeof(d));
	if (result)
		return -EINVAL;
	*val = (short)be16_to_cpup(&d);

	return IIO_VAL_INT;
}

static int inv_mpu6050_read_channel_data(struct iio_dev *indio_dev,
					 struct iio_chan_spec const *chan,
					 int *val)
{
	struct inv_mpu6050_state *st = iio_priv(indio_dev);
	struct device *pdev = regmap_get_device(st->map);
	unsigned int freq_hz, period_us, min_sleep_us, max_sleep_us;
	int result;
	int ret;

	/* compute sample period */
	freq_hz = INV_MPU6050_DIVIDER_TO_FIFO_RATE(st->chip_config.divider);
	period_us = 1000000 / freq_hz;

	result = pm_runtime_get_sync(pdev);
	if (result < 0) {
		pm_runtime_put_noidle(pdev);
		return result;
	}

	switch (chan->type) {
	case IIO_ANGL_VEL:
		if (!st->chip_config.gyro_en) {
			result = inv_mpu6050_switch_engine(st, true,
					INV_MPU6050_SENSOR_GYRO);
			if (result)
				goto error_power_off;
			/* need to wait 2 periods to have first valid sample */
			min_sleep_us = 2 * period_us;
			max_sleep_us = 2 * (period_us + period_us / 2);
			usleep_range(min_sleep_us, max_sleep_us);
		}
		ret = inv_mpu6050_sensor_show(st, st->reg->raw_gyro,
					      chan->channel2, val);
		break;
	case IIO_ACCEL:
		if (!st->chip_config.accl_en) {
			result = inv_mpu6050_switch_engine(st, true,
					INV_MPU6050_SENSOR_ACCL);
			if (result)
				goto error_power_off;
			/* wait 1 period for first sample availability */
			min_sleep_us = period_us;
			max_sleep_us = period_us + period_us / 2;
			usleep_range(min_sleep_us, max_sleep_us);
		}
		ret = inv_mpu6050_sensor_show(st, st->reg->raw_accl,
					      chan->channel2, val);
		break;
	case IIO_TEMP:
		/* temperature sensor work only with accel and/or gyro */
		if (!st->chip_config.accl_en && !st->chip_config.gyro_en) {
			result = -EBUSY;
			goto error_power_off;
		}
		if (!st->chip_config.temp_en) {
			result = inv_mpu6050_switch_engine(st, true,
					INV_MPU6050_SENSOR_TEMP);
			if (result)
				goto error_power_off;
			/* wait 1 period for first sample availability */
			min_sleep_us = period_us;
			max_sleep_us = period_us + period_us / 2;
			usleep_range(min_sleep_us, max_sleep_us);
		}
		ret = inv_mpu6050_sensor_show(st, st->reg->temperature,
					      IIO_MOD_X, val);
		break;
	case IIO_MAGN:
		if (!st->chip_config.magn_en) {
			result = inv_mpu6050_switch_engine(st, true,
					INV_MPU6050_SENSOR_MAGN);
			if (result)
				goto error_power_off;
			/* frequency is limited for magnetometer */
			if (freq_hz > INV_MPU_MAGN_FREQ_HZ_MAX) {
				freq_hz = INV_MPU_MAGN_FREQ_HZ_MAX;
				period_us = 1000000 / freq_hz;
			}
			/* need to wait 2 periods to have first valid sample */
			min_sleep_us = 2 * period_us;
			max_sleep_us = 2 * (period_us + period_us / 2);
			usleep_range(min_sleep_us, max_sleep_us);
		}
		ret = inv_mpu_magn_read(st, chan->channel2, val);
		break;
	default:
		ret = -EINVAL;
		break;
	}

	pm_runtime_mark_last_busy(pdev);
	pm_runtime_put_autosuspend(pdev);

	return ret;

error_power_off:
	pm_runtime_put_autosuspend(pdev);
	return result;
}

static int
inv_mpu6050_read_raw(struct iio_dev *indio_dev,
		     struct iio_chan_spec const *chan,
		     int *val, int *val2, long mask)
{
	struct inv_mpu6050_state  *st = iio_priv(indio_dev);
	int ret = 0;

	switch (mask) {
	case IIO_CHAN_INFO_RAW:
		ret = iio_device_claim_direct_mode(indio_dev);
		if (ret)
			return ret;
		mutex_lock(&st->lock);
		ret = inv_mpu6050_read_channel_data(indio_dev, chan, val);
		mutex_unlock(&st->lock);
		iio_device_release_direct_mode(indio_dev);
		return ret;
	case IIO_CHAN_INFO_SCALE:
		switch (chan->type) {
		case IIO_ANGL_VEL:
			mutex_lock(&st->lock);
			*val  = 0;
			*val2 = gyro_scale_6050[st->chip_config.fsr];
			mutex_unlock(&st->lock);

			return IIO_VAL_INT_PLUS_NANO;
		case IIO_ACCEL:
			mutex_lock(&st->lock);
			*val = 0;
			*val2 = accel_scale[st->chip_config.accl_fs];
			mutex_unlock(&st->lock);

			return IIO_VAL_INT_PLUS_MICRO;
		case IIO_TEMP:
			*val = st->hw->temp.scale / 1000000;
			*val2 = st->hw->temp.scale % 1000000;
			return IIO_VAL_INT_PLUS_MICRO;
		case IIO_MAGN:
			return inv_mpu_magn_get_scale(st, chan, val, val2);
		default:
			return -EINVAL;
		}
	case IIO_CHAN_INFO_OFFSET:
		switch (chan->type) {
		case IIO_TEMP:
			*val = st->hw->temp.offset;
			return IIO_VAL_INT;
		default:
			return -EINVAL;
		}
	case IIO_CHAN_INFO_CALIBBIAS:
		switch (chan->type) {
		case IIO_ANGL_VEL:
			mutex_lock(&st->lock);
			ret = inv_mpu6050_sensor_show(st, st->reg->gyro_offset,
						chan->channel2, val);
			mutex_unlock(&st->lock);
			return IIO_VAL_INT;
		case IIO_ACCEL:
			mutex_lock(&st->lock);
			ret = inv_mpu6050_sensor_show(st, st->reg->accl_offset,
						chan->channel2, val);
			mutex_unlock(&st->lock);
			return IIO_VAL_INT;

		default:
			return -EINVAL;
		}
	default:
		return -EINVAL;
	}
}

static int inv_mpu6050_write_gyro_scale(struct inv_mpu6050_state *st, int val)
{
	int result, i;

	for (i = 0; i < ARRAY_SIZE(gyro_scale_6050); ++i) {
		if (gyro_scale_6050[i] == val) {
			result = inv_mpu6050_set_gyro_fsr(st, i);
			if (result)
				return result;

			st->chip_config.fsr = i;
			return 0;
		}
	}

	return -EINVAL;
}

static int inv_write_raw_get_fmt(struct iio_dev *indio_dev,
				 struct iio_chan_spec const *chan, long mask)
{
	switch (mask) {
	case IIO_CHAN_INFO_SCALE:
		switch (chan->type) {
		case IIO_ANGL_VEL:
			return IIO_VAL_INT_PLUS_NANO;
		default:
			return IIO_VAL_INT_PLUS_MICRO;
		}
	default:
		return IIO_VAL_INT_PLUS_MICRO;
	}

	return -EINVAL;
}

static int inv_mpu6050_write_accel_scale(struct inv_mpu6050_state *st, int val)
{
	int result, i;
	u8 d;

	for (i = 0; i < ARRAY_SIZE(accel_scale); ++i) {
		if (accel_scale[i] == val) {
			d = (i << INV_MPU6050_ACCL_CONFIG_FSR_SHIFT);
			result = regmap_write(st->map, st->reg->accl_config, d);
			if (result)
				return result;

			st->chip_config.accl_fs = i;
			return 0;
		}
	}

	return -EINVAL;
}

static int inv_mpu6050_write_raw(struct iio_dev *indio_dev,
				 struct iio_chan_spec const *chan,
				 int val, int val2, long mask)
{
	struct inv_mpu6050_state  *st = iio_priv(indio_dev);
	struct device *pdev = regmap_get_device(st->map);
	int result;

	/*
	 * we should only update scale when the chip is disabled, i.e.
	 * not running
	 */
	result = iio_device_claim_direct_mode(indio_dev);
	if (result)
		return result;

	mutex_lock(&st->lock);
	result = pm_runtime_get_sync(pdev);
	if (result < 0) {
		pm_runtime_put_noidle(pdev);
		goto error_write_raw_unlock;
	}

	switch (mask) {
	case IIO_CHAN_INFO_SCALE:
		switch (chan->type) {
		case IIO_ANGL_VEL:
			result = inv_mpu6050_write_gyro_scale(st, val2);
			break;
		case IIO_ACCEL:
			result = inv_mpu6050_write_accel_scale(st, val2);
			break;
		default:
			result = -EINVAL;
			break;
		}
		break;
	case IIO_CHAN_INFO_CALIBBIAS:
		switch (chan->type) {
		case IIO_ANGL_VEL:
			result = inv_mpu6050_sensor_set(st,
							st->reg->gyro_offset,
							chan->channel2, val);
			break;
		case IIO_ACCEL:
			result = inv_mpu6050_sensor_set(st,
							st->reg->accl_offset,
							chan->channel2, val);
			break;
		default:
			result = -EINVAL;
			break;
		}
		break;
	default:
		result = -EINVAL;
		break;
	}

	pm_runtime_mark_last_busy(pdev);
	pm_runtime_put_autosuspend(pdev);
error_write_raw_unlock:
	mutex_unlock(&st->lock);
	iio_device_release_direct_mode(indio_dev);

	return result;
}

/*
 *  inv_mpu6050_set_lpf() - set low pass filer based on fifo rate.
 *
 *                  Based on the Nyquist principle, the bandwidth of the low
 *                  pass filter must not exceed the signal sampling rate divided
 *                  by 2, or there would be aliasing.
 *                  This function basically search for the correct low pass
 *                  parameters based on the fifo rate, e.g, sampling frequency.
 *
 *  lpf is set automatically when setting sampling rate to avoid any aliases.
 */
static int inv_mpu6050_set_lpf(struct inv_mpu6050_state *st, int rate)
{
	static const int hz[] = {400, 200, 90, 40, 20, 10};
	static const int d[] = {
		INV_MPU6050_FILTER_200HZ, INV_MPU6050_FILTER_100HZ,
		INV_MPU6050_FILTER_45HZ, INV_MPU6050_FILTER_20HZ,
		INV_MPU6050_FILTER_10HZ, INV_MPU6050_FILTER_5HZ
	};
	int i, result;
	u8 data;

	data = INV_MPU6050_FILTER_5HZ;
	for (i = 0; i < ARRAY_SIZE(hz); ++i) {
		if (rate >= hz[i]) {
			data = d[i];
			break;
		}
	}
	result = inv_mpu6050_set_lpf_regs(st, data);
	if (result)
		return result;
	st->chip_config.lpf = data;

	return 0;
}

/*
 * inv_mpu6050_fifo_rate_store() - Set fifo rate.
 */
static ssize_t
inv_mpu6050_fifo_rate_store(struct device *dev, struct device_attribute *attr,
			    const char *buf, size_t count)
{
	int fifo_rate;
	u8 d;
	int result;
	struct iio_dev *indio_dev = dev_to_iio_dev(dev);
	struct inv_mpu6050_state *st = iio_priv(indio_dev);
	struct device *pdev = regmap_get_device(st->map);

	if (kstrtoint(buf, 10, &fifo_rate))
		return -EINVAL;
	if (fifo_rate < INV_MPU6050_MIN_FIFO_RATE ||
	    fifo_rate > INV_MPU6050_MAX_FIFO_RATE)
		return -EINVAL;

	/* compute the chip sample rate divider */
	d = INV_MPU6050_FIFO_RATE_TO_DIVIDER(fifo_rate);
	/* compute back the fifo rate to handle truncation cases */
	fifo_rate = INV_MPU6050_DIVIDER_TO_FIFO_RATE(d);

	mutex_lock(&st->lock);
	if (d == st->chip_config.divider) {
		result = 0;
		goto fifo_rate_fail_unlock;
	}
	result = pm_runtime_get_sync(pdev);
	if (result < 0) {
		pm_runtime_put_noidle(pdev);
		goto fifo_rate_fail_unlock;
	}

	result = regmap_write(st->map, st->reg->sample_rate_div, d);
	if (result)
		goto fifo_rate_fail_power_off;
	st->chip_config.divider = d;

	result = inv_mpu6050_set_lpf(st, fifo_rate);
	if (result)
		goto fifo_rate_fail_power_off;

	/* update rate for magn, noop if not present in chip */
	result = inv_mpu_magn_set_rate(st, fifo_rate);
	if (result)
		goto fifo_rate_fail_power_off;

	pm_runtime_mark_last_busy(pdev);
fifo_rate_fail_power_off:
	pm_runtime_put_autosuspend(pdev);
fifo_rate_fail_unlock:
	mutex_unlock(&st->lock);
	if (result)
		return result;

	return count;
}

/*
 * inv_fifo_rate_show() - Get the current sampling rate.
 */
static ssize_t
inv_fifo_rate_show(struct device *dev, struct device_attribute *attr,
		   char *buf)
{
	struct inv_mpu6050_state *st = iio_priv(dev_to_iio_dev(dev));
	unsigned fifo_rate;

	mutex_lock(&st->lock);
	fifo_rate = INV_MPU6050_DIVIDER_TO_FIFO_RATE(st->chip_config.divider);
	mutex_unlock(&st->lock);

	return scnprintf(buf, PAGE_SIZE, "%u\n", fifo_rate);
}

/*
 * inv_attr_show() - calling this function will show current
 *                    parameters.
 *
 * Deprecated in favor of IIO mounting matrix API.
 *
 * See inv_get_mount_matrix()
 */
static ssize_t inv_attr_show(struct device *dev, struct device_attribute *attr,
			     char *buf)
{
	struct inv_mpu6050_state *st = iio_priv(dev_to_iio_dev(dev));
	struct iio_dev_attr *this_attr = to_iio_dev_attr(attr);
	s8 *m;

	switch (this_attr->address) {
	/*
	 * In MPU6050, the two matrix are the same because gyro and accel
	 * are integrated in one chip
	 */
	case ATTR_GYRO_MATRIX:
	case ATTR_ACCL_MATRIX:
		m = st->plat_data.orientation;

		return scnprintf(buf, PAGE_SIZE,
			"%d, %d, %d; %d, %d, %d; %d, %d, %d\n",
			m[0], m[1], m[2], m[3], m[4], m[5], m[6], m[7], m[8]);
	default:
		return -EINVAL;
	}
}

/**
 * inv_mpu6050_validate_trigger() - validate_trigger callback for invensense
 *                                  MPU6050 device.
 * @indio_dev: The IIO device
 * @trig: The new trigger
 *
 * Returns: 0 if the 'trig' matches the trigger registered by the MPU6050
 * device, -EINVAL otherwise.
 */
static int inv_mpu6050_validate_trigger(struct iio_dev *indio_dev,
					struct iio_trigger *trig)
{
	struct inv_mpu6050_state *st = iio_priv(indio_dev);

	if (st->trig != trig)
		return -EINVAL;

	return 0;
}

static const struct iio_mount_matrix *
inv_get_mount_matrix(const struct iio_dev *indio_dev,
		     const struct iio_chan_spec *chan)
{
	struct inv_mpu6050_state *data = iio_priv(indio_dev);
	const struct iio_mount_matrix *matrix;

	if (chan->type == IIO_MAGN)
		matrix = &data->magn_orient;
	else
		matrix = &data->orientation;

	return matrix;
}

static const struct iio_chan_spec_ext_info inv_ext_info[] = {
	IIO_MOUNT_MATRIX(IIO_SHARED_BY_TYPE, inv_get_mount_matrix),
	{ }
};

#define INV_MPU6050_CHAN(_type, _channel2, _index)                    \
	{                                                             \
		.type = _type,                                        \
		.modified = 1,                                        \
		.channel2 = _channel2,                                \
		.info_mask_shared_by_type = BIT(IIO_CHAN_INFO_SCALE), \
		.info_mask_separate = BIT(IIO_CHAN_INFO_RAW) |	      \
				      BIT(IIO_CHAN_INFO_CALIBBIAS),   \
		.scan_index = _index,                                 \
		.scan_type = {                                        \
				.sign = 's',                          \
				.realbits = 16,                       \
				.storagebits = 16,                    \
				.shift = 0,                           \
				.endianness = IIO_BE,                 \
			     },                                       \
		.ext_info = inv_ext_info,                             \
	}

#define INV_MPU6050_TEMP_CHAN(_index)				\
	{							\
		.type = IIO_TEMP,				\
		.info_mask_separate = BIT(IIO_CHAN_INFO_RAW)	\
				| BIT(IIO_CHAN_INFO_OFFSET)	\
				| BIT(IIO_CHAN_INFO_SCALE),	\
		.scan_index = _index,				\
		.scan_type = {					\
			.sign = 's',				\
			.realbits = 16,				\
			.storagebits = 16,			\
			.shift = 0,				\
			.endianness = IIO_BE,			\
		},						\
	}

static const struct iio_chan_spec inv_mpu_channels[] = {
	IIO_CHAN_SOFT_TIMESTAMP(INV_MPU6050_SCAN_TIMESTAMP),

	INV_MPU6050_TEMP_CHAN(INV_MPU6050_SCAN_TEMP),

	INV_MPU6050_CHAN(IIO_ANGL_VEL, IIO_MOD_X, INV_MPU6050_SCAN_GYRO_X),
	INV_MPU6050_CHAN(IIO_ANGL_VEL, IIO_MOD_Y, INV_MPU6050_SCAN_GYRO_Y),
	INV_MPU6050_CHAN(IIO_ANGL_VEL, IIO_MOD_Z, INV_MPU6050_SCAN_GYRO_Z),

	INV_MPU6050_CHAN(IIO_ACCEL, IIO_MOD_X, INV_MPU6050_SCAN_ACCL_X),
	INV_MPU6050_CHAN(IIO_ACCEL, IIO_MOD_Y, INV_MPU6050_SCAN_ACCL_Y),
	INV_MPU6050_CHAN(IIO_ACCEL, IIO_MOD_Z, INV_MPU6050_SCAN_ACCL_Z),
};

#define INV_MPU6050_SCAN_MASK_3AXIS_ACCEL	\
	(BIT(INV_MPU6050_SCAN_ACCL_X)		\
	| BIT(INV_MPU6050_SCAN_ACCL_Y)		\
	| BIT(INV_MPU6050_SCAN_ACCL_Z))

#define INV_MPU6050_SCAN_MASK_3AXIS_GYRO	\
	(BIT(INV_MPU6050_SCAN_GYRO_X)		\
	| BIT(INV_MPU6050_SCAN_GYRO_Y)		\
	| BIT(INV_MPU6050_SCAN_GYRO_Z))

#define INV_MPU6050_SCAN_MASK_TEMP		(BIT(INV_MPU6050_SCAN_TEMP))

static const unsigned long inv_mpu_scan_masks[] = {
	/* 3-axis accel */
	INV_MPU6050_SCAN_MASK_3AXIS_ACCEL,
	INV_MPU6050_SCAN_MASK_3AXIS_ACCEL | INV_MPU6050_SCAN_MASK_TEMP,
	/* 3-axis gyro */
	INV_MPU6050_SCAN_MASK_3AXIS_GYRO,
	INV_MPU6050_SCAN_MASK_3AXIS_GYRO | INV_MPU6050_SCAN_MASK_TEMP,
	/* 6-axis accel + gyro */
	INV_MPU6050_SCAN_MASK_3AXIS_ACCEL | INV_MPU6050_SCAN_MASK_3AXIS_GYRO,
	INV_MPU6050_SCAN_MASK_3AXIS_ACCEL | INV_MPU6050_SCAN_MASK_3AXIS_GYRO
		| INV_MPU6050_SCAN_MASK_TEMP,
	0,
};

#define INV_MPU9X50_MAGN_CHAN(_chan2, _bits, _index)			\
	{								\
		.type = IIO_MAGN,					\
		.modified = 1,						\
		.channel2 = _chan2,					\
		.info_mask_separate = BIT(IIO_CHAN_INFO_SCALE) |	\
				      BIT(IIO_CHAN_INFO_RAW),		\
		.scan_index = _index,					\
		.scan_type = {						\
			.sign = 's',					\
			.realbits = _bits,				\
			.storagebits = 16,				\
			.shift = 0,					\
			.endianness = IIO_BE,				\
		},							\
		.ext_info = inv_ext_info,				\
	}

static const struct iio_chan_spec inv_mpu9150_channels[] = {
	IIO_CHAN_SOFT_TIMESTAMP(INV_MPU9X50_SCAN_TIMESTAMP),

	INV_MPU6050_TEMP_CHAN(INV_MPU6050_SCAN_TEMP),

	INV_MPU6050_CHAN(IIO_ANGL_VEL, IIO_MOD_X, INV_MPU6050_SCAN_GYRO_X),
	INV_MPU6050_CHAN(IIO_ANGL_VEL, IIO_MOD_Y, INV_MPU6050_SCAN_GYRO_Y),
	INV_MPU6050_CHAN(IIO_ANGL_VEL, IIO_MOD_Z, INV_MPU6050_SCAN_GYRO_Z),

	INV_MPU6050_CHAN(IIO_ACCEL, IIO_MOD_X, INV_MPU6050_SCAN_ACCL_X),
	INV_MPU6050_CHAN(IIO_ACCEL, IIO_MOD_Y, INV_MPU6050_SCAN_ACCL_Y),
	INV_MPU6050_CHAN(IIO_ACCEL, IIO_MOD_Z, INV_MPU6050_SCAN_ACCL_Z),

	/* Magnetometer resolution is 13 bits */
	INV_MPU9X50_MAGN_CHAN(IIO_MOD_X, 13, INV_MPU9X50_SCAN_MAGN_X),
	INV_MPU9X50_MAGN_CHAN(IIO_MOD_Y, 13, INV_MPU9X50_SCAN_MAGN_Y),
	INV_MPU9X50_MAGN_CHAN(IIO_MOD_Z, 13, INV_MPU9X50_SCAN_MAGN_Z),
};

static const struct iio_chan_spec inv_mpu9250_channels[] = {
	IIO_CHAN_SOFT_TIMESTAMP(INV_MPU9X50_SCAN_TIMESTAMP),

	INV_MPU6050_TEMP_CHAN(INV_MPU6050_SCAN_TEMP),

	INV_MPU6050_CHAN(IIO_ANGL_VEL, IIO_MOD_X, INV_MPU6050_SCAN_GYRO_X),
	INV_MPU6050_CHAN(IIO_ANGL_VEL, IIO_MOD_Y, INV_MPU6050_SCAN_GYRO_Y),
	INV_MPU6050_CHAN(IIO_ANGL_VEL, IIO_MOD_Z, INV_MPU6050_SCAN_GYRO_Z),

	INV_MPU6050_CHAN(IIO_ACCEL, IIO_MOD_X, INV_MPU6050_SCAN_ACCL_X),
	INV_MPU6050_CHAN(IIO_ACCEL, IIO_MOD_Y, INV_MPU6050_SCAN_ACCL_Y),
	INV_MPU6050_CHAN(IIO_ACCEL, IIO_MOD_Z, INV_MPU6050_SCAN_ACCL_Z),

	/* Magnetometer resolution is 16 bits */
	INV_MPU9X50_MAGN_CHAN(IIO_MOD_X, 16, INV_MPU9X50_SCAN_MAGN_X),
	INV_MPU9X50_MAGN_CHAN(IIO_MOD_Y, 16, INV_MPU9X50_SCAN_MAGN_Y),
	INV_MPU9X50_MAGN_CHAN(IIO_MOD_Z, 16, INV_MPU9X50_SCAN_MAGN_Z),
};

#define INV_MPU9X50_SCAN_MASK_3AXIS_MAGN	\
	(BIT(INV_MPU9X50_SCAN_MAGN_X)		\
	| BIT(INV_MPU9X50_SCAN_MAGN_Y)		\
	| BIT(INV_MPU9X50_SCAN_MAGN_Z))

static const unsigned long inv_mpu9x50_scan_masks[] = {
	/* 3-axis accel */
	INV_MPU6050_SCAN_MASK_3AXIS_ACCEL,
	INV_MPU6050_SCAN_MASK_3AXIS_ACCEL | INV_MPU6050_SCAN_MASK_TEMP,
	/* 3-axis gyro */
	INV_MPU6050_SCAN_MASK_3AXIS_GYRO,
	INV_MPU6050_SCAN_MASK_3AXIS_GYRO | INV_MPU6050_SCAN_MASK_TEMP,
	/* 3-axis magn */
	INV_MPU9X50_SCAN_MASK_3AXIS_MAGN,
	INV_MPU9X50_SCAN_MASK_3AXIS_MAGN | INV_MPU6050_SCAN_MASK_TEMP,
	/* 6-axis accel + gyro */
	INV_MPU6050_SCAN_MASK_3AXIS_ACCEL | INV_MPU6050_SCAN_MASK_3AXIS_GYRO,
	INV_MPU6050_SCAN_MASK_3AXIS_ACCEL | INV_MPU6050_SCAN_MASK_3AXIS_GYRO
		| INV_MPU6050_SCAN_MASK_TEMP,
	/* 6-axis accel + magn */
	INV_MPU6050_SCAN_MASK_3AXIS_ACCEL | INV_MPU9X50_SCAN_MASK_3AXIS_MAGN,
	INV_MPU6050_SCAN_MASK_3AXIS_ACCEL | INV_MPU9X50_SCAN_MASK_3AXIS_MAGN
		| INV_MPU6050_SCAN_MASK_TEMP,
	/* 6-axis gyro + magn */
	INV_MPU6050_SCAN_MASK_3AXIS_GYRO | INV_MPU9X50_SCAN_MASK_3AXIS_MAGN,
	INV_MPU6050_SCAN_MASK_3AXIS_GYRO | INV_MPU9X50_SCAN_MASK_3AXIS_MAGN
		| INV_MPU6050_SCAN_MASK_TEMP,
	/* 9-axis accel + gyro + magn */
	INV_MPU6050_SCAN_MASK_3AXIS_ACCEL | INV_MPU6050_SCAN_MASK_3AXIS_GYRO
		| INV_MPU9X50_SCAN_MASK_3AXIS_MAGN,
	INV_MPU6050_SCAN_MASK_3AXIS_ACCEL | INV_MPU6050_SCAN_MASK_3AXIS_GYRO
		| INV_MPU9X50_SCAN_MASK_3AXIS_MAGN
		| INV_MPU6050_SCAN_MASK_TEMP,
	0,
};

static const unsigned long inv_icm20602_scan_masks[] = {
	/* 3-axis accel + temp (mandatory) */
	INV_MPU6050_SCAN_MASK_3AXIS_ACCEL | INV_MPU6050_SCAN_MASK_TEMP,
	/* 3-axis gyro + temp (mandatory) */
	INV_MPU6050_SCAN_MASK_3AXIS_GYRO | INV_MPU6050_SCAN_MASK_TEMP,
	/* 6-axis accel + gyro + temp (mandatory) */
	INV_MPU6050_SCAN_MASK_3AXIS_ACCEL | INV_MPU6050_SCAN_MASK_3AXIS_GYRO
		| INV_MPU6050_SCAN_MASK_TEMP,
	0,
};

/*
 * The user can choose any frequency between INV_MPU6050_MIN_FIFO_RATE and
 * INV_MPU6050_MAX_FIFO_RATE, but only these frequencies are matched by the
 * low-pass filter. Specifically, each of these sampling rates are about twice
 * the bandwidth of a corresponding low-pass filter, which should eliminate
 * aliasing following the Nyquist principle. By picking a frequency different
 * from these, the user risks aliasing effects.
 */
static IIO_CONST_ATTR_SAMP_FREQ_AVAIL("10 20 50 100 200 500");
static IIO_CONST_ATTR(in_anglvel_scale_available,
					  "0.000133090 0.000266181 0.000532362 0.001064724");
static IIO_CONST_ATTR(in_accel_scale_available,
					  "0.000598 0.001196 0.002392 0.004785");
static IIO_DEV_ATTR_SAMP_FREQ(S_IRUGO | S_IWUSR, inv_fifo_rate_show,
	inv_mpu6050_fifo_rate_store);

/* Deprecated: kept for userspace backward compatibility. */
static IIO_DEVICE_ATTR(in_gyro_matrix, S_IRUGO, inv_attr_show, NULL,
	ATTR_GYRO_MATRIX);
static IIO_DEVICE_ATTR(in_accel_matrix, S_IRUGO, inv_attr_show, NULL,
	ATTR_ACCL_MATRIX);

static struct attribute *inv_attributes[] = {
	&iio_dev_attr_in_gyro_matrix.dev_attr.attr,  /* deprecated */
	&iio_dev_attr_in_accel_matrix.dev_attr.attr, /* deprecated */
	&iio_dev_attr_sampling_frequency.dev_attr.attr,
	&iio_const_attr_sampling_frequency_available.dev_attr.attr,
	&iio_const_attr_in_accel_scale_available.dev_attr.attr,
	&iio_const_attr_in_anglvel_scale_available.dev_attr.attr,
	NULL,
};

static const struct attribute_group inv_attribute_group = {
	.attrs = inv_attributes
};

static int inv_mpu6050_reg_access(struct iio_dev *indio_dev,
				  unsigned int reg,
				  unsigned int writeval,
				  unsigned int *readval)
{
	struct inv_mpu6050_state *st = iio_priv(indio_dev);
	int ret;

	mutex_lock(&st->lock);
	if (readval)
		ret = regmap_read(st->map, reg, readval);
	else
		ret = regmap_write(st->map, reg, writeval);
	mutex_unlock(&st->lock);

	return ret;
}

static const struct iio_info mpu_info = {
	.read_raw = &inv_mpu6050_read_raw,
	.write_raw = &inv_mpu6050_write_raw,
	.write_raw_get_fmt = &inv_write_raw_get_fmt,
	.attrs = &inv_attribute_group,
	.validate_trigger = inv_mpu6050_validate_trigger,
	.debugfs_reg_access = &inv_mpu6050_reg_access,
};

/*
 *  inv_check_and_setup_chip() - check and setup chip.
 */
static int inv_check_and_setup_chip(struct inv_mpu6050_state *st)
{
	int result;
	unsigned int regval, mask;
	int i;

	st->hw  = &hw_info[st->chip_type];
	st->reg = hw_info[st->chip_type].reg;
	memcpy(&st->chip_config, hw_info[st->chip_type].config,
	       sizeof(st->chip_config));

	/* check chip self-identification */
	result = regmap_read(st->map, INV_MPU6050_REG_WHOAMI, &regval);
	if (result)
		return result;
	if (regval != st->hw->whoami) {
		/* check whoami against all possible values */
		for (i = 0; i < INV_NUM_PARTS; ++i) {
			if (regval == hw_info[i].whoami) {
				dev_warn(regmap_get_device(st->map),
					"whoami mismatch got %#02x (%s)"
					"expected %#02hhx (%s)\n",
					regval, hw_info[i].name,
					st->hw->whoami, st->hw->name);
				break;
			}
		}
		if (i >= INV_NUM_PARTS) {
			dev_err(regmap_get_device(st->map),
				"invalid whoami %#02x expected %#02hhx (%s)\n",
				regval, st->hw->whoami, st->hw->name);
			return -ENODEV;
		}
	}

	/* reset to make sure previous state are not there */
	result = regmap_write(st->map, st->reg->pwr_mgmt_1,
			      INV_MPU6050_BIT_H_RESET);
	if (result)
		return result;
	msleep(INV_MPU6050_POWER_UP_TIME);
	switch (st->chip_type) {
	case INV_MPU6000:
	case INV_MPU6500:
	case INV_MPU6515:
	case INV_MPU9250:
	case INV_MPU9255:
		/* reset signal path (required for spi connection) */
		regval = INV_MPU6050_BIT_TEMP_RST | INV_MPU6050_BIT_ACCEL_RST |
			 INV_MPU6050_BIT_GYRO_RST;
		result = regmap_write(st->map, INV_MPU6050_REG_SIGNAL_PATH_RESET,
				      regval);
		if (result)
			return result;
		msleep(INV_MPU6050_POWER_UP_TIME);
		break;
	default:
		break;
	}

	/*
	 * Turn power on. After reset, the sleep bit could be on
	 * or off depending on the OTP settings. Turning power on
	 * make it in a definite state as well as making the hardware
	 * state align with the software state
	 */
	result = inv_mpu6050_set_power_itg(st, true);
	if (result)
		return result;
	mask = INV_MPU6050_SENSOR_ACCL | INV_MPU6050_SENSOR_GYRO |
			INV_MPU6050_SENSOR_TEMP | INV_MPU6050_SENSOR_MAGN;
	result = inv_mpu6050_switch_engine(st, false, mask);
	if (result)
		goto error_power_off;

	return 0;

error_power_off:
	inv_mpu6050_set_power_itg(st, false);
	return result;
}

static int inv_mpu_core_enable_regulator_vddio(struct inv_mpu6050_state *st)
{
	int result;

	result = regulator_enable(st->vddio_supply);
	if (result) {
		dev_err(regmap_get_device(st->map),
			"Failed to enable vddio regulator: %d\n", result);
	} else {
		/* Give the device a little bit of time to start up. */
		usleep_range(3000, 5000);
	}

	return result;
}

static int inv_mpu_core_disable_regulator_vddio(struct inv_mpu6050_state *st)
{
	int result;

	result = regulator_disable(st->vddio_supply);
	if (result)
		dev_err(regmap_get_device(st->map),
			"Failed to disable vddio regulator: %d\n", result);

	return result;
}

static void inv_mpu_core_disable_regulator_action(void *_data)
{
	struct inv_mpu6050_state *st = _data;
	int result;

	result = regulator_disable(st->vdd_supply);
	if (result)
		dev_err(regmap_get_device(st->map),
			"Failed to disable vdd regulator: %d\n", result);

	inv_mpu_core_disable_regulator_vddio(st);
}

static void inv_mpu_pm_disable(void *data)
{
	struct device *dev = data;

	pm_runtime_put_sync_suspend(dev);
	pm_runtime_disable(dev);
}

int inv_mpu_core_probe(struct regmap *regmap, int irq, const char *name,
		int (*inv_mpu_bus_setup)(struct iio_dev *), int chip_type)
{
	struct inv_mpu6050_state *st;
	struct iio_dev *indio_dev;
	struct inv_mpu6050_platform_data *pdata;
	struct device *dev = regmap_get_device(regmap);
	int result;
	struct irq_data *desc;
	int irq_type;

	indio_dev = devm_iio_device_alloc(dev, sizeof(*st));
	if (!indio_dev)
		return -ENOMEM;

	BUILD_BUG_ON(ARRAY_SIZE(hw_info) != INV_NUM_PARTS);
	if (chip_type < 0 || chip_type >= INV_NUM_PARTS) {
		dev_err(dev, "Bad invensense chip_type=%d name=%s\n",
				chip_type, name);
		return -ENODEV;
	}
	st = iio_priv(indio_dev);
	mutex_init(&st->lock);
	st->chip_type = chip_type;
	st->irq = irq;
	st->map = regmap;

	pdata = dev_get_platdata(dev);
	if (!pdata) {
		result = iio_read_mount_matrix(dev, "mount-matrix",
					       &st->orientation);
		if (result) {
			dev_err(dev, "Failed to retrieve mounting matrix %d\n",
				result);
			return result;
		}
	} else {
		st->plat_data = *pdata;
	}

	desc = irq_get_irq_data(irq);
	if (!desc) {
		dev_err(dev, "Could not find IRQ %d\n", irq);
		return -EINVAL;
	}

	irq_type = irqd_get_trigger_type(desc);
	if (!irq_type)
		irq_type = IRQF_TRIGGER_RISING;
	if (irq_type & IRQF_TRIGGER_RISING)	// rising or both-edge
		st->irq_mask = INV_MPU6050_ACTIVE_HIGH;
	else if (irq_type == IRQF_TRIGGER_FALLING)
		st->irq_mask = INV_MPU6050_ACTIVE_LOW;
	else if (irq_type == IRQF_TRIGGER_HIGH)
		st->irq_mask = INV_MPU6050_ACTIVE_HIGH |
			INV_MPU6050_LATCH_INT_EN;
	else if (irq_type == IRQF_TRIGGER_LOW)
		st->irq_mask = INV_MPU6050_ACTIVE_LOW |
			INV_MPU6050_LATCH_INT_EN;
	else {
		dev_err(dev, "Invalid interrupt type 0x%x specified\n",
			irq_type);
		return -EINVAL;
	}

	st->vdd_supply = devm_regulator_get(dev, "vdd");
	if (IS_ERR(st->vdd_supply))
		return dev_err_probe(dev, PTR_ERR(st->vdd_supply),
				     "Failed to get vdd regulator\n");

	st->vddio_supply = devm_regulator_get(dev, "vddio");
	if (IS_ERR(st->vddio_supply))
		return dev_err_probe(dev, PTR_ERR(st->vddio_supply),
				     "Failed to get vddio regulator\n");

	result = regulator_enable(st->vdd_supply);
	if (result) {
		dev_err(dev, "Failed to enable vdd regulator: %d\n", result);
		return result;
	}
	msleep(INV_MPU6050_POWER_UP_TIME);

	result = inv_mpu_core_enable_regulator_vddio(st);
	if (result) {
		regulator_disable(st->vdd_supply);
		return result;
	}

	result = devm_add_action_or_reset(dev, inv_mpu_core_disable_regulator_action,
				 st);
	if (result) {
		dev_err(dev, "Failed to setup regulator cleanup action %d\n",
			result);
		return result;
	}

	/* fill magnetometer orientation */
	result = inv_mpu_magn_set_orient(st);
	if (result)
		return result;

	/* power is turned on inside check chip type*/
	result = inv_check_and_setup_chip(st);
	if (result)
		return result;

	result = inv_mpu6050_init_config(indio_dev);
	if (result) {
		dev_err(dev, "Could not initialize device.\n");
		goto error_power_off;
	}

	dev_set_drvdata(dev, indio_dev);
	/* name will be NULL when enumerated via ACPI */
	if (name)
		indio_dev->name = name;
	else
		indio_dev->name = dev_name(dev);

	/* requires parent device set in indio_dev */
	if (inv_mpu_bus_setup) {
		result = inv_mpu_bus_setup(indio_dev);
		if (result)
			goto error_power_off;
	}

	/* chip init is done, turning on runtime power management */
	result = pm_runtime_set_active(dev);
	if (result)
		goto error_power_off;
	pm_runtime_get_noresume(dev);
	pm_runtime_enable(dev);
	pm_runtime_set_autosuspend_delay(dev, INV_MPU6050_SUSPEND_DELAY_MS);
	pm_runtime_use_autosuspend(dev);
	pm_runtime_put(dev);
	result = devm_add_action_or_reset(dev, inv_mpu_pm_disable, dev);
	if (result)
		return result;

	switch (chip_type) {
	case INV_MPU9150:
		indio_dev->channels = inv_mpu9150_channels;
		indio_dev->num_channels = ARRAY_SIZE(inv_mpu9150_channels);
		indio_dev->available_scan_masks = inv_mpu9x50_scan_masks;
		break;
	case INV_MPU9250:
	case INV_MPU9255:
		indio_dev->channels = inv_mpu9250_channels;
		indio_dev->num_channels = ARRAY_SIZE(inv_mpu9250_channels);
		indio_dev->available_scan_masks = inv_mpu9x50_scan_masks;
		break;
	case INV_ICM20602:
		indio_dev->channels = inv_mpu_channels;
		indio_dev->num_channels = ARRAY_SIZE(inv_mpu_channels);
		indio_dev->available_scan_masks = inv_icm20602_scan_masks;
		break;
	default:
		indio_dev->channels = inv_mpu_channels;
		indio_dev->num_channels = ARRAY_SIZE(inv_mpu_channels);
		indio_dev->available_scan_masks = inv_mpu_scan_masks;
		break;
	}
	/*
	 * Use magnetometer inside the chip only if there is no i2c
	 * auxiliary device in use. Otherwise Going back to 6-axis only.
	 */
	if (st->magn_disabled) {
		indio_dev->channels = inv_mpu_channels;
		indio_dev->num_channels = ARRAY_SIZE(inv_mpu_channels);
		indio_dev->available_scan_masks = inv_mpu_scan_masks;
	}

	indio_dev->info = &mpu_info;
	indio_dev->modes = INDIO_BUFFER_TRIGGERED;

	result = devm_iio_triggered_buffer_setup(dev, indio_dev,
						 iio_pollfunc_store_time,
						 inv_mpu6050_read_fifo,
						 NULL);
	if (result) {
		dev_err(dev, "configure buffer fail %d\n", result);
		return result;
	}
	result = inv_mpu6050_probe_trigger(indio_dev, irq_type);
	if (result) {
		dev_err(dev, "trigger probe fail %d\n", result);
		return result;
	}

	result = devm_iio_device_register(dev, indio_dev);
	if (result) {
		dev_err(dev, "IIO register fail %d\n", result);
		return result;
	}

	return 0;

error_power_off:
	inv_mpu6050_set_power_itg(st, false);
	return result;
}
EXPORT_SYMBOL_GPL(inv_mpu_core_probe);

static int __maybe_unused inv_mpu_resume(struct device *dev)
{
	struct iio_dev *indio_dev = dev_get_drvdata(dev);
	struct inv_mpu6050_state *st = iio_priv(indio_dev);
	int result;

	mutex_lock(&st->lock);
	result = inv_mpu_core_enable_regulator_vddio(st);
	if (result)
		goto out_unlock;

	result = inv_mpu6050_set_power_itg(st, true);
	if (result)
		goto out_unlock;

	pm_runtime_disable(dev);
	pm_runtime_set_active(dev);
	pm_runtime_enable(dev);

	result = inv_mpu6050_switch_engine(st, true, st->suspended_sensors);
	if (result)
		goto out_unlock;

	if (iio_buffer_enabled(indio_dev))
		result = inv_mpu6050_prepare_fifo(st, true);

out_unlock:
	mutex_unlock(&st->lock);

	return result;
}

static int __maybe_unused inv_mpu_suspend(struct device *dev)
{
	struct iio_dev *indio_dev = dev_get_drvdata(dev);
	struct inv_mpu6050_state *st = iio_priv(indio_dev);
	int result;

	mutex_lock(&st->lock);

	st->suspended_sensors = 0;
	if (pm_runtime_suspended(dev)) {
		result = 0;
		goto out_unlock;
	}

	if (iio_buffer_enabled(indio_dev)) {
		result = inv_mpu6050_prepare_fifo(st, false);
		if (result)
			goto out_unlock;
	}

	if (st->chip_config.accl_en)
		st->suspended_sensors |= INV_MPU6050_SENSOR_ACCL;
	if (st->chip_config.gyro_en)
		st->suspended_sensors |= INV_MPU6050_SENSOR_GYRO;
	if (st->chip_config.temp_en)
		st->suspended_sensors |= INV_MPU6050_SENSOR_TEMP;
	if (st->chip_config.magn_en)
		st->suspended_sensors |= INV_MPU6050_SENSOR_MAGN;
	result = inv_mpu6050_switch_engine(st, false, st->suspended_sensors);
	if (result)
		goto out_unlock;

	result = inv_mpu6050_set_power_itg(st, false);
	if (result)
		goto out_unlock;

	inv_mpu_core_disable_regulator_vddio(st);
out_unlock:
	mutex_unlock(&st->lock);

	return result;
}

static int __maybe_unused inv_mpu_runtime_suspend(struct device *dev)
{
	struct inv_mpu6050_state *st = iio_priv(dev_get_drvdata(dev));
	unsigned int sensors;
	int ret;

	mutex_lock(&st->lock);

	sensors = INV_MPU6050_SENSOR_ACCL | INV_MPU6050_SENSOR_GYRO |
			INV_MPU6050_SENSOR_TEMP | INV_MPU6050_SENSOR_MAGN;
	ret = inv_mpu6050_switch_engine(st, false, sensors);
	if (ret)
		goto out_unlock;

	ret = inv_mpu6050_set_power_itg(st, false);
	if (ret)
		goto out_unlock;

	inv_mpu_core_disable_regulator_vddio(st);

out_unlock:
	mutex_unlock(&st->lock);
	return ret;
}

static int __maybe_unused inv_mpu_runtime_resume(struct device *dev)
{
	struct inv_mpu6050_state *st = iio_priv(dev_get_drvdata(dev));
	int ret;

	ret = inv_mpu_core_enable_regulator_vddio(st);
	if (ret)
		return ret;

	return inv_mpu6050_set_power_itg(st, true);
}

const struct dev_pm_ops inv_mpu_pmops = {
	SET_SYSTEM_SLEEP_PM_OPS(inv_mpu_suspend, inv_mpu_resume)
	SET_RUNTIME_PM_OPS(inv_mpu_runtime_suspend, inv_mpu_runtime_resume, NULL)
};
EXPORT_SYMBOL_GPL(inv_mpu_pmops);

MODULE_AUTHOR("Invensense Corporation");
MODULE_DESCRIPTION("Invensense device MPU6050 driver");
MODULE_LICENSE("GPL");<|MERGE_RESOLUTION|>--- conflicted
+++ resolved
@@ -199,8 +199,6 @@
 		.config = &chip_config_6500,
 		.fifo_size = 512,
 		.temp = {INV_ICM20608_TEMP_OFFSET, INV_ICM20608_TEMP_SCALE},
-<<<<<<< HEAD
-=======
 	},
 	{
 		.whoami = INV_ICM20609_WHOAMI_VALUE,
@@ -217,7 +215,6 @@
 		.config = &chip_config_6500,
 		.fifo_size = 4 * 1024,
 		.temp = {INV_ICM20608_TEMP_OFFSET, INV_ICM20608_TEMP_SCALE},
->>>>>>> d1988041
 	},
 	{
 		.whoami = INV_ICM20602_WHOAMI_VALUE,
@@ -226,8 +223,6 @@
 		.config = &chip_config_6500,
 		.fifo_size = 1008,
 		.temp = {INV_ICM20608_TEMP_OFFSET, INV_ICM20608_TEMP_SCALE},
-<<<<<<< HEAD
-=======
 	},
 	{
 		.whoami = INV_ICM20690_WHOAMI_VALUE,
@@ -244,7 +239,6 @@
 		.config = &chip_config_6500,
 		.fifo_size = 512,
 		.temp = {INV_ICM20608_TEMP_OFFSET, INV_ICM20608_TEMP_SCALE},
->>>>>>> d1988041
 	},
 };
 
