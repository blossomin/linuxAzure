// SPDX-License-Identifier: GPL-2.0-only
/*
 * adis16400.c	support Analog Devices ADIS16400/5
 *		3d 2g Linear Accelerometers,
 *		3d Gyroscopes,
 *		3d Magnetometers via SPI
 *
 * Copyright (c) 2009 Manuel Stahl <manuel.stahl@iis.fraunhofer.de>
 * Copyright (c) 2007 Jonathan Cameron <jic23@kernel.org>
 * Copyright (c) 2011 Analog Devices Inc.
 */

#include <linux/irq.h>
#include <linux/device.h>
#include <linux/kernel.h>
#include <linux/spi/spi.h>
#include <linux/module.h>
#include <linux/debugfs.h>
#include <linux/bitops.h>

#include <linux/iio/iio.h>
#include <linux/iio/buffer.h>
#include <linux/iio/trigger_consumer.h>
#include <linux/iio/imu/adis.h>

#define ADIS16400_STARTUP_DELAY	290 /* ms */
#define ADIS16400_MTEST_DELAY 90 /* ms */

#define ADIS16400_FLASH_CNT  0x00 /* Flash memory write count */
#define ADIS16400_SUPPLY_OUT 0x02 /* Power supply measurement */
#define ADIS16400_XGYRO_OUT 0x04 /* X-axis gyroscope output */
#define ADIS16400_YGYRO_OUT 0x06 /* Y-axis gyroscope output */
#define ADIS16400_ZGYRO_OUT 0x08 /* Z-axis gyroscope output */
#define ADIS16400_XACCL_OUT 0x0A /* X-axis accelerometer output */
#define ADIS16400_YACCL_OUT 0x0C /* Y-axis accelerometer output */
#define ADIS16400_ZACCL_OUT 0x0E /* Z-axis accelerometer output */
#define ADIS16400_XMAGN_OUT 0x10 /* X-axis magnetometer measurement */
#define ADIS16400_YMAGN_OUT 0x12 /* Y-axis magnetometer measurement */
#define ADIS16400_ZMAGN_OUT 0x14 /* Z-axis magnetometer measurement */
#define ADIS16400_TEMP_OUT  0x16 /* Temperature output */
#define ADIS16400_AUX_ADC   0x18 /* Auxiliary ADC measurement */

#define ADIS16350_XTEMP_OUT 0x10 /* X-axis gyroscope temperature measurement */
#define ADIS16350_YTEMP_OUT 0x12 /* Y-axis gyroscope temperature measurement */
#define ADIS16350_ZTEMP_OUT 0x14 /* Z-axis gyroscope temperature measurement */

#define ADIS16300_PITCH_OUT 0x12 /* X axis inclinometer output measurement */
#define ADIS16300_ROLL_OUT  0x14 /* Y axis inclinometer output measurement */
#define ADIS16300_AUX_ADC   0x16 /* Auxiliary ADC measurement */

#define ADIS16448_BARO_OUT	0x16 /* Barometric pressure output */
#define ADIS16448_TEMP_OUT  0x18 /* Temperature output */

/* Calibration parameters */
#define ADIS16400_XGYRO_OFF 0x1A /* X-axis gyroscope bias offset factor */
#define ADIS16400_YGYRO_OFF 0x1C /* Y-axis gyroscope bias offset factor */
#define ADIS16400_ZGYRO_OFF 0x1E /* Z-axis gyroscope bias offset factor */
#define ADIS16400_XACCL_OFF 0x20 /* X-axis acceleration bias offset factor */
#define ADIS16400_YACCL_OFF 0x22 /* Y-axis acceleration bias offset factor */
#define ADIS16400_ZACCL_OFF 0x24 /* Z-axis acceleration bias offset factor */
#define ADIS16400_XMAGN_HIF 0x26 /* X-axis magnetometer, hard-iron factor */
#define ADIS16400_YMAGN_HIF 0x28 /* Y-axis magnetometer, hard-iron factor */
#define ADIS16400_ZMAGN_HIF 0x2A /* Z-axis magnetometer, hard-iron factor */
#define ADIS16400_XMAGN_SIF 0x2C /* X-axis magnetometer, soft-iron factor */
#define ADIS16400_YMAGN_SIF 0x2E /* Y-axis magnetometer, soft-iron factor */
#define ADIS16400_ZMAGN_SIF 0x30 /* Z-axis magnetometer, soft-iron factor */

#define ADIS16400_GPIO_CTRL 0x32 /* Auxiliary digital input/output control */
#define ADIS16400_MSC_CTRL  0x34 /* Miscellaneous control */
#define ADIS16400_SMPL_PRD  0x36 /* Internal sample period (rate) control */
#define ADIS16400_SENS_AVG  0x38 /* Dynamic range and digital filter control */
#define ADIS16400_SLP_CNT   0x3A /* Sleep mode control */
#define ADIS16400_DIAG_STAT 0x3C /* System status */

/* Alarm functions */
#define ADIS16400_GLOB_CMD  0x3E /* System command */
#define ADIS16400_ALM_MAG1  0x40 /* Alarm 1 amplitude threshold */
#define ADIS16400_ALM_MAG2  0x42 /* Alarm 2 amplitude threshold */
#define ADIS16400_ALM_SMPL1 0x44 /* Alarm 1 sample size */
#define ADIS16400_ALM_SMPL2 0x46 /* Alarm 2 sample size */
#define ADIS16400_ALM_CTRL  0x48 /* Alarm control */
#define ADIS16400_AUX_DAC   0x4A /* Auxiliary DAC data */

#define ADIS16334_LOT_ID1   0x52 /* Lot identification code 1 */
#define ADIS16334_LOT_ID2   0x54 /* Lot identification code 2 */
#define ADIS16400_PRODUCT_ID 0x56 /* Product identifier */
#define ADIS16334_SERIAL_NUMBER 0x58 /* Serial number, lot specific */

#define ADIS16400_ERROR_ACTIVE			(1<<14)
#define ADIS16400_NEW_DATA			(1<<14)

/* MSC_CTRL */
#define ADIS16400_MSC_CTRL_MEM_TEST		(1<<11)
#define ADIS16400_MSC_CTRL_INT_SELF_TEST	(1<<10)
#define ADIS16400_MSC_CTRL_NEG_SELF_TEST	(1<<9)
#define ADIS16400_MSC_CTRL_POS_SELF_TEST	(1<<8)
#define ADIS16400_MSC_CTRL_GYRO_BIAS		(1<<7)
#define ADIS16400_MSC_CTRL_ACCL_ALIGN		(1<<6)
#define ADIS16400_MSC_CTRL_DATA_RDY_EN		(1<<2)
#define ADIS16400_MSC_CTRL_DATA_RDY_POL_HIGH	(1<<1)
#define ADIS16400_MSC_CTRL_DATA_RDY_DIO2	(1<<0)

/* SMPL_PRD */
#define ADIS16400_SMPL_PRD_TIME_BASE	(1<<7)
#define ADIS16400_SMPL_PRD_DIV_MASK	0x7F

/* DIAG_STAT */
#define ADIS16400_DIAG_STAT_ZACCL_FAIL	15
#define ADIS16400_DIAG_STAT_YACCL_FAIL	14
#define ADIS16400_DIAG_STAT_XACCL_FAIL	13
#define ADIS16400_DIAG_STAT_XGYRO_FAIL	12
#define ADIS16400_DIAG_STAT_YGYRO_FAIL	11
#define ADIS16400_DIAG_STAT_ZGYRO_FAIL	10
#define ADIS16400_DIAG_STAT_ALARM2	9
#define ADIS16400_DIAG_STAT_ALARM1	8
#define ADIS16400_DIAG_STAT_FLASH_CHK	6
#define ADIS16400_DIAG_STAT_SELF_TEST	5
#define ADIS16400_DIAG_STAT_OVERFLOW	4
#define ADIS16400_DIAG_STAT_SPI_FAIL	3
#define ADIS16400_DIAG_STAT_FLASH_UPT	2
#define ADIS16400_DIAG_STAT_POWER_HIGH	1
#define ADIS16400_DIAG_STAT_POWER_LOW	0

/* GLOB_CMD */
#define ADIS16400_GLOB_CMD_SW_RESET	(1<<7)
#define ADIS16400_GLOB_CMD_P_AUTO_NULL	(1<<4)
#define ADIS16400_GLOB_CMD_FLASH_UPD	(1<<3)
#define ADIS16400_GLOB_CMD_DAC_LATCH	(1<<2)
#define ADIS16400_GLOB_CMD_FAC_CALIB	(1<<1)
#define ADIS16400_GLOB_CMD_AUTO_NULL	(1<<0)

/* SLP_CNT */
#define ADIS16400_SLP_CNT_POWER_OFF	(1<<8)

#define ADIS16334_RATE_DIV_SHIFT 8
#define ADIS16334_RATE_INT_CLK BIT(0)

#define ADIS16400_SPI_SLOW	(u32)(300 * 1000)
#define ADIS16400_SPI_BURST	(u32)(1000 * 1000)
#define ADIS16400_SPI_FAST	(u32)(2000 * 1000)

#define ADIS16400_HAS_PROD_ID		BIT(0)
#define ADIS16400_NO_BURST		BIT(1)
#define ADIS16400_HAS_SLOW_MODE		BIT(2)
#define ADIS16400_HAS_SERIAL_NUMBER	BIT(3)
#define ADIS16400_BURST_DIAG_STAT	BIT(4)

struct adis16400_state;

struct adis16400_chip_info {
	const struct iio_chan_spec *channels;
	const struct adis_data adis_data;
	const int num_channels;
	const long flags;
	unsigned int gyro_scale_micro;
	unsigned int accel_scale_micro;
	int temp_scale_nano;
	int temp_offset;
	/* set_freq() & get_freq() need to avoid using ADIS lib's state lock */
	int (*set_freq)(struct adis16400_state *st, unsigned int freq);
	int (*get_freq)(struct adis16400_state *st);
};

/**
 * struct adis16400_state - device instance specific data
 * @variant:	chip variant info
 * @filt_int:	integer part of requested filter frequency
 * @adis:	adis device
 * @avail_scan_mask:	NULL terminated array of bitmaps of channels
 *			that must be enabled together
 **/
struct adis16400_state {
	struct adis16400_chip_info	*variant;
	int				filt_int;

	struct adis adis;
	unsigned long avail_scan_mask[2];
};

/* At the moment triggers are only used for ring buffer
 * filling. This may change!
 */

enum {
	ADIS16400_SCAN_SUPPLY,
	ADIS16400_SCAN_GYRO_X,
	ADIS16400_SCAN_GYRO_Y,
	ADIS16400_SCAN_GYRO_Z,
	ADIS16400_SCAN_ACC_X,
	ADIS16400_SCAN_ACC_Y,
	ADIS16400_SCAN_ACC_Z,
	ADIS16400_SCAN_MAGN_X,
	ADIS16400_SCAN_MAGN_Y,
	ADIS16400_SCAN_MAGN_Z,
	ADIS16400_SCAN_BARO,
	ADIS16350_SCAN_TEMP_X,
	ADIS16350_SCAN_TEMP_Y,
	ADIS16350_SCAN_TEMP_Z,
	ADIS16300_SCAN_INCLI_X,
	ADIS16300_SCAN_INCLI_Y,
	ADIS16400_SCAN_ADC,
	ADIS16400_SCAN_TIMESTAMP,
};

#ifdef CONFIG_DEBUG_FS

static ssize_t adis16400_show_serial_number(struct file *file,
		char __user *userbuf, size_t count, loff_t *ppos)
{
	struct adis16400_state *st = file->private_data;
	u16 lot1, lot2, serial_number;
	char buf[16];
	size_t len;
	int ret;

	ret = adis_read_reg_16(&st->adis, ADIS16334_LOT_ID1, &lot1);
	if (ret)
		return ret;

	ret = adis_read_reg_16(&st->adis, ADIS16334_LOT_ID2, &lot2);
	if (ret)
		return ret;

	ret = adis_read_reg_16(&st->adis, ADIS16334_SERIAL_NUMBER,
			&serial_number);
	if (ret)
		return ret;

	len = snprintf(buf, sizeof(buf), "%.4x-%.4x-%.4x\n", lot1, lot2,
			serial_number);

	return simple_read_from_buffer(userbuf, count, ppos, buf, len);
}

static const struct file_operations adis16400_serial_number_fops = {
	.open = simple_open,
	.read = adis16400_show_serial_number,
	.llseek = default_llseek,
	.owner = THIS_MODULE,
};

static int adis16400_show_product_id(void *arg, u64 *val)
{
	struct adis16400_state *st = arg;
	uint16_t prod_id;
	int ret;

	ret = adis_read_reg_16(&st->adis, ADIS16400_PRODUCT_ID, &prod_id);
	if (ret)
		return ret;

	*val = prod_id;

	return 0;
}
DEFINE_DEBUGFS_ATTRIBUTE(adis16400_product_id_fops,
	adis16400_show_product_id, NULL, "%lld\n");

static int adis16400_show_flash_count(void *arg, u64 *val)
{
	struct adis16400_state *st = arg;
	uint16_t flash_count;
	int ret;

	ret = adis_read_reg_16(&st->adis, ADIS16400_FLASH_CNT, &flash_count);
	if (ret)
		return ret;

	*val = flash_count;

	return 0;
}
DEFINE_DEBUGFS_ATTRIBUTE(adis16400_flash_count_fops,
	adis16400_show_flash_count, NULL, "%lld\n");

static int adis16400_debugfs_init(struct iio_dev *indio_dev)
{
	struct adis16400_state *st = iio_priv(indio_dev);
	struct dentry *d = iio_get_debugfs_dentry(indio_dev);

	if (st->variant->flags & ADIS16400_HAS_SERIAL_NUMBER)
		debugfs_create_file_unsafe("serial_number", 0400,
				d, st, &adis16400_serial_number_fops);
	if (st->variant->flags & ADIS16400_HAS_PROD_ID)
		debugfs_create_file_unsafe("product_id", 0400,
				d, st, &adis16400_product_id_fops);
	debugfs_create_file_unsafe("flash_count", 0400,
			d, st, &adis16400_flash_count_fops);

	return 0;
}

#else

static int adis16400_debugfs_init(struct iio_dev *indio_dev)
{
	return 0;
}

#endif

enum adis16400_chip_variant {
	ADIS16300,
	ADIS16334,
	ADIS16350,
	ADIS16360,
	ADIS16362,
	ADIS16364,
	ADIS16367,
	ADIS16400,
	ADIS16445,
	ADIS16448,
};

static int adis16334_get_freq(struct adis16400_state *st)
{
	int ret;
	uint16_t t;

	ret = __adis_read_reg_16(&st->adis, ADIS16400_SMPL_PRD, &t);
	if (ret)
		return ret;

	t >>= ADIS16334_RATE_DIV_SHIFT;

	return 819200 >> t;
}

static int adis16334_set_freq(struct adis16400_state *st, unsigned int freq)
{
	unsigned int t;

	if (freq < 819200)
		t = ilog2(819200 / freq);
	else
		t = 0;

	if (t > 0x31)
		t = 0x31;

	t <<= ADIS16334_RATE_DIV_SHIFT;
	t |= ADIS16334_RATE_INT_CLK;

	return __adis_write_reg_16(&st->adis, ADIS16400_SMPL_PRD, t);
}

static int adis16400_get_freq(struct adis16400_state *st)
{
	int sps, ret;
	uint16_t t;

	ret = __adis_read_reg_16(&st->adis, ADIS16400_SMPL_PRD, &t);
	if (ret)
		return ret;

	sps = (t & ADIS16400_SMPL_PRD_TIME_BASE) ? 52851 : 1638404;
	sps /= (t & ADIS16400_SMPL_PRD_DIV_MASK) + 1;

	return sps;
}

static int adis16400_set_freq(struct adis16400_state *st, unsigned int freq)
{
	unsigned int t;
	uint8_t val = 0;

	t = 1638404 / freq;
	if (t >= 128) {
		val |= ADIS16400_SMPL_PRD_TIME_BASE;
		t = 52851 / freq;
		if (t >= 128)
			t = 127;
	} else if (t != 0) {
		t--;
	}

	val |= t;

	if (t >= 0x0A || (val & ADIS16400_SMPL_PRD_TIME_BASE))
		st->adis.spi->max_speed_hz = ADIS16400_SPI_SLOW;
	else
		st->adis.spi->max_speed_hz = ADIS16400_SPI_FAST;

	return __adis_write_reg_8(&st->adis, ADIS16400_SMPL_PRD, val);
}

static const unsigned int adis16400_3db_divisors[] = {
	[0] = 2, /* Special case */
	[1] = 6,
	[2] = 12,
	[3] = 25,
	[4] = 50,
	[5] = 100,
	[6] = 200,
	[7] = 200, /* Not a valid setting */
};

static int __adis16400_set_filter(struct iio_dev *indio_dev, int sps, int val)
{
	struct adis16400_state *st = iio_priv(indio_dev);
	uint16_t val16;
	int i, ret;

	for (i = ARRAY_SIZE(adis16400_3db_divisors) - 1; i >= 1; i--) {
		if (sps / adis16400_3db_divisors[i] >= val)
			break;
	}

	ret = __adis_read_reg_16(&st->adis, ADIS16400_SENS_AVG, &val16);
	if (ret)
		return ret;

	ret = __adis_write_reg_16(&st->adis, ADIS16400_SENS_AVG,
					 (val16 & ~0x07) | i);
	return ret;
}

/* Power down the device */
static int adis16400_stop_device(struct iio_dev *indio_dev)
{
	struct adis16400_state *st = iio_priv(indio_dev);
	int ret;

	ret = adis_write_reg_16(&st->adis, ADIS16400_SLP_CNT,
			ADIS16400_SLP_CNT_POWER_OFF);
	if (ret)
		dev_err(&indio_dev->dev,
			"problem with turning device off: SLP_CNT");

	return ret;
}

static int adis16400_initial_setup(struct iio_dev *indio_dev)
{
	struct adis16400_state *st = iio_priv(indio_dev);
	uint16_t prod_id, smp_prd;
	unsigned int device_id;
	int ret;

	/* use low spi speed for init if the device has a slow mode */
	if (st->variant->flags & ADIS16400_HAS_SLOW_MODE)
		st->adis.spi->max_speed_hz = ADIS16400_SPI_SLOW;
	else
		st->adis.spi->max_speed_hz = ADIS16400_SPI_FAST;
	st->adis.spi->mode = SPI_MODE_3;
	spi_setup(st->adis.spi);

	ret = adis_initial_startup(&st->adis);
	if (ret)
		return ret;

	if (st->variant->flags & ADIS16400_HAS_PROD_ID) {
		ret = adis_read_reg_16(&st->adis,
						ADIS16400_PRODUCT_ID, &prod_id);
		if (ret)
			goto err_ret;

		if (sscanf(indio_dev->name, "adis%u\n", &device_id) != 1) {
			ret = -EINVAL;
			goto err_ret;
		}

		if (prod_id != device_id)
			dev_warn(&indio_dev->dev, "Device ID(%u) and product ID(%u) do not match.",
					device_id, prod_id);

		dev_info(&indio_dev->dev, "%s: prod_id 0x%04x at CS%d (irq %d)\n",
			indio_dev->name, prod_id,
			st->adis.spi->chip_select, st->adis.spi->irq);
	}
	/* use high spi speed if possible */
	if (st->variant->flags & ADIS16400_HAS_SLOW_MODE) {
		ret = adis_read_reg_16(&st->adis, ADIS16400_SMPL_PRD, &smp_prd);
		if (ret)
			goto err_ret;

		if ((smp_prd & ADIS16400_SMPL_PRD_DIV_MASK) < 0x0A) {
			st->adis.spi->max_speed_hz = ADIS16400_SPI_FAST;
			spi_setup(st->adis.spi);
		}
	}

err_ret:
	return ret;
}

static const uint8_t adis16400_addresses[] = {
	[ADIS16400_SCAN_GYRO_X] = ADIS16400_XGYRO_OFF,
	[ADIS16400_SCAN_GYRO_Y] = ADIS16400_YGYRO_OFF,
	[ADIS16400_SCAN_GYRO_Z] = ADIS16400_ZGYRO_OFF,
	[ADIS16400_SCAN_ACC_X] = ADIS16400_XACCL_OFF,
	[ADIS16400_SCAN_ACC_Y] = ADIS16400_YACCL_OFF,
	[ADIS16400_SCAN_ACC_Z] = ADIS16400_ZACCL_OFF,
};

static int adis16400_write_raw(struct iio_dev *indio_dev,
	struct iio_chan_spec const *chan, int val, int val2, long info)
{
	struct adis16400_state *st = iio_priv(indio_dev);
	int ret, sps;

	switch (info) {
	case IIO_CHAN_INFO_CALIBBIAS:
		ret = adis_write_reg_16(&st->adis,
				adis16400_addresses[chan->scan_index], val);
		return ret;
	case IIO_CHAN_INFO_LOW_PASS_FILTER_3DB_FREQUENCY:
		/*
		 * Need to cache values so we can update if the frequency
		 * changes.
		 */
		adis_dev_lock(&st->adis);
		st->filt_int = val;
		/* Work out update to current value */
		sps = st->variant->get_freq(st);
		if (sps < 0) {
			adis_dev_unlock(&st->adis);
			return sps;
		}

		ret = __adis16400_set_filter(indio_dev, sps,
			val * 1000 + val2 / 1000);
		adis_dev_unlock(&st->adis);
		return ret;
	case IIO_CHAN_INFO_SAMP_FREQ:
		sps = val * 1000 + val2 / 1000;

		if (sps <= 0)
			return -EINVAL;

		adis_dev_lock(&st->adis);
		ret = st->variant->set_freq(st, sps);
		adis_dev_unlock(&st->adis);
		return ret;
	default:
		return -EINVAL;
	}
}

static int adis16400_read_raw(struct iio_dev *indio_dev,
	struct iio_chan_spec const *chan, int *val, int *val2, long info)
{
	struct adis16400_state *st = iio_priv(indio_dev);
	int16_t val16;
	int ret;

	switch (info) {
	case IIO_CHAN_INFO_RAW:
		return adis_single_conversion(indio_dev, chan, 0, val);
	case IIO_CHAN_INFO_SCALE:
		switch (chan->type) {
		case IIO_ANGL_VEL:
			*val = 0;
			*val2 = st->variant->gyro_scale_micro;
			return IIO_VAL_INT_PLUS_MICRO;
		case IIO_VOLTAGE:
			*val = 0;
			if (chan->channel == 0) {
				*val = 2;
				*val2 = 418000; /* 2.418 mV */
			} else {
				*val = 0;
				*val2 = 805800; /* 805.8 uV */
			}
			return IIO_VAL_INT_PLUS_MICRO;
		case IIO_ACCEL:
			*val = 0;
			*val2 = st->variant->accel_scale_micro;
			return IIO_VAL_INT_PLUS_MICRO;
		case IIO_MAGN:
			*val = 0;
			*val2 = 500; /* 0.5 mgauss */
			return IIO_VAL_INT_PLUS_MICRO;
		case IIO_TEMP:
			*val = st->variant->temp_scale_nano / 1000000;
			*val2 = (st->variant->temp_scale_nano % 1000000);
			return IIO_VAL_INT_PLUS_MICRO;
		case IIO_PRESSURE:
			/* 20 uBar = 0.002kPascal */
			*val = 0;
			*val2 = 2000;
			return IIO_VAL_INT_PLUS_MICRO;
		default:
			return -EINVAL;
		}
	case IIO_CHAN_INFO_CALIBBIAS:
		ret = adis_read_reg_16(&st->adis,
				adis16400_addresses[chan->scan_index], &val16);
		if (ret)
			return ret;
		val16 = sign_extend32(val16, 11);
		*val = val16;
		return IIO_VAL_INT;
	case IIO_CHAN_INFO_OFFSET:
		/* currently only temperature */
		*val = st->variant->temp_offset;
		return IIO_VAL_INT;
	case IIO_CHAN_INFO_LOW_PASS_FILTER_3DB_FREQUENCY:
		adis_dev_lock(&st->adis);
		/* Need both the number of taps and the sampling frequency */
		ret = __adis_read_reg_16(&st->adis,
						ADIS16400_SENS_AVG,
						&val16);
		if (ret) {
			adis_dev_unlock(&st->adis);
			return ret;
		}
		ret = st->variant->get_freq(st);
		adis_dev_unlock(&st->adis);
		if (ret)
			return ret;
		ret /= adis16400_3db_divisors[val16 & 0x07];
		*val = ret / 1000;
		*val2 = (ret % 1000) * 1000;
		return IIO_VAL_INT_PLUS_MICRO;
	case IIO_CHAN_INFO_SAMP_FREQ:
		adis_dev_lock(&st->adis);
		ret = st->variant->get_freq(st);
		adis_dev_unlock(&st->adis);
		if (ret)
			return ret;
		*val = ret / 1000;
		*val2 = (ret % 1000) * 1000;
		return IIO_VAL_INT_PLUS_MICRO;
	default:
		return -EINVAL;
	}
}

#if IS_ENABLED(CONFIG_IIO_BUFFER)
static irqreturn_t adis16400_trigger_handler(int irq, void *p)
{
	struct iio_poll_func *pf = p;
	struct iio_dev *indio_dev = pf->indio_dev;
	struct adis16400_state *st = iio_priv(indio_dev);
	struct adis *adis = &st->adis;
	void *buffer;
	int ret;

	ret = spi_sync(adis->spi, &adis->msg);
	if (ret)
		dev_err(&adis->spi->dev, "Failed to read data: %d\n", ret);

<<<<<<< HEAD
	if (st->variant->flags & ADIS16400_BURST_DIAG_STAT)
=======
	if (st->variant->flags & ADIS16400_BURST_DIAG_STAT) {
>>>>>>> df0cc57e
		buffer = adis->buffer + sizeof(u16);
		/*
		 * The size here is always larger than, or equal to the true
		 * size of the channel data. This may result in a larger copy
		 * than necessary, but as the target buffer will be
		 * buffer->scan_bytes this will be safe.
		 */
		iio_push_to_buffers_with_ts_unaligned(indio_dev, buffer,
						      indio_dev->scan_bytes - sizeof(pf->timestamp),
						      pf->timestamp);
	} else {
		iio_push_to_buffers_with_timestamp(indio_dev,
						   adis->buffer,
						   pf->timestamp);
	}


	iio_trigger_notify_done(indio_dev->trig);

	return IRQ_HANDLED;
}
#else
#define adis16400_trigger_handler	NULL
#endif /* IS_ENABLED(CONFIG_IIO_BUFFER) */

#define ADIS16400_VOLTAGE_CHAN(addr, bits, name, si, chn) { \
	.type = IIO_VOLTAGE, \
	.indexed = 1, \
	.channel = chn, \
	.extend_name = name, \
	.info_mask_separate = BIT(IIO_CHAN_INFO_RAW) | \
		BIT(IIO_CHAN_INFO_SCALE), \
	.info_mask_shared_by_all = BIT(IIO_CHAN_INFO_SAMP_FREQ), \
	.address = (addr), \
	.scan_index = (si), \
	.scan_type = { \
		.sign = 'u', \
		.realbits = (bits), \
		.storagebits = 16, \
		.shift = 0, \
		.endianness = IIO_BE, \
	}, \
}

#define ADIS16400_SUPPLY_CHAN(addr, bits) \
	ADIS16400_VOLTAGE_CHAN(addr, bits, "supply", ADIS16400_SCAN_SUPPLY, 0)

#define ADIS16400_AUX_ADC_CHAN(addr, bits) \
	ADIS16400_VOLTAGE_CHAN(addr, bits, NULL, ADIS16400_SCAN_ADC, 1)

#define ADIS16400_GYRO_CHAN(mod, addr, bits) { \
	.type = IIO_ANGL_VEL, \
	.modified = 1, \
	.channel2 = IIO_MOD_ ## mod, \
	.info_mask_separate = BIT(IIO_CHAN_INFO_RAW) | \
		BIT(IIO_CHAN_INFO_CALIBBIAS),		  \
	.info_mask_shared_by_type = BIT(IIO_CHAN_INFO_SCALE) | \
		BIT(IIO_CHAN_INFO_LOW_PASS_FILTER_3DB_FREQUENCY), \
	.info_mask_shared_by_all = BIT(IIO_CHAN_INFO_SAMP_FREQ), \
	.address = addr, \
	.scan_index = ADIS16400_SCAN_GYRO_ ## mod, \
	.scan_type = { \
		.sign = 's', \
		.realbits = (bits), \
		.storagebits = 16, \
		.shift = 0, \
		.endianness = IIO_BE, \
	}, \
}

#define ADIS16400_ACCEL_CHAN(mod, addr, bits) { \
	.type = IIO_ACCEL, \
	.modified = 1, \
	.channel2 = IIO_MOD_ ## mod, \
	.info_mask_separate = BIT(IIO_CHAN_INFO_RAW) | \
		BIT(IIO_CHAN_INFO_CALIBBIAS), \
	.info_mask_shared_by_type = BIT(IIO_CHAN_INFO_SCALE) | \
		BIT(IIO_CHAN_INFO_LOW_PASS_FILTER_3DB_FREQUENCY), \
	.info_mask_shared_by_all = BIT(IIO_CHAN_INFO_SAMP_FREQ), \
	.address = (addr), \
	.scan_index = ADIS16400_SCAN_ACC_ ## mod, \
	.scan_type = { \
		.sign = 's', \
		.realbits = (bits), \
		.storagebits = 16, \
		.shift = 0, \
		.endianness = IIO_BE, \
	}, \
}

#define ADIS16400_MAGN_CHAN(mod, addr, bits) { \
	.type = IIO_MAGN, \
	.modified = 1, \
	.channel2 = IIO_MOD_ ## mod, \
	.info_mask_separate = BIT(IIO_CHAN_INFO_RAW), \
	.info_mask_shared_by_type = BIT(IIO_CHAN_INFO_SCALE) | \
		BIT(IIO_CHAN_INFO_LOW_PASS_FILTER_3DB_FREQUENCY), \
	.info_mask_shared_by_all = BIT(IIO_CHAN_INFO_SAMP_FREQ), \
	.address = (addr), \
	.scan_index = ADIS16400_SCAN_MAGN_ ## mod, \
	.scan_type = { \
		.sign = 's', \
		.realbits = (bits), \
		.storagebits = 16, \
		.shift = 0, \
		.endianness = IIO_BE, \
	}, \
}

#define ADIS16400_MOD_TEMP_NAME_X "x"
#define ADIS16400_MOD_TEMP_NAME_Y "y"
#define ADIS16400_MOD_TEMP_NAME_Z "z"

#define ADIS16400_MOD_TEMP_CHAN(mod, addr, bits) { \
	.type = IIO_TEMP, \
	.indexed = 1, \
	.channel = 0, \
	.extend_name = ADIS16400_MOD_TEMP_NAME_ ## mod, \
	.info_mask_separate = BIT(IIO_CHAN_INFO_RAW) | \
		BIT(IIO_CHAN_INFO_OFFSET) | \
		BIT(IIO_CHAN_INFO_SCALE), \
	.info_mask_shared_by_type = \
		BIT(IIO_CHAN_INFO_LOW_PASS_FILTER_3DB_FREQUENCY), \
	.info_mask_shared_by_all = BIT(IIO_CHAN_INFO_SAMP_FREQ), \
	.address = (addr), \
	.scan_index = ADIS16350_SCAN_TEMP_ ## mod, \
	.scan_type = { \
		.sign = 's', \
		.realbits = (bits), \
		.storagebits = 16, \
		.shift = 0, \
		.endianness = IIO_BE, \
	}, \
}

#define ADIS16400_TEMP_CHAN(addr, bits) { \
	.type = IIO_TEMP, \
	.indexed = 1, \
	.channel = 0, \
	.info_mask_separate = BIT(IIO_CHAN_INFO_RAW) | \
		BIT(IIO_CHAN_INFO_OFFSET) | \
		BIT(IIO_CHAN_INFO_SCALE), \
	.info_mask_shared_by_all = BIT(IIO_CHAN_INFO_SAMP_FREQ), \
	.address = (addr), \
	.scan_index = ADIS16350_SCAN_TEMP_X, \
	.scan_type = { \
		.sign = 's', \
		.realbits = (bits), \
		.storagebits = 16, \
		.shift = 0, \
		.endianness = IIO_BE, \
	}, \
}

#define ADIS16400_INCLI_CHAN(mod, addr, bits) { \
	.type = IIO_INCLI, \
	.modified = 1, \
	.channel2 = IIO_MOD_ ## mod, \
	.info_mask_separate = BIT(IIO_CHAN_INFO_RAW), \
	.info_mask_shared_by_type = BIT(IIO_CHAN_INFO_SCALE), \
	.info_mask_shared_by_all = BIT(IIO_CHAN_INFO_SAMP_FREQ), \
	.address = (addr), \
	.scan_index = ADIS16300_SCAN_INCLI_ ## mod, \
	.scan_type = { \
		.sign = 's', \
		.realbits = (bits), \
		.storagebits = 16, \
		.shift = 0, \
		.endianness = IIO_BE, \
	}, \
}

static const struct iio_chan_spec adis16400_channels[] = {
	ADIS16400_SUPPLY_CHAN(ADIS16400_SUPPLY_OUT, 14),
	ADIS16400_GYRO_CHAN(X, ADIS16400_XGYRO_OUT, 14),
	ADIS16400_GYRO_CHAN(Y, ADIS16400_YGYRO_OUT, 14),
	ADIS16400_GYRO_CHAN(Z, ADIS16400_ZGYRO_OUT, 14),
	ADIS16400_ACCEL_CHAN(X, ADIS16400_XACCL_OUT, 14),
	ADIS16400_ACCEL_CHAN(Y, ADIS16400_YACCL_OUT, 14),
	ADIS16400_ACCEL_CHAN(Z, ADIS16400_ZACCL_OUT, 14),
	ADIS16400_MAGN_CHAN(X, ADIS16400_XMAGN_OUT, 14),
	ADIS16400_MAGN_CHAN(Y, ADIS16400_YMAGN_OUT, 14),
	ADIS16400_MAGN_CHAN(Z, ADIS16400_ZMAGN_OUT, 14),
	ADIS16400_TEMP_CHAN(ADIS16400_TEMP_OUT, 12),
	ADIS16400_AUX_ADC_CHAN(ADIS16400_AUX_ADC, 12),
	IIO_CHAN_SOFT_TIMESTAMP(ADIS16400_SCAN_TIMESTAMP),
};

static const struct iio_chan_spec adis16445_channels[] = {
	ADIS16400_GYRO_CHAN(X, ADIS16400_XGYRO_OUT, 16),
	ADIS16400_GYRO_CHAN(Y, ADIS16400_YGYRO_OUT, 16),
	ADIS16400_GYRO_CHAN(Z, ADIS16400_ZGYRO_OUT, 16),
	ADIS16400_ACCEL_CHAN(X, ADIS16400_XACCL_OUT, 16),
	ADIS16400_ACCEL_CHAN(Y, ADIS16400_YACCL_OUT, 16),
	ADIS16400_ACCEL_CHAN(Z, ADIS16400_ZACCL_OUT, 16),
	ADIS16400_TEMP_CHAN(ADIS16448_TEMP_OUT, 12),
	IIO_CHAN_SOFT_TIMESTAMP(ADIS16400_SCAN_TIMESTAMP),
};

static const struct iio_chan_spec adis16448_channels[] = {
	ADIS16400_GYRO_CHAN(X, ADIS16400_XGYRO_OUT, 16),
	ADIS16400_GYRO_CHAN(Y, ADIS16400_YGYRO_OUT, 16),
	ADIS16400_GYRO_CHAN(Z, ADIS16400_ZGYRO_OUT, 16),
	ADIS16400_ACCEL_CHAN(X, ADIS16400_XACCL_OUT, 16),
	ADIS16400_ACCEL_CHAN(Y, ADIS16400_YACCL_OUT, 16),
	ADIS16400_ACCEL_CHAN(Z, ADIS16400_ZACCL_OUT, 16),
	ADIS16400_MAGN_CHAN(X, ADIS16400_XMAGN_OUT, 16),
	ADIS16400_MAGN_CHAN(Y, ADIS16400_YMAGN_OUT, 16),
	ADIS16400_MAGN_CHAN(Z, ADIS16400_ZMAGN_OUT, 16),
	{
		.type = IIO_PRESSURE,
		.info_mask_separate = BIT(IIO_CHAN_INFO_RAW),
		.info_mask_shared_by_type = BIT(IIO_CHAN_INFO_SCALE),
		.info_mask_shared_by_all = BIT(IIO_CHAN_INFO_SAMP_FREQ),
		.address = ADIS16448_BARO_OUT,
		.scan_index = ADIS16400_SCAN_BARO,
		.scan_type = {
			.sign = 's',
			.realbits = 16,
			.storagebits = 16,
			.endianness = IIO_BE,
		},
	},
	ADIS16400_TEMP_CHAN(ADIS16448_TEMP_OUT, 12),
	IIO_CHAN_SOFT_TIMESTAMP(ADIS16400_SCAN_TIMESTAMP),
};

static const struct iio_chan_spec adis16350_channels[] = {
	ADIS16400_SUPPLY_CHAN(ADIS16400_SUPPLY_OUT, 12),
	ADIS16400_GYRO_CHAN(X, ADIS16400_XGYRO_OUT, 14),
	ADIS16400_GYRO_CHAN(Y, ADIS16400_YGYRO_OUT, 14),
	ADIS16400_GYRO_CHAN(Z, ADIS16400_ZGYRO_OUT, 14),
	ADIS16400_ACCEL_CHAN(X, ADIS16400_XACCL_OUT, 14),
	ADIS16400_ACCEL_CHAN(Y, ADIS16400_YACCL_OUT, 14),
	ADIS16400_ACCEL_CHAN(Z, ADIS16400_ZACCL_OUT, 14),
	ADIS16400_MAGN_CHAN(X, ADIS16400_XMAGN_OUT, 14),
	ADIS16400_MAGN_CHAN(Y, ADIS16400_YMAGN_OUT, 14),
	ADIS16400_MAGN_CHAN(Z, ADIS16400_ZMAGN_OUT, 14),
	ADIS16400_AUX_ADC_CHAN(ADIS16300_AUX_ADC, 12),
	ADIS16400_MOD_TEMP_CHAN(X, ADIS16350_XTEMP_OUT, 12),
	ADIS16400_MOD_TEMP_CHAN(Y, ADIS16350_YTEMP_OUT, 12),
	ADIS16400_MOD_TEMP_CHAN(Z, ADIS16350_ZTEMP_OUT, 12),
	IIO_CHAN_SOFT_TIMESTAMP(ADIS16400_SCAN_TIMESTAMP),
};

static const struct iio_chan_spec adis16300_channels[] = {
	ADIS16400_SUPPLY_CHAN(ADIS16400_SUPPLY_OUT, 12),
	ADIS16400_GYRO_CHAN(X, ADIS16400_XGYRO_OUT, 14),
	ADIS16400_ACCEL_CHAN(X, ADIS16400_XACCL_OUT, 14),
	ADIS16400_ACCEL_CHAN(Y, ADIS16400_YACCL_OUT, 14),
	ADIS16400_ACCEL_CHAN(Z, ADIS16400_ZACCL_OUT, 14),
	ADIS16400_TEMP_CHAN(ADIS16350_XTEMP_OUT, 12),
	ADIS16400_AUX_ADC_CHAN(ADIS16300_AUX_ADC, 12),
	ADIS16400_INCLI_CHAN(X, ADIS16300_PITCH_OUT, 13),
	ADIS16400_INCLI_CHAN(Y, ADIS16300_ROLL_OUT, 13),
	IIO_CHAN_SOFT_TIMESTAMP(ADIS16400_SCAN_TIMESTAMP),
};

static const struct iio_chan_spec adis16334_channels[] = {
	ADIS16400_GYRO_CHAN(X, ADIS16400_XGYRO_OUT, 14),
	ADIS16400_GYRO_CHAN(Y, ADIS16400_YGYRO_OUT, 14),
	ADIS16400_GYRO_CHAN(Z, ADIS16400_ZGYRO_OUT, 14),
	ADIS16400_ACCEL_CHAN(X, ADIS16400_XACCL_OUT, 14),
	ADIS16400_ACCEL_CHAN(Y, ADIS16400_YACCL_OUT, 14),
	ADIS16400_ACCEL_CHAN(Z, ADIS16400_ZACCL_OUT, 14),
	ADIS16400_TEMP_CHAN(ADIS16350_XTEMP_OUT, 12),
	IIO_CHAN_SOFT_TIMESTAMP(ADIS16400_SCAN_TIMESTAMP),
};

static const char * const adis16400_status_error_msgs[] = {
	[ADIS16400_DIAG_STAT_ZACCL_FAIL] = "Z-axis accelerometer self-test failure",
	[ADIS16400_DIAG_STAT_YACCL_FAIL] = "Y-axis accelerometer self-test failure",
	[ADIS16400_DIAG_STAT_XACCL_FAIL] = "X-axis accelerometer self-test failure",
	[ADIS16400_DIAG_STAT_XGYRO_FAIL] = "X-axis gyroscope self-test failure",
	[ADIS16400_DIAG_STAT_YGYRO_FAIL] = "Y-axis gyroscope self-test failure",
	[ADIS16400_DIAG_STAT_ZGYRO_FAIL] = "Z-axis gyroscope self-test failure",
	[ADIS16400_DIAG_STAT_ALARM2] = "Alarm 2 active",
	[ADIS16400_DIAG_STAT_ALARM1] = "Alarm 1 active",
	[ADIS16400_DIAG_STAT_FLASH_CHK] = "Flash checksum error",
	[ADIS16400_DIAG_STAT_SELF_TEST] = "Self test error",
	[ADIS16400_DIAG_STAT_OVERFLOW] = "Sensor overrange",
	[ADIS16400_DIAG_STAT_SPI_FAIL] = "SPI failure",
	[ADIS16400_DIAG_STAT_FLASH_UPT] = "Flash update failed",
	[ADIS16400_DIAG_STAT_POWER_HIGH] = "Power supply above 5.25V",
	[ADIS16400_DIAG_STAT_POWER_LOW] = "Power supply below 4.75V",
};

#define ADIS16400_DATA(_timeouts, _burst_len)				\
{									\
	.msc_ctrl_reg = ADIS16400_MSC_CTRL,				\
	.glob_cmd_reg = ADIS16400_GLOB_CMD,				\
	.diag_stat_reg = ADIS16400_DIAG_STAT,				\
	.read_delay = 50,						\
	.write_delay = 50,						\
	.self_test_mask = ADIS16400_MSC_CTRL_MEM_TEST,			\
	.self_test_reg = ADIS16400_MSC_CTRL,				\
	.status_error_msgs = adis16400_status_error_msgs,		\
	.status_error_mask = BIT(ADIS16400_DIAG_STAT_ZACCL_FAIL) |	\
		BIT(ADIS16400_DIAG_STAT_YACCL_FAIL) |			\
		BIT(ADIS16400_DIAG_STAT_XACCL_FAIL) |			\
		BIT(ADIS16400_DIAG_STAT_XGYRO_FAIL) |			\
		BIT(ADIS16400_DIAG_STAT_YGYRO_FAIL) |			\
		BIT(ADIS16400_DIAG_STAT_ZGYRO_FAIL) |			\
		BIT(ADIS16400_DIAG_STAT_ALARM2) |			\
		BIT(ADIS16400_DIAG_STAT_ALARM1) |			\
		BIT(ADIS16400_DIAG_STAT_FLASH_CHK) |			\
		BIT(ADIS16400_DIAG_STAT_SELF_TEST) |			\
		BIT(ADIS16400_DIAG_STAT_OVERFLOW) |			\
		BIT(ADIS16400_DIAG_STAT_SPI_FAIL) |			\
		BIT(ADIS16400_DIAG_STAT_FLASH_UPT) |			\
		BIT(ADIS16400_DIAG_STAT_POWER_HIGH) |			\
		BIT(ADIS16400_DIAG_STAT_POWER_LOW),			\
	.timeouts = (_timeouts),					\
	.burst_reg_cmd = ADIS16400_GLOB_CMD,				\
	.burst_len = (_burst_len),					\
	.burst_max_speed_hz = ADIS16400_SPI_BURST			\
}

static const struct adis_timeout adis16300_timeouts = {
	.reset_ms = ADIS16400_STARTUP_DELAY,
	.sw_reset_ms = ADIS16400_STARTUP_DELAY,
	.self_test_ms = ADIS16400_STARTUP_DELAY,
};

static const struct adis_timeout adis16334_timeouts = {
	.reset_ms = 60,
	.sw_reset_ms = 60,
	.self_test_ms = 14,
};

static const struct adis_timeout adis16362_timeouts = {
	.reset_ms = 130,
	.sw_reset_ms = 130,
	.self_test_ms = 12,
};

static const struct adis_timeout adis16400_timeouts = {
	.reset_ms = 170,
	.sw_reset_ms = 170,
	.self_test_ms = 12,
};

static const struct adis_timeout adis16445_timeouts = {
	.reset_ms = 55,
	.sw_reset_ms = 55,
	.self_test_ms = 16,
};

static const struct adis_timeout adis16448_timeouts = {
	.reset_ms = 90,
	.sw_reset_ms = 90,
	.self_test_ms = 45,
};

static struct adis16400_chip_info adis16400_chips[] = {
	[ADIS16300] = {
		.channels = adis16300_channels,
		.num_channels = ARRAY_SIZE(adis16300_channels),
		.flags = ADIS16400_HAS_PROD_ID | ADIS16400_HAS_SLOW_MODE |
				ADIS16400_HAS_SERIAL_NUMBER,
		.gyro_scale_micro = IIO_DEGREE_TO_RAD(50000), /* 0.05 deg/s */
		.accel_scale_micro = 5884,
		.temp_scale_nano = 140000000, /* 0.14 C */
		.temp_offset = 25000000 / 140000, /* 25 C = 0x00 */
		.set_freq = adis16400_set_freq,
		.get_freq = adis16400_get_freq,
		.adis_data = ADIS16400_DATA(&adis16300_timeouts, 18),
	},
	[ADIS16334] = {
		.channels = adis16334_channels,
		.num_channels = ARRAY_SIZE(adis16334_channels),
		.flags = ADIS16400_HAS_PROD_ID | ADIS16400_NO_BURST |
				ADIS16400_HAS_SERIAL_NUMBER,
		.gyro_scale_micro = IIO_DEGREE_TO_RAD(50000), /* 0.05 deg/s */
		.accel_scale_micro = IIO_G_TO_M_S_2(1000), /* 1 mg */
		.temp_scale_nano = 67850000, /* 0.06785 C */
		.temp_offset = 25000000 / 67850, /* 25 C = 0x00 */
		.set_freq = adis16334_set_freq,
		.get_freq = adis16334_get_freq,
		.adis_data = ADIS16400_DATA(&adis16334_timeouts, 0),
	},
	[ADIS16350] = {
		.channels = adis16350_channels,
		.num_channels = ARRAY_SIZE(adis16350_channels),
		.gyro_scale_micro = IIO_DEGREE_TO_RAD(73260), /* 0.07326 deg/s */
		.accel_scale_micro = IIO_G_TO_M_S_2(2522), /* 0.002522 g */
		.temp_scale_nano = 145300000, /* 0.1453 C */
		.temp_offset = 25000000 / 145300, /* 25 C = 0x00 */
		.flags = ADIS16400_NO_BURST | ADIS16400_HAS_SLOW_MODE,
		.set_freq = adis16400_set_freq,
		.get_freq = adis16400_get_freq,
		.adis_data = ADIS16400_DATA(&adis16300_timeouts, 0),
	},
	[ADIS16360] = {
		.channels = adis16350_channels,
		.num_channels = ARRAY_SIZE(adis16350_channels),
		.flags = ADIS16400_HAS_PROD_ID | ADIS16400_HAS_SLOW_MODE |
				ADIS16400_HAS_SERIAL_NUMBER,
		.gyro_scale_micro = IIO_DEGREE_TO_RAD(50000), /* 0.05 deg/s */
		.accel_scale_micro = IIO_G_TO_M_S_2(3333), /* 3.333 mg */
		.temp_scale_nano = 136000000, /* 0.136 C */
		.temp_offset = 25000000 / 136000, /* 25 C = 0x00 */
		.set_freq = adis16400_set_freq,
		.get_freq = adis16400_get_freq,
		.adis_data = ADIS16400_DATA(&adis16300_timeouts, 28),
	},
	[ADIS16362] = {
		.channels = adis16350_channels,
		.num_channels = ARRAY_SIZE(adis16350_channels),
		.flags = ADIS16400_HAS_PROD_ID | ADIS16400_HAS_SLOW_MODE |
				ADIS16400_HAS_SERIAL_NUMBER,
		.gyro_scale_micro = IIO_DEGREE_TO_RAD(50000), /* 0.05 deg/s */
		.accel_scale_micro = IIO_G_TO_M_S_2(333), /* 0.333 mg */
		.temp_scale_nano = 136000000, /* 0.136 C */
		.temp_offset = 25000000 / 136000, /* 25 C = 0x00 */
		.set_freq = adis16400_set_freq,
		.get_freq = adis16400_get_freq,
		.adis_data = ADIS16400_DATA(&adis16362_timeouts, 28),
	},
	[ADIS16364] = {
		.channels = adis16350_channels,
		.num_channels = ARRAY_SIZE(adis16350_channels),
		.flags = ADIS16400_HAS_PROD_ID | ADIS16400_HAS_SLOW_MODE |
				ADIS16400_HAS_SERIAL_NUMBER,
		.gyro_scale_micro = IIO_DEGREE_TO_RAD(50000), /* 0.05 deg/s */
		.accel_scale_micro = IIO_G_TO_M_S_2(1000), /* 1 mg */
		.temp_scale_nano = 136000000, /* 0.136 C */
		.temp_offset = 25000000 / 136000, /* 25 C = 0x00 */
		.set_freq = adis16400_set_freq,
		.get_freq = adis16400_get_freq,
		.adis_data = ADIS16400_DATA(&adis16362_timeouts, 28),
	},
	[ADIS16367] = {
		.channels = adis16350_channels,
		.num_channels = ARRAY_SIZE(adis16350_channels),
		.flags = ADIS16400_HAS_PROD_ID | ADIS16400_HAS_SLOW_MODE |
				ADIS16400_HAS_SERIAL_NUMBER,
		.gyro_scale_micro = IIO_DEGREE_TO_RAD(2000), /* 0.2 deg/s */
		.accel_scale_micro = IIO_G_TO_M_S_2(3333), /* 3.333 mg */
		.temp_scale_nano = 136000000, /* 0.136 C */
		.temp_offset = 25000000 / 136000, /* 25 C = 0x00 */
		.set_freq = adis16400_set_freq,
		.get_freq = adis16400_get_freq,
		.adis_data = ADIS16400_DATA(&adis16300_timeouts, 28),
	},
	[ADIS16400] = {
		.channels = adis16400_channels,
		.num_channels = ARRAY_SIZE(adis16400_channels),
		.flags = ADIS16400_HAS_PROD_ID | ADIS16400_HAS_SLOW_MODE,
		.gyro_scale_micro = IIO_DEGREE_TO_RAD(50000), /* 0.05 deg/s */
		.accel_scale_micro = IIO_G_TO_M_S_2(3333), /* 3.333 mg */
		.temp_scale_nano = 140000000, /* 0.14 C */
		.temp_offset = 25000000 / 140000, /* 25 C = 0x00 */
		.set_freq = adis16400_set_freq,
		.get_freq = adis16400_get_freq,
		.adis_data = ADIS16400_DATA(&adis16400_timeouts, 24),
	},
	[ADIS16445] = {
		.channels = adis16445_channels,
		.num_channels = ARRAY_SIZE(adis16445_channels),
		.flags = ADIS16400_HAS_PROD_ID |
				ADIS16400_HAS_SERIAL_NUMBER |
				ADIS16400_BURST_DIAG_STAT,
		.gyro_scale_micro = IIO_DEGREE_TO_RAD(10000), /* 0.01 deg/s */
		.accel_scale_micro = IIO_G_TO_M_S_2(250), /* 1/4000 g */
		.temp_scale_nano = 73860000, /* 0.07386 C */
		.temp_offset = 31000000 / 73860, /* 31 C = 0x00 */
		.set_freq = adis16334_set_freq,
		.get_freq = adis16334_get_freq,
		.adis_data = ADIS16400_DATA(&adis16445_timeouts, 16),
	},
	[ADIS16448] = {
		.channels = adis16448_channels,
		.num_channels = ARRAY_SIZE(adis16448_channels),
		.flags = ADIS16400_HAS_PROD_ID |
				ADIS16400_HAS_SERIAL_NUMBER |
				ADIS16400_BURST_DIAG_STAT,
		.gyro_scale_micro = IIO_DEGREE_TO_RAD(40000), /* 0.04 deg/s */
		.accel_scale_micro = IIO_G_TO_M_S_2(833), /* 1/1200 g */
		.temp_scale_nano = 73860000, /* 0.07386 C */
		.temp_offset = 31000000 / 73860, /* 31 C = 0x00 */
		.set_freq = adis16334_set_freq,
		.get_freq = adis16334_get_freq,
		.adis_data = ADIS16400_DATA(&adis16448_timeouts, 24),
	}
};

static const struct iio_info adis16400_info = {
	.read_raw = &adis16400_read_raw,
	.write_raw = &adis16400_write_raw,
	.update_scan_mode = adis_update_scan_mode,
	.debugfs_reg_access = adis_debugfs_reg_access,
};

static void adis16400_setup_chan_mask(struct adis16400_state *st)
{
	const struct adis16400_chip_info *chip_info = st->variant;
	unsigned int i;

	for (i = 0; i < chip_info->num_channels; i++) {
		const struct iio_chan_spec *ch = &chip_info->channels[i];

		if (ch->scan_index >= 0 &&
		    ch->scan_index != ADIS16400_SCAN_TIMESTAMP)
			st->avail_scan_mask[0] |= BIT(ch->scan_index);
	}
}

static void adis16400_stop(void *data)
{
	adis16400_stop_device(data);
}

static int adis16400_probe(struct spi_device *spi)
{
	struct adis16400_state *st;
	struct iio_dev *indio_dev;
	int ret;
	const struct adis_data *adis16400_data;

	indio_dev = devm_iio_device_alloc(&spi->dev, sizeof(*st));
	if (indio_dev == NULL)
		return -ENOMEM;

	st = iio_priv(indio_dev);

	/* setup the industrialio driver allocated elements */
	st->variant = &adis16400_chips[spi_get_device_id(spi)->driver_data];
	indio_dev->name = spi_get_device_id(spi)->name;
	indio_dev->channels = st->variant->channels;
	indio_dev->num_channels = st->variant->num_channels;
	indio_dev->info = &adis16400_info;
	indio_dev->modes = INDIO_DIRECT_MODE;

	if (!(st->variant->flags & ADIS16400_NO_BURST)) {
		adis16400_setup_chan_mask(st);
		indio_dev->available_scan_masks = st->avail_scan_mask;
	}

	adis16400_data = &st->variant->adis_data;

	ret = adis_init(&st->adis, indio_dev, spi, adis16400_data);
	if (ret)
		return ret;

	ret = devm_adis_setup_buffer_and_trigger(&st->adis, indio_dev, adis16400_trigger_handler);
	if (ret)
		return ret;

	/* Get the device into a sane initial state */
	ret = adis16400_initial_setup(indio_dev);
	if (ret)
		return ret;

	ret = devm_add_action_or_reset(&spi->dev, adis16400_stop, indio_dev);
	if (ret)
		return ret;

	ret = devm_iio_device_register(&spi->dev, indio_dev);
	if (ret)
		return ret;

	adis16400_debugfs_init(indio_dev);
	return 0;
}

static const struct spi_device_id adis16400_id[] = {
	{"adis16300", ADIS16300},
	{"adis16305", ADIS16300},
	{"adis16334", ADIS16334},
	{"adis16350", ADIS16350},
	{"adis16354", ADIS16350},
	{"adis16355", ADIS16350},
	{"adis16360", ADIS16360},
	{"adis16362", ADIS16362},
	{"adis16364", ADIS16364},
	{"adis16365", ADIS16360},
	{"adis16367", ADIS16367},
	{"adis16400", ADIS16400},
	{"adis16405", ADIS16400},
	{"adis16445", ADIS16445},
	{"adis16448", ADIS16448},
	{}
};
MODULE_DEVICE_TABLE(spi, adis16400_id);

static struct spi_driver adis16400_driver = {
	.driver = {
		.name = "adis16400",
	},
	.id_table = adis16400_id,
	.probe = adis16400_probe,
};
module_spi_driver(adis16400_driver);

MODULE_AUTHOR("Manuel Stahl <manuel.stahl@iis.fraunhofer.de>");
MODULE_DESCRIPTION("Analog Devices ADIS16400/5 IMU SPI driver");
MODULE_LICENSE("GPL v2");<|MERGE_RESOLUTION|>--- conflicted
+++ resolved
@@ -641,11 +641,7 @@
 	if (ret)
 		dev_err(&adis->spi->dev, "Failed to read data: %d\n", ret);
 
-<<<<<<< HEAD
-	if (st->variant->flags & ADIS16400_BURST_DIAG_STAT)
-=======
 	if (st->variant->flags & ADIS16400_BURST_DIAG_STAT) {
->>>>>>> df0cc57e
 		buffer = adis->buffer + sizeof(u16);
 		/*
 		 * The size here is always larger than, or equal to the true
