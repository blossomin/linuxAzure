--- conflicted
+++ resolved
@@ -411,14 +411,10 @@
 
 	fsl_lpspi_set_watermark(fsl_lpspi);
 
-<<<<<<< HEAD
-	temp = CFGR1_PCSCFG | CFGR1_MASTER;
-=======
 	if (!fsl_lpspi->is_slave)
 		temp = CFGR1_MASTER;
 	else
 		temp = CFGR1_PINCFG;
->>>>>>> f7688b48
 	if (fsl_lpspi->config.mode & SPI_CS_HIGH)
 		temp |= CFGR1_PCSPOL;
 	writel(temp, fsl_lpspi->base + IMX7ULP_CFGR1);
