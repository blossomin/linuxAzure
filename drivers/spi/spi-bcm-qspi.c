--- conflicted
+++ resolved
@@ -1325,11 +1325,8 @@
 	if (!of_id)
 		return -ENODEV;
 
-<<<<<<< HEAD
-=======
 	data = of_id->data;
 
->>>>>>> d1988041
 	master = devm_spi_alloc_master(dev, sizeof(struct bcm_qspi));
 	if (!master) {
 		dev_err(dev, "error allocating spi_master\n");
