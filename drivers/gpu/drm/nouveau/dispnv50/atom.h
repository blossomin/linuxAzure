#ifndef __NV50_KMS_ATOM_H__
#define __NV50_KMS_ATOM_H__
#define nv50_atom(p) container_of((p), struct nv50_atom, state)
#include <drm/drm_atomic.h>
#include "crc.h"

struct nouveau_encoder;

struct nv50_atom {
	struct drm_atomic_state state;

	struct list_head outp;
	bool lock_core;
	bool flush_disable;
};

#define nv50_head_atom(p) container_of((p), struct nv50_head_atom, state)

struct nv50_head_atom {
	struct drm_crtc_state state;

	struct {
		u32 mask;
		u32 owned;
		u32 olut;
	} wndw;

	struct {
		u16 iW;
		u16 iH;
		u16 oW;
		u16 oH;
	} view;

	struct nv50_head_mode {
		bool interlace;
		u32 clock;
		struct {
			u16 active;
			u16 synce;
			u16 blanke;
			u16 blanks;
		} h;
		struct {
			u32 active;
			u16 synce;
			u16 blanke;
			u16 blanks;
			u16 blank2s;
			u16 blank2e;
			u16 blankus;
		} v;
	} mode;

	struct {
		bool visible;
		u32 handle;
		u64 offset:40;
		u8 buffer:1;
		u8 mode:4;
		u16 size:11;
		u8 range:2;
		u8 output_mode:2;
		void (*load)(struct drm_color_lut *, int size, void __iomem *);
	} olut;

	struct {
		bool visible;
		u32 handle;
		u64 offset:40;
		u8  format;
		u8  kind:7;
		u8  layout:1;
		u8  blockh:4;
		u16 blocks:12;
		u32 pitch:20;
		u16 x;
		u16 y;
		u16 w;
		u16 h;
	} core;

	struct {
		bool visible;
		u32 handle;
		u64 offset:40;
		u8  layout:2;
		u8  format:8;
	} curs;

	struct {
		u8  depth;
		u8  cpp;
		u16 x;
		u16 y;
		u16 w;
		u16 h;
	} base;

	struct {
		u8 cpp;
	} ovly;

	struct {
		bool enable:1;
		u8 bits:2;
		u8 mode:4;
	} dither;

	struct {
		struct {
			u16 cos:12;
			u16 sin:12;
		} sat;
	} procamp;

	struct {
		u8 nhsync:1;
		u8 nvsync:1;
		u8 depth:4;
<<<<<<< HEAD
=======
		u8 crc_raster:2;
>>>>>>> d1988041
		u8 bpc;
	} or;

	struct nv50_crc_atom crc;

	/* Currently only used for MST */
	struct {
		int pbn;
		u8 tu:6;
	} dp;

	union nv50_head_atom_mask {
		struct {
			bool olut:1;
			bool core:1;
			bool curs:1;
			bool view:1;
			bool mode:1;
			bool base:1;
			bool ovly:1;
			bool dither:1;
			bool procamp:1;
			bool crc:1;
			bool or:1;
		};
		u16 mask;
	} set, clr;
};

static inline struct nv50_head_atom *
nv50_head_atom_get(struct drm_atomic_state *state, struct drm_crtc *crtc)
{
	struct drm_crtc_state *statec = drm_atomic_get_crtc_state(state, crtc);
	if (IS_ERR(statec))
		return (void *)statec;
	return nv50_head_atom(statec);
}

static inline struct drm_encoder *
nv50_head_atom_get_encoder(struct nv50_head_atom *atom)
{
	struct drm_encoder *encoder = NULL;

	/* We only ever have a single encoder */
	drm_for_each_encoder_mask(encoder, atom->state.crtc->dev,
				  atom->state.encoder_mask)
		break;

	return encoder;
}

#define nv50_wndw_atom(p) container_of((p), struct nv50_wndw_atom, state)

struct nv50_wndw_atom {
	struct drm_plane_state state;

	struct drm_property_blob *ilut;
	bool visible;

	struct {
		u32  handle;
		u16  offset:12;
		bool awaken:1;
	} ntfy;

	struct {
		u32 handle;
		u16 offset:12;
		u32 acquire;
		u32 release;
	} sema;

	struct {
		u32 handle;
		struct {
			u64 offset:40;
			u8  buffer:1;
			u8  enable:2;
			u8  mode:4;
			u16 size:11;
			u8  range:2;
			u8  output_mode:2;
			void (*load)(struct drm_color_lut *, int size,
				     void __iomem *);
		} i;
	} xlut;

	struct {
		u32 matrix[12];
		bool valid;
	} csc;

	struct {
		u8  mode:2;
		u8  interval:4;

		u8  colorspace:2;
		u8  format;
		u8  kind:7;
		u8  layout:1;
		u8  blockh:4;
		u16 blocks[3];
		u32 pitch[3];
		u16 w;
		u16 h;

		u32 handle[6];
		u64 offset[6];
	} image;

	struct {
		u16 sx;
		u16 sy;
		u16 sw;
		u16 sh;
		u16 dw;
		u16 dh;
	} scale;

	struct {
		u16 x;
		u16 y;
	} point;

	struct {
		u8 depth;
		u8 k1;
		u8 src_color:4;
		u8 dst_color:4;
	} blend;

	union nv50_wndw_atom_mask {
		struct {
			bool ntfy:1;
			bool sema:1;
			bool xlut:1;
			bool csc:1;
			bool image:1;
			bool scale:1;
			bool point:1;
			bool blend:1;
		};
		u8 mask;
	} set, clr;
};
#endif<|MERGE_RESOLUTION|>--- conflicted
+++ resolved
@@ -118,10 +118,7 @@
 		u8 nhsync:1;
 		u8 nvsync:1;
 		u8 depth:4;
-<<<<<<< HEAD
-=======
 		u8 crc_raster:2;
->>>>>>> d1988041
 		u8 bpc;
 	} or;
 
