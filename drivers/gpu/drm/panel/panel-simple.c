--- conflicted
+++ resolved
@@ -1767,20 +1767,6 @@
 	.bus_format = MEDIA_BUS_FMT_RGB888_1X24,
 };
 
-<<<<<<< HEAD
-static const struct drm_display_mode frida_frd350h54004_mode = {
-	.clock = 6000,
-	.hdisplay = 320,
-	.hsync_start = 320 + 44,
-	.hsync_end = 320 + 44 + 16,
-	.htotal = 320 + 44 + 16 + 20,
-	.vdisplay = 240,
-	.vsync_start = 240 + 2,
-	.vsync_end = 240 + 2 + 6,
-	.vtotal = 240 + 2 + 6 + 2,
-	.vrefresh = 60,
-	.flags = DRM_MODE_FLAG_NHSYNC | DRM_MODE_FLAG_NVSYNC,
-=======
 static const struct drm_display_mode frida_frd350h54004_modes[] = {
 	{ /* 60 Hz */
 		.clock = 6000,
@@ -1806,7 +1792,6 @@
 		.vtotal = 240 + 2 + 6 + 2,
 		.flags = DRM_MODE_FLAG_NHSYNC | DRM_MODE_FLAG_NVSYNC,
 	},
->>>>>>> 85b047c6
 };
 
 static const struct panel_desc frida_frd350h54004 = {
