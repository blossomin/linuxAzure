--- conflicted
+++ resolved
@@ -232,12 +232,7 @@
 		return ret;
 
 	drm_encoder_helper_add(encoder, &dw_hdmi_imx_encoder_helper_funcs);
-<<<<<<< HEAD
-	drm_encoder_init(drm, encoder, &dw_hdmi_imx_encoder_funcs,
-			 DRM_MODE_ENCODER_TMDS, NULL);
-=======
 	drm_simple_encoder_init(drm, encoder, DRM_MODE_ENCODER_TMDS);
->>>>>>> ad8c735b
 
 	hdmi->hdmi = dw_hdmi_bind(pdev, encoder, plat_data);
 
