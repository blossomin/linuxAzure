--- conflicted
+++ resolved
@@ -228,11 +228,7 @@
 	vdc_stat &= dev_priv->vdc_irq_mask;
 	spin_unlock(&dev_priv->irqmask_lock);
 
-<<<<<<< HEAD
-	if (dsp_int && gma_power_is_on(dev)) {
-=======
 	if (dsp_int) {
->>>>>>> 7365df19
 		gma_vdc_interrupt(dev, vdc_stat);
 		handled = 1;
 	}
@@ -319,11 +315,7 @@
 	spin_unlock_irqrestore(&dev_priv->irqmask_lock, irqflags);
 }
 
-<<<<<<< HEAD
-int gma_irq_install(struct drm_device *dev, unsigned int irq)
-=======
 int gma_irq_install(struct drm_device *dev)
->>>>>>> 7365df19
 {
 	struct drm_psb_private *dev_priv = to_drm_psb_private(dev);
 	struct pci_dev *pdev = to_pci_dev(dev->dev);
@@ -340,11 +332,7 @@
 	gma_irq_preinstall(dev);
 
 	/* PCI devices require shared interrupts. */
-<<<<<<< HEAD
-	ret = request_irq(irq, gma_irq_handler, IRQF_SHARED, dev->driver->name, dev);
-=======
 	ret = request_irq(pdev->irq, gma_irq_handler, IRQF_SHARED, dev->driver->name, dev);
->>>>>>> 7365df19
 	if (ret)
 		return ret;
 
