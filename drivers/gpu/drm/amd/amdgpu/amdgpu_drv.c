/*
 * Copyright 2000 VA Linux Systems, Inc., Sunnyvale, California.
 * All Rights Reserved.
 *
 * Permission is hereby granted, free of charge, to any person obtaining a
 * copy of this software and associated documentation files (the "Software"),
 * to deal in the Software without restriction, including without limitation
 * the rights to use, copy, modify, merge, publish, distribute, sublicense,
 * and/or sell copies of the Software, and to permit persons to whom the
 * Software is furnished to do so, subject to the following conditions:
 *
 * The above copyright notice and this permission notice (including the next
 * paragraph) shall be included in all copies or substantial portions of the
 * Software.
 *
 * THE SOFTWARE IS PROVIDED "AS IS", WITHOUT WARRANTY OF ANY KIND, EXPRESS OR
 * IMPLIED, INCLUDING BUT NOT LIMITED TO THE WARRANTIES OF MERCHANTABILITY,
 * FITNESS FOR A PARTICULAR PURPOSE AND NONINFRINGEMENT.  IN NO EVENT SHALL
 * VA LINUX SYSTEMS AND/OR ITS SUPPLIERS BE LIABLE FOR ANY CLAIM, DAMAGES OR
 * OTHER LIABILITY, WHETHER IN AN ACTION OF CONTRACT, TORT OR OTHERWISE,
 * ARISING FROM, OUT OF OR IN CONNECTION WITH THE SOFTWARE OR THE USE OR
 * OTHER DEALINGS IN THE SOFTWARE.
 */

#include <drm/amdgpu_drm.h>
#include <drm/drm_aperture.h>
#include <drm/drm_drv.h>
#include <drm/drm_gem.h>
#include <drm/drm_vblank.h>
#include <drm/drm_managed.h>
#include "amdgpu_drv.h"

#include <drm/drm_pciids.h>
#include <linux/module.h>
#include <linux/pm_runtime.h>
#include <linux/vga_switcheroo.h>
#include <drm/drm_probe_helper.h>
#include <linux/mmu_notifier.h>
#include <linux/suspend.h>
#include <linux/cc_platform.h>
#include <linux/fb.h>

#include "amdgpu.h"
#include "amdgpu_irq.h"
#include "amdgpu_dma_buf.h"
#include "amdgpu_sched.h"
#include "amdgpu_fdinfo.h"
#include "amdgpu_amdkfd.h"

#include "amdgpu_ras.h"
#include "amdgpu_xgmi.h"
#include "amdgpu_reset.h"

/*
 * KMS wrapper.
 * - 3.0.0 - initial driver
 * - 3.1.0 - allow reading more status registers (GRBM, SRBM, SDMA, CP)
 * - 3.2.0 - GFX8: Uses EOP_TC_WB_ACTION_EN, so UMDs don't have to do the same
 *           at the end of IBs.
 * - 3.3.0 - Add VM support for UVD on supported hardware.
 * - 3.4.0 - Add AMDGPU_INFO_NUM_EVICTIONS.
 * - 3.5.0 - Add support for new UVD_NO_OP register.
 * - 3.6.0 - kmd involves use CONTEXT_CONTROL in ring buffer.
 * - 3.7.0 - Add support for VCE clock list packet
 * - 3.8.0 - Add support raster config init in the kernel
 * - 3.9.0 - Add support for memory query info about VRAM and GTT.
 * - 3.10.0 - Add support for new fences ioctl, new gem ioctl flags
 * - 3.11.0 - Add support for sensor query info (clocks, temp, etc).
 * - 3.12.0 - Add query for double offchip LDS buffers
 * - 3.13.0 - Add PRT support
 * - 3.14.0 - Fix race in amdgpu_ctx_get_fence() and note new functionality
 * - 3.15.0 - Export more gpu info for gfx9
 * - 3.16.0 - Add reserved vmid support
 * - 3.17.0 - Add AMDGPU_NUM_VRAM_CPU_PAGE_FAULTS.
 * - 3.18.0 - Export gpu always on cu bitmap
 * - 3.19.0 - Add support for UVD MJPEG decode
 * - 3.20.0 - Add support for local BOs
 * - 3.21.0 - Add DRM_AMDGPU_FENCE_TO_HANDLE ioctl
 * - 3.22.0 - Add DRM_AMDGPU_SCHED ioctl
 * - 3.23.0 - Add query for VRAM lost counter
 * - 3.24.0 - Add high priority compute support for gfx9
 * - 3.25.0 - Add support for sensor query info (stable pstate sclk/mclk).
 * - 3.26.0 - GFX9: Process AMDGPU_IB_FLAG_TC_WB_NOT_INVALIDATE.
 * - 3.27.0 - Add new chunk to to AMDGPU_CS to enable BO_LIST creation.
 * - 3.28.0 - Add AMDGPU_CHUNK_ID_SCHEDULED_DEPENDENCIES
 * - 3.29.0 - Add AMDGPU_IB_FLAG_RESET_GDS_MAX_WAVE_ID
 * - 3.30.0 - Add AMDGPU_SCHED_OP_CONTEXT_PRIORITY_OVERRIDE.
 * - 3.31.0 - Add support for per-flip tiling attribute changes with DC
 * - 3.32.0 - Add syncobj timeline support to AMDGPU_CS.
 * - 3.33.0 - Fixes for GDS ENOMEM failures in AMDGPU_CS.
 * - 3.34.0 - Non-DC can flip correctly between buffers with different pitches
 * - 3.35.0 - Add drm_amdgpu_info_device::tcc_disabled_mask
 * - 3.36.0 - Allow reading more status registers on si/cik
 * - 3.37.0 - L2 is invalidated before SDMA IBs, needed for correctness
 * - 3.38.0 - Add AMDGPU_IB_FLAG_EMIT_MEM_SYNC
 * - 3.39.0 - DMABUF implicit sync does a full pipeline sync
 * - 3.40.0 - Add AMDGPU_IDS_FLAGS_TMZ
 * - 3.41.0 - Add video codec query
 * - 3.42.0 - Add 16bpc fixed point display support
 * - 3.43.0 - Add device hot plug/unplug support
 * - 3.44.0 - DCN3 supports DCC independent block settings: !64B && 128B, 64B && 128B
 * - 3.45.0 - Add context ioctl stable pstate interface
 * * 3.46.0 - To enable hot plug amdgpu tests in libdrm
 */
#define KMS_DRIVER_MAJOR	3
#define KMS_DRIVER_MINOR	46
#define KMS_DRIVER_PATCHLEVEL	0

int amdgpu_vram_limit;
int amdgpu_vis_vram_limit;
int amdgpu_gart_size = -1; /* auto */
int amdgpu_gtt_size = -1; /* auto */
int amdgpu_moverate = -1; /* auto */
int amdgpu_audio = -1;
int amdgpu_disp_priority;
int amdgpu_hw_i2c;
int amdgpu_pcie_gen2 = -1;
int amdgpu_msi = -1;
char amdgpu_lockup_timeout[AMDGPU_MAX_TIMEOUT_PARAM_LENGTH];
int amdgpu_dpm = -1;
int amdgpu_fw_load_type = -1;
int amdgpu_aspm = -1;
int amdgpu_runtime_pm = -1;
uint amdgpu_ip_block_mask = 0xffffffff;
int amdgpu_bapm = -1;
int amdgpu_deep_color;
int amdgpu_vm_size = -1;
int amdgpu_vm_fragment_size = -1;
int amdgpu_vm_block_size = -1;
int amdgpu_vm_fault_stop;
int amdgpu_vm_debug;
int amdgpu_vm_update_mode = -1;
int amdgpu_exp_hw_support;
int amdgpu_dc = -1;
int amdgpu_sched_jobs = 32;
int amdgpu_sched_hw_submission = 2;
uint amdgpu_pcie_gen_cap;
uint amdgpu_pcie_lane_cap;
uint amdgpu_cg_mask = 0xffffffff;
uint amdgpu_pg_mask = 0xffffffff;
uint amdgpu_sdma_phase_quantum = 32;
char *amdgpu_disable_cu = NULL;
char *amdgpu_virtual_display = NULL;

/*
 * OverDrive(bit 14) disabled by default
 * GFX DCS(bit 19) disabled by default
 */
uint amdgpu_pp_feature_mask = 0xfff7bfff;
uint amdgpu_force_long_training;
int amdgpu_job_hang_limit;
int amdgpu_lbpw = -1;
int amdgpu_compute_multipipe = -1;
int amdgpu_gpu_recovery = -1; /* auto */
int amdgpu_emu_mode;
uint amdgpu_smu_memory_pool_size;
int amdgpu_smu_pptable_id = -1;
/*
 * FBC (bit 0) disabled by default
 * MULTI_MON_PP_MCLK_SWITCH (bit 1) enabled by default
 *   - With this, for multiple monitors in sync(e.g. with the same model),
 *     mclk switching will be allowed. And the mclk will be not foced to the
 *     highest. That helps saving some idle power.
 * DISABLE_FRACTIONAL_PWM (bit 2) disabled by default
 * PSR (bit 3) disabled by default
 * EDP NO POWER SEQUENCING (bit 4) disabled by default
 */
uint amdgpu_dc_feature_mask = 2;
uint amdgpu_dc_debug_mask;
int amdgpu_async_gfx_ring = 1;
int amdgpu_mcbp;
int amdgpu_discovery = -1;
int amdgpu_mes;
int amdgpu_noretry = -1;
int amdgpu_force_asic_type = -1;
int amdgpu_tmz = -1; /* auto */
int amdgpu_reset_method = -1; /* auto */
int amdgpu_num_kcq = -1;
int amdgpu_smartshift_bias;
int amdgpu_use_xgmi_p2p = 1;
int amdgpu_vcnfw_log;

static void amdgpu_drv_delayed_reset_work_handler(struct work_struct *work);

struct amdgpu_mgpu_info mgpu_info = {
	.mutex = __MUTEX_INITIALIZER(mgpu_info.mutex),
	.delayed_reset_work = __DELAYED_WORK_INITIALIZER(
			mgpu_info.delayed_reset_work,
			amdgpu_drv_delayed_reset_work_handler, 0),
};
int amdgpu_ras_enable = -1;
uint amdgpu_ras_mask = 0xffffffff;
int amdgpu_bad_page_threshold = -1;
struct amdgpu_watchdog_timer amdgpu_watchdog_timer = {
	.timeout_fatal_disable = false,
	.period = 0x0, /* default to 0x0 (timeout disable) */
};

/**
 * DOC: vramlimit (int)
 * Restrict the total amount of VRAM in MiB for testing.  The default is 0 (Use full VRAM).
 */
MODULE_PARM_DESC(vramlimit, "Restrict VRAM for testing, in megabytes");
module_param_named(vramlimit, amdgpu_vram_limit, int, 0600);

/**
 * DOC: vis_vramlimit (int)
 * Restrict the amount of CPU visible VRAM in MiB for testing.  The default is 0 (Use full CPU visible VRAM).
 */
MODULE_PARM_DESC(vis_vramlimit, "Restrict visible VRAM for testing, in megabytes");
module_param_named(vis_vramlimit, amdgpu_vis_vram_limit, int, 0444);

/**
 * DOC: gartsize (uint)
 * Restrict the size of GART in Mib (32, 64, etc.) for testing. The default is -1 (The size depends on asic).
 */
MODULE_PARM_DESC(gartsize, "Size of GART to setup in megabytes (32, 64, etc., -1=auto)");
module_param_named(gartsize, amdgpu_gart_size, uint, 0600);

/**
 * DOC: gttsize (int)
 * Restrict the size of GTT domain in MiB for testing. The default is -1 (It's VRAM size if 3GB < VRAM < 3/4 RAM,
 * otherwise 3/4 RAM size).
 */
MODULE_PARM_DESC(gttsize, "Size of the GTT domain in megabytes (-1 = auto)");
module_param_named(gttsize, amdgpu_gtt_size, int, 0600);

/**
 * DOC: moverate (int)
 * Set maximum buffer migration rate in MB/s. The default is -1 (8 MB/s).
 */
MODULE_PARM_DESC(moverate, "Maximum buffer migration rate in MB/s. (32, 64, etc., -1=auto, 0=1=disabled)");
module_param_named(moverate, amdgpu_moverate, int, 0600);

/**
 * DOC: audio (int)
 * Set HDMI/DPAudio. Only affects non-DC display handling. The default is -1 (Enabled), set 0 to disabled it.
 */
MODULE_PARM_DESC(audio, "Audio enable (-1 = auto, 0 = disable, 1 = enable)");
module_param_named(audio, amdgpu_audio, int, 0444);

/**
 * DOC: disp_priority (int)
 * Set display Priority (1 = normal, 2 = high). Only affects non-DC display handling. The default is 0 (auto).
 */
MODULE_PARM_DESC(disp_priority, "Display Priority (0 = auto, 1 = normal, 2 = high)");
module_param_named(disp_priority, amdgpu_disp_priority, int, 0444);

/**
 * DOC: hw_i2c (int)
 * To enable hw i2c engine. Only affects non-DC display handling. The default is 0 (Disabled).
 */
MODULE_PARM_DESC(hw_i2c, "hw i2c engine enable (0 = disable)");
module_param_named(hw_i2c, amdgpu_hw_i2c, int, 0444);

/**
 * DOC: pcie_gen2 (int)
 * To disable PCIE Gen2/3 mode (0 = disable, 1 = enable). The default is -1 (auto, enabled).
 */
MODULE_PARM_DESC(pcie_gen2, "PCIE Gen2 mode (-1 = auto, 0 = disable, 1 = enable)");
module_param_named(pcie_gen2, amdgpu_pcie_gen2, int, 0444);

/**
 * DOC: msi (int)
 * To disable Message Signaled Interrupts (MSI) functionality (1 = enable, 0 = disable). The default is -1 (auto, enabled).
 */
MODULE_PARM_DESC(msi, "MSI support (1 = enable, 0 = disable, -1 = auto)");
module_param_named(msi, amdgpu_msi, int, 0444);

/**
 * DOC: lockup_timeout (string)
 * Set GPU scheduler timeout value in ms.
 *
 * The format can be [Non-Compute] or [GFX,Compute,SDMA,Video]. That is there can be one or
 * multiple values specified. 0 and negative values are invalidated. They will be adjusted
 * to the default timeout.
 *
 * - With one value specified, the setting will apply to all non-compute jobs.
 * - With multiple values specified, the first one will be for GFX.
 *   The second one is for Compute. The third and fourth ones are
 *   for SDMA and Video.
 *
 * By default(with no lockup_timeout settings), the timeout for all non-compute(GFX, SDMA and Video)
 * jobs is 10000. The timeout for compute is 60000.
 */
MODULE_PARM_DESC(lockup_timeout, "GPU lockup timeout in ms (default: for bare metal 10000 for non-compute jobs and 60000 for compute jobs; "
		"for passthrough or sriov, 10000 for all jobs."
		" 0: keep default value. negative: infinity timeout), "
		"format: for bare metal [Non-Compute] or [GFX,Compute,SDMA,Video]; "
		"for passthrough or sriov [all jobs] or [GFX,Compute,SDMA,Video].");
module_param_string(lockup_timeout, amdgpu_lockup_timeout, sizeof(amdgpu_lockup_timeout), 0444);

/**
 * DOC: dpm (int)
 * Override for dynamic power management setting
 * (0 = disable, 1 = enable)
 * The default is -1 (auto).
 */
MODULE_PARM_DESC(dpm, "DPM support (1 = enable, 0 = disable, -1 = auto)");
module_param_named(dpm, amdgpu_dpm, int, 0444);

/**
 * DOC: fw_load_type (int)
 * Set different firmware loading type for debugging, if supported.
 * Set to 0 to force direct loading if supported by the ASIC.  Set
 * to -1 to select the default loading mode for the ASIC, as defined
 * by the driver.  The default is -1 (auto).
 */
MODULE_PARM_DESC(fw_load_type, "firmware loading type (0 = force direct if supported, -1 = auto)");
module_param_named(fw_load_type, amdgpu_fw_load_type, int, 0444);

/**
 * DOC: aspm (int)
 * To disable ASPM (1 = enable, 0 = disable). The default is -1 (auto, enabled).
 */
MODULE_PARM_DESC(aspm, "ASPM support (1 = enable, 0 = disable, -1 = auto)");
module_param_named(aspm, amdgpu_aspm, int, 0444);

/**
 * DOC: runpm (int)
 * Override for runtime power management control for dGPUs. The amdgpu driver can dynamically power down
 * the dGPUs when they are idle if supported. The default is -1 (auto enable).
 * Setting the value to 0 disables this functionality.
 */
MODULE_PARM_DESC(runpm, "PX runtime pm (2 = force enable with BAMACO, 1 = force enable with BACO, 0 = disable, -1 = auto)");
module_param_named(runpm, amdgpu_runtime_pm, int, 0444);

/**
 * DOC: ip_block_mask (uint)
 * Override what IP blocks are enabled on the GPU. Each GPU is a collection of IP blocks (gfx, display, video, etc.).
 * Use this parameter to disable specific blocks. Note that the IP blocks do not have a fixed index. Some asics may not have
 * some IPs or may include multiple instances of an IP so the ordering various from asic to asic. See the driver output in
 * the kernel log for the list of IPs on the asic. The default is 0xffffffff (enable all blocks on a device).
 */
MODULE_PARM_DESC(ip_block_mask, "IP Block Mask (all blocks enabled (default))");
module_param_named(ip_block_mask, amdgpu_ip_block_mask, uint, 0444);

/**
 * DOC: bapm (int)
 * Bidirectional Application Power Management (BAPM) used to dynamically share TDP between CPU and GPU. Set value 0 to disable it.
 * The default -1 (auto, enabled)
 */
MODULE_PARM_DESC(bapm, "BAPM support (1 = enable, 0 = disable, -1 = auto)");
module_param_named(bapm, amdgpu_bapm, int, 0444);

/**
 * DOC: deep_color (int)
 * Set 1 to enable Deep Color support. Only affects non-DC display handling. The default is 0 (disabled).
 */
MODULE_PARM_DESC(deep_color, "Deep Color support (1 = enable, 0 = disable (default))");
module_param_named(deep_color, amdgpu_deep_color, int, 0444);

/**
 * DOC: vm_size (int)
 * Override the size of the GPU's per client virtual address space in GiB.  The default is -1 (automatic for each asic).
 */
MODULE_PARM_DESC(vm_size, "VM address space size in gigabytes (default 64GB)");
module_param_named(vm_size, amdgpu_vm_size, int, 0444);

/**
 * DOC: vm_fragment_size (int)
 * Override VM fragment size in bits (4, 5, etc. 4 = 64K, 9 = 2M). The default is -1 (automatic for each asic).
 */
MODULE_PARM_DESC(vm_fragment_size, "VM fragment size in bits (4, 5, etc. 4 = 64K (default), Max 9 = 2M)");
module_param_named(vm_fragment_size, amdgpu_vm_fragment_size, int, 0444);

/**
 * DOC: vm_block_size (int)
 * Override VM page table size in bits (default depending on vm_size and hw setup). The default is -1 (automatic for each asic).
 */
MODULE_PARM_DESC(vm_block_size, "VM page table size in bits (default depending on vm_size)");
module_param_named(vm_block_size, amdgpu_vm_block_size, int, 0444);

/**
 * DOC: vm_fault_stop (int)
 * Stop on VM fault for debugging (0 = never, 1 = print first, 2 = always). The default is 0 (No stop).
 */
MODULE_PARM_DESC(vm_fault_stop, "Stop on VM fault (0 = never (default), 1 = print first, 2 = always)");
module_param_named(vm_fault_stop, amdgpu_vm_fault_stop, int, 0444);

/**
 * DOC: vm_debug (int)
 * Debug VM handling (0 = disabled, 1 = enabled). The default is 0 (Disabled).
 */
MODULE_PARM_DESC(vm_debug, "Debug VM handling (0 = disabled (default), 1 = enabled)");
module_param_named(vm_debug, amdgpu_vm_debug, int, 0644);

/**
 * DOC: vm_update_mode (int)
 * Override VM update mode. VM updated by using CPU (0 = never, 1 = Graphics only, 2 = Compute only, 3 = Both). The default
 * is -1 (Only in large BAR(LB) systems Compute VM tables will be updated by CPU, otherwise 0, never).
 */
MODULE_PARM_DESC(vm_update_mode, "VM update using CPU (0 = never (default except for large BAR(LB)), 1 = Graphics only, 2 = Compute only (default for LB), 3 = Both");
module_param_named(vm_update_mode, amdgpu_vm_update_mode, int, 0444);

/**
 * DOC: exp_hw_support (int)
 * Enable experimental hw support (1 = enable). The default is 0 (disabled).
 */
MODULE_PARM_DESC(exp_hw_support, "experimental hw support (1 = enable, 0 = disable (default))");
module_param_named(exp_hw_support, amdgpu_exp_hw_support, int, 0444);

/**
 * DOC: dc (int)
 * Disable/Enable Display Core driver for debugging (1 = enable, 0 = disable). The default is -1 (automatic for each asic).
 */
MODULE_PARM_DESC(dc, "Display Core driver (1 = enable, 0 = disable, -1 = auto (default))");
module_param_named(dc, amdgpu_dc, int, 0444);

/**
 * DOC: sched_jobs (int)
 * Override the max number of jobs supported in the sw queue. The default is 32.
 */
MODULE_PARM_DESC(sched_jobs, "the max number of jobs supported in the sw queue (default 32)");
module_param_named(sched_jobs, amdgpu_sched_jobs, int, 0444);

/**
 * DOC: sched_hw_submission (int)
 * Override the max number of HW submissions. The default is 2.
 */
MODULE_PARM_DESC(sched_hw_submission, "the max number of HW submissions (default 2)");
module_param_named(sched_hw_submission, amdgpu_sched_hw_submission, int, 0444);

/**
 * DOC: ppfeaturemask (hexint)
 * Override power features enabled. See enum PP_FEATURE_MASK in drivers/gpu/drm/amd/include/amd_shared.h.
 * The default is the current set of stable power features.
 */
MODULE_PARM_DESC(ppfeaturemask, "all power features enabled (default))");
module_param_named(ppfeaturemask, amdgpu_pp_feature_mask, hexint, 0444);

/**
 * DOC: forcelongtraining (uint)
 * Force long memory training in resume.
 * The default is zero, indicates short training in resume.
 */
MODULE_PARM_DESC(forcelongtraining, "force memory long training");
module_param_named(forcelongtraining, amdgpu_force_long_training, uint, 0444);

/**
 * DOC: pcie_gen_cap (uint)
 * Override PCIE gen speed capabilities. See the CAIL flags in drivers/gpu/drm/amd/include/amd_pcie.h.
 * The default is 0 (automatic for each asic).
 */
MODULE_PARM_DESC(pcie_gen_cap, "PCIE Gen Caps (0: autodetect (default))");
module_param_named(pcie_gen_cap, amdgpu_pcie_gen_cap, uint, 0444);

/**
 * DOC: pcie_lane_cap (uint)
 * Override PCIE lanes capabilities. See the CAIL flags in drivers/gpu/drm/amd/include/amd_pcie.h.
 * The default is 0 (automatic for each asic).
 */
MODULE_PARM_DESC(pcie_lane_cap, "PCIE Lane Caps (0: autodetect (default))");
module_param_named(pcie_lane_cap, amdgpu_pcie_lane_cap, uint, 0444);

/**
 * DOC: cg_mask (uint)
 * Override Clockgating features enabled on GPU (0 = disable clock gating). See the AMD_CG_SUPPORT flags in
 * drivers/gpu/drm/amd/include/amd_shared.h. The default is 0xffffffff (all enabled).
 */
MODULE_PARM_DESC(cg_mask, "Clockgating flags mask (0 = disable clock gating)");
module_param_named(cg_mask, amdgpu_cg_mask, uint, 0444);

/**
 * DOC: pg_mask (uint)
 * Override Powergating features enabled on GPU (0 = disable power gating). See the AMD_PG_SUPPORT flags in
 * drivers/gpu/drm/amd/include/amd_shared.h. The default is 0xffffffff (all enabled).
 */
MODULE_PARM_DESC(pg_mask, "Powergating flags mask (0 = disable power gating)");
module_param_named(pg_mask, amdgpu_pg_mask, uint, 0444);

/**
 * DOC: sdma_phase_quantum (uint)
 * Override SDMA context switch phase quantum (x 1K GPU clock cycles, 0 = no change). The default is 32.
 */
MODULE_PARM_DESC(sdma_phase_quantum, "SDMA context switch phase quantum (x 1K GPU clock cycles, 0 = no change (default 32))");
module_param_named(sdma_phase_quantum, amdgpu_sdma_phase_quantum, uint, 0444);

/**
 * DOC: disable_cu (charp)
 * Set to disable CUs (It's set like se.sh.cu,...). The default is NULL.
 */
MODULE_PARM_DESC(disable_cu, "Disable CUs (se.sh.cu,...)");
module_param_named(disable_cu, amdgpu_disable_cu, charp, 0444);

/**
 * DOC: virtual_display (charp)
 * Set to enable virtual display feature. This feature provides a virtual display hardware on headless boards
 * or in virtualized environments. It will be set like xxxx:xx:xx.x,x;xxxx:xx:xx.x,x. It's the pci address of
 * the device, plus the number of crtcs to expose. E.g., 0000:26:00.0,4 would enable 4 virtual crtcs on the pci
 * device at 26:00.0. The default is NULL.
 */
MODULE_PARM_DESC(virtual_display,
		 "Enable virtual display feature (the virtual_display will be set like xxxx:xx:xx.x,x;xxxx:xx:xx.x,x)");
module_param_named(virtual_display, amdgpu_virtual_display, charp, 0444);

/**
 * DOC: job_hang_limit (int)
 * Set how much time allow a job hang and not drop it. The default is 0.
 */
MODULE_PARM_DESC(job_hang_limit, "how much time allow a job hang and not drop it (default 0)");
module_param_named(job_hang_limit, amdgpu_job_hang_limit, int ,0444);

/**
 * DOC: lbpw (int)
 * Override Load Balancing Per Watt (LBPW) support (1 = enable, 0 = disable). The default is -1 (auto, enabled).
 */
MODULE_PARM_DESC(lbpw, "Load Balancing Per Watt (LBPW) support (1 = enable, 0 = disable, -1 = auto)");
module_param_named(lbpw, amdgpu_lbpw, int, 0444);

MODULE_PARM_DESC(compute_multipipe, "Force compute queues to be spread across pipes (1 = enable, 0 = disable, -1 = auto)");
module_param_named(compute_multipipe, amdgpu_compute_multipipe, int, 0444);

/**
 * DOC: gpu_recovery (int)
 * Set to enable GPU recovery mechanism (1 = enable, 0 = disable). The default is -1 (auto, disabled except SRIOV).
 */
MODULE_PARM_DESC(gpu_recovery, "Enable GPU recovery mechanism, (2 = advanced tdr mode, 1 = enable, 0 = disable, -1 = auto)");
module_param_named(gpu_recovery, amdgpu_gpu_recovery, int, 0444);

/**
 * DOC: emu_mode (int)
 * Set value 1 to enable emulation mode. This is only needed when running on an emulator. The default is 0 (disabled).
 */
MODULE_PARM_DESC(emu_mode, "Emulation mode, (1 = enable, 0 = disable)");
module_param_named(emu_mode, amdgpu_emu_mode, int, 0444);

/**
 * DOC: ras_enable (int)
 * Enable RAS features on the GPU (0 = disable, 1 = enable, -1 = auto (default))
 */
MODULE_PARM_DESC(ras_enable, "Enable RAS features on the GPU (0 = disable, 1 = enable, -1 = auto (default))");
module_param_named(ras_enable, amdgpu_ras_enable, int, 0444);

/**
 * DOC: ras_mask (uint)
 * Mask of RAS features to enable (default 0xffffffff), only valid when ras_enable == 1
 * See the flags in drivers/gpu/drm/amd/amdgpu/amdgpu_ras.h
 */
MODULE_PARM_DESC(ras_mask, "Mask of RAS features to enable (default 0xffffffff), only valid when ras_enable == 1");
module_param_named(ras_mask, amdgpu_ras_mask, uint, 0444);

/**
 * DOC: timeout_fatal_disable (bool)
 * Disable Watchdog timeout fatal error event
 */
MODULE_PARM_DESC(timeout_fatal_disable, "disable watchdog timeout fatal error (false = default)");
module_param_named(timeout_fatal_disable, amdgpu_watchdog_timer.timeout_fatal_disable, bool, 0644);

/**
 * DOC: timeout_period (uint)
 * Modify the watchdog timeout max_cycles as (1 << period)
 */
MODULE_PARM_DESC(timeout_period, "watchdog timeout period (0 = timeout disabled, 1 ~ 0x23 = timeout maxcycles = (1 << period)");
module_param_named(timeout_period, amdgpu_watchdog_timer.period, uint, 0644);

/**
 * DOC: si_support (int)
 * Set SI support driver. This parameter works after set config CONFIG_DRM_AMDGPU_SI. For SI asic, when radeon driver is enabled,
 * set value 0 to use radeon driver, while set value 1 to use amdgpu driver. The default is using radeon driver when it available,
 * otherwise using amdgpu driver.
 */
#ifdef CONFIG_DRM_AMDGPU_SI

#if defined(CONFIG_DRM_RADEON) || defined(CONFIG_DRM_RADEON_MODULE)
int amdgpu_si_support = 0;
MODULE_PARM_DESC(si_support, "SI support (1 = enabled, 0 = disabled (default))");
#else
int amdgpu_si_support = 1;
MODULE_PARM_DESC(si_support, "SI support (1 = enabled (default), 0 = disabled)");
#endif

module_param_named(si_support, amdgpu_si_support, int, 0444);
#endif

/**
 * DOC: cik_support (int)
 * Set CIK support driver. This parameter works after set config CONFIG_DRM_AMDGPU_CIK. For CIK asic, when radeon driver is enabled,
 * set value 0 to use radeon driver, while set value 1 to use amdgpu driver. The default is using radeon driver when it available,
 * otherwise using amdgpu driver.
 */
#ifdef CONFIG_DRM_AMDGPU_CIK

#if defined(CONFIG_DRM_RADEON) || defined(CONFIG_DRM_RADEON_MODULE)
int amdgpu_cik_support = 0;
MODULE_PARM_DESC(cik_support, "CIK support (1 = enabled, 0 = disabled (default))");
#else
int amdgpu_cik_support = 1;
MODULE_PARM_DESC(cik_support, "CIK support (1 = enabled (default), 0 = disabled)");
#endif

module_param_named(cik_support, amdgpu_cik_support, int, 0444);
#endif

/**
 * DOC: smu_memory_pool_size (uint)
 * It is used to reserve gtt for smu debug usage, setting value 0 to disable it. The actual size is value * 256MiB.
 * E.g. 0x1 = 256Mbyte, 0x2 = 512Mbyte, 0x4 = 1 Gbyte, 0x8 = 2GByte. The default is 0 (disabled).
 */
MODULE_PARM_DESC(smu_memory_pool_size,
	"reserve gtt for smu debug usage, 0 = disable,"
		"0x1 = 256Mbyte, 0x2 = 512Mbyte, 0x4 = 1 Gbyte, 0x8 = 2GByte");
module_param_named(smu_memory_pool_size, amdgpu_smu_memory_pool_size, uint, 0444);

/**
 * DOC: async_gfx_ring (int)
 * It is used to enable gfx rings that could be configured with different prioritites or equal priorities
 */
MODULE_PARM_DESC(async_gfx_ring,
	"Asynchronous GFX rings that could be configured with either different priorities (HP3D ring and LP3D ring), or equal priorities (0 = disabled, 1 = enabled (default))");
module_param_named(async_gfx_ring, amdgpu_async_gfx_ring, int, 0444);

/**
 * DOC: mcbp (int)
 * It is used to enable mid command buffer preemption. (0 = disabled (default), 1 = enabled)
 */
MODULE_PARM_DESC(mcbp,
	"Enable Mid-command buffer preemption (0 = disabled (default), 1 = enabled)");
module_param_named(mcbp, amdgpu_mcbp, int, 0444);

/**
 * DOC: discovery (int)
 * Allow driver to discover hardware IP information from IP Discovery table at the top of VRAM.
 * (-1 = auto (default), 0 = disabled, 1 = enabled, 2 = use ip_discovery table from file)
 */
MODULE_PARM_DESC(discovery,
	"Allow driver to discover hardware IPs from IP Discovery table at the top of VRAM");
module_param_named(discovery, amdgpu_discovery, int, 0444);

/**
 * DOC: mes (int)
 * Enable Micro Engine Scheduler. This is a new hw scheduling engine for gfx, sdma, and compute.
 * (0 = disabled (default), 1 = enabled)
 */
MODULE_PARM_DESC(mes,
	"Enable Micro Engine Scheduler (0 = disabled (default), 1 = enabled)");
module_param_named(mes, amdgpu_mes, int, 0444);

/**
 * DOC: noretry (int)
 * Disable XNACK retry in the SQ by default on GFXv9 hardware. On ASICs that
 * do not support per-process XNACK this also disables retry page faults.
 * (0 = retry enabled, 1 = retry disabled, -1 auto (default))
 */
MODULE_PARM_DESC(noretry,
	"Disable retry faults (0 = retry enabled, 1 = retry disabled, -1 auto (default))");
module_param_named(noretry, amdgpu_noretry, int, 0644);

/**
 * DOC: force_asic_type (int)
 * A non negative value used to specify the asic type for all supported GPUs.
 */
MODULE_PARM_DESC(force_asic_type,
	"A non negative value used to specify the asic type for all supported GPUs");
module_param_named(force_asic_type, amdgpu_force_asic_type, int, 0444);

/**
 * DOC: use_xgmi_p2p (int)
 * Enables/disables XGMI P2P interface (0 = disable, 1 = enable).
 */
MODULE_PARM_DESC(use_xgmi_p2p,
	"Enable XGMI P2P interface (0 = disable; 1 = enable (default))");
module_param_named(use_xgmi_p2p, amdgpu_use_xgmi_p2p, int, 0444);


#ifdef CONFIG_HSA_AMD
/**
 * DOC: sched_policy (int)
 * Set scheduling policy. Default is HWS(hardware scheduling) with over-subscription.
 * Setting 1 disables over-subscription. Setting 2 disables HWS and statically
 * assigns queues to HQDs.
 */
int sched_policy = KFD_SCHED_POLICY_HWS;
module_param(sched_policy, int, 0444);
MODULE_PARM_DESC(sched_policy,
	"Scheduling policy (0 = HWS (Default), 1 = HWS without over-subscription, 2 = Non-HWS (Used for debugging only)");

/**
 * DOC: hws_max_conc_proc (int)
 * Maximum number of processes that HWS can schedule concurrently. The maximum is the
 * number of VMIDs assigned to the HWS, which is also the default.
 */
int hws_max_conc_proc = 8;
module_param(hws_max_conc_proc, int, 0444);
MODULE_PARM_DESC(hws_max_conc_proc,
	"Max # processes HWS can execute concurrently when sched_policy=0 (0 = no concurrency, #VMIDs for KFD = Maximum(default))");

/**
 * DOC: cwsr_enable (int)
 * CWSR(compute wave store and resume) allows the GPU to preempt shader execution in
 * the middle of a compute wave. Default is 1 to enable this feature. Setting 0
 * disables it.
 */
int cwsr_enable = 1;
module_param(cwsr_enable, int, 0444);
MODULE_PARM_DESC(cwsr_enable, "CWSR enable (0 = Off, 1 = On (Default))");

/**
 * DOC: max_num_of_queues_per_device (int)
 * Maximum number of queues per device. Valid setting is between 1 and 4096. Default
 * is 4096.
 */
int max_num_of_queues_per_device = KFD_MAX_NUM_OF_QUEUES_PER_DEVICE_DEFAULT;
module_param(max_num_of_queues_per_device, int, 0444);
MODULE_PARM_DESC(max_num_of_queues_per_device,
	"Maximum number of supported queues per device (1 = Minimum, 4096 = default)");

/**
 * DOC: send_sigterm (int)
 * Send sigterm to HSA process on unhandled exceptions. Default is not to send sigterm
 * but just print errors on dmesg. Setting 1 enables sending sigterm.
 */
int send_sigterm;
module_param(send_sigterm, int, 0444);
MODULE_PARM_DESC(send_sigterm,
	"Send sigterm to HSA process on unhandled exception (0 = disable, 1 = enable)");

/**
 * DOC: debug_largebar (int)
 * Set debug_largebar as 1 to enable simulating large-bar capability on non-large bar
 * system. This limits the VRAM size reported to ROCm applications to the visible
 * size, usually 256MB.
 * Default value is 0, diabled.
 */
int debug_largebar;
module_param(debug_largebar, int, 0444);
MODULE_PARM_DESC(debug_largebar,
	"Debug large-bar flag used to simulate large-bar capability on non-large bar machine (0 = disable, 1 = enable)");

/**
 * DOC: ignore_crat (int)
 * Ignore CRAT table during KFD initialization. By default, KFD uses the ACPI CRAT
 * table to get information about AMD APUs. This option can serve as a workaround on
 * systems with a broken CRAT table.
 *
 * Default is auto (according to asic type, iommu_v2, and crat table, to decide
 * whether use CRAT)
 */
int ignore_crat;
module_param(ignore_crat, int, 0444);
MODULE_PARM_DESC(ignore_crat,
	"Ignore CRAT table during KFD initialization (0 = auto (default), 1 = ignore CRAT)");

/**
 * DOC: halt_if_hws_hang (int)
 * Halt if HWS hang is detected. Default value, 0, disables the halt on hang.
 * Setting 1 enables halt on hang.
 */
int halt_if_hws_hang;
module_param(halt_if_hws_hang, int, 0644);
MODULE_PARM_DESC(halt_if_hws_hang, "Halt if HWS hang is detected (0 = off (default), 1 = on)");

/**
 * DOC: hws_gws_support(bool)
 * Assume that HWS supports GWS barriers regardless of what firmware version
 * check says. Default value: false (rely on MEC2 firmware version check).
 */
bool hws_gws_support;
module_param(hws_gws_support, bool, 0444);
MODULE_PARM_DESC(hws_gws_support, "Assume MEC2 FW supports GWS barriers (false = rely on FW version check (Default), true = force supported)");

/**
  * DOC: queue_preemption_timeout_ms (int)
  * queue preemption timeout in ms (1 = Minimum, 9000 = default)
  */
int queue_preemption_timeout_ms = 9000;
module_param(queue_preemption_timeout_ms, int, 0644);
MODULE_PARM_DESC(queue_preemption_timeout_ms, "queue preemption timeout in ms (1 = Minimum, 9000 = default)");

/**
 * DOC: debug_evictions(bool)
 * Enable extra debug messages to help determine the cause of evictions
 */
bool debug_evictions;
module_param(debug_evictions, bool, 0644);
MODULE_PARM_DESC(debug_evictions, "enable eviction debug messages (false = default)");

/**
 * DOC: no_system_mem_limit(bool)
 * Disable system memory limit, to support multiple process shared memory
 */
bool no_system_mem_limit;
module_param(no_system_mem_limit, bool, 0644);
MODULE_PARM_DESC(no_system_mem_limit, "disable system memory limit (false = default)");

/**
 * DOC: no_queue_eviction_on_vm_fault (int)
 * If set, process queues will not be evicted on gpuvm fault. This is to keep the wavefront context for debugging (0 = queue eviction, 1 = no queue eviction). The default is 0 (queue eviction).
 */
int amdgpu_no_queue_eviction_on_vm_fault = 0;
MODULE_PARM_DESC(no_queue_eviction_on_vm_fault, "No queue eviction on VM fault (0 = queue eviction, 1 = no queue eviction)");
module_param_named(no_queue_eviction_on_vm_fault, amdgpu_no_queue_eviction_on_vm_fault, int, 0444);
#endif

/**
 * DOC: dcfeaturemask (uint)
 * Override display features enabled. See enum DC_FEATURE_MASK in drivers/gpu/drm/amd/include/amd_shared.h.
 * The default is the current set of stable display features.
 */
MODULE_PARM_DESC(dcfeaturemask, "all stable DC features enabled (default))");
module_param_named(dcfeaturemask, amdgpu_dc_feature_mask, uint, 0444);

/**
 * DOC: dcdebugmask (uint)
 * Override display features enabled. See enum DC_DEBUG_MASK in drivers/gpu/drm/amd/include/amd_shared.h.
 */
MODULE_PARM_DESC(dcdebugmask, "all debug options disabled (default))");
module_param_named(dcdebugmask, amdgpu_dc_debug_mask, uint, 0444);

/**
 * DOC: abmlevel (uint)
 * Override the default ABM (Adaptive Backlight Management) level used for DC
 * enabled hardware. Requires DMCU to be supported and loaded.
 * Valid levels are 0-4. A value of 0 indicates that ABM should be disabled by
 * default. Values 1-4 control the maximum allowable brightness reduction via
 * the ABM algorithm, with 1 being the least reduction and 4 being the most
 * reduction.
 *
 * Defaults to 0, or disabled. Userspace can still override this level later
 * after boot.
 */
uint amdgpu_dm_abm_level;
MODULE_PARM_DESC(abmlevel, "ABM level (0 = off (default), 1-4 = backlight reduction level) ");
module_param_named(abmlevel, amdgpu_dm_abm_level, uint, 0444);

int amdgpu_backlight = -1;
MODULE_PARM_DESC(backlight, "Backlight control (0 = pwm, 1 = aux, -1 auto (default))");
module_param_named(backlight, amdgpu_backlight, bint, 0444);

/**
 * DOC: tmz (int)
 * Trusted Memory Zone (TMZ) is a method to protect data being written
 * to or read from memory.
 *
 * The default value: 0 (off).  TODO: change to auto till it is completed.
 */
MODULE_PARM_DESC(tmz, "Enable TMZ feature (-1 = auto (default), 0 = off, 1 = on)");
module_param_named(tmz, amdgpu_tmz, int, 0444);

/**
 * DOC: reset_method (int)
 * GPU reset method (-1 = auto (default), 0 = legacy, 1 = mode0, 2 = mode1, 3 = mode2, 4 = baco)
 */
MODULE_PARM_DESC(reset_method, "GPU reset method (-1 = auto (default), 0 = legacy, 1 = mode0, 2 = mode1, 3 = mode2, 4 = baco/bamaco)");
module_param_named(reset_method, amdgpu_reset_method, int, 0444);

/**
 * DOC: bad_page_threshold (int) Bad page threshold is specifies the
 * threshold value of faulty pages detected by RAS ECC, which may
 * result in the GPU entering bad status when the number of total
 * faulty pages by ECC exceeds the threshold value.
 */
MODULE_PARM_DESC(bad_page_threshold, "Bad page threshold(-1 = auto(default value), 0 = disable bad page retirement, -2 = ignore bad page threshold)");
module_param_named(bad_page_threshold, amdgpu_bad_page_threshold, int, 0444);

MODULE_PARM_DESC(num_kcq, "number of kernel compute queue user want to setup (8 if set to greater than 8 or less than 0, only affect gfx 8+)");
module_param_named(num_kcq, amdgpu_num_kcq, int, 0444);

/**
 * DOC: vcnfw_log (int)
 * Enable vcnfw log output for debugging, the default is disabled.
 */
MODULE_PARM_DESC(vcnfw_log, "Enable vcnfw log(0 = disable (default value), 1 = enable)");
module_param_named(vcnfw_log, amdgpu_vcnfw_log, int, 0444);

/**
 * DOC: smu_pptable_id (int)
 * Used to override pptable id. id = 0 use VBIOS pptable.
 * id > 0 use the soft pptable with specicfied id.
 */
MODULE_PARM_DESC(smu_pptable_id,
	"specify pptable id to be used (-1 = auto(default) value, 0 = use pptable from vbios, > 0 = soft pptable id)");
module_param_named(smu_pptable_id, amdgpu_smu_pptable_id, int, 0444);

/* These devices are not supported by amdgpu.
 * They are supported by the mach64, r128, radeon drivers
 */
static const u16 amdgpu_unsupported_pciidlist[] = {
	/* mach64 */
	0x4354,
	0x4358,
	0x4554,
	0x4742,
	0x4744,
	0x4749,
	0x474C,
	0x474D,
	0x474E,
	0x474F,
	0x4750,
	0x4751,
	0x4752,
	0x4753,
	0x4754,
	0x4755,
	0x4756,
	0x4757,
	0x4758,
	0x4759,
	0x475A,
	0x4C42,
	0x4C44,
	0x4C47,
	0x4C49,
	0x4C4D,
	0x4C4E,
	0x4C50,
	0x4C51,
	0x4C52,
	0x4C53,
	0x5654,
	0x5655,
	0x5656,
	/* r128 */
	0x4c45,
	0x4c46,
	0x4d46,
	0x4d4c,
	0x5041,
	0x5042,
	0x5043,
	0x5044,
	0x5045,
	0x5046,
	0x5047,
	0x5048,
	0x5049,
	0x504A,
	0x504B,
	0x504C,
	0x504D,
	0x504E,
	0x504F,
	0x5050,
	0x5051,
	0x5052,
	0x5053,
	0x5054,
	0x5055,
	0x5056,
	0x5057,
	0x5058,
	0x5245,
	0x5246,
	0x5247,
	0x524b,
	0x524c,
	0x534d,
	0x5446,
	0x544C,
	0x5452,
	/* radeon */
	0x3150,
	0x3151,
	0x3152,
	0x3154,
	0x3155,
	0x3E50,
	0x3E54,
	0x4136,
	0x4137,
	0x4144,
	0x4145,
	0x4146,
	0x4147,
	0x4148,
	0x4149,
	0x414A,
	0x414B,
	0x4150,
	0x4151,
	0x4152,
	0x4153,
	0x4154,
	0x4155,
	0x4156,
	0x4237,
	0x4242,
	0x4336,
	0x4337,
	0x4437,
	0x4966,
	0x4967,
	0x4A48,
	0x4A49,
	0x4A4A,
	0x4A4B,
	0x4A4C,
	0x4A4D,
	0x4A4E,
	0x4A4F,
	0x4A50,
	0x4A54,
	0x4B48,
	0x4B49,
	0x4B4A,
	0x4B4B,
	0x4B4C,
	0x4C57,
	0x4C58,
	0x4C59,
	0x4C5A,
	0x4C64,
	0x4C66,
	0x4C67,
	0x4E44,
	0x4E45,
	0x4E46,
	0x4E47,
	0x4E48,
	0x4E49,
	0x4E4A,
	0x4E4B,
	0x4E50,
	0x4E51,
	0x4E52,
	0x4E53,
	0x4E54,
	0x4E56,
	0x5144,
	0x5145,
	0x5146,
	0x5147,
	0x5148,
	0x514C,
	0x514D,
	0x5157,
	0x5158,
	0x5159,
	0x515A,
	0x515E,
	0x5460,
	0x5462,
	0x5464,
	0x5548,
	0x5549,
	0x554A,
	0x554B,
	0x554C,
	0x554D,
	0x554E,
	0x554F,
	0x5550,
	0x5551,
	0x5552,
	0x5554,
	0x564A,
	0x564B,
	0x564F,
	0x5652,
	0x5653,
	0x5657,
	0x5834,
	0x5835,
	0x5954,
	0x5955,
	0x5974,
	0x5975,
	0x5960,
	0x5961,
	0x5962,
	0x5964,
	0x5965,
	0x5969,
	0x5a41,
	0x5a42,
	0x5a61,
	0x5a62,
	0x5b60,
	0x5b62,
	0x5b63,
	0x5b64,
	0x5b65,
	0x5c61,
	0x5c63,
	0x5d48,
	0x5d49,
	0x5d4a,
	0x5d4c,
	0x5d4d,
	0x5d4e,
	0x5d4f,
	0x5d50,
	0x5d52,
	0x5d57,
	0x5e48,
	0x5e4a,
	0x5e4b,
	0x5e4c,
	0x5e4d,
	0x5e4f,
	0x6700,
	0x6701,
	0x6702,
	0x6703,
	0x6704,
	0x6705,
	0x6706,
	0x6707,
	0x6708,
	0x6709,
	0x6718,
	0x6719,
	0x671c,
	0x671d,
	0x671f,
	0x6720,
	0x6721,
	0x6722,
	0x6723,
	0x6724,
	0x6725,
	0x6726,
	0x6727,
	0x6728,
	0x6729,
	0x6738,
	0x6739,
	0x673e,
	0x6740,
	0x6741,
	0x6742,
	0x6743,
	0x6744,
	0x6745,
	0x6746,
	0x6747,
	0x6748,
	0x6749,
	0x674A,
	0x6750,
	0x6751,
	0x6758,
	0x6759,
	0x675B,
	0x675D,
	0x675F,
	0x6760,
	0x6761,
	0x6762,
	0x6763,
	0x6764,
	0x6765,
	0x6766,
	0x6767,
	0x6768,
	0x6770,
	0x6771,
	0x6772,
	0x6778,
	0x6779,
	0x677B,
	0x6840,
	0x6841,
	0x6842,
	0x6843,
	0x6849,
	0x684C,
	0x6850,
	0x6858,
	0x6859,
	0x6880,
	0x6888,
	0x6889,
	0x688A,
	0x688C,
	0x688D,
	0x6898,
	0x6899,
	0x689b,
	0x689c,
	0x689d,
	0x689e,
	0x68a0,
	0x68a1,
	0x68a8,
	0x68a9,
	0x68b0,
	0x68b8,
	0x68b9,
	0x68ba,
	0x68be,
	0x68bf,
	0x68c0,
	0x68c1,
	0x68c7,
	0x68c8,
	0x68c9,
	0x68d8,
	0x68d9,
	0x68da,
	0x68de,
	0x68e0,
	0x68e1,
	0x68e4,
	0x68e5,
	0x68e8,
	0x68e9,
	0x68f1,
	0x68f2,
	0x68f8,
	0x68f9,
	0x68fa,
	0x68fe,
	0x7100,
	0x7101,
	0x7102,
	0x7103,
	0x7104,
	0x7105,
	0x7106,
	0x7108,
	0x7109,
	0x710A,
	0x710B,
	0x710C,
	0x710E,
	0x710F,
	0x7140,
	0x7141,
	0x7142,
	0x7143,
	0x7144,
	0x7145,
	0x7146,
	0x7147,
	0x7149,
	0x714A,
	0x714B,
	0x714C,
	0x714D,
	0x714E,
	0x714F,
	0x7151,
	0x7152,
	0x7153,
	0x715E,
	0x715F,
	0x7180,
	0x7181,
	0x7183,
	0x7186,
	0x7187,
	0x7188,
	0x718A,
	0x718B,
	0x718C,
	0x718D,
	0x718F,
	0x7193,
	0x7196,
	0x719B,
	0x719F,
	0x71C0,
	0x71C1,
	0x71C2,
	0x71C3,
	0x71C4,
	0x71C5,
	0x71C6,
	0x71C7,
	0x71CD,
	0x71CE,
	0x71D2,
	0x71D4,
	0x71D5,
	0x71D6,
	0x71DA,
	0x71DE,
	0x7200,
	0x7210,
	0x7211,
	0x7240,
	0x7243,
	0x7244,
	0x7245,
	0x7246,
	0x7247,
	0x7248,
	0x7249,
	0x724A,
	0x724B,
	0x724C,
	0x724D,
	0x724E,
	0x724F,
	0x7280,
	0x7281,
	0x7283,
	0x7284,
	0x7287,
	0x7288,
	0x7289,
	0x728B,
	0x728C,
	0x7290,
	0x7291,
	0x7293,
	0x7297,
	0x7834,
	0x7835,
	0x791e,
	0x791f,
	0x793f,
	0x7941,
	0x7942,
	0x796c,
	0x796d,
	0x796e,
	0x796f,
	0x9400,
	0x9401,
	0x9402,
	0x9403,
	0x9405,
	0x940A,
	0x940B,
	0x940F,
	0x94A0,
	0x94A1,
	0x94A3,
	0x94B1,
	0x94B3,
	0x94B4,
	0x94B5,
	0x94B9,
	0x9440,
	0x9441,
	0x9442,
	0x9443,
	0x9444,
	0x9446,
	0x944A,
	0x944B,
	0x944C,
	0x944E,
	0x9450,
	0x9452,
	0x9456,
	0x945A,
	0x945B,
	0x945E,
	0x9460,
	0x9462,
	0x946A,
	0x946B,
	0x947A,
	0x947B,
	0x9480,
	0x9487,
	0x9488,
	0x9489,
	0x948A,
	0x948F,
	0x9490,
	0x9491,
	0x9495,
	0x9498,
	0x949C,
	0x949E,
	0x949F,
	0x94C0,
	0x94C1,
	0x94C3,
	0x94C4,
	0x94C5,
	0x94C6,
	0x94C7,
	0x94C8,
	0x94C9,
	0x94CB,
	0x94CC,
	0x94CD,
	0x9500,
	0x9501,
	0x9504,
	0x9505,
	0x9506,
	0x9507,
	0x9508,
	0x9509,
	0x950F,
	0x9511,
	0x9515,
	0x9517,
	0x9519,
	0x9540,
	0x9541,
	0x9542,
	0x954E,
	0x954F,
	0x9552,
	0x9553,
	0x9555,
	0x9557,
	0x955f,
	0x9580,
	0x9581,
	0x9583,
	0x9586,
	0x9587,
	0x9588,
	0x9589,
	0x958A,
	0x958B,
	0x958C,
	0x958D,
	0x958E,
	0x958F,
	0x9590,
	0x9591,
	0x9593,
	0x9595,
	0x9596,
	0x9597,
	0x9598,
	0x9599,
	0x959B,
	0x95C0,
	0x95C2,
	0x95C4,
	0x95C5,
	0x95C6,
	0x95C7,
	0x95C9,
	0x95CC,
	0x95CD,
	0x95CE,
	0x95CF,
	0x9610,
	0x9611,
	0x9612,
	0x9613,
	0x9614,
	0x9615,
	0x9616,
	0x9640,
	0x9641,
	0x9642,
	0x9643,
	0x9644,
	0x9645,
	0x9647,
	0x9648,
	0x9649,
	0x964a,
	0x964b,
	0x964c,
	0x964e,
	0x964f,
	0x9710,
	0x9711,
	0x9712,
	0x9713,
	0x9714,
	0x9715,
	0x9802,
	0x9803,
	0x9804,
	0x9805,
	0x9806,
	0x9807,
	0x9808,
	0x9809,
	0x980A,
	0x9900,
	0x9901,
	0x9903,
	0x9904,
	0x9905,
	0x9906,
	0x9907,
	0x9908,
	0x9909,
	0x990A,
	0x990B,
	0x990C,
	0x990D,
	0x990E,
	0x990F,
	0x9910,
	0x9913,
	0x9917,
	0x9918,
	0x9919,
	0x9990,
	0x9991,
	0x9992,
	0x9993,
	0x9994,
	0x9995,
	0x9996,
	0x9997,
	0x9998,
	0x9999,
	0x999A,
	0x999B,
	0x999C,
	0x999D,
	0x99A0,
	0x99A2,
	0x99A4,
	/* radeon secondary ids */
	0x3171,
	0x3e70,
	0x4164,
	0x4165,
	0x4166,
	0x4168,
	0x4170,
	0x4171,
	0x4172,
	0x4173,
	0x496e,
	0x4a69,
	0x4a6a,
	0x4a6b,
	0x4a70,
	0x4a74,
	0x4b69,
	0x4b6b,
	0x4b6c,
	0x4c6e,
	0x4e64,
	0x4e65,
	0x4e66,
	0x4e67,
	0x4e68,
	0x4e69,
	0x4e6a,
	0x4e71,
	0x4f73,
	0x5569,
	0x556b,
	0x556d,
	0x556f,
	0x5571,
	0x5854,
	0x5874,
	0x5940,
	0x5941,
	0x5b72,
	0x5b73,
	0x5b74,
	0x5b75,
	0x5d44,
	0x5d45,
	0x5d6d,
	0x5d6f,
	0x5d72,
	0x5d77,
	0x5e6b,
	0x5e6d,
	0x7120,
	0x7124,
	0x7129,
	0x712e,
	0x712f,
	0x7162,
	0x7163,
	0x7166,
	0x7167,
	0x7172,
	0x7173,
	0x71a0,
	0x71a1,
	0x71a3,
	0x71a7,
	0x71bb,
	0x71e0,
	0x71e1,
	0x71e2,
	0x71e6,
	0x71e7,
	0x71f2,
	0x7269,
	0x726b,
	0x726e,
	0x72a0,
	0x72a8,
	0x72b1,
	0x72b3,
	0x793f,
};

static const struct pci_device_id pciidlist[] = {
#ifdef  CONFIG_DRM_AMDGPU_SI
	{0x1002, 0x6780, PCI_ANY_ID, PCI_ANY_ID, 0, 0, CHIP_TAHITI},
	{0x1002, 0x6784, PCI_ANY_ID, PCI_ANY_ID, 0, 0, CHIP_TAHITI},
	{0x1002, 0x6788, PCI_ANY_ID, PCI_ANY_ID, 0, 0, CHIP_TAHITI},
	{0x1002, 0x678A, PCI_ANY_ID, PCI_ANY_ID, 0, 0, CHIP_TAHITI},
	{0x1002, 0x6790, PCI_ANY_ID, PCI_ANY_ID, 0, 0, CHIP_TAHITI},
	{0x1002, 0x6791, PCI_ANY_ID, PCI_ANY_ID, 0, 0, CHIP_TAHITI},
	{0x1002, 0x6792, PCI_ANY_ID, PCI_ANY_ID, 0, 0, CHIP_TAHITI},
	{0x1002, 0x6798, PCI_ANY_ID, PCI_ANY_ID, 0, 0, CHIP_TAHITI},
	{0x1002, 0x6799, PCI_ANY_ID, PCI_ANY_ID, 0, 0, CHIP_TAHITI},
	{0x1002, 0x679A, PCI_ANY_ID, PCI_ANY_ID, 0, 0, CHIP_TAHITI},
	{0x1002, 0x679B, PCI_ANY_ID, PCI_ANY_ID, 0, 0, CHIP_TAHITI},
	{0x1002, 0x679E, PCI_ANY_ID, PCI_ANY_ID, 0, 0, CHIP_TAHITI},
	{0x1002, 0x679F, PCI_ANY_ID, PCI_ANY_ID, 0, 0, CHIP_TAHITI},
	{0x1002, 0x6800, PCI_ANY_ID, PCI_ANY_ID, 0, 0, CHIP_PITCAIRN|AMD_IS_MOBILITY},
	{0x1002, 0x6801, PCI_ANY_ID, PCI_ANY_ID, 0, 0, CHIP_PITCAIRN|AMD_IS_MOBILITY},
	{0x1002, 0x6802, PCI_ANY_ID, PCI_ANY_ID, 0, 0, CHIP_PITCAIRN|AMD_IS_MOBILITY},
	{0x1002, 0x6806, PCI_ANY_ID, PCI_ANY_ID, 0, 0, CHIP_PITCAIRN},
	{0x1002, 0x6808, PCI_ANY_ID, PCI_ANY_ID, 0, 0, CHIP_PITCAIRN},
	{0x1002, 0x6809, PCI_ANY_ID, PCI_ANY_ID, 0, 0, CHIP_PITCAIRN},
	{0x1002, 0x6810, PCI_ANY_ID, PCI_ANY_ID, 0, 0, CHIP_PITCAIRN},
	{0x1002, 0x6811, PCI_ANY_ID, PCI_ANY_ID, 0, 0, CHIP_PITCAIRN},
	{0x1002, 0x6816, PCI_ANY_ID, PCI_ANY_ID, 0, 0, CHIP_PITCAIRN},
	{0x1002, 0x6817, PCI_ANY_ID, PCI_ANY_ID, 0, 0, CHIP_PITCAIRN},
	{0x1002, 0x6818, PCI_ANY_ID, PCI_ANY_ID, 0, 0, CHIP_PITCAIRN},
	{0x1002, 0x6819, PCI_ANY_ID, PCI_ANY_ID, 0, 0, CHIP_PITCAIRN},
	{0x1002, 0x6600, PCI_ANY_ID, PCI_ANY_ID, 0, 0, CHIP_OLAND|AMD_IS_MOBILITY},
	{0x1002, 0x6601, PCI_ANY_ID, PCI_ANY_ID, 0, 0, CHIP_OLAND|AMD_IS_MOBILITY},
	{0x1002, 0x6602, PCI_ANY_ID, PCI_ANY_ID, 0, 0, CHIP_OLAND|AMD_IS_MOBILITY},
	{0x1002, 0x6603, PCI_ANY_ID, PCI_ANY_ID, 0, 0, CHIP_OLAND|AMD_IS_MOBILITY},
	{0x1002, 0x6604, PCI_ANY_ID, PCI_ANY_ID, 0, 0, CHIP_OLAND|AMD_IS_MOBILITY},
	{0x1002, 0x6605, PCI_ANY_ID, PCI_ANY_ID, 0, 0, CHIP_OLAND|AMD_IS_MOBILITY},
	{0x1002, 0x6606, PCI_ANY_ID, PCI_ANY_ID, 0, 0, CHIP_OLAND|AMD_IS_MOBILITY},
	{0x1002, 0x6607, PCI_ANY_ID, PCI_ANY_ID, 0, 0, CHIP_OLAND|AMD_IS_MOBILITY},
	{0x1002, 0x6608, PCI_ANY_ID, PCI_ANY_ID, 0, 0, CHIP_OLAND},
	{0x1002, 0x6610, PCI_ANY_ID, PCI_ANY_ID, 0, 0, CHIP_OLAND},
	{0x1002, 0x6611, PCI_ANY_ID, PCI_ANY_ID, 0, 0, CHIP_OLAND},
	{0x1002, 0x6613, PCI_ANY_ID, PCI_ANY_ID, 0, 0, CHIP_OLAND},
	{0x1002, 0x6617, PCI_ANY_ID, PCI_ANY_ID, 0, 0, CHIP_OLAND|AMD_IS_MOBILITY},
	{0x1002, 0x6620, PCI_ANY_ID, PCI_ANY_ID, 0, 0, CHIP_OLAND|AMD_IS_MOBILITY},
	{0x1002, 0x6621, PCI_ANY_ID, PCI_ANY_ID, 0, 0, CHIP_OLAND|AMD_IS_MOBILITY},
	{0x1002, 0x6623, PCI_ANY_ID, PCI_ANY_ID, 0, 0, CHIP_OLAND|AMD_IS_MOBILITY},
	{0x1002, 0x6631, PCI_ANY_ID, PCI_ANY_ID, 0, 0, CHIP_OLAND},
	{0x1002, 0x6820, PCI_ANY_ID, PCI_ANY_ID, 0, 0, CHIP_VERDE|AMD_IS_MOBILITY},
	{0x1002, 0x6821, PCI_ANY_ID, PCI_ANY_ID, 0, 0, CHIP_VERDE|AMD_IS_MOBILITY},
	{0x1002, 0x6822, PCI_ANY_ID, PCI_ANY_ID, 0, 0, CHIP_VERDE|AMD_IS_MOBILITY},
	{0x1002, 0x6823, PCI_ANY_ID, PCI_ANY_ID, 0, 0, CHIP_VERDE|AMD_IS_MOBILITY},
	{0x1002, 0x6824, PCI_ANY_ID, PCI_ANY_ID, 0, 0, CHIP_VERDE|AMD_IS_MOBILITY},
	{0x1002, 0x6825, PCI_ANY_ID, PCI_ANY_ID, 0, 0, CHIP_VERDE|AMD_IS_MOBILITY},
	{0x1002, 0x6826, PCI_ANY_ID, PCI_ANY_ID, 0, 0, CHIP_VERDE|AMD_IS_MOBILITY},
	{0x1002, 0x6827, PCI_ANY_ID, PCI_ANY_ID, 0, 0, CHIP_VERDE|AMD_IS_MOBILITY},
	{0x1002, 0x6828, PCI_ANY_ID, PCI_ANY_ID, 0, 0, CHIP_VERDE},
	{0x1002, 0x6829, PCI_ANY_ID, PCI_ANY_ID, 0, 0, CHIP_VERDE},
	{0x1002, 0x682A, PCI_ANY_ID, PCI_ANY_ID, 0, 0, CHIP_VERDE|AMD_IS_MOBILITY},
	{0x1002, 0x682B, PCI_ANY_ID, PCI_ANY_ID, 0, 0, CHIP_VERDE|AMD_IS_MOBILITY},
	{0x1002, 0x682C, PCI_ANY_ID, PCI_ANY_ID, 0, 0, CHIP_VERDE},
	{0x1002, 0x682D, PCI_ANY_ID, PCI_ANY_ID, 0, 0, CHIP_VERDE|AMD_IS_MOBILITY},
	{0x1002, 0x682F, PCI_ANY_ID, PCI_ANY_ID, 0, 0, CHIP_VERDE|AMD_IS_MOBILITY},
	{0x1002, 0x6830, PCI_ANY_ID, PCI_ANY_ID, 0, 0, CHIP_VERDE|AMD_IS_MOBILITY},
	{0x1002, 0x6831, PCI_ANY_ID, PCI_ANY_ID, 0, 0, CHIP_VERDE|AMD_IS_MOBILITY},
	{0x1002, 0x6835, PCI_ANY_ID, PCI_ANY_ID, 0, 0, CHIP_VERDE},
	{0x1002, 0x6837, PCI_ANY_ID, PCI_ANY_ID, 0, 0, CHIP_VERDE},
	{0x1002, 0x6838, PCI_ANY_ID, PCI_ANY_ID, 0, 0, CHIP_VERDE},
	{0x1002, 0x6839, PCI_ANY_ID, PCI_ANY_ID, 0, 0, CHIP_VERDE},
	{0x1002, 0x683B, PCI_ANY_ID, PCI_ANY_ID, 0, 0, CHIP_VERDE},
	{0x1002, 0x683D, PCI_ANY_ID, PCI_ANY_ID, 0, 0, CHIP_VERDE},
	{0x1002, 0x683F, PCI_ANY_ID, PCI_ANY_ID, 0, 0, CHIP_VERDE},
	{0x1002, 0x6660, PCI_ANY_ID, PCI_ANY_ID, 0, 0, CHIP_HAINAN|AMD_IS_MOBILITY},
	{0x1002, 0x6663, PCI_ANY_ID, PCI_ANY_ID, 0, 0, CHIP_HAINAN|AMD_IS_MOBILITY},
	{0x1002, 0x6664, PCI_ANY_ID, PCI_ANY_ID, 0, 0, CHIP_HAINAN|AMD_IS_MOBILITY},
	{0x1002, 0x6665, PCI_ANY_ID, PCI_ANY_ID, 0, 0, CHIP_HAINAN|AMD_IS_MOBILITY},
	{0x1002, 0x6667, PCI_ANY_ID, PCI_ANY_ID, 0, 0, CHIP_HAINAN|AMD_IS_MOBILITY},
	{0x1002, 0x666F, PCI_ANY_ID, PCI_ANY_ID, 0, 0, CHIP_HAINAN|AMD_IS_MOBILITY},
#endif
#ifdef CONFIG_DRM_AMDGPU_CIK
	/* Kaveri */
	{0x1002, 0x1304, PCI_ANY_ID, PCI_ANY_ID, 0, 0, CHIP_KAVERI|AMD_IS_MOBILITY|AMD_IS_APU},
	{0x1002, 0x1305, PCI_ANY_ID, PCI_ANY_ID, 0, 0, CHIP_KAVERI|AMD_IS_APU},
	{0x1002, 0x1306, PCI_ANY_ID, PCI_ANY_ID, 0, 0, CHIP_KAVERI|AMD_IS_MOBILITY|AMD_IS_APU},
	{0x1002, 0x1307, PCI_ANY_ID, PCI_ANY_ID, 0, 0, CHIP_KAVERI|AMD_IS_APU},
	{0x1002, 0x1309, PCI_ANY_ID, PCI_ANY_ID, 0, 0, CHIP_KAVERI|AMD_IS_MOBILITY|AMD_IS_APU},
	{0x1002, 0x130A, PCI_ANY_ID, PCI_ANY_ID, 0, 0, CHIP_KAVERI|AMD_IS_MOBILITY|AMD_IS_APU},
	{0x1002, 0x130B, PCI_ANY_ID, PCI_ANY_ID, 0, 0, CHIP_KAVERI|AMD_IS_MOBILITY|AMD_IS_APU},
	{0x1002, 0x130C, PCI_ANY_ID, PCI_ANY_ID, 0, 0, CHIP_KAVERI|AMD_IS_MOBILITY|AMD_IS_APU},
	{0x1002, 0x130D, PCI_ANY_ID, PCI_ANY_ID, 0, 0, CHIP_KAVERI|AMD_IS_MOBILITY|AMD_IS_APU},
	{0x1002, 0x130E, PCI_ANY_ID, PCI_ANY_ID, 0, 0, CHIP_KAVERI|AMD_IS_MOBILITY|AMD_IS_APU},
	{0x1002, 0x130F, PCI_ANY_ID, PCI_ANY_ID, 0, 0, CHIP_KAVERI|AMD_IS_APU},
	{0x1002, 0x1310, PCI_ANY_ID, PCI_ANY_ID, 0, 0, CHIP_KAVERI|AMD_IS_APU},
	{0x1002, 0x1311, PCI_ANY_ID, PCI_ANY_ID, 0, 0, CHIP_KAVERI|AMD_IS_APU},
	{0x1002, 0x1312, PCI_ANY_ID, PCI_ANY_ID, 0, 0, CHIP_KAVERI|AMD_IS_APU},
	{0x1002, 0x1313, PCI_ANY_ID, PCI_ANY_ID, 0, 0, CHIP_KAVERI|AMD_IS_APU},
	{0x1002, 0x1315, PCI_ANY_ID, PCI_ANY_ID, 0, 0, CHIP_KAVERI|AMD_IS_APU},
	{0x1002, 0x1316, PCI_ANY_ID, PCI_ANY_ID, 0, 0, CHIP_KAVERI|AMD_IS_APU},
	{0x1002, 0x1317, PCI_ANY_ID, PCI_ANY_ID, 0, 0, CHIP_KAVERI|AMD_IS_MOBILITY|AMD_IS_APU},
	{0x1002, 0x1318, PCI_ANY_ID, PCI_ANY_ID, 0, 0, CHIP_KAVERI|AMD_IS_MOBILITY|AMD_IS_APU},
	{0x1002, 0x131B, PCI_ANY_ID, PCI_ANY_ID, 0, 0, CHIP_KAVERI|AMD_IS_APU},
	{0x1002, 0x131C, PCI_ANY_ID, PCI_ANY_ID, 0, 0, CHIP_KAVERI|AMD_IS_APU},
	{0x1002, 0x131D, PCI_ANY_ID, PCI_ANY_ID, 0, 0, CHIP_KAVERI|AMD_IS_APU},
	/* Bonaire */
	{0x1002, 0x6640, PCI_ANY_ID, PCI_ANY_ID, 0, 0, CHIP_BONAIRE|AMD_IS_MOBILITY},
	{0x1002, 0x6641, PCI_ANY_ID, PCI_ANY_ID, 0, 0, CHIP_BONAIRE|AMD_IS_MOBILITY},
	{0x1002, 0x6646, PCI_ANY_ID, PCI_ANY_ID, 0, 0, CHIP_BONAIRE|AMD_IS_MOBILITY},
	{0x1002, 0x6647, PCI_ANY_ID, PCI_ANY_ID, 0, 0, CHIP_BONAIRE|AMD_IS_MOBILITY},
	{0x1002, 0x6649, PCI_ANY_ID, PCI_ANY_ID, 0, 0, CHIP_BONAIRE},
	{0x1002, 0x6650, PCI_ANY_ID, PCI_ANY_ID, 0, 0, CHIP_BONAIRE},
	{0x1002, 0x6651, PCI_ANY_ID, PCI_ANY_ID, 0, 0, CHIP_BONAIRE},
	{0x1002, 0x6658, PCI_ANY_ID, PCI_ANY_ID, 0, 0, CHIP_BONAIRE},
	{0x1002, 0x665c, PCI_ANY_ID, PCI_ANY_ID, 0, 0, CHIP_BONAIRE},
	{0x1002, 0x665d, PCI_ANY_ID, PCI_ANY_ID, 0, 0, CHIP_BONAIRE},
	{0x1002, 0x665f, PCI_ANY_ID, PCI_ANY_ID, 0, 0, CHIP_BONAIRE},
	/* Hawaii */
	{0x1002, 0x67A0, PCI_ANY_ID, PCI_ANY_ID, 0, 0, CHIP_HAWAII},
	{0x1002, 0x67A1, PCI_ANY_ID, PCI_ANY_ID, 0, 0, CHIP_HAWAII},
	{0x1002, 0x67A2, PCI_ANY_ID, PCI_ANY_ID, 0, 0, CHIP_HAWAII},
	{0x1002, 0x67A8, PCI_ANY_ID, PCI_ANY_ID, 0, 0, CHIP_HAWAII},
	{0x1002, 0x67A9, PCI_ANY_ID, PCI_ANY_ID, 0, 0, CHIP_HAWAII},
	{0x1002, 0x67AA, PCI_ANY_ID, PCI_ANY_ID, 0, 0, CHIP_HAWAII},
	{0x1002, 0x67B0, PCI_ANY_ID, PCI_ANY_ID, 0, 0, CHIP_HAWAII},
	{0x1002, 0x67B1, PCI_ANY_ID, PCI_ANY_ID, 0, 0, CHIP_HAWAII},
	{0x1002, 0x67B8, PCI_ANY_ID, PCI_ANY_ID, 0, 0, CHIP_HAWAII},
	{0x1002, 0x67B9, PCI_ANY_ID, PCI_ANY_ID, 0, 0, CHIP_HAWAII},
	{0x1002, 0x67BA, PCI_ANY_ID, PCI_ANY_ID, 0, 0, CHIP_HAWAII},
	{0x1002, 0x67BE, PCI_ANY_ID, PCI_ANY_ID, 0, 0, CHIP_HAWAII},
	/* Kabini */
	{0x1002, 0x9830, PCI_ANY_ID, PCI_ANY_ID, 0, 0, CHIP_KABINI|AMD_IS_MOBILITY|AMD_IS_APU},
	{0x1002, 0x9831, PCI_ANY_ID, PCI_ANY_ID, 0, 0, CHIP_KABINI|AMD_IS_APU},
	{0x1002, 0x9832, PCI_ANY_ID, PCI_ANY_ID, 0, 0, CHIP_KABINI|AMD_IS_MOBILITY|AMD_IS_APU},
	{0x1002, 0x9833, PCI_ANY_ID, PCI_ANY_ID, 0, 0, CHIP_KABINI|AMD_IS_APU},
	{0x1002, 0x9834, PCI_ANY_ID, PCI_ANY_ID, 0, 0, CHIP_KABINI|AMD_IS_MOBILITY|AMD_IS_APU},
	{0x1002, 0x9835, PCI_ANY_ID, PCI_ANY_ID, 0, 0, CHIP_KABINI|AMD_IS_APU},
	{0x1002, 0x9836, PCI_ANY_ID, PCI_ANY_ID, 0, 0, CHIP_KABINI|AMD_IS_MOBILITY|AMD_IS_APU},
	{0x1002, 0x9837, PCI_ANY_ID, PCI_ANY_ID, 0, 0, CHIP_KABINI|AMD_IS_APU},
	{0x1002, 0x9838, PCI_ANY_ID, PCI_ANY_ID, 0, 0, CHIP_KABINI|AMD_IS_MOBILITY|AMD_IS_APU},
	{0x1002, 0x9839, PCI_ANY_ID, PCI_ANY_ID, 0, 0, CHIP_KABINI|AMD_IS_MOBILITY|AMD_IS_APU},
	{0x1002, 0x983a, PCI_ANY_ID, PCI_ANY_ID, 0, 0, CHIP_KABINI|AMD_IS_APU},
	{0x1002, 0x983b, PCI_ANY_ID, PCI_ANY_ID, 0, 0, CHIP_KABINI|AMD_IS_MOBILITY|AMD_IS_APU},
	{0x1002, 0x983c, PCI_ANY_ID, PCI_ANY_ID, 0, 0, CHIP_KABINI|AMD_IS_APU},
	{0x1002, 0x983d, PCI_ANY_ID, PCI_ANY_ID, 0, 0, CHIP_KABINI|AMD_IS_APU},
	{0x1002, 0x983e, PCI_ANY_ID, PCI_ANY_ID, 0, 0, CHIP_KABINI|AMD_IS_APU},
	{0x1002, 0x983f, PCI_ANY_ID, PCI_ANY_ID, 0, 0, CHIP_KABINI|AMD_IS_APU},
	/* mullins */
	{0x1002, 0x9850, PCI_ANY_ID, PCI_ANY_ID, 0, 0, CHIP_MULLINS|AMD_IS_MOBILITY|AMD_IS_APU},
	{0x1002, 0x9851, PCI_ANY_ID, PCI_ANY_ID, 0, 0, CHIP_MULLINS|AMD_IS_MOBILITY|AMD_IS_APU},
	{0x1002, 0x9852, PCI_ANY_ID, PCI_ANY_ID, 0, 0, CHIP_MULLINS|AMD_IS_MOBILITY|AMD_IS_APU},
	{0x1002, 0x9853, PCI_ANY_ID, PCI_ANY_ID, 0, 0, CHIP_MULLINS|AMD_IS_MOBILITY|AMD_IS_APU},
	{0x1002, 0x9854, PCI_ANY_ID, PCI_ANY_ID, 0, 0, CHIP_MULLINS|AMD_IS_MOBILITY|AMD_IS_APU},
	{0x1002, 0x9855, PCI_ANY_ID, PCI_ANY_ID, 0, 0, CHIP_MULLINS|AMD_IS_MOBILITY|AMD_IS_APU},
	{0x1002, 0x9856, PCI_ANY_ID, PCI_ANY_ID, 0, 0, CHIP_MULLINS|AMD_IS_MOBILITY|AMD_IS_APU},
	{0x1002, 0x9857, PCI_ANY_ID, PCI_ANY_ID, 0, 0, CHIP_MULLINS|AMD_IS_MOBILITY|AMD_IS_APU},
	{0x1002, 0x9858, PCI_ANY_ID, PCI_ANY_ID, 0, 0, CHIP_MULLINS|AMD_IS_MOBILITY|AMD_IS_APU},
	{0x1002, 0x9859, PCI_ANY_ID, PCI_ANY_ID, 0, 0, CHIP_MULLINS|AMD_IS_MOBILITY|AMD_IS_APU},
	{0x1002, 0x985A, PCI_ANY_ID, PCI_ANY_ID, 0, 0, CHIP_MULLINS|AMD_IS_MOBILITY|AMD_IS_APU},
	{0x1002, 0x985B, PCI_ANY_ID, PCI_ANY_ID, 0, 0, CHIP_MULLINS|AMD_IS_MOBILITY|AMD_IS_APU},
	{0x1002, 0x985C, PCI_ANY_ID, PCI_ANY_ID, 0, 0, CHIP_MULLINS|AMD_IS_MOBILITY|AMD_IS_APU},
	{0x1002, 0x985D, PCI_ANY_ID, PCI_ANY_ID, 0, 0, CHIP_MULLINS|AMD_IS_MOBILITY|AMD_IS_APU},
	{0x1002, 0x985E, PCI_ANY_ID, PCI_ANY_ID, 0, 0, CHIP_MULLINS|AMD_IS_MOBILITY|AMD_IS_APU},
	{0x1002, 0x985F, PCI_ANY_ID, PCI_ANY_ID, 0, 0, CHIP_MULLINS|AMD_IS_MOBILITY|AMD_IS_APU},
#endif
	/* topaz */
	{0x1002, 0x6900, PCI_ANY_ID, PCI_ANY_ID, 0, 0, CHIP_TOPAZ},
	{0x1002, 0x6901, PCI_ANY_ID, PCI_ANY_ID, 0, 0, CHIP_TOPAZ},
	{0x1002, 0x6902, PCI_ANY_ID, PCI_ANY_ID, 0, 0, CHIP_TOPAZ},
	{0x1002, 0x6903, PCI_ANY_ID, PCI_ANY_ID, 0, 0, CHIP_TOPAZ},
	{0x1002, 0x6907, PCI_ANY_ID, PCI_ANY_ID, 0, 0, CHIP_TOPAZ},
	/* tonga */
	{0x1002, 0x6920, PCI_ANY_ID, PCI_ANY_ID, 0, 0, CHIP_TONGA},
	{0x1002, 0x6921, PCI_ANY_ID, PCI_ANY_ID, 0, 0, CHIP_TONGA},
	{0x1002, 0x6928, PCI_ANY_ID, PCI_ANY_ID, 0, 0, CHIP_TONGA},
	{0x1002, 0x6929, PCI_ANY_ID, PCI_ANY_ID, 0, 0, CHIP_TONGA},
	{0x1002, 0x692B, PCI_ANY_ID, PCI_ANY_ID, 0, 0, CHIP_TONGA},
	{0x1002, 0x692F, PCI_ANY_ID, PCI_ANY_ID, 0, 0, CHIP_TONGA},
	{0x1002, 0x6930, PCI_ANY_ID, PCI_ANY_ID, 0, 0, CHIP_TONGA},
	{0x1002, 0x6938, PCI_ANY_ID, PCI_ANY_ID, 0, 0, CHIP_TONGA},
	{0x1002, 0x6939, PCI_ANY_ID, PCI_ANY_ID, 0, 0, CHIP_TONGA},
	/* fiji */
	{0x1002, 0x7300, PCI_ANY_ID, PCI_ANY_ID, 0, 0, CHIP_FIJI},
	{0x1002, 0x730F, PCI_ANY_ID, PCI_ANY_ID, 0, 0, CHIP_FIJI},
	/* carrizo */
	{0x1002, 0x9870, PCI_ANY_ID, PCI_ANY_ID, 0, 0, CHIP_CARRIZO|AMD_IS_APU},
	{0x1002, 0x9874, PCI_ANY_ID, PCI_ANY_ID, 0, 0, CHIP_CARRIZO|AMD_IS_APU},
	{0x1002, 0x9875, PCI_ANY_ID, PCI_ANY_ID, 0, 0, CHIP_CARRIZO|AMD_IS_APU},
	{0x1002, 0x9876, PCI_ANY_ID, PCI_ANY_ID, 0, 0, CHIP_CARRIZO|AMD_IS_APU},
	{0x1002, 0x9877, PCI_ANY_ID, PCI_ANY_ID, 0, 0, CHIP_CARRIZO|AMD_IS_APU},
	/* stoney */
	{0x1002, 0x98E4, PCI_ANY_ID, PCI_ANY_ID, 0, 0, CHIP_STONEY|AMD_IS_APU},
	/* Polaris11 */
	{0x1002, 0x67E0, PCI_ANY_ID, PCI_ANY_ID, 0, 0, CHIP_POLARIS11},
	{0x1002, 0x67E3, PCI_ANY_ID, PCI_ANY_ID, 0, 0, CHIP_POLARIS11},
	{0x1002, 0x67E8, PCI_ANY_ID, PCI_ANY_ID, 0, 0, CHIP_POLARIS11},
	{0x1002, 0x67EB, PCI_ANY_ID, PCI_ANY_ID, 0, 0, CHIP_POLARIS11},
	{0x1002, 0x67EF, PCI_ANY_ID, PCI_ANY_ID, 0, 0, CHIP_POLARIS11},
	{0x1002, 0x67FF, PCI_ANY_ID, PCI_ANY_ID, 0, 0, CHIP_POLARIS11},
	{0x1002, 0x67E1, PCI_ANY_ID, PCI_ANY_ID, 0, 0, CHIP_POLARIS11},
	{0x1002, 0x67E7, PCI_ANY_ID, PCI_ANY_ID, 0, 0, CHIP_POLARIS11},
	{0x1002, 0x67E9, PCI_ANY_ID, PCI_ANY_ID, 0, 0, CHIP_POLARIS11},
	/* Polaris10 */
	{0x1002, 0x67C0, PCI_ANY_ID, PCI_ANY_ID, 0, 0, CHIP_POLARIS10},
	{0x1002, 0x67C1, PCI_ANY_ID, PCI_ANY_ID, 0, 0, CHIP_POLARIS10},
	{0x1002, 0x67C2, PCI_ANY_ID, PCI_ANY_ID, 0, 0, CHIP_POLARIS10},
	{0x1002, 0x67C4, PCI_ANY_ID, PCI_ANY_ID, 0, 0, CHIP_POLARIS10},
	{0x1002, 0x67C7, PCI_ANY_ID, PCI_ANY_ID, 0, 0, CHIP_POLARIS10},
	{0x1002, 0x67D0, PCI_ANY_ID, PCI_ANY_ID, 0, 0, CHIP_POLARIS10},
	{0x1002, 0x67DF, PCI_ANY_ID, PCI_ANY_ID, 0, 0, CHIP_POLARIS10},
	{0x1002, 0x67C8, PCI_ANY_ID, PCI_ANY_ID, 0, 0, CHIP_POLARIS10},
	{0x1002, 0x67C9, PCI_ANY_ID, PCI_ANY_ID, 0, 0, CHIP_POLARIS10},
	{0x1002, 0x67CA, PCI_ANY_ID, PCI_ANY_ID, 0, 0, CHIP_POLARIS10},
	{0x1002, 0x67CC, PCI_ANY_ID, PCI_ANY_ID, 0, 0, CHIP_POLARIS10},
	{0x1002, 0x67CF, PCI_ANY_ID, PCI_ANY_ID, 0, 0, CHIP_POLARIS10},
	{0x1002, 0x6FDF, PCI_ANY_ID, PCI_ANY_ID, 0, 0, CHIP_POLARIS10},
	/* Polaris12 */
	{0x1002, 0x6980, PCI_ANY_ID, PCI_ANY_ID, 0, 0, CHIP_POLARIS12},
	{0x1002, 0x6981, PCI_ANY_ID, PCI_ANY_ID, 0, 0, CHIP_POLARIS12},
	{0x1002, 0x6985, PCI_ANY_ID, PCI_ANY_ID, 0, 0, CHIP_POLARIS12},
	{0x1002, 0x6986, PCI_ANY_ID, PCI_ANY_ID, 0, 0, CHIP_POLARIS12},
	{0x1002, 0x6987, PCI_ANY_ID, PCI_ANY_ID, 0, 0, CHIP_POLARIS12},
	{0x1002, 0x6995, PCI_ANY_ID, PCI_ANY_ID, 0, 0, CHIP_POLARIS12},
	{0x1002, 0x6997, PCI_ANY_ID, PCI_ANY_ID, 0, 0, CHIP_POLARIS12},
	{0x1002, 0x699F, PCI_ANY_ID, PCI_ANY_ID, 0, 0, CHIP_POLARIS12},
	/* VEGAM */
	{0x1002, 0x694C, PCI_ANY_ID, PCI_ANY_ID, 0, 0, CHIP_VEGAM},
	{0x1002, 0x694E, PCI_ANY_ID, PCI_ANY_ID, 0, 0, CHIP_VEGAM},
	{0x1002, 0x694F, PCI_ANY_ID, PCI_ANY_ID, 0, 0, CHIP_VEGAM},
	/* Vega 10 */
	{0x1002, 0x6860, PCI_ANY_ID, PCI_ANY_ID, 0, 0, CHIP_VEGA10},
	{0x1002, 0x6861, PCI_ANY_ID, PCI_ANY_ID, 0, 0, CHIP_VEGA10},
	{0x1002, 0x6862, PCI_ANY_ID, PCI_ANY_ID, 0, 0, CHIP_VEGA10},
	{0x1002, 0x6863, PCI_ANY_ID, PCI_ANY_ID, 0, 0, CHIP_VEGA10},
	{0x1002, 0x6864, PCI_ANY_ID, PCI_ANY_ID, 0, 0, CHIP_VEGA10},
	{0x1002, 0x6867, PCI_ANY_ID, PCI_ANY_ID, 0, 0, CHIP_VEGA10},
	{0x1002, 0x6868, PCI_ANY_ID, PCI_ANY_ID, 0, 0, CHIP_VEGA10},
	{0x1002, 0x6869, PCI_ANY_ID, PCI_ANY_ID, 0, 0, CHIP_VEGA10},
	{0x1002, 0x686a, PCI_ANY_ID, PCI_ANY_ID, 0, 0, CHIP_VEGA10},
	{0x1002, 0x686b, PCI_ANY_ID, PCI_ANY_ID, 0, 0, CHIP_VEGA10},
	{0x1002, 0x686c, PCI_ANY_ID, PCI_ANY_ID, 0, 0, CHIP_VEGA10},
	{0x1002, 0x686d, PCI_ANY_ID, PCI_ANY_ID, 0, 0, CHIP_VEGA10},
	{0x1002, 0x686e, PCI_ANY_ID, PCI_ANY_ID, 0, 0, CHIP_VEGA10},
	{0x1002, 0x686f, PCI_ANY_ID, PCI_ANY_ID, 0, 0, CHIP_VEGA10},
	{0x1002, 0x687f, PCI_ANY_ID, PCI_ANY_ID, 0, 0, CHIP_VEGA10},
	/* Vega 12 */
	{0x1002, 0x69A0, PCI_ANY_ID, PCI_ANY_ID, 0, 0, CHIP_VEGA12},
	{0x1002, 0x69A1, PCI_ANY_ID, PCI_ANY_ID, 0, 0, CHIP_VEGA12},
	{0x1002, 0x69A2, PCI_ANY_ID, PCI_ANY_ID, 0, 0, CHIP_VEGA12},
	{0x1002, 0x69A3, PCI_ANY_ID, PCI_ANY_ID, 0, 0, CHIP_VEGA12},
	{0x1002, 0x69AF, PCI_ANY_ID, PCI_ANY_ID, 0, 0, CHIP_VEGA12},
	/* Vega 20 */
	{0x1002, 0x66A0, PCI_ANY_ID, PCI_ANY_ID, 0, 0, CHIP_VEGA20},
	{0x1002, 0x66A1, PCI_ANY_ID, PCI_ANY_ID, 0, 0, CHIP_VEGA20},
	{0x1002, 0x66A2, PCI_ANY_ID, PCI_ANY_ID, 0, 0, CHIP_VEGA20},
	{0x1002, 0x66A3, PCI_ANY_ID, PCI_ANY_ID, 0, 0, CHIP_VEGA20},
	{0x1002, 0x66A4, PCI_ANY_ID, PCI_ANY_ID, 0, 0, CHIP_VEGA20},
	{0x1002, 0x66A7, PCI_ANY_ID, PCI_ANY_ID, 0, 0, CHIP_VEGA20},
	{0x1002, 0x66AF, PCI_ANY_ID, PCI_ANY_ID, 0, 0, CHIP_VEGA20},
	/* Raven */
	{0x1002, 0x15dd, PCI_ANY_ID, PCI_ANY_ID, 0, 0, CHIP_RAVEN|AMD_IS_APU},
	{0x1002, 0x15d8, PCI_ANY_ID, PCI_ANY_ID, 0, 0, CHIP_RAVEN|AMD_IS_APU},
	/* Arcturus */
	{0x1002, 0x738C, PCI_ANY_ID, PCI_ANY_ID, 0, 0, CHIP_ARCTURUS},
	{0x1002, 0x7388, PCI_ANY_ID, PCI_ANY_ID, 0, 0, CHIP_ARCTURUS},
	{0x1002, 0x738E, PCI_ANY_ID, PCI_ANY_ID, 0, 0, CHIP_ARCTURUS},
	{0x1002, 0x7390, PCI_ANY_ID, PCI_ANY_ID, 0, 0, CHIP_ARCTURUS},
	/* Navi10 */
	{0x1002, 0x7310, PCI_ANY_ID, PCI_ANY_ID, 0, 0, CHIP_NAVI10},
	{0x1002, 0x7312, PCI_ANY_ID, PCI_ANY_ID, 0, 0, CHIP_NAVI10},
	{0x1002, 0x7318, PCI_ANY_ID, PCI_ANY_ID, 0, 0, CHIP_NAVI10},
	{0x1002, 0x7319, PCI_ANY_ID, PCI_ANY_ID, 0, 0, CHIP_NAVI10},
	{0x1002, 0x731A, PCI_ANY_ID, PCI_ANY_ID, 0, 0, CHIP_NAVI10},
	{0x1002, 0x731B, PCI_ANY_ID, PCI_ANY_ID, 0, 0, CHIP_NAVI10},
	{0x1002, 0x731E, PCI_ANY_ID, PCI_ANY_ID, 0, 0, CHIP_NAVI10},
	{0x1002, 0x731F, PCI_ANY_ID, PCI_ANY_ID, 0, 0, CHIP_NAVI10},
	/* Navi14 */
	{0x1002, 0x7340, PCI_ANY_ID, PCI_ANY_ID, 0, 0, CHIP_NAVI14},
	{0x1002, 0x7341, PCI_ANY_ID, PCI_ANY_ID, 0, 0, CHIP_NAVI14},
	{0x1002, 0x7347, PCI_ANY_ID, PCI_ANY_ID, 0, 0, CHIP_NAVI14},
	{0x1002, 0x734F, PCI_ANY_ID, PCI_ANY_ID, 0, 0, CHIP_NAVI14},

	/* Renoir */
	{0x1002, 0x15E7, PCI_ANY_ID, PCI_ANY_ID, 0, 0, CHIP_RENOIR|AMD_IS_APU},
	{0x1002, 0x1636, PCI_ANY_ID, PCI_ANY_ID, 0, 0, CHIP_RENOIR|AMD_IS_APU},
	{0x1002, 0x1638, PCI_ANY_ID, PCI_ANY_ID, 0, 0, CHIP_RENOIR|AMD_IS_APU},
	{0x1002, 0x164C, PCI_ANY_ID, PCI_ANY_ID, 0, 0, CHIP_RENOIR|AMD_IS_APU},

	/* Navi12 */
	{0x1002, 0x7360, PCI_ANY_ID, PCI_ANY_ID, 0, 0, CHIP_NAVI12},
	{0x1002, 0x7362, PCI_ANY_ID, PCI_ANY_ID, 0, 0, CHIP_NAVI12},

	/* Sienna_Cichlid */
	{0x1002, 0x73A0, PCI_ANY_ID, PCI_ANY_ID, 0, 0, CHIP_SIENNA_CICHLID},
	{0x1002, 0x73A1, PCI_ANY_ID, PCI_ANY_ID, 0, 0, CHIP_SIENNA_CICHLID},
	{0x1002, 0x73A2, PCI_ANY_ID, PCI_ANY_ID, 0, 0, CHIP_SIENNA_CICHLID},
	{0x1002, 0x73A3, PCI_ANY_ID, PCI_ANY_ID, 0, 0, CHIP_SIENNA_CICHLID},
	{0x1002, 0x73A5, PCI_ANY_ID, PCI_ANY_ID, 0, 0, CHIP_SIENNA_CICHLID},
	{0x1002, 0x73A8, PCI_ANY_ID, PCI_ANY_ID, 0, 0, CHIP_SIENNA_CICHLID},
	{0x1002, 0x73A9, PCI_ANY_ID, PCI_ANY_ID, 0, 0, CHIP_SIENNA_CICHLID},
	{0x1002, 0x73AB, PCI_ANY_ID, PCI_ANY_ID, 0, 0, CHIP_SIENNA_CICHLID},
	{0x1002, 0x73AC, PCI_ANY_ID, PCI_ANY_ID, 0, 0, CHIP_SIENNA_CICHLID},
	{0x1002, 0x73AD, PCI_ANY_ID, PCI_ANY_ID, 0, 0, CHIP_SIENNA_CICHLID},
	{0x1002, 0x73AE, PCI_ANY_ID, PCI_ANY_ID, 0, 0, CHIP_SIENNA_CICHLID},
	{0x1002, 0x73AF, PCI_ANY_ID, PCI_ANY_ID, 0, 0, CHIP_SIENNA_CICHLID},
	{0x1002, 0x73BF, PCI_ANY_ID, PCI_ANY_ID, 0, 0, CHIP_SIENNA_CICHLID},

	/* Van Gogh */
	{0x1002, 0x163F, PCI_ANY_ID, PCI_ANY_ID, 0, 0, CHIP_VANGOGH|AMD_IS_APU},

	/* Yellow Carp */
	{0x1002, 0x164D, PCI_ANY_ID, PCI_ANY_ID, 0, 0, CHIP_YELLOW_CARP|AMD_IS_APU},
	{0x1002, 0x1681, PCI_ANY_ID, PCI_ANY_ID, 0, 0, CHIP_YELLOW_CARP|AMD_IS_APU},

	/* Navy_Flounder */
	{0x1002, 0x73C0, PCI_ANY_ID, PCI_ANY_ID, 0, 0, CHIP_NAVY_FLOUNDER},
	{0x1002, 0x73C1, PCI_ANY_ID, PCI_ANY_ID, 0, 0, CHIP_NAVY_FLOUNDER},
	{0x1002, 0x73C3, PCI_ANY_ID, PCI_ANY_ID, 0, 0, CHIP_NAVY_FLOUNDER},
	{0x1002, 0x73DA, PCI_ANY_ID, PCI_ANY_ID, 0, 0, CHIP_NAVY_FLOUNDER},
	{0x1002, 0x73DB, PCI_ANY_ID, PCI_ANY_ID, 0, 0, CHIP_NAVY_FLOUNDER},
	{0x1002, 0x73DC, PCI_ANY_ID, PCI_ANY_ID, 0, 0, CHIP_NAVY_FLOUNDER},
	{0x1002, 0x73DD, PCI_ANY_ID, PCI_ANY_ID, 0, 0, CHIP_NAVY_FLOUNDER},
	{0x1002, 0x73DE, PCI_ANY_ID, PCI_ANY_ID, 0, 0, CHIP_NAVY_FLOUNDER},
	{0x1002, 0x73DF, PCI_ANY_ID, PCI_ANY_ID, 0, 0, CHIP_NAVY_FLOUNDER},

	/* DIMGREY_CAVEFISH */
	{0x1002, 0x73E0, PCI_ANY_ID, PCI_ANY_ID, 0, 0, CHIP_DIMGREY_CAVEFISH},
	{0x1002, 0x73E1, PCI_ANY_ID, PCI_ANY_ID, 0, 0, CHIP_DIMGREY_CAVEFISH},
	{0x1002, 0x73E2, PCI_ANY_ID, PCI_ANY_ID, 0, 0, CHIP_DIMGREY_CAVEFISH},
	{0x1002, 0x73E3, PCI_ANY_ID, PCI_ANY_ID, 0, 0, CHIP_DIMGREY_CAVEFISH},
	{0x1002, 0x73E8, PCI_ANY_ID, PCI_ANY_ID, 0, 0, CHIP_DIMGREY_CAVEFISH},
	{0x1002, 0x73E9, PCI_ANY_ID, PCI_ANY_ID, 0, 0, CHIP_DIMGREY_CAVEFISH},
	{0x1002, 0x73EA, PCI_ANY_ID, PCI_ANY_ID, 0, 0, CHIP_DIMGREY_CAVEFISH},
	{0x1002, 0x73EB, PCI_ANY_ID, PCI_ANY_ID, 0, 0, CHIP_DIMGREY_CAVEFISH},
	{0x1002, 0x73EC, PCI_ANY_ID, PCI_ANY_ID, 0, 0, CHIP_DIMGREY_CAVEFISH},
	{0x1002, 0x73ED, PCI_ANY_ID, PCI_ANY_ID, 0, 0, CHIP_DIMGREY_CAVEFISH},
	{0x1002, 0x73EF, PCI_ANY_ID, PCI_ANY_ID, 0, 0, CHIP_DIMGREY_CAVEFISH},
	{0x1002, 0x73FF, PCI_ANY_ID, PCI_ANY_ID, 0, 0, CHIP_DIMGREY_CAVEFISH},

	/* Aldebaran */
	{0x1002, 0x7408, PCI_ANY_ID, PCI_ANY_ID, 0, 0, CHIP_ALDEBARAN},
	{0x1002, 0x740C, PCI_ANY_ID, PCI_ANY_ID, 0, 0, CHIP_ALDEBARAN},
	{0x1002, 0x740F, PCI_ANY_ID, PCI_ANY_ID, 0, 0, CHIP_ALDEBARAN},
	{0x1002, 0x7410, PCI_ANY_ID, PCI_ANY_ID, 0, 0, CHIP_ALDEBARAN},

	/* CYAN_SKILLFISH */
	{0x1002, 0x13FE, PCI_ANY_ID, PCI_ANY_ID, 0, 0, CHIP_CYAN_SKILLFISH|AMD_IS_APU},
	{0x1002, 0x143F, PCI_ANY_ID, PCI_ANY_ID, 0, 0, CHIP_CYAN_SKILLFISH|AMD_IS_APU},

	/* BEIGE_GOBY */
	{0x1002, 0x7420, PCI_ANY_ID, PCI_ANY_ID, 0, 0, CHIP_BEIGE_GOBY},
	{0x1002, 0x7421, PCI_ANY_ID, PCI_ANY_ID, 0, 0, CHIP_BEIGE_GOBY},
	{0x1002, 0x7422, PCI_ANY_ID, PCI_ANY_ID, 0, 0, CHIP_BEIGE_GOBY},
	{0x1002, 0x7423, PCI_ANY_ID, PCI_ANY_ID, 0, 0, CHIP_BEIGE_GOBY},
	{0x1002, 0x743F, PCI_ANY_ID, PCI_ANY_ID, 0, 0, CHIP_BEIGE_GOBY},

	{ PCI_DEVICE(0x1002, PCI_ANY_ID),
	  .class = PCI_CLASS_DISPLAY_VGA << 8,
	  .class_mask = 0xffffff,
	  .driver_data = CHIP_IP_DISCOVERY },

	{ PCI_DEVICE(0x1002, PCI_ANY_ID),
	  .class = PCI_CLASS_DISPLAY_OTHER << 8,
	  .class_mask = 0xffffff,
	  .driver_data = CHIP_IP_DISCOVERY },

	{0, 0, 0}
};

MODULE_DEVICE_TABLE(pci, pciidlist);

static const struct drm_driver amdgpu_kms_driver;

static bool amdgpu_is_fw_framebuffer(resource_size_t base,
				     resource_size_t size)
{
	bool found = false;
#if IS_REACHABLE(CONFIG_FB)
	struct apertures_struct *a;

	a = alloc_apertures(1);
	if (!a)
		return false;

	a->ranges[0].base = base;
	a->ranges[0].size = size;

	found = is_firmware_framebuffer(a);
	kfree(a);
#endif
	return found;
}

static void amdgpu_get_secondary_funcs(struct amdgpu_device *adev)
{
	struct pci_dev *p = NULL;
	int i;

	/* 0 - GPU
	 * 1 - audio
	 * 2 - USB
	 * 3 - UCSI
	 */
	for (i = 1; i < 4; i++) {
		p = pci_get_domain_bus_and_slot(pci_domain_nr(adev->pdev->bus),
						adev->pdev->bus->number, i);
		if (p) {
			pm_runtime_get_sync(&p->dev);
			pm_runtime_mark_last_busy(&p->dev);
			pm_runtime_put_autosuspend(&p->dev);
			pci_dev_put(p);
		}
	}
}

static int amdgpu_pci_probe(struct pci_dev *pdev,
			    const struct pci_device_id *ent)
{
	struct drm_device *ddev;
	struct amdgpu_device *adev;
	unsigned long flags = ent->driver_data;
	int ret, retry = 0, i;
	bool supports_atomic = false;
	bool is_fw_fb;
	resource_size_t base, size;

	/* skip devices which are owned by radeon */
	for (i = 0; i < ARRAY_SIZE(amdgpu_unsupported_pciidlist); i++) {
		if (amdgpu_unsupported_pciidlist[i] == pdev->device)
			return -ENODEV;
	}

<<<<<<< HEAD
=======
	if (amdgpu_aspm == -1 && !pcie_aspm_enabled(pdev))
		amdgpu_aspm = 0;

>>>>>>> 95cd2cdc
	if (amdgpu_virtual_display ||
	    amdgpu_device_asic_has_dc_support(flags & AMD_ASIC_MASK))
		supports_atomic = true;

	if ((flags & AMD_EXP_HW_SUPPORT) && !amdgpu_exp_hw_support) {
		DRM_INFO("This hardware requires experimental hardware support.\n"
			 "See modparam exp_hw_support\n");
		return -ENODEV;
	}

	/* Due to hardware bugs, S/G Display on raven requires a 1:1 IOMMU mapping,
	 * however, SME requires an indirect IOMMU mapping because the encryption
	 * bit is beyond the DMA mask of the chip.
	 */
	if (cc_platform_has(CC_ATTR_MEM_ENCRYPT) &&
	    ((flags & AMD_ASIC_MASK) == CHIP_RAVEN)) {
		dev_info(&pdev->dev,
			 "SME is not compatible with RAVEN\n");
		return -ENOTSUPP;
	}

#ifdef CONFIG_DRM_AMDGPU_SI
	if (!amdgpu_si_support) {
		switch (flags & AMD_ASIC_MASK) {
		case CHIP_TAHITI:
		case CHIP_PITCAIRN:
		case CHIP_VERDE:
		case CHIP_OLAND:
		case CHIP_HAINAN:
			dev_info(&pdev->dev,
				 "SI support provided by radeon.\n");
			dev_info(&pdev->dev,
				 "Use radeon.si_support=0 amdgpu.si_support=1 to override.\n"
				);
			return -ENODEV;
		}
	}
#endif
#ifdef CONFIG_DRM_AMDGPU_CIK
	if (!amdgpu_cik_support) {
		switch (flags & AMD_ASIC_MASK) {
		case CHIP_KAVERI:
		case CHIP_BONAIRE:
		case CHIP_HAWAII:
		case CHIP_KABINI:
		case CHIP_MULLINS:
			dev_info(&pdev->dev,
				 "CIK support provided by radeon.\n");
			dev_info(&pdev->dev,
				 "Use radeon.cik_support=0 amdgpu.cik_support=1 to override.\n"
				);
			return -ENODEV;
		}
	}
#endif

	base = pci_resource_start(pdev, 0);
	size = pci_resource_len(pdev, 0);
	is_fw_fb = amdgpu_is_fw_framebuffer(base, size);

	/* Get rid of things like offb */
	ret = drm_aperture_remove_conflicting_pci_framebuffers(pdev, &amdgpu_kms_driver);
	if (ret)
		return ret;

	adev = devm_drm_dev_alloc(&pdev->dev, &amdgpu_kms_driver, typeof(*adev), ddev);
	if (IS_ERR(adev))
		return PTR_ERR(adev);

	adev->dev  = &pdev->dev;
	adev->pdev = pdev;
	ddev = adev_to_drm(adev);
	adev->is_fw_fb = is_fw_fb;

	if (!supports_atomic)
		ddev->driver_features &= ~DRIVER_ATOMIC;

	ret = pci_enable_device(pdev);
	if (ret)
		return ret;

	pci_set_drvdata(pdev, ddev);

	ret = amdgpu_driver_load_kms(adev, ent->driver_data);
	if (ret)
		goto err_pci;

retry_init:
	ret = drm_dev_register(ddev, ent->driver_data);
	if (ret == -EAGAIN && ++retry <= 3) {
		DRM_INFO("retry init %d\n", retry);
		/* Don't request EX mode too frequently which is attacking */
		msleep(5000);
		goto retry_init;
	} else if (ret) {
		goto err_pci;
	}

	/*
	 * 1. don't init fbdev on hw without DCE
	 * 2. don't init fbdev if there are no connectors
	 */
	if (adev->mode_info.mode_config_initialized &&
	    !list_empty(&adev_to_drm(adev)->mode_config.connector_list)) {
		/* select 8 bpp console on low vram cards */
		if (adev->gmc.real_vram_size <= (32*1024*1024))
			drm_fbdev_generic_setup(adev_to_drm(adev), 8);
		else
			drm_fbdev_generic_setup(adev_to_drm(adev), 32);
	}

	ret = amdgpu_debugfs_init(adev);
	if (ret)
		DRM_ERROR("Creating debugfs files failed (%d).\n", ret);

	if (adev->runpm) {
		/* only need to skip on ATPX */
		if (amdgpu_device_supports_px(ddev))
			dev_pm_set_driver_flags(ddev->dev, DPM_FLAG_NO_DIRECT_COMPLETE);
		/* we want direct complete for BOCO */
		if (amdgpu_device_supports_boco(ddev))
			dev_pm_set_driver_flags(ddev->dev, DPM_FLAG_SMART_PREPARE |
						DPM_FLAG_SMART_SUSPEND |
						DPM_FLAG_MAY_SKIP_RESUME);
		pm_runtime_use_autosuspend(ddev->dev);
		pm_runtime_set_autosuspend_delay(ddev->dev, 5000);

		pm_runtime_allow(ddev->dev);

		pm_runtime_mark_last_busy(ddev->dev);
		pm_runtime_put_autosuspend(ddev->dev);

		/*
		 * For runpm implemented via BACO, PMFW will handle the
		 * timing for BACO in and out:
		 *   - put ASIC into BACO state only when both video and
		 *     audio functions are in D3 state.
		 *   - pull ASIC out of BACO state when either video or
		 *     audio function is in D0 state.
		 * Also, at startup, PMFW assumes both functions are in
		 * D0 state.
		 *
		 * So if snd driver was loaded prior to amdgpu driver
		 * and audio function was put into D3 state, there will
		 * be no PMFW-aware D-state transition(D0->D3) on runpm
		 * suspend. Thus the BACO will be not correctly kicked in.
		 *
		 * Via amdgpu_get_secondary_funcs(), the audio dev is put
		 * into D0 state. Then there will be a PMFW-aware D-state
		 * transition(D0->D3) on runpm suspend.
		 */
		if (amdgpu_device_supports_baco(ddev) &&
		    !(adev->flags & AMD_IS_APU) &&
		    (adev->asic_type >= CHIP_NAVI10))
			amdgpu_get_secondary_funcs(adev);
	}

	return 0;

err_pci:
	pci_disable_device(pdev);
	return ret;
}

static void
amdgpu_pci_remove(struct pci_dev *pdev)
{
	struct drm_device *dev = pci_get_drvdata(pdev);
	struct amdgpu_device *adev = drm_to_adev(dev);

	drm_dev_unplug(dev);

	if (adev->runpm) {
		pm_runtime_get_sync(dev->dev);
		pm_runtime_forbid(dev->dev);
	}

	amdgpu_driver_unload_kms(dev);

	/*
	 * Flush any in flight DMA operations from device.
	 * Clear the Bus Master Enable bit and then wait on the PCIe Device
	 * StatusTransactions Pending bit.
	 */
	pci_disable_device(pdev);
	pci_wait_for_pending_transaction(pdev);
}

static void
amdgpu_pci_shutdown(struct pci_dev *pdev)
{
	struct drm_device *dev = pci_get_drvdata(pdev);
	struct amdgpu_device *adev = drm_to_adev(dev);

	if (amdgpu_ras_intr_triggered())
		return;

	/* if we are running in a VM, make sure the device
	 * torn down properly on reboot/shutdown.
	 * unfortunately we can't detect certain
	 * hypervisors so just do this all the time.
	 */
	if (!amdgpu_passthrough(adev))
		adev->mp1_state = PP_MP1_STATE_UNLOAD;
	amdgpu_device_ip_suspend(adev);
	adev->mp1_state = PP_MP1_STATE_NONE;
}

/**
 * amdgpu_drv_delayed_reset_work_handler - work handler for reset
 *
 * @work: work_struct.
 */
static void amdgpu_drv_delayed_reset_work_handler(struct work_struct *work)
{
	struct list_head device_list;
	struct amdgpu_device *adev;
	int i, r;
	struct amdgpu_reset_context reset_context;

	memset(&reset_context, 0, sizeof(reset_context));

	mutex_lock(&mgpu_info.mutex);
	if (mgpu_info.pending_reset == true) {
		mutex_unlock(&mgpu_info.mutex);
		return;
	}
	mgpu_info.pending_reset = true;
	mutex_unlock(&mgpu_info.mutex);

	/* Use a common context, just need to make sure full reset is done */
	reset_context.method = AMD_RESET_METHOD_NONE;
	set_bit(AMDGPU_NEED_FULL_RESET, &reset_context.flags);

	for (i = 0; i < mgpu_info.num_dgpu; i++) {
		adev = mgpu_info.gpu_ins[i].adev;
		reset_context.reset_req_dev = adev;
		r = amdgpu_device_pre_asic_reset(adev, &reset_context);
		if (r) {
			dev_err(adev->dev, "GPU pre asic reset failed with err, %d for drm dev, %s ",
				r, adev_to_drm(adev)->unique);
		}
		if (!queue_work(system_unbound_wq, &adev->xgmi_reset_work))
			r = -EALREADY;
	}
	for (i = 0; i < mgpu_info.num_dgpu; i++) {
		adev = mgpu_info.gpu_ins[i].adev;
		flush_work(&adev->xgmi_reset_work);
		adev->gmc.xgmi.pending_reset = false;
	}

	/* reset function will rebuild the xgmi hive info , clear it now */
	for (i = 0; i < mgpu_info.num_dgpu; i++)
		amdgpu_xgmi_remove_device(mgpu_info.gpu_ins[i].adev);

	INIT_LIST_HEAD(&device_list);

	for (i = 0; i < mgpu_info.num_dgpu; i++)
		list_add_tail(&mgpu_info.gpu_ins[i].adev->reset_list, &device_list);

	/* unregister the GPU first, reset function will add them back */
	list_for_each_entry(adev, &device_list, reset_list)
		amdgpu_unregister_gpu_instance(adev);

	/* Use a common context, just need to make sure full reset is done */
	set_bit(AMDGPU_SKIP_HW_RESET, &reset_context.flags);
	r = amdgpu_do_asic_reset(&device_list, &reset_context);

	if (r) {
		DRM_ERROR("reinit gpus failure");
		return;
	}
	for (i = 0; i < mgpu_info.num_dgpu; i++) {
		adev = mgpu_info.gpu_ins[i].adev;
		if (!adev->kfd.init_complete)
			amdgpu_amdkfd_device_init(adev);
		amdgpu_ttm_set_buffer_funcs_status(adev, true);
	}
	return;
}

static int amdgpu_pmops_prepare(struct device *dev)
{
	struct drm_device *drm_dev = dev_get_drvdata(dev);
	struct amdgpu_device *adev = drm_to_adev(drm_dev);

	/* Return a positive number here so
	 * DPM_FLAG_SMART_SUSPEND works properly
	 */
	if (amdgpu_device_supports_boco(drm_dev))
		return pm_runtime_suspended(dev);

	/* if we will not support s3 or s2i for the device
	 *  then skip suspend
	 */
	if (!amdgpu_acpi_is_s0ix_active(adev) &&
	    !amdgpu_acpi_is_s3_active(adev))
		return 1;

	return 0;
}

static void amdgpu_pmops_complete(struct device *dev)
{
	/* nothing to do */
}

static int amdgpu_pmops_suspend(struct device *dev)
{
	struct drm_device *drm_dev = dev_get_drvdata(dev);
	struct amdgpu_device *adev = drm_to_adev(drm_dev);
	int r;

	if (amdgpu_acpi_is_s0ix_active(adev))
		adev->in_s0ix = true;
	else
		adev->in_s3 = true;
	r = amdgpu_device_suspend(drm_dev, true);
	if (r)
		return r;
	if (!adev->in_s0ix)
		r = amdgpu_asic_reset(adev);
	return r;
}

static int amdgpu_pmops_resume(struct device *dev)
{
	struct drm_device *drm_dev = dev_get_drvdata(dev);
	struct amdgpu_device *adev = drm_to_adev(drm_dev);
	int r;

	/* Avoids registers access if device is physically gone */
	if (!pci_device_is_present(adev->pdev))
		adev->no_hw_access = true;

	r = amdgpu_device_resume(drm_dev, true);
	if (amdgpu_acpi_is_s0ix_active(adev))
		adev->in_s0ix = false;
	else
		adev->in_s3 = false;
	return r;
}

static int amdgpu_pmops_freeze(struct device *dev)
{
	struct drm_device *drm_dev = dev_get_drvdata(dev);
	struct amdgpu_device *adev = drm_to_adev(drm_dev);
	int r;

	adev->in_s4 = true;
	r = amdgpu_device_suspend(drm_dev, true);
	adev->in_s4 = false;
	if (r)
		return r;
	return amdgpu_asic_reset(adev);
}

static int amdgpu_pmops_thaw(struct device *dev)
{
	struct drm_device *drm_dev = dev_get_drvdata(dev);

	return amdgpu_device_resume(drm_dev, true);
}

static int amdgpu_pmops_poweroff(struct device *dev)
{
	struct drm_device *drm_dev = dev_get_drvdata(dev);

	return amdgpu_device_suspend(drm_dev, true);
}

static int amdgpu_pmops_restore(struct device *dev)
{
	struct drm_device *drm_dev = dev_get_drvdata(dev);

	return amdgpu_device_resume(drm_dev, true);
}

static int amdgpu_pmops_runtime_suspend(struct device *dev)
{
	struct pci_dev *pdev = to_pci_dev(dev);
	struct drm_device *drm_dev = pci_get_drvdata(pdev);
	struct amdgpu_device *adev = drm_to_adev(drm_dev);
	int ret, i;

	if (!adev->runpm) {
		pm_runtime_forbid(dev);
		return -EBUSY;
	}

	/* wait for all rings to drain before suspending */
	for (i = 0; i < AMDGPU_MAX_RINGS; i++) {
		struct amdgpu_ring *ring = adev->rings[i];
		if (ring && ring->sched.ready) {
			ret = amdgpu_fence_wait_empty(ring);
			if (ret)
				return -EBUSY;
		}
	}

	adev->in_runpm = true;
	if (amdgpu_device_supports_px(drm_dev))
		drm_dev->switch_power_state = DRM_SWITCH_POWER_CHANGING;

	/*
	 * By setting mp1_state as PP_MP1_STATE_UNLOAD, MP1 will do some
	 * proper cleanups and put itself into a state ready for PNP. That
	 * can address some random resuming failure observed on BOCO capable
	 * platforms.
	 * TODO: this may be also needed for PX capable platform.
	 */
	if (amdgpu_device_supports_boco(drm_dev))
		adev->mp1_state = PP_MP1_STATE_UNLOAD;

	ret = amdgpu_device_suspend(drm_dev, false);
	if (ret) {
		adev->in_runpm = false;
		if (amdgpu_device_supports_boco(drm_dev))
			adev->mp1_state = PP_MP1_STATE_NONE;
		return ret;
	}

	if (amdgpu_device_supports_boco(drm_dev))
		adev->mp1_state = PP_MP1_STATE_NONE;

	if (amdgpu_device_supports_px(drm_dev)) {
		/* Only need to handle PCI state in the driver for ATPX
		 * PCI core handles it for _PR3.
		 */
		amdgpu_device_cache_pci_state(pdev);
		pci_disable_device(pdev);
		pci_ignore_hotplug(pdev);
		pci_set_power_state(pdev, PCI_D3cold);
		drm_dev->switch_power_state = DRM_SWITCH_POWER_DYNAMIC_OFF;
	} else if (amdgpu_device_supports_boco(drm_dev)) {
		/* nothing to do */
	} else if (amdgpu_device_supports_baco(drm_dev)) {
		amdgpu_device_baco_enter(drm_dev);
	}

	return 0;
}

static int amdgpu_pmops_runtime_resume(struct device *dev)
{
	struct pci_dev *pdev = to_pci_dev(dev);
	struct drm_device *drm_dev = pci_get_drvdata(pdev);
	struct amdgpu_device *adev = drm_to_adev(drm_dev);
	int ret;

	if (!adev->runpm)
		return -EINVAL;

	/* Avoids registers access if device is physically gone */
	if (!pci_device_is_present(adev->pdev))
		adev->no_hw_access = true;

	if (amdgpu_device_supports_px(drm_dev)) {
		drm_dev->switch_power_state = DRM_SWITCH_POWER_CHANGING;

		/* Only need to handle PCI state in the driver for ATPX
		 * PCI core handles it for _PR3.
		 */
		pci_set_power_state(pdev, PCI_D0);
		amdgpu_device_load_pci_state(pdev);
		ret = pci_enable_device(pdev);
		if (ret)
			return ret;
		pci_set_master(pdev);
	} else if (amdgpu_device_supports_boco(drm_dev)) {
		/* Only need to handle PCI state in the driver for ATPX
		 * PCI core handles it for _PR3.
		 */
		pci_set_master(pdev);
	} else if (amdgpu_device_supports_baco(drm_dev)) {
		amdgpu_device_baco_exit(drm_dev);
	}
	ret = amdgpu_device_resume(drm_dev, false);
	if (ret)
		return ret;

	if (amdgpu_device_supports_px(drm_dev))
		drm_dev->switch_power_state = DRM_SWITCH_POWER_ON;
	adev->in_runpm = false;
	return 0;
}

static int amdgpu_pmops_runtime_idle(struct device *dev)
{
	struct drm_device *drm_dev = dev_get_drvdata(dev);
	struct amdgpu_device *adev = drm_to_adev(drm_dev);
	/* we don't want the main rpm_idle to call suspend - we want to autosuspend */
	int ret = 1;

	if (!adev->runpm) {
		pm_runtime_forbid(dev);
		return -EBUSY;
	}

	if (amdgpu_device_has_dc_support(adev)) {
		struct drm_crtc *crtc;

		drm_for_each_crtc(crtc, drm_dev) {
			drm_modeset_lock(&crtc->mutex, NULL);
			if (crtc->state->active)
				ret = -EBUSY;
			drm_modeset_unlock(&crtc->mutex);
			if (ret < 0)
				break;
		}

	} else {
		struct drm_connector *list_connector;
		struct drm_connector_list_iter iter;

		mutex_lock(&drm_dev->mode_config.mutex);
		drm_modeset_lock(&drm_dev->mode_config.connection_mutex, NULL);

		drm_connector_list_iter_begin(drm_dev, &iter);
		drm_for_each_connector_iter(list_connector, &iter) {
			if (list_connector->dpms ==  DRM_MODE_DPMS_ON) {
				ret = -EBUSY;
				break;
			}
		}

		drm_connector_list_iter_end(&iter);

		drm_modeset_unlock(&drm_dev->mode_config.connection_mutex);
		mutex_unlock(&drm_dev->mode_config.mutex);
	}

	if (ret == -EBUSY)
		DRM_DEBUG_DRIVER("failing to power off - crtc active\n");

	pm_runtime_mark_last_busy(dev);
	pm_runtime_autosuspend(dev);
	return ret;
}

long amdgpu_drm_ioctl(struct file *filp,
		      unsigned int cmd, unsigned long arg)
{
	struct drm_file *file_priv = filp->private_data;
	struct drm_device *dev;
	long ret;
	dev = file_priv->minor->dev;
	ret = pm_runtime_get_sync(dev->dev);
	if (ret < 0)
		goto out;

	ret = drm_ioctl(filp, cmd, arg);

	pm_runtime_mark_last_busy(dev->dev);
out:
	pm_runtime_put_autosuspend(dev->dev);
	return ret;
}

static const struct dev_pm_ops amdgpu_pm_ops = {
	.prepare = amdgpu_pmops_prepare,
	.complete = amdgpu_pmops_complete,
	.suspend = amdgpu_pmops_suspend,
	.resume = amdgpu_pmops_resume,
	.freeze = amdgpu_pmops_freeze,
	.thaw = amdgpu_pmops_thaw,
	.poweroff = amdgpu_pmops_poweroff,
	.restore = amdgpu_pmops_restore,
	.runtime_suspend = amdgpu_pmops_runtime_suspend,
	.runtime_resume = amdgpu_pmops_runtime_resume,
	.runtime_idle = amdgpu_pmops_runtime_idle,
};

static int amdgpu_flush(struct file *f, fl_owner_t id)
{
	struct drm_file *file_priv = f->private_data;
	struct amdgpu_fpriv *fpriv = file_priv->driver_priv;
	long timeout = MAX_WAIT_SCHED_ENTITY_Q_EMPTY;

	timeout = amdgpu_ctx_mgr_entity_flush(&fpriv->ctx_mgr, timeout);
	timeout = amdgpu_vm_wait_idle(&fpriv->vm, timeout);

	return timeout >= 0 ? 0 : timeout;
}

static const struct file_operations amdgpu_driver_kms_fops = {
	.owner = THIS_MODULE,
	.open = drm_open,
	.flush = amdgpu_flush,
	.release = drm_release,
	.unlocked_ioctl = amdgpu_drm_ioctl,
	.mmap = drm_gem_mmap,
	.poll = drm_poll,
	.read = drm_read,
#ifdef CONFIG_COMPAT
	.compat_ioctl = amdgpu_kms_compat_ioctl,
#endif
#ifdef CONFIG_PROC_FS
	.show_fdinfo = amdgpu_show_fdinfo
#endif
};

int amdgpu_file_to_fpriv(struct file *filp, struct amdgpu_fpriv **fpriv)
{
	struct drm_file *file;

	if (!filp)
		return -EINVAL;

	if (filp->f_op != &amdgpu_driver_kms_fops) {
		return -EINVAL;
	}

	file = filp->private_data;
	*fpriv = file->driver_priv;
	return 0;
}

const struct drm_ioctl_desc amdgpu_ioctls_kms[] = {
	DRM_IOCTL_DEF_DRV(AMDGPU_GEM_CREATE, amdgpu_gem_create_ioctl, DRM_AUTH|DRM_RENDER_ALLOW),
	DRM_IOCTL_DEF_DRV(AMDGPU_CTX, amdgpu_ctx_ioctl, DRM_AUTH|DRM_RENDER_ALLOW),
	DRM_IOCTL_DEF_DRV(AMDGPU_VM, amdgpu_vm_ioctl, DRM_AUTH|DRM_RENDER_ALLOW),
	DRM_IOCTL_DEF_DRV(AMDGPU_SCHED, amdgpu_sched_ioctl, DRM_MASTER),
	DRM_IOCTL_DEF_DRV(AMDGPU_BO_LIST, amdgpu_bo_list_ioctl, DRM_AUTH|DRM_RENDER_ALLOW),
	DRM_IOCTL_DEF_DRV(AMDGPU_FENCE_TO_HANDLE, amdgpu_cs_fence_to_handle_ioctl, DRM_AUTH|DRM_RENDER_ALLOW),
	/* KMS */
	DRM_IOCTL_DEF_DRV(AMDGPU_GEM_MMAP, amdgpu_gem_mmap_ioctl, DRM_AUTH|DRM_RENDER_ALLOW),
	DRM_IOCTL_DEF_DRV(AMDGPU_GEM_WAIT_IDLE, amdgpu_gem_wait_idle_ioctl, DRM_AUTH|DRM_RENDER_ALLOW),
	DRM_IOCTL_DEF_DRV(AMDGPU_CS, amdgpu_cs_ioctl, DRM_AUTH|DRM_RENDER_ALLOW),
	DRM_IOCTL_DEF_DRV(AMDGPU_INFO, amdgpu_info_ioctl, DRM_AUTH|DRM_RENDER_ALLOW),
	DRM_IOCTL_DEF_DRV(AMDGPU_WAIT_CS, amdgpu_cs_wait_ioctl, DRM_AUTH|DRM_RENDER_ALLOW),
	DRM_IOCTL_DEF_DRV(AMDGPU_WAIT_FENCES, amdgpu_cs_wait_fences_ioctl, DRM_AUTH|DRM_RENDER_ALLOW),
	DRM_IOCTL_DEF_DRV(AMDGPU_GEM_METADATA, amdgpu_gem_metadata_ioctl, DRM_AUTH|DRM_RENDER_ALLOW),
	DRM_IOCTL_DEF_DRV(AMDGPU_GEM_VA, amdgpu_gem_va_ioctl, DRM_AUTH|DRM_RENDER_ALLOW),
	DRM_IOCTL_DEF_DRV(AMDGPU_GEM_OP, amdgpu_gem_op_ioctl, DRM_AUTH|DRM_RENDER_ALLOW),
	DRM_IOCTL_DEF_DRV(AMDGPU_GEM_USERPTR, amdgpu_gem_userptr_ioctl, DRM_AUTH|DRM_RENDER_ALLOW),
};

static const struct drm_driver amdgpu_kms_driver = {
	.driver_features =
	    DRIVER_ATOMIC |
	    DRIVER_GEM |
	    DRIVER_RENDER | DRIVER_MODESET | DRIVER_SYNCOBJ |
	    DRIVER_SYNCOBJ_TIMELINE,
	.open = amdgpu_driver_open_kms,
	.postclose = amdgpu_driver_postclose_kms,
	.lastclose = amdgpu_driver_lastclose_kms,
	.ioctls = amdgpu_ioctls_kms,
	.num_ioctls = ARRAY_SIZE(amdgpu_ioctls_kms),
	.dumb_create = amdgpu_mode_dumb_create,
	.dumb_map_offset = amdgpu_mode_dumb_mmap,
	.fops = &amdgpu_driver_kms_fops,
	.release = &amdgpu_driver_release_kms,

	.prime_handle_to_fd = drm_gem_prime_handle_to_fd,
	.prime_fd_to_handle = drm_gem_prime_fd_to_handle,
	.gem_prime_import = amdgpu_gem_prime_import,
	.gem_prime_mmap = drm_gem_prime_mmap,

	.name = DRIVER_NAME,
	.desc = DRIVER_DESC,
	.date = DRIVER_DATE,
	.major = KMS_DRIVER_MAJOR,
	.minor = KMS_DRIVER_MINOR,
	.patchlevel = KMS_DRIVER_PATCHLEVEL,
};

static struct pci_error_handlers amdgpu_pci_err_handler = {
	.error_detected	= amdgpu_pci_error_detected,
	.mmio_enabled	= amdgpu_pci_mmio_enabled,
	.slot_reset	= amdgpu_pci_slot_reset,
	.resume		= amdgpu_pci_resume,
};

extern const struct attribute_group amdgpu_vram_mgr_attr_group;
extern const struct attribute_group amdgpu_gtt_mgr_attr_group;
extern const struct attribute_group amdgpu_vbios_version_attr_group;

static const struct attribute_group *amdgpu_sysfs_groups[] = {
	&amdgpu_vram_mgr_attr_group,
	&amdgpu_gtt_mgr_attr_group,
	&amdgpu_vbios_version_attr_group,
	NULL,
};


static struct pci_driver amdgpu_kms_pci_driver = {
	.name = DRIVER_NAME,
	.id_table = pciidlist,
	.probe = amdgpu_pci_probe,
	.remove = amdgpu_pci_remove,
	.shutdown = amdgpu_pci_shutdown,
	.driver.pm = &amdgpu_pm_ops,
	.err_handler = &amdgpu_pci_err_handler,
	.dev_groups = amdgpu_sysfs_groups,
};

static int __init amdgpu_init(void)
{
	int r;

	if (drm_firmware_drivers_only())
		return -EINVAL;

	r = amdgpu_sync_init();
	if (r)
		goto error_sync;

	r = amdgpu_fence_slab_init();
	if (r)
		goto error_fence;

	DRM_INFO("amdgpu kernel modesetting enabled.\n");
	amdgpu_register_atpx_handler();
	amdgpu_acpi_detect();

	/* Ignore KFD init failures. Normal when CONFIG_HSA_AMD is not set. */
	amdgpu_amdkfd_init();

	/* let modprobe override vga console setting */
	return pci_register_driver(&amdgpu_kms_pci_driver);

error_fence:
	amdgpu_sync_fini();

error_sync:
	return r;
}

static void __exit amdgpu_exit(void)
{
	amdgpu_amdkfd_fini();
	pci_unregister_driver(&amdgpu_kms_pci_driver);
	amdgpu_unregister_atpx_handler();
	amdgpu_sync_fini();
	amdgpu_fence_slab_fini();
	mmu_notifier_synchronize();
}

module_init(amdgpu_init);
module_exit(amdgpu_exit);

MODULE_AUTHOR(DRIVER_AUTHOR);
MODULE_DESCRIPTION(DRIVER_DESC);
MODULE_LICENSE("GPL and additional rights");<|MERGE_RESOLUTION|>--- conflicted
+++ resolved
@@ -2009,12 +2009,9 @@
 			return -ENODEV;
 	}
 
-<<<<<<< HEAD
-=======
 	if (amdgpu_aspm == -1 && !pcie_aspm_enabled(pdev))
 		amdgpu_aspm = 0;
 
->>>>>>> 95cd2cdc
 	if (amdgpu_virtual_display ||
 	    amdgpu_device_asic_has_dc_support(flags & AMD_ASIC_MASK))
 		supports_atomic = true;
