--- conflicted
+++ resolved
@@ -746,14 +746,9 @@
 			cjiffies = jiffies;
 			if (time_after(cjiffies, ctx->last_jump_jiffies)) {
 				cjiffies -= ctx->last_jump_jiffies;
-<<<<<<< HEAD
-				if ((jiffies_to_msecs(cjiffies) > 10000)) {
-					DRM_ERROR("atombios stuck in loop for more than 10secs aborting\n");
-=======
 				if ((jiffies_to_msecs(cjiffies) > ATOM_CMD_TIMEOUT_SEC*1000)) {
 					DRM_ERROR("atombios stuck in loop for more than %dsecs aborting\n",
 						  ATOM_CMD_TIMEOUT_SEC);
->>>>>>> d1988041
 					ctx->abort = true;
 				}
 			} else {
