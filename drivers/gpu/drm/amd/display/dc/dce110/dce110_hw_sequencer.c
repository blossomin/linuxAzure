/*
 * Copyright 2015 Advanced Micro Devices, Inc.
 *
 * Permission is hereby granted, free of charge, to any person obtaining a
 * copy of this software and associated documentation files (the "Software"),
 * to deal in the Software without restriction, including without limitation
 * the rights to use, copy, modify, merge, publish, distribute, sublicense,
 * and/or sell copies of the Software, and to permit persons to whom the
 * Software is furnished to do so, subject to the following conditions:
 *
 * The above copyright notice and this permission notice shall be included in
 * all copies or substantial portions of the Software.
 *
 * THE SOFTWARE IS PROVIDED "AS IS", WITHOUT WARRANTY OF ANY KIND, EXPRESS OR
 * IMPLIED, INCLUDING BUT NOT LIMITED TO THE WARRANTIES OF MERCHANTABILITY,
 * FITNESS FOR A PARTICULAR PURPOSE AND NONINFRINGEMENT.  IN NO EVENT SHALL
 * THE COPYRIGHT HOLDER(S) OR AUTHOR(S) BE LIABLE FOR ANY CLAIM, DAMAGES OR
 * OTHER LIABILITY, WHETHER IN AN ACTION OF CONTRACT, TORT OR OTHERWISE,
 * ARISING FROM, OUT OF OR IN CONNECTION WITH THE SOFTWARE OR THE USE OR
 * OTHER DEALINGS IN THE SOFTWARE.
 *
 * Authors: AMD
 *
 */

#include <linux/delay.h>

#include "dm_services.h"
#include "dc.h"
#include "dc_bios_types.h"
#include "core_types.h"
#include "core_status.h"
#include "resource.h"
#include "dm_helpers.h"
#include "dce110_hw_sequencer.h"
#include "dce110_timing_generator.h"
#include "dce/dce_hwseq.h"
#include "gpio_service_interface.h"

#include "dce110_compressor.h"

#include "bios/bios_parser_helper.h"
#include "timing_generator.h"
#include "mem_input.h"
#include "opp.h"
#include "ipp.h"
#include "transform.h"
#include "stream_encoder.h"
#include "link_encoder.h"
#include "link_hwss.h"
#include "clock_source.h"
#include "clk_mgr.h"
#include "abm.h"
#include "audio.h"
#include "reg_helper.h"

/* include DCE11 register header files */
#include "dce/dce_11_0_d.h"
#include "dce/dce_11_0_sh_mask.h"
#include "custom_float.h"

#include "atomfirmware.h"

/*
 * All values are in milliseconds;
 * For eDP, after power-up/power/down,
 * 300/500 msec max. delay from LCDVCC to black video generation
 */
#define PANEL_POWER_UP_TIMEOUT 300
#define PANEL_POWER_DOWN_TIMEOUT 500
#define HPD_CHECK_INTERVAL 10

#define CTX \
	hws->ctx

#define DC_LOGGER_INIT()

#define REG(reg)\
	hws->regs->reg

#undef FN
#define FN(reg_name, field_name) \
	hws->shifts->field_name, hws->masks->field_name

struct dce110_hw_seq_reg_offsets {
	uint32_t crtc;
};

static const struct dce110_hw_seq_reg_offsets reg_offsets[] = {
{
	.crtc = (mmCRTC0_CRTC_GSL_CONTROL - mmCRTC_GSL_CONTROL),
},
{
	.crtc = (mmCRTC1_CRTC_GSL_CONTROL - mmCRTC_GSL_CONTROL),
},
{
	.crtc = (mmCRTC2_CRTC_GSL_CONTROL - mmCRTC_GSL_CONTROL),
},
{
	.crtc = (mmCRTCV_GSL_CONTROL - mmCRTC_GSL_CONTROL),
}
};

#define HW_REG_BLND(reg, id)\
	(reg + reg_offsets[id].blnd)

#define HW_REG_CRTC(reg, id)\
	(reg + reg_offsets[id].crtc)

#define MAX_WATERMARK 0xFFFF
#define SAFE_NBP_MARK 0x7FFF

/*******************************************************************************
 * Private definitions
 ******************************************************************************/
/***************************PIPE_CONTROL***********************************/
static void dce110_init_pte(struct dc_context *ctx)
{
	uint32_t addr;
	uint32_t value = 0;
	uint32_t chunk_int = 0;
	uint32_t chunk_mul = 0;

	addr = mmUNP_DVMM_PTE_CONTROL;
	value = dm_read_reg(ctx, addr);

	set_reg_field_value(
		value,
		0,
		DVMM_PTE_CONTROL,
		DVMM_USE_SINGLE_PTE);

	set_reg_field_value(
		value,
		1,
		DVMM_PTE_CONTROL,
		DVMM_PTE_BUFFER_MODE0);

	set_reg_field_value(
		value,
		1,
		DVMM_PTE_CONTROL,
		DVMM_PTE_BUFFER_MODE1);

	dm_write_reg(ctx, addr, value);

	addr = mmDVMM_PTE_REQ;
	value = dm_read_reg(ctx, addr);

	chunk_int = get_reg_field_value(
		value,
		DVMM_PTE_REQ,
		HFLIP_PTEREQ_PER_CHUNK_INT);

	chunk_mul = get_reg_field_value(
		value,
		DVMM_PTE_REQ,
		HFLIP_PTEREQ_PER_CHUNK_MULTIPLIER);

	if (chunk_int != 0x4 || chunk_mul != 0x4) {

		set_reg_field_value(
			value,
			255,
			DVMM_PTE_REQ,
			MAX_PTEREQ_TO_ISSUE);

		set_reg_field_value(
			value,
			4,
			DVMM_PTE_REQ,
			HFLIP_PTEREQ_PER_CHUNK_INT);

		set_reg_field_value(
			value,
			4,
			DVMM_PTE_REQ,
			HFLIP_PTEREQ_PER_CHUNK_MULTIPLIER);

		dm_write_reg(ctx, addr, value);
	}
}
/**************************************************************************/

static void enable_display_pipe_clock_gating(
	struct dc_context *ctx,
	bool clock_gating)
{
	/*TODO*/
}

static bool dce110_enable_display_power_gating(
	struct dc *dc,
	uint8_t controller_id,
	struct dc_bios *dcb,
	enum pipe_gating_control power_gating)
{
	enum bp_result bp_result = BP_RESULT_OK;
	enum bp_pipe_control_action cntl;
	struct dc_context *ctx = dc->ctx;
	unsigned int underlay_idx = dc->res_pool->underlay_pipe_index;

	if (IS_FPGA_MAXIMUS_DC(ctx->dce_environment))
		return true;

	if (power_gating == PIPE_GATING_CONTROL_INIT)
		cntl = ASIC_PIPE_INIT;
	else if (power_gating == PIPE_GATING_CONTROL_ENABLE)
		cntl = ASIC_PIPE_ENABLE;
	else
		cntl = ASIC_PIPE_DISABLE;

	if (controller_id == underlay_idx)
		controller_id = CONTROLLER_ID_UNDERLAY0 - 1;

	if (power_gating != PIPE_GATING_CONTROL_INIT || controller_id == 0){

		bp_result = dcb->funcs->enable_disp_power_gating(
						dcb, controller_id + 1, cntl);

		/* Revert MASTER_UPDATE_MODE to 0 because bios sets it 2
		 * by default when command table is called
		 *
		 * Bios parser accepts controller_id = 6 as indicative of
		 * underlay pipe in dce110. But we do not support more
		 * than 3.
		 */
		if (controller_id < CONTROLLER_ID_MAX - 1)
			dm_write_reg(ctx,
				HW_REG_CRTC(mmCRTC_MASTER_UPDATE_MODE, controller_id),
				0);
	}

	if (power_gating != PIPE_GATING_CONTROL_ENABLE)
		dce110_init_pte(ctx);

	if (bp_result == BP_RESULT_OK)
		return true;
	else
		return false;
}

static void build_prescale_params(struct ipp_prescale_params *prescale_params,
		const struct dc_plane_state *plane_state)
{
	prescale_params->mode = IPP_PRESCALE_MODE_FIXED_UNSIGNED;

	switch (plane_state->format) {
	case SURFACE_PIXEL_FORMAT_GRPH_RGB565:
		prescale_params->scale = 0x2082;
		break;
	case SURFACE_PIXEL_FORMAT_GRPH_ARGB8888:
	case SURFACE_PIXEL_FORMAT_GRPH_ABGR8888:
		prescale_params->scale = 0x2020;
		break;
	case SURFACE_PIXEL_FORMAT_GRPH_ARGB2101010:
	case SURFACE_PIXEL_FORMAT_GRPH_ABGR2101010:
		prescale_params->scale = 0x2008;
		break;
	case SURFACE_PIXEL_FORMAT_GRPH_ARGB16161616:
	case SURFACE_PIXEL_FORMAT_GRPH_ABGR16161616F:
		prescale_params->scale = 0x2000;
		break;
	default:
		ASSERT(false);
		break;
	}
}

static bool
dce110_set_input_transfer_func(struct pipe_ctx *pipe_ctx,
			       const struct dc_plane_state *plane_state)
{
	struct input_pixel_processor *ipp = pipe_ctx->plane_res.ipp;
	const struct dc_transfer_func *tf = NULL;
	struct ipp_prescale_params prescale_params = { 0 };
	bool result = true;

	if (ipp == NULL)
		return false;

	if (plane_state->in_transfer_func)
		tf = plane_state->in_transfer_func;

	build_prescale_params(&prescale_params, plane_state);
	ipp->funcs->ipp_program_prescale(ipp, &prescale_params);

	if (plane_state->gamma_correction &&
			!plane_state->gamma_correction->is_identity &&
			dce_use_lut(plane_state->format))
		ipp->funcs->ipp_program_input_lut(ipp, plane_state->gamma_correction);

	if (tf == NULL) {
		/* Default case if no input transfer function specified */
		ipp->funcs->ipp_set_degamma(ipp, IPP_DEGAMMA_MODE_HW_sRGB);
	} else if (tf->type == TF_TYPE_PREDEFINED) {
		switch (tf->tf) {
		case TRANSFER_FUNCTION_SRGB:
			ipp->funcs->ipp_set_degamma(ipp, IPP_DEGAMMA_MODE_HW_sRGB);
			break;
		case TRANSFER_FUNCTION_BT709:
			ipp->funcs->ipp_set_degamma(ipp, IPP_DEGAMMA_MODE_HW_xvYCC);
			break;
		case TRANSFER_FUNCTION_LINEAR:
			ipp->funcs->ipp_set_degamma(ipp, IPP_DEGAMMA_MODE_BYPASS);
			break;
		case TRANSFER_FUNCTION_PQ:
		default:
			result = false;
			break;
		}
	} else if (tf->type == TF_TYPE_BYPASS) {
		ipp->funcs->ipp_set_degamma(ipp, IPP_DEGAMMA_MODE_BYPASS);
	} else {
		/*TF_TYPE_DISTRIBUTED_POINTS - Not supported in DCE 11*/
		result = false;
	}

	return result;
}

static bool convert_to_custom_float(struct pwl_result_data *rgb_resulted,
				    struct curve_points *arr_points,
				    uint32_t hw_points_num)
{
	struct custom_float_format fmt;

	struct pwl_result_data *rgb = rgb_resulted;

	uint32_t i = 0;

	fmt.exponenta_bits = 6;
	fmt.mantissa_bits = 12;
	fmt.sign = true;

	if (!convert_to_custom_float_format(arr_points[0].x, &fmt,
					    &arr_points[0].custom_float_x)) {
		BREAK_TO_DEBUGGER();
		return false;
	}

	if (!convert_to_custom_float_format(arr_points[0].offset, &fmt,
					    &arr_points[0].custom_float_offset)) {
		BREAK_TO_DEBUGGER();
		return false;
	}

	if (!convert_to_custom_float_format(arr_points[0].slope, &fmt,
					    &arr_points[0].custom_float_slope)) {
		BREAK_TO_DEBUGGER();
		return false;
	}

	fmt.mantissa_bits = 10;
	fmt.sign = false;

	if (!convert_to_custom_float_format(arr_points[1].x, &fmt,
					    &arr_points[1].custom_float_x)) {
		BREAK_TO_DEBUGGER();
		return false;
	}

	if (!convert_to_custom_float_format(arr_points[1].y, &fmt,
					    &arr_points[1].custom_float_y)) {
		BREAK_TO_DEBUGGER();
		return false;
	}

	if (!convert_to_custom_float_format(arr_points[1].slope, &fmt,
					    &arr_points[1].custom_float_slope)) {
		BREAK_TO_DEBUGGER();
		return false;
	}

	fmt.mantissa_bits = 12;
	fmt.sign = true;

	while (i != hw_points_num) {
		if (!convert_to_custom_float_format(rgb->red, &fmt,
						    &rgb->red_reg)) {
			BREAK_TO_DEBUGGER();
			return false;
		}

		if (!convert_to_custom_float_format(rgb->green, &fmt,
						    &rgb->green_reg)) {
			BREAK_TO_DEBUGGER();
			return false;
		}

		if (!convert_to_custom_float_format(rgb->blue, &fmt,
						    &rgb->blue_reg)) {
			BREAK_TO_DEBUGGER();
			return false;
		}

		if (!convert_to_custom_float_format(rgb->delta_red, &fmt,
						    &rgb->delta_red_reg)) {
			BREAK_TO_DEBUGGER();
			return false;
		}

		if (!convert_to_custom_float_format(rgb->delta_green, &fmt,
						    &rgb->delta_green_reg)) {
			BREAK_TO_DEBUGGER();
			return false;
		}

		if (!convert_to_custom_float_format(rgb->delta_blue, &fmt,
						    &rgb->delta_blue_reg)) {
			BREAK_TO_DEBUGGER();
			return false;
		}

		++rgb;
		++i;
	}

	return true;
}

#define MAX_LOW_POINT      25
#define NUMBER_REGIONS     16
#define NUMBER_SW_SEGMENTS 16

static bool
dce110_translate_regamma_to_hw_format(const struct dc_transfer_func *output_tf,
				      struct pwl_params *regamma_params)
{
	struct curve_points *arr_points;
	struct pwl_result_data *rgb_resulted;
	struct pwl_result_data *rgb;
	struct pwl_result_data *rgb_plus_1;
	struct fixed31_32 y_r;
	struct fixed31_32 y_g;
	struct fixed31_32 y_b;
	struct fixed31_32 y1_min;
	struct fixed31_32 y3_max;

	int32_t region_start, region_end;
	uint32_t i, j, k, seg_distr[NUMBER_REGIONS], increment, start_index, hw_points;

	if (output_tf == NULL || regamma_params == NULL || output_tf->type == TF_TYPE_BYPASS)
		return false;

	arr_points = regamma_params->arr_points;
	rgb_resulted = regamma_params->rgb_resulted;
	hw_points = 0;

	memset(regamma_params, 0, sizeof(struct pwl_params));

	if (output_tf->tf == TRANSFER_FUNCTION_PQ) {
		/* 16 segments
		 * segments are from 2^-11 to 2^5
		 */
		region_start = -11;
		region_end = region_start + NUMBER_REGIONS;

		for (i = 0; i < NUMBER_REGIONS; i++)
			seg_distr[i] = 4;

	} else {
		/* 10 segments
		 * segment is from 2^-10 to 2^1
		 * We include an extra segment for range [2^0, 2^1). This is to
		 * ensure that colors with normalized values of 1 don't miss the
		 * LUT.
		 */
		region_start = -10;
		region_end = 1;

		seg_distr[0] = 4;
		seg_distr[1] = 4;
		seg_distr[2] = 4;
		seg_distr[3] = 4;
		seg_distr[4] = 4;
		seg_distr[5] = 4;
		seg_distr[6] = 4;
		seg_distr[7] = 4;
		seg_distr[8] = 4;
		seg_distr[9] = 4;
		seg_distr[10] = 0;
		seg_distr[11] = -1;
		seg_distr[12] = -1;
		seg_distr[13] = -1;
		seg_distr[14] = -1;
		seg_distr[15] = -1;
	}

	for (k = 0; k < 16; k++) {
		if (seg_distr[k] != -1)
			hw_points += (1 << seg_distr[k]);
	}

	j = 0;
	for (k = 0; k < (region_end - region_start); k++) {
		increment = NUMBER_SW_SEGMENTS / (1 << seg_distr[k]);
		start_index = (region_start + k + MAX_LOW_POINT) *
				NUMBER_SW_SEGMENTS;
		for (i = start_index; i < start_index + NUMBER_SW_SEGMENTS;
				i += increment) {
			if (j == hw_points - 1)
				break;
			rgb_resulted[j].red = output_tf->tf_pts.red[i];
			rgb_resulted[j].green = output_tf->tf_pts.green[i];
			rgb_resulted[j].blue = output_tf->tf_pts.blue[i];
			j++;
		}
	}

	/* last point */
	start_index = (region_end + MAX_LOW_POINT) * NUMBER_SW_SEGMENTS;
	rgb_resulted[hw_points - 1].red = output_tf->tf_pts.red[start_index];
	rgb_resulted[hw_points - 1].green = output_tf->tf_pts.green[start_index];
	rgb_resulted[hw_points - 1].blue = output_tf->tf_pts.blue[start_index];

	arr_points[0].x = dc_fixpt_pow(dc_fixpt_from_int(2),
					     dc_fixpt_from_int(region_start));
	arr_points[1].x = dc_fixpt_pow(dc_fixpt_from_int(2),
					     dc_fixpt_from_int(region_end));

	y_r = rgb_resulted[0].red;
	y_g = rgb_resulted[0].green;
	y_b = rgb_resulted[0].blue;

	y1_min = dc_fixpt_min(y_r, dc_fixpt_min(y_g, y_b));

	arr_points[0].y = y1_min;
	arr_points[0].slope = dc_fixpt_div(arr_points[0].y,
						 arr_points[0].x);

	y_r = rgb_resulted[hw_points - 1].red;
	y_g = rgb_resulted[hw_points - 1].green;
	y_b = rgb_resulted[hw_points - 1].blue;

	/* see comment above, m_arrPoints[1].y should be the Y value for the
	 * region end (m_numOfHwPoints), not last HW point(m_numOfHwPoints - 1)
	 */
	y3_max = dc_fixpt_max(y_r, dc_fixpt_max(y_g, y_b));

	arr_points[1].y = y3_max;

	arr_points[1].slope = dc_fixpt_zero;

	if (output_tf->tf == TRANSFER_FUNCTION_PQ) {
		/* for PQ, we want to have a straight line from last HW X point,
		 * and the slope to be such that we hit 1.0 at 10000 nits.
		 */
		const struct fixed31_32 end_value = dc_fixpt_from_int(125);

		arr_points[1].slope = dc_fixpt_div(
				dc_fixpt_sub(dc_fixpt_one, arr_points[1].y),
				dc_fixpt_sub(end_value, arr_points[1].x));
	}

	regamma_params->hw_points_num = hw_points;

	k = 0;
	for (i = 1; i < 16; i++) {
		if (seg_distr[k] != -1) {
			regamma_params->arr_curve_points[k].segments_num = seg_distr[k];
			regamma_params->arr_curve_points[i].offset =
					regamma_params->arr_curve_points[k].offset + (1 << seg_distr[k]);
		}
		k++;
	}

	if (seg_distr[k] != -1)
		regamma_params->arr_curve_points[k].segments_num = seg_distr[k];

	rgb = rgb_resulted;
	rgb_plus_1 = rgb_resulted + 1;

	i = 1;

	while (i != hw_points + 1) {
		if (dc_fixpt_lt(rgb_plus_1->red, rgb->red))
			rgb_plus_1->red = rgb->red;
		if (dc_fixpt_lt(rgb_plus_1->green, rgb->green))
			rgb_plus_1->green = rgb->green;
		if (dc_fixpt_lt(rgb_plus_1->blue, rgb->blue))
			rgb_plus_1->blue = rgb->blue;

		rgb->delta_red = dc_fixpt_sub(rgb_plus_1->red, rgb->red);
		rgb->delta_green = dc_fixpt_sub(rgb_plus_1->green, rgb->green);
		rgb->delta_blue = dc_fixpt_sub(rgb_plus_1->blue, rgb->blue);

		++rgb_plus_1;
		++rgb;
		++i;
	}

	convert_to_custom_float(rgb_resulted, arr_points, hw_points);

	return true;
}

static bool
dce110_set_output_transfer_func(struct pipe_ctx *pipe_ctx,
				const struct dc_stream_state *stream)
{
	struct transform *xfm = pipe_ctx->plane_res.xfm;

	xfm->funcs->opp_power_on_regamma_lut(xfm, true);
	xfm->regamma_params.hw_points_num = GAMMA_HW_POINTS_NUM;

	if (stream->out_transfer_func &&
	    stream->out_transfer_func->type == TF_TYPE_PREDEFINED &&
	    stream->out_transfer_func->tf == TRANSFER_FUNCTION_SRGB) {
		xfm->funcs->opp_set_regamma_mode(xfm, OPP_REGAMMA_SRGB);
	} else if (dce110_translate_regamma_to_hw_format(stream->out_transfer_func,
							 &xfm->regamma_params)) {
		xfm->funcs->opp_program_regamma_pwl(xfm, &xfm->regamma_params);
		xfm->funcs->opp_set_regamma_mode(xfm, OPP_REGAMMA_USER);
	} else {
		xfm->funcs->opp_set_regamma_mode(xfm, OPP_REGAMMA_BYPASS);
	}

	xfm->funcs->opp_power_on_regamma_lut(xfm, false);

	return true;
}

void dce110_update_info_frame(struct pipe_ctx *pipe_ctx)
{
	bool is_hdmi_tmds;
	bool is_dp;

	ASSERT(pipe_ctx->stream);

	if (pipe_ctx->stream_res.stream_enc == NULL)
		return;  /* this is not root pipe */

	is_hdmi_tmds = dc_is_hdmi_tmds_signal(pipe_ctx->stream->signal);
	is_dp = dc_is_dp_signal(pipe_ctx->stream->signal);

	if (!is_hdmi_tmds && !is_dp)
		return;

	if (is_hdmi_tmds)
		pipe_ctx->stream_res.stream_enc->funcs->update_hdmi_info_packets(
			pipe_ctx->stream_res.stream_enc,
			&pipe_ctx->stream_res.encoder_info_frame);
	else
		pipe_ctx->stream_res.stream_enc->funcs->update_dp_info_packets(
			pipe_ctx->stream_res.stream_enc,
			&pipe_ctx->stream_res.encoder_info_frame);
}

void dce110_enable_stream(struct pipe_ctx *pipe_ctx)
{
	enum dc_lane_count lane_count =
		pipe_ctx->stream->link->cur_link_settings.lane_count;

	struct dc_crtc_timing *timing = &pipe_ctx->stream->timing;
	struct dc_link *link = pipe_ctx->stream->link;


	uint32_t active_total_with_borders;
	uint32_t early_control = 0;
	struct timing_generator *tg = pipe_ctx->stream_res.tg;

	/* For MST, there are multiply stream go to only one link.
	 * connect DIG back_end to front_end while enable_stream and
	 * disconnect them during disable_stream
	 * BY this, it is logic clean to separate stream and link */
	link->link_enc->funcs->connect_dig_be_to_fe(link->link_enc,
						    pipe_ctx->stream_res.stream_enc->id, true);

	link->dc->hwss.update_info_frame(pipe_ctx);

	/* enable early control to avoid corruption on DP monitor*/
	active_total_with_borders =
			timing->h_addressable
				+ timing->h_border_left
				+ timing->h_border_right;

	if (lane_count != 0)
		early_control = active_total_with_borders % lane_count;

	if (early_control == 0)
		early_control = lane_count;

	tg->funcs->set_early_control(tg, early_control);

	/* enable audio only within mode set */
	if (pipe_ctx->stream_res.audio != NULL) {
		if (dc_is_dp_signal(pipe_ctx->stream->signal))
			pipe_ctx->stream_res.stream_enc->funcs->dp_audio_enable(pipe_ctx->stream_res.stream_enc);
	}




}

/*todo: cloned in stream enc, fix*/
static bool is_panel_backlight_on(struct dce_hwseq *hws)
{
	uint32_t value;

	REG_GET(LVTMA_PWRSEQ_CNTL, LVTMA_BLON, &value);

	return value;
}

static bool is_panel_powered_on(struct dce_hwseq *hws)
{
	uint32_t pwr_seq_state, dig_on, dig_on_ovrd;


	REG_GET(LVTMA_PWRSEQ_STATE, LVTMA_PWRSEQ_TARGET_STATE_R, &pwr_seq_state);

	REG_GET_2(LVTMA_PWRSEQ_CNTL, LVTMA_DIGON, &dig_on, LVTMA_DIGON_OVRD, &dig_on_ovrd);

	return (pwr_seq_state == 1) || (dig_on == 1 && dig_on_ovrd == 1);
}

static enum bp_result link_transmitter_control(
		struct dc_bios *bios,
	struct bp_transmitter_control *cntl)
{
	enum bp_result result;

	result = bios->funcs->transmitter_control(bios, cntl);

	return result;
}

/*
 * @brief
 * eDP only.
 */
void dce110_edp_wait_for_hpd_ready(
		struct dc_link *link,
		bool power_up)
{
	struct dc_context *ctx = link->ctx;
	struct graphics_object_id connector = link->link_enc->connector;
	struct gpio *hpd;
	bool edp_hpd_high = false;
	uint32_t time_elapsed = 0;
	uint32_t timeout = power_up ?
		PANEL_POWER_UP_TIMEOUT : PANEL_POWER_DOWN_TIMEOUT;

	if (dal_graphics_object_id_get_connector_id(connector)
			!= CONNECTOR_ID_EDP) {
		BREAK_TO_DEBUGGER();
		return;
	}

	if (!power_up)
		/*
		 * From KV, we will not HPD low after turning off VCC -
		 * instead, we will check the SW timer in power_up().
		 */
		return;

	/*
	 * When we power on/off the eDP panel,
	 * we need to wait until SENSE bit is high/low.
	 */

	/* obtain HPD */
	/* TODO what to do with this? */
	hpd = get_hpd_gpio(ctx->dc_bios, connector, ctx->gpio_service);

	if (!hpd) {
		BREAK_TO_DEBUGGER();
		return;
	}

	dal_gpio_open(hpd, GPIO_MODE_INTERRUPT);

	/* wait until timeout or panel detected */

	do {
		uint32_t detected = 0;

		dal_gpio_get_value(hpd, &detected);

		if (!(detected ^ power_up)) {
			edp_hpd_high = true;
			break;
		}

		msleep(HPD_CHECK_INTERVAL);

		time_elapsed += HPD_CHECK_INTERVAL;
	} while (time_elapsed < timeout);

	dal_gpio_close(hpd);

	dal_gpio_destroy_irq(&hpd);

	if (false == edp_hpd_high) {
		DC_LOG_ERROR(
				"%s: wait timed out!\n", __func__);
	}
}

void dce110_edp_power_control(
		struct dc_link *link,
		bool power_up)
{
	struct dc_context *ctx = link->ctx;
	struct dce_hwseq *hwseq = ctx->dc->hwseq;
	struct bp_transmitter_control cntl = { 0 };
	enum bp_result bp_result;


	if (dal_graphics_object_id_get_connector_id(link->link_enc->connector)
			!= CONNECTOR_ID_EDP) {
		BREAK_TO_DEBUGGER();
		return;
	}

	if (power_up != is_panel_powered_on(hwseq)) {
		/* Send VBIOS command to prompt eDP panel power */
		if (power_up) {
			unsigned long long current_ts = dm_get_timestamp(ctx);
			unsigned long long duration_in_ms =
					div64_u64(dm_get_elapse_time_in_ns(
							ctx,
							current_ts,
							link->link_trace.time_stamp.edp_poweroff), 1000000);
			unsigned long long wait_time_ms = 0;

			/* max 500ms from LCDVDD off to on */
			unsigned long long edp_poweroff_time_ms = 500;

			if (link->local_sink != NULL)
				edp_poweroff_time_ms =
						500 + link->local_sink->edid_caps.panel_patch.extra_t12_ms;
			if (link->link_trace.time_stamp.edp_poweroff == 0)
				wait_time_ms = edp_poweroff_time_ms;
			else if (duration_in_ms < edp_poweroff_time_ms)
				wait_time_ms = edp_poweroff_time_ms - duration_in_ms;

			if (wait_time_ms) {
				msleep(wait_time_ms);
				dm_output_to_console("%s: wait %lld ms to power on eDP.\n",
						__func__, wait_time_ms);
			}

		}

		DC_LOG_HW_RESUME_S3(
				"%s: Panel Power action: %s\n",
				__func__, (power_up ? "On":"Off"));

		cntl.action = power_up ?
			TRANSMITTER_CONTROL_POWER_ON :
			TRANSMITTER_CONTROL_POWER_OFF;
		cntl.transmitter = link->link_enc->transmitter;
		cntl.connector_obj_id = link->link_enc->connector;
		cntl.coherent = false;
		cntl.lanes_number = LANE_COUNT_FOUR;
		cntl.hpd_sel = link->link_enc->hpd_source;
		bp_result = link_transmitter_control(ctx->dc_bios, &cntl);

		if (!power_up)
			/*save driver power off time stamp*/
			link->link_trace.time_stamp.edp_poweroff = dm_get_timestamp(ctx);
		else
			link->link_trace.time_stamp.edp_poweron = dm_get_timestamp(ctx);

		if (bp_result != BP_RESULT_OK)
			DC_LOG_ERROR(
					"%s: Panel Power bp_result: %d\n",
					__func__, bp_result);
	} else {
		DC_LOG_HW_RESUME_S3(
				"%s: Skipping Panel Power action: %s\n",
				__func__, (power_up ? "On":"Off"));
	}
}

/*todo: cloned in stream enc, fix*/
/*
 * @brief
 * eDP only. Control the backlight of the eDP panel
 */
void dce110_edp_backlight_control(
		struct dc_link *link,
		bool enable)
{
	struct dc_context *ctx = link->ctx;
	struct dce_hwseq *hws = ctx->dc->hwseq;
	struct bp_transmitter_control cntl = { 0 };

	if (dal_graphics_object_id_get_connector_id(link->link_enc->connector)
		!= CONNECTOR_ID_EDP) {
		BREAK_TO_DEBUGGER();
		return;
	}

	if (enable && is_panel_backlight_on(hws)) {
		DC_LOG_HW_RESUME_S3(
				"%s: panel already powered up. Do nothing.\n",
				__func__);
		return;
	}

	/* Send VBIOS command to control eDP panel backlight */

	DC_LOG_HW_RESUME_S3(
			"%s: backlight action: %s\n",
			__func__, (enable ? "On":"Off"));

	cntl.action = enable ?
		TRANSMITTER_CONTROL_BACKLIGHT_ON :
		TRANSMITTER_CONTROL_BACKLIGHT_OFF;

	/*cntl.engine_id = ctx->engine;*/
	cntl.transmitter = link->link_enc->transmitter;
	cntl.connector_obj_id = link->link_enc->connector;
	/*todo: unhardcode*/
	cntl.lanes_number = LANE_COUNT_FOUR;
	cntl.hpd_sel = link->link_enc->hpd_source;
	cntl.signal = SIGNAL_TYPE_EDP;

	/* For eDP, the following delays might need to be considered
	 * after link training completed:
	 * idle period - min. accounts for required BS-Idle pattern,
	 * max. allows for source frame synchronization);
	 * 50 msec max. delay from valid video data from source
	 * to video on dislpay or backlight enable.
	 *
	 * Disable the delay for now.
	 * Enable it in the future if necessary.
	 */
	/* dc_service_sleep_in_milliseconds(50); */
		/*edp 1.2*/
	if (cntl.action == TRANSMITTER_CONTROL_BACKLIGHT_ON)
		edp_receiver_ready_T7(link);
	link_transmitter_control(ctx->dc_bios, &cntl);
	/*edp 1.2*/
	if (cntl.action == TRANSMITTER_CONTROL_BACKLIGHT_OFF)
		edp_receiver_ready_T9(link);
}

void dce110_enable_audio_stream(struct pipe_ctx *pipe_ctx)
{
	/* notify audio driver for audio modes of monitor */
	struct dc *core_dc;
	struct pp_smu_funcs *pp_smu = NULL;
	struct clk_mgr *clk_mgr;
	unsigned int i, num_audio = 1;

	if (!pipe_ctx->stream)
		return;

	core_dc = pipe_ctx->stream->ctx->dc;
	clk_mgr = core_dc->clk_mgr;

	if (pipe_ctx->stream_res.audio && pipe_ctx->stream_res.audio->enabled == true)
		return;

	if (core_dc->res_pool->pp_smu)
		pp_smu = core_dc->res_pool->pp_smu;

	if (pipe_ctx->stream_res.audio) {
		for (i = 0; i < MAX_PIPES; i++) {
			/*current_state not updated yet*/
			if (core_dc->current_state->res_ctx.pipe_ctx[i].stream_res.audio != NULL)
				num_audio++;
		}

		pipe_ctx->stream_res.audio->funcs->az_enable(pipe_ctx->stream_res.audio);

<<<<<<< HEAD
		if (num_audio >= 1 && pp_smu != NULL && pp_smu->set_pme_wa_enable != NULL)
=======
		if (num_audio >= 1 && clk_mgr->funcs->enable_pme_wa)
>>>>>>> f7688b48
			/*this is the first audio. apply the PME w/a in order to wake AZ from D3*/
			clk_mgr->funcs->enable_pme_wa(clk_mgr);
		/* un-mute audio */
		/* TODO: audio should be per stream rather than per link */
		pipe_ctx->stream_res.stream_enc->funcs->audio_mute_control(
					pipe_ctx->stream_res.stream_enc, false);
		if (pipe_ctx->stream_res.audio)
			pipe_ctx->stream_res.audio->enabled = true;
	}
}

void dce110_disable_audio_stream(struct pipe_ctx *pipe_ctx)
{
	struct dc *dc;
	struct pp_smu_funcs *pp_smu = NULL;
	struct clk_mgr *clk_mgr;

	if (!pipe_ctx || !pipe_ctx->stream)
		return;

	dc = pipe_ctx->stream->ctx->dc;
	clk_mgr = dc->clk_mgr;

	if (pipe_ctx->stream_res.audio && pipe_ctx->stream_res.audio->enabled == false)
		return;

	pipe_ctx->stream_res.stream_enc->funcs->audio_mute_control(
			pipe_ctx->stream_res.stream_enc, true);
	if (pipe_ctx->stream_res.audio) {
<<<<<<< HEAD
		struct pp_smu_funcs_rv *pp_smu = dc->res_pool->pp_smu;

		if (option != KEEP_ACQUIRED_RESOURCE ||
				!dc->debug.az_endpoint_mute_only) {
			/*only disalbe az_endpoint if power down or free*/
			pipe_ctx->stream_res.audio->funcs->az_disable(pipe_ctx->stream_res.audio);
		}
=======
		pipe_ctx->stream_res.audio->enabled = false;

		if (dc->res_pool->pp_smu)
			pp_smu = dc->res_pool->pp_smu;
>>>>>>> f7688b48

		if (dc_is_dp_signal(pipe_ctx->stream->signal))
			pipe_ctx->stream_res.stream_enc->funcs->dp_audio_disable(
					pipe_ctx->stream_res.stream_enc);
		else
			pipe_ctx->stream_res.stream_enc->funcs->hdmi_audio_disable(
					pipe_ctx->stream_res.stream_enc);
<<<<<<< HEAD
		/*don't free audio if it is from retrain or internal disable stream*/
		if (option == FREE_ACQUIRED_RESOURCE && dc->caps.dynamic_audio == true) {
			/*we have to dynamic arbitrate the audio endpoints*/
			/*we free the resource, need reset is_audio_acquired*/
			update_audio_usage(&dc->current_state->res_ctx, dc->res_pool, pipe_ctx->stream_res.audio, false);
			pipe_ctx->stream_res.audio = NULL;
		}
		if (pp_smu != NULL && pp_smu->set_pme_wa_enable != NULL)
			/*this is the first audio. apply the PME w/a in order to wake AZ from D3*/
			pp_smu->set_pme_wa_enable(&pp_smu->pp_smu);
=======

		if (clk_mgr->funcs->enable_pme_wa)
			/*this is the first audio. apply the PME w/a in order to wake AZ from D3*/
			clk_mgr->funcs->enable_pme_wa(clk_mgr);
>>>>>>> f7688b48

		/* TODO: notify audio driver for if audio modes list changed
		 * add audio mode list change flag */
		/* dal_audio_disable_azalia_audio_jack_presence(stream->audio,
		 * stream->stream_engine_id);
		 */
	}
}

void dce110_disable_stream(struct pipe_ctx *pipe_ctx)
{
	struct dc_stream_state *stream = pipe_ctx->stream;
	struct dc_link *link = stream->link;
	struct dc *dc = pipe_ctx->stream->ctx->dc;

	if (dc_is_hdmi_tmds_signal(pipe_ctx->stream->signal)) {
		pipe_ctx->stream_res.stream_enc->funcs->stop_hdmi_info_packets(
			pipe_ctx->stream_res.stream_enc);
		pipe_ctx->stream_res.stream_enc->funcs->hdmi_reset_stream_attribute(
			pipe_ctx->stream_res.stream_enc);
	}

	if (dc_is_dp_signal(pipe_ctx->stream->signal))
		pipe_ctx->stream_res.stream_enc->funcs->stop_dp_info_packets(
			pipe_ctx->stream_res.stream_enc);

	dc->hwss.disable_audio_stream(pipe_ctx);

	link->link_enc->funcs->connect_dig_be_to_fe(
			link->link_enc,
			pipe_ctx->stream_res.stream_enc->id,
			false);

}

void dce110_unblank_stream(struct pipe_ctx *pipe_ctx,
		struct dc_link_settings *link_settings)
{
	struct encoder_unblank_param params = { { 0 } };
	struct dc_stream_state *stream = pipe_ctx->stream;
	struct dc_link *link = stream->link;

	/* only 3 items below are used by unblank */
	params.timing = pipe_ctx->stream->timing;
	params.link_settings.link_rate = link_settings->link_rate;

	if (dc_is_dp_signal(pipe_ctx->stream->signal))
		pipe_ctx->stream_res.stream_enc->funcs->dp_unblank(pipe_ctx->stream_res.stream_enc, &params);

	if (link->local_sink && link->local_sink->sink_signal == SIGNAL_TYPE_EDP) {
		link->dc->hwss.edp_backlight_control(link, true);
	}
}

void dce110_blank_stream(struct pipe_ctx *pipe_ctx)
{
	struct dc_stream_state *stream = pipe_ctx->stream;
	struct dc_link *link = stream->link;

	if (link->local_sink && link->local_sink->sink_signal == SIGNAL_TYPE_EDP) {
		link->dc->hwss.edp_backlight_control(link, false);
		dc_link_set_abm_disable(link);
	}

	if (dc_is_dp_signal(pipe_ctx->stream->signal))
		pipe_ctx->stream_res.stream_enc->funcs->dp_blank(pipe_ctx->stream_res.stream_enc);
}


void dce110_set_avmute(struct pipe_ctx *pipe_ctx, bool enable)
{
	if (pipe_ctx != NULL && pipe_ctx->stream_res.stream_enc != NULL)
		pipe_ctx->stream_res.stream_enc->funcs->set_avmute(pipe_ctx->stream_res.stream_enc, enable);
}

static enum audio_dto_source translate_to_dto_source(enum controller_id crtc_id)
{
	switch (crtc_id) {
	case CONTROLLER_ID_D0:
		return DTO_SOURCE_ID0;
	case CONTROLLER_ID_D1:
		return DTO_SOURCE_ID1;
	case CONTROLLER_ID_D2:
		return DTO_SOURCE_ID2;
	case CONTROLLER_ID_D3:
		return DTO_SOURCE_ID3;
	case CONTROLLER_ID_D4:
		return DTO_SOURCE_ID4;
	case CONTROLLER_ID_D5:
		return DTO_SOURCE_ID5;
	default:
		return DTO_SOURCE_UNKNOWN;
	}
}

static void build_audio_output(
	struct dc_state *state,
	const struct pipe_ctx *pipe_ctx,
	struct audio_output *audio_output)
{
	const struct dc_stream_state *stream = pipe_ctx->stream;
	audio_output->engine_id = pipe_ctx->stream_res.stream_enc->id;

	audio_output->signal = pipe_ctx->stream->signal;

	/* audio_crtc_info  */

	audio_output->crtc_info.h_total =
		stream->timing.h_total;

	/*
	 * Audio packets are sent during actual CRTC blank physical signal, we
	 * need to specify actual active signal portion
	 */
	audio_output->crtc_info.h_active =
			stream->timing.h_addressable
			+ stream->timing.h_border_left
			+ stream->timing.h_border_right;

	audio_output->crtc_info.v_active =
			stream->timing.v_addressable
			+ stream->timing.v_border_top
			+ stream->timing.v_border_bottom;

	audio_output->crtc_info.pixel_repetition = 1;

	audio_output->crtc_info.interlaced =
			stream->timing.flags.INTERLACE;

	audio_output->crtc_info.refresh_rate =
		(stream->timing.pix_clk_100hz*100)/
		(stream->timing.h_total*stream->timing.v_total);

	audio_output->crtc_info.color_depth =
		stream->timing.display_color_depth;

	audio_output->crtc_info.requested_pixel_clock_100Hz =
			pipe_ctx->stream_res.pix_clk_params.requested_pix_clk_100hz;

	audio_output->crtc_info.calculated_pixel_clock_100Hz =
			pipe_ctx->stream_res.pix_clk_params.requested_pix_clk_100hz;

/*for HDMI, audio ACR is with deep color ratio factor*/
	if (dc_is_hdmi_signal(pipe_ctx->stream->signal) &&
		audio_output->crtc_info.requested_pixel_clock_100Hz ==
				(stream->timing.pix_clk_100hz)) {
		if (pipe_ctx->stream_res.pix_clk_params.pixel_encoding == PIXEL_ENCODING_YCBCR420) {
			audio_output->crtc_info.requested_pixel_clock_100Hz =
					audio_output->crtc_info.requested_pixel_clock_100Hz/2;
			audio_output->crtc_info.calculated_pixel_clock_100Hz =
					pipe_ctx->stream_res.pix_clk_params.requested_pix_clk_100hz/2;

		}
	}

	if (pipe_ctx->stream->signal == SIGNAL_TYPE_DISPLAY_PORT ||
			pipe_ctx->stream->signal == SIGNAL_TYPE_DISPLAY_PORT_MST) {
		audio_output->pll_info.dp_dto_source_clock_in_khz =
				state->clk_mgr->funcs->get_dp_ref_clk_frequency(
						state->clk_mgr);
	}

	audio_output->pll_info.feed_back_divider =
			pipe_ctx->pll_settings.feedback_divider;

	audio_output->pll_info.dto_source =
		translate_to_dto_source(
			pipe_ctx->stream_res.tg->inst + 1);

	/* TODO hard code to enable for now. Need get from stream */
	audio_output->pll_info.ss_enabled = true;

	audio_output->pll_info.ss_percentage =
			pipe_ctx->pll_settings.ss_percentage;
}

static void get_surface_visual_confirm_color(const struct pipe_ctx *pipe_ctx,
		struct tg_color *color)
{
	uint32_t color_value = MAX_TG_COLOR_VALUE * (4 - pipe_ctx->stream_res.tg->inst) / 4;

	switch (pipe_ctx->plane_res.scl_data.format) {
	case PIXEL_FORMAT_ARGB8888:
		/* set boarder color to red */
		color->color_r_cr = color_value;
		break;

	case PIXEL_FORMAT_ARGB2101010:
		/* set boarder color to blue */
		color->color_b_cb = color_value;
		break;
	case PIXEL_FORMAT_420BPP8:
		/* set boarder color to green */
		color->color_g_y = color_value;
		break;
	case PIXEL_FORMAT_420BPP10:
		/* set boarder color to yellow */
		color->color_g_y = color_value;
		color->color_r_cr = color_value;
		break;
	case PIXEL_FORMAT_FP16:
		/* set boarder color to white */
		color->color_r_cr = color_value;
		color->color_b_cb = color_value;
		color->color_g_y = color_value;
		break;
	default:
		break;
	}
}

static void program_scaler(const struct dc *dc,
		const struct pipe_ctx *pipe_ctx)
{
	struct tg_color color = {0};

#if defined(CONFIG_DRM_AMD_DC_DCN1_0)
	/* TOFPGA */
	if (pipe_ctx->plane_res.xfm->funcs->transform_set_pixel_storage_depth == NULL)
		return;
#endif

	if (dc->debug.visual_confirm == VISUAL_CONFIRM_SURFACE)
		get_surface_visual_confirm_color(pipe_ctx, &color);
	else
		color_space_to_black_color(dc,
				pipe_ctx->stream->output_color_space,
				&color);

	pipe_ctx->plane_res.xfm->funcs->transform_set_pixel_storage_depth(
		pipe_ctx->plane_res.xfm,
		pipe_ctx->plane_res.scl_data.lb_params.depth,
		&pipe_ctx->stream->bit_depth_params);

	if (pipe_ctx->stream_res.tg->funcs->set_overscan_blank_color) {
		/*
		 * The way 420 is packed, 2 channels carry Y component, 1 channel
		 * alternate between Cb and Cr, so both channels need the pixel
		 * value for Y
		 */
		if (pipe_ctx->stream->timing.pixel_encoding == PIXEL_ENCODING_YCBCR420)
			color.color_r_cr = color.color_g_y;

		pipe_ctx->stream_res.tg->funcs->set_overscan_blank_color(
				pipe_ctx->stream_res.tg,
				&color);
	}

	pipe_ctx->plane_res.xfm->funcs->transform_set_scaler(pipe_ctx->plane_res.xfm,
		&pipe_ctx->plane_res.scl_data);
}

static enum dc_status dce110_enable_stream_timing(
		struct pipe_ctx *pipe_ctx,
		struct dc_state *context,
		struct dc *dc)
{
	struct dc_stream_state *stream = pipe_ctx->stream;
	struct pipe_ctx *pipe_ctx_old = &dc->current_state->res_ctx.
			pipe_ctx[pipe_ctx->pipe_idx];
	struct tg_color black_color = {0};

	if (!pipe_ctx_old->stream) {

		/* program blank color */
		color_space_to_black_color(dc,
				stream->output_color_space, &black_color);
		pipe_ctx->stream_res.tg->funcs->set_blank_color(
				pipe_ctx->stream_res.tg,
				&black_color);

		/*
		 * Must blank CRTC after disabling power gating and before any
		 * programming, otherwise CRTC will be hung in bad state
		 */
		pipe_ctx->stream_res.tg->funcs->set_blank(pipe_ctx->stream_res.tg, true);

		if (false == pipe_ctx->clock_source->funcs->program_pix_clk(
				pipe_ctx->clock_source,
				&pipe_ctx->stream_res.pix_clk_params,
				&pipe_ctx->pll_settings)) {
			BREAK_TO_DEBUGGER();
			return DC_ERROR_UNEXPECTED;
		}

		pipe_ctx->stream_res.tg->funcs->program_timing(
				pipe_ctx->stream_res.tg,
				&stream->timing,
				0,
				0,
				0,
				0,
				pipe_ctx->stream->signal,
				true);
	}

	if (!pipe_ctx_old->stream) {
		if (false == pipe_ctx->stream_res.tg->funcs->enable_crtc(
				pipe_ctx->stream_res.tg)) {
			BREAK_TO_DEBUGGER();
			return DC_ERROR_UNEXPECTED;
		}
	}

	return DC_OK;
}

static enum dc_status apply_single_controller_ctx_to_hw(
		struct pipe_ctx *pipe_ctx,
		struct dc_state *context,
		struct dc *dc)
{
	struct dc_stream_state *stream = pipe_ctx->stream;
	struct drr_params params = {0};
	unsigned int event_triggers = 0;
#if defined(CONFIG_DRM_AMD_DC_DCN2_0)
	struct pipe_ctx *odm_pipe = pipe_ctx->next_odm_pipe;
#endif

	if (dc->hwss.disable_stream_gating) {
		dc->hwss.disable_stream_gating(dc, pipe_ctx);
	}

	if (pipe_ctx->stream_res.audio != NULL) {
		struct audio_output audio_output;

		build_audio_output(context, pipe_ctx, &audio_output);

		if (dc_is_dp_signal(pipe_ctx->stream->signal))
			pipe_ctx->stream_res.stream_enc->funcs->dp_audio_setup(
					pipe_ctx->stream_res.stream_enc,
					pipe_ctx->stream_res.audio->inst,
					&pipe_ctx->stream->audio_info);
		else
			pipe_ctx->stream_res.stream_enc->funcs->hdmi_audio_setup(
					pipe_ctx->stream_res.stream_enc,
					pipe_ctx->stream_res.audio->inst,
					&pipe_ctx->stream->audio_info,
					&audio_output.crtc_info);

		pipe_ctx->stream_res.audio->funcs->az_configure(
				pipe_ctx->stream_res.audio,
				pipe_ctx->stream->signal,
				&audio_output.crtc_info,
				&pipe_ctx->stream->audio_info);
	}

	/*  */
	/* Do not touch stream timing on seamless boot optimization. */
	if (!pipe_ctx->stream->apply_seamless_boot_optimization)
		dc->hwss.enable_stream_timing(pipe_ctx, context, dc);

	if (dc->hwss.setup_vupdate_interrupt)
		dc->hwss.setup_vupdate_interrupt(pipe_ctx);

	params.vertical_total_min = stream->adjust.v_total_min;
	params.vertical_total_max = stream->adjust.v_total_max;
	if (pipe_ctx->stream_res.tg->funcs->set_drr)
		pipe_ctx->stream_res.tg->funcs->set_drr(
			pipe_ctx->stream_res.tg, &params);

	// DRR should set trigger event to monitor surface update event
	if (stream->adjust.v_total_min != 0 && stream->adjust.v_total_max != 0)
		event_triggers = 0x80;
	if (pipe_ctx->stream_res.tg->funcs->set_static_screen_control)
		pipe_ctx->stream_res.tg->funcs->set_static_screen_control(
				pipe_ctx->stream_res.tg, event_triggers);

	if (!dc_is_virtual_signal(pipe_ctx->stream->signal))
		pipe_ctx->stream_res.stream_enc->funcs->dig_connect_to_otg(
			pipe_ctx->stream_res.stream_enc,
			pipe_ctx->stream_res.tg->inst);

	pipe_ctx->stream_res.opp->funcs->opp_set_dyn_expansion(
			pipe_ctx->stream_res.opp,
			COLOR_SPACE_YCBCR601,
			stream->timing.display_color_depth,
			stream->signal);

	pipe_ctx->stream_res.opp->funcs->opp_program_fmt(
		pipe_ctx->stream_res.opp,
		&stream->bit_depth_params,
		&stream->clamping);
#if defined(CONFIG_DRM_AMD_DC_DCN2_0)
	while (odm_pipe) {
		odm_pipe->stream_res.opp->funcs->opp_set_dyn_expansion(
				odm_pipe->stream_res.opp,
				COLOR_SPACE_YCBCR601,
				stream->timing.display_color_depth,
				stream->signal);

		odm_pipe->stream_res.opp->funcs->opp_program_fmt(
				odm_pipe->stream_res.opp,
				&stream->bit_depth_params,
				&stream->clamping);
		odm_pipe = odm_pipe->next_odm_pipe;
	}
#endif

	if (!stream->dpms_off)
		core_link_enable_stream(context, pipe_ctx);

	pipe_ctx->plane_res.scl_data.lb_params.alpha_en = pipe_ctx->bottom_pipe != 0;

	pipe_ctx->stream->link->psr_enabled = false;

	return DC_OK;
}

/******************************************************************************/

static void power_down_encoders(struct dc *dc)
{
	int i;
	enum connector_id connector_id;
	enum signal_type signal = SIGNAL_TYPE_NONE;

	/* do not know BIOS back-front mapping, simply blank all. It will not
	 * hurt for non-DP
	 */
	for (i = 0; i < dc->res_pool->stream_enc_count; i++) {
		dc->res_pool->stream_enc[i]->funcs->dp_blank(
					dc->res_pool->stream_enc[i]);
	}

	for (i = 0; i < dc->link_count; i++) {
		connector_id = dal_graphics_object_id_get_connector_id(dc->links[i]->link_id);
		if ((connector_id == CONNECTOR_ID_DISPLAY_PORT) ||
			(connector_id == CONNECTOR_ID_EDP)) {

			if (!dc->links[i]->wa_flags.dp_keep_receiver_powered)
				dp_receiver_power_ctrl(dc->links[i], false);
			if (connector_id == CONNECTOR_ID_EDP)
				signal = SIGNAL_TYPE_EDP;
		}

		dc->links[i]->link_enc->funcs->disable_output(
				dc->links[i]->link_enc, signal);
	}
}

static void power_down_controllers(struct dc *dc)
{
	int i;

	for (i = 0; i < dc->res_pool->timing_generator_count; i++) {
		dc->res_pool->timing_generators[i]->funcs->disable_crtc(
				dc->res_pool->timing_generators[i]);
	}
}

static void power_down_clock_sources(struct dc *dc)
{
	int i;

	if (dc->res_pool->dp_clock_source->funcs->cs_power_down(
		dc->res_pool->dp_clock_source) == false)
		dm_error("Failed to power down pll! (dp clk src)\n");

	for (i = 0; i < dc->res_pool->clk_src_count; i++) {
		if (dc->res_pool->clock_sources[i]->funcs->cs_power_down(
				dc->res_pool->clock_sources[i]) == false)
			dm_error("Failed to power down pll! (clk src index=%d)\n", i);
	}
}

static void power_down_all_hw_blocks(struct dc *dc)
{
	power_down_encoders(dc);

	power_down_controllers(dc);

	power_down_clock_sources(dc);

	if (dc->fbc_compressor)
		dc->fbc_compressor->funcs->disable_fbc(dc->fbc_compressor);
}

static void disable_vga_and_power_gate_all_controllers(
		struct dc *dc)
{
	int i;
	struct timing_generator *tg;
	struct dc_context *ctx = dc->ctx;

	for (i = 0; i < dc->res_pool->timing_generator_count; i++) {
		tg = dc->res_pool->timing_generators[i];

		if (tg->funcs->disable_vga)
			tg->funcs->disable_vga(tg);
	}
	for (i = 0; i < dc->res_pool->pipe_count; i++) {
		/* Enable CLOCK gating for each pipe BEFORE controller
		 * powergating. */
		enable_display_pipe_clock_gating(ctx,
				true);

		dc->current_state->res_ctx.pipe_ctx[i].pipe_idx = i;
		dc->hwss.disable_plane(dc,
			&dc->current_state->res_ctx.pipe_ctx[i]);
	}
}


static struct dc_stream_state *get_edp_stream(struct dc_state *context)
{
	int i;

	for (i = 0; i < context->stream_count; i++) {
		if (context->streams[i]->signal == SIGNAL_TYPE_EDP)
			return context->streams[i];
	}
	return NULL;
}

static struct dc_link *get_edp_link(struct dc *dc)
{
	int i;

	// report any eDP links, even unconnected DDI's
	for (i = 0; i < dc->link_count; i++) {
		if (dc->links[i]->connector_signal == SIGNAL_TYPE_EDP)
			return dc->links[i];
	}
	return NULL;
}

static struct dc_link *get_edp_link_with_sink(
		struct dc *dc,
		struct dc_state *context)
{
	int i;
	struct dc_link *link = NULL;

	/* check if there is an eDP panel not in use */
	for (i = 0; i < dc->link_count; i++) {
		if (dc->links[i]->local_sink &&
			dc->links[i]->local_sink->sink_signal == SIGNAL_TYPE_EDP) {
			link = dc->links[i];
			break;
		}
	}

	return link;
}

/**
 * When ASIC goes from VBIOS/VGA mode to driver/accelerated mode we need:
 *  1. Power down all DC HW blocks
 *  2. Disable VGA engine on all controllers
 *  3. Enable power gating for controller
 *  4. Set acc_mode_change bit (VBIOS will clear this bit when going to FSDOS)
 */
void dce110_enable_accelerated_mode(struct dc *dc, struct dc_state *context)
{
	int i;
	struct dc_link *edp_link_with_sink = get_edp_link_with_sink(dc, context);
	struct dc_link *edp_link = get_edp_link(dc);
	struct dc_stream_state *edp_stream = NULL;
	bool can_apply_edp_fast_boot = false;
	bool can_apply_seamless_boot = false;
	bool keep_edp_vdd_on = false;

	if (dc->hwss.init_pipes)
		dc->hwss.init_pipes(dc, context);

	edp_stream = get_edp_stream(context);

	// Check fastboot support, disable on DCE8 because of blank screens
	if (edp_link && dc->ctx->dce_version != DCE_VERSION_8_0 &&
		    dc->ctx->dce_version != DCE_VERSION_8_1 &&
		    dc->ctx->dce_version != DCE_VERSION_8_3) {

		// enable fastboot if backend is enabled on eDP
		if (edp_link->link_enc->funcs->is_dig_enabled(edp_link->link_enc)) {
			/* Set optimization flag on eDP stream*/
			if (edp_stream) {
				edp_stream->apply_edp_fast_boot_optimization = true;
				can_apply_edp_fast_boot = true;
			}
		}

		// We are trying to enable eDP, don't power down VDD
		if (edp_stream)
			keep_edp_vdd_on = true;
	}

	// Check seamless boot support
	for (i = 0; i < context->stream_count; i++) {
		if (context->streams[i]->apply_seamless_boot_optimization) {
			can_apply_seamless_boot = true;
			break;
		}
	}

	/* eDP should not have stream in resume from S4 and so even with VBios post
	 * it should get turned off
	 */
	if (!can_apply_edp_fast_boot && !can_apply_seamless_boot) {
		if (edp_link_with_sink && !keep_edp_vdd_on) {
			/*turn off backlight before DP_blank and encoder powered down*/
			dc->hwss.edp_backlight_control(edp_link_with_sink, false);
		}
		/*resume from S3, no vbios posting, no need to power down again*/
		power_down_all_hw_blocks(dc);
		disable_vga_and_power_gate_all_controllers(dc);
		if (edp_link_with_sink && !keep_edp_vdd_on)
			dc->hwss.edp_power_control(edp_link_with_sink, false);
	}
	bios_set_scratch_acc_mode_change(dc->ctx->dc_bios);
}

static uint32_t compute_pstate_blackout_duration(
	struct bw_fixed blackout_duration,
	const struct dc_stream_state *stream)
{
	uint32_t total_dest_line_time_ns;
	uint32_t pstate_blackout_duration_ns;

	pstate_blackout_duration_ns = 1000 * blackout_duration.value >> 24;

	total_dest_line_time_ns = 1000000UL *
		(stream->timing.h_total * 10) /
		stream->timing.pix_clk_100hz +
		pstate_blackout_duration_ns;

	return total_dest_line_time_ns;
}

static void dce110_set_displaymarks(
	const struct dc *dc,
	struct dc_state *context)
{
	uint8_t i, num_pipes;
	unsigned int underlay_idx = dc->res_pool->underlay_pipe_index;

	for (i = 0, num_pipes = 0; i < MAX_PIPES; i++) {
		struct pipe_ctx *pipe_ctx = &context->res_ctx.pipe_ctx[i];
		uint32_t total_dest_line_time_ns;

		if (pipe_ctx->stream == NULL)
			continue;

		total_dest_line_time_ns = compute_pstate_blackout_duration(
			dc->bw_vbios->blackout_duration, pipe_ctx->stream);
		pipe_ctx->plane_res.mi->funcs->mem_input_program_display_marks(
			pipe_ctx->plane_res.mi,
			context->bw_ctx.bw.dce.nbp_state_change_wm_ns[num_pipes],
			context->bw_ctx.bw.dce.stutter_exit_wm_ns[num_pipes],
			context->bw_ctx.bw.dce.stutter_entry_wm_ns[num_pipes],
			context->bw_ctx.bw.dce.urgent_wm_ns[num_pipes],
			total_dest_line_time_ns);
		if (i == underlay_idx) {
			num_pipes++;
			pipe_ctx->plane_res.mi->funcs->mem_input_program_chroma_display_marks(
				pipe_ctx->plane_res.mi,
				context->bw_ctx.bw.dce.nbp_state_change_wm_ns[num_pipes],
				context->bw_ctx.bw.dce.stutter_exit_wm_ns[num_pipes],
				context->bw_ctx.bw.dce.urgent_wm_ns[num_pipes],
				total_dest_line_time_ns);
		}
		num_pipes++;
	}
}

void dce110_set_safe_displaymarks(
		struct resource_context *res_ctx,
		const struct resource_pool *pool)
{
	int i;
	int underlay_idx = pool->underlay_pipe_index;
	struct dce_watermarks max_marks = {
		MAX_WATERMARK, MAX_WATERMARK, MAX_WATERMARK, MAX_WATERMARK };
	struct dce_watermarks nbp_marks = {
		SAFE_NBP_MARK, SAFE_NBP_MARK, SAFE_NBP_MARK, SAFE_NBP_MARK };
	struct dce_watermarks min_marks = { 0, 0, 0, 0};

	for (i = 0; i < MAX_PIPES; i++) {
		if (res_ctx->pipe_ctx[i].stream == NULL || res_ctx->pipe_ctx[i].plane_res.mi == NULL)
			continue;

		res_ctx->pipe_ctx[i].plane_res.mi->funcs->mem_input_program_display_marks(
				res_ctx->pipe_ctx[i].plane_res.mi,
				nbp_marks,
				max_marks,
				min_marks,
				max_marks,
				MAX_WATERMARK);

		if (i == underlay_idx)
			res_ctx->pipe_ctx[i].plane_res.mi->funcs->mem_input_program_chroma_display_marks(
				res_ctx->pipe_ctx[i].plane_res.mi,
				nbp_marks,
				max_marks,
				max_marks,
				MAX_WATERMARK);

	}
}

/*******************************************************************************
 * Public functions
 ******************************************************************************/

static void set_drr(struct pipe_ctx **pipe_ctx,
		int num_pipes, unsigned int vmin, unsigned int vmax,
		unsigned int vmid, unsigned int vmid_frame_number)
{
	int i = 0;
	struct drr_params params = {0};
	// DRR should set trigger event to monitor surface update event
	unsigned int event_triggers = 0x80;

	params.vertical_total_max = vmax;
	params.vertical_total_min = vmin;

	/* TODO: If multiple pipes are to be supported, you need
	 * some GSL stuff. Static screen triggers may be programmed differently
	 * as well.
	 */
	for (i = 0; i < num_pipes; i++) {
		pipe_ctx[i]->stream_res.tg->funcs->set_drr(
			pipe_ctx[i]->stream_res.tg, &params);

		if (vmax != 0 && vmin != 0)
			pipe_ctx[i]->stream_res.tg->funcs->set_static_screen_control(
					pipe_ctx[i]->stream_res.tg,
					event_triggers);
	}
}

static void get_position(struct pipe_ctx **pipe_ctx,
		int num_pipes,
		struct crtc_position *position)
{
	int i = 0;

	/* TODO: handle pipes > 1
	 */
	for (i = 0; i < num_pipes; i++)
		pipe_ctx[i]->stream_res.tg->funcs->get_position(pipe_ctx[i]->stream_res.tg, position);
}

static void set_static_screen_control(struct pipe_ctx **pipe_ctx,
		int num_pipes, const struct dc_static_screen_events *events)
{
	unsigned int i;
	unsigned int value = 0;

	if (events->overlay_update)
		value |= 0x100;
	if (events->surface_update)
		value |= 0x80;
	if (events->cursor_update)
		value |= 0x2;
	if (events->force_trigger)
		value |= 0x1;

	if (num_pipes) {
		struct dc *dc = pipe_ctx[0]->stream->ctx->dc;

		if (dc->fbc_compressor)
			value |= 0x84;
	}

	for (i = 0; i < num_pipes; i++)
		pipe_ctx[i]->stream_res.tg->funcs->
			set_static_screen_control(pipe_ctx[i]->stream_res.tg, value);
}

/*
 *  Check if FBC can be enabled
 */
static bool should_enable_fbc(struct dc *dc,
		struct dc_state *context,
		uint32_t *pipe_idx)
{
	uint32_t i;
	struct pipe_ctx *pipe_ctx = NULL;
	struct resource_context *res_ctx = &context->res_ctx;
	unsigned int underlay_idx = dc->res_pool->underlay_pipe_index;


	ASSERT(dc->fbc_compressor);

	/* FBC memory should be allocated */
	if (!dc->ctx->fbc_gpu_addr)
		return false;

	/* Only supports single display */
	if (context->stream_count != 1)
		return false;

	for (i = 0; i < dc->res_pool->pipe_count; i++) {
		if (res_ctx->pipe_ctx[i].stream) {

			pipe_ctx = &res_ctx->pipe_ctx[i];

			if (!pipe_ctx)
				continue;

			/* fbc not applicable on underlay pipe */
			if (pipe_ctx->pipe_idx != underlay_idx) {
				*pipe_idx = i;
				break;
			}
		}
	}

	if (i == dc->res_pool->pipe_count)
		return false;

	if (!pipe_ctx->stream->link)
		return false;

	/* Only supports eDP */
	if (pipe_ctx->stream->link->connector_signal != SIGNAL_TYPE_EDP)
		return false;

	/* PSR should not be enabled */
	if (pipe_ctx->stream->link->psr_enabled)
		return false;

	/* Nothing to compress */
	if (!pipe_ctx->plane_state)
		return false;

	/* Only for non-linear tiling */
	if (pipe_ctx->plane_state->tiling_info.gfx8.array_mode == DC_ARRAY_LINEAR_GENERAL)
		return false;

	return true;
}

/*
 *  Enable FBC
 */
static void enable_fbc(
		struct dc *dc,
		struct dc_state *context)
{
	uint32_t pipe_idx = 0;

	if (should_enable_fbc(dc, context, &pipe_idx)) {
		/* Program GRPH COMPRESSED ADDRESS and PITCH */
		struct compr_addr_and_pitch_params params = {0, 0, 0};
		struct compressor *compr = dc->fbc_compressor;
		struct pipe_ctx *pipe_ctx = &context->res_ctx.pipe_ctx[pipe_idx];

		params.source_view_width = pipe_ctx->stream->timing.h_addressable;
		params.source_view_height = pipe_ctx->stream->timing.v_addressable;
		params.inst = pipe_ctx->stream_res.tg->inst;
		compr->compr_surface_address.quad_part = dc->ctx->fbc_gpu_addr;

		compr->funcs->surface_address_and_pitch(compr, &params);
		compr->funcs->set_fbc_invalidation_triggers(compr, 1);

		compr->funcs->enable_fbc(compr, &params);
	}
}

static void dce110_reset_hw_ctx_wrap(
		struct dc *dc,
		struct dc_state *context)
{
	int i;

	/* Reset old context */
	/* look up the targets that have been removed since last commit */
	for (i = 0; i < MAX_PIPES; i++) {
		struct pipe_ctx *pipe_ctx_old =
			&dc->current_state->res_ctx.pipe_ctx[i];
		struct pipe_ctx *pipe_ctx = &context->res_ctx.pipe_ctx[i];

		/* Note: We need to disable output if clock sources change,
		 * since bios does optimization and doesn't apply if changing
		 * PHY when not already disabled.
		 */

		/* Skip underlay pipe since it will be handled in commit surface*/
		if (!pipe_ctx_old->stream || pipe_ctx_old->top_pipe)
			continue;

		if (!pipe_ctx->stream ||
				pipe_need_reprogram(pipe_ctx_old, pipe_ctx)) {
			struct clock_source *old_clk = pipe_ctx_old->clock_source;

			/* Disable if new stream is null. O/w, if stream is
			 * disabled already, no need to disable again.
			 */
			if (!pipe_ctx->stream || !pipe_ctx->stream->dpms_off) {
				core_link_disable_stream(pipe_ctx_old);

				/* free acquired resources*/
				if (pipe_ctx_old->stream_res.audio) {
					/*disable az_endpoint*/
					pipe_ctx_old->stream_res.audio->funcs->
							az_disable(pipe_ctx_old->stream_res.audio);

					/*free audio*/
					if (dc->caps.dynamic_audio == true) {
						/*we have to dynamic arbitrate the audio endpoints*/
						/*we free the resource, need reset is_audio_acquired*/
						update_audio_usage(&dc->current_state->res_ctx, dc->res_pool,
								pipe_ctx_old->stream_res.audio, false);
						pipe_ctx_old->stream_res.audio = NULL;
					}
				}
			}

			pipe_ctx_old->stream_res.tg->funcs->set_blank(pipe_ctx_old->stream_res.tg, true);
			if (!hwss_wait_for_blank_complete(pipe_ctx_old->stream_res.tg)) {
				dm_error("DC: failed to blank crtc!\n");
				BREAK_TO_DEBUGGER();
			}
			pipe_ctx_old->stream_res.tg->funcs->disable_crtc(pipe_ctx_old->stream_res.tg);
			pipe_ctx_old->plane_res.mi->funcs->free_mem_input(
					pipe_ctx_old->plane_res.mi, dc->current_state->stream_count);

			if (old_clk && 0 == resource_get_clock_source_reference(&context->res_ctx,
										dc->res_pool,
										old_clk))
				old_clk->funcs->cs_power_down(old_clk);

			dc->hwss.disable_plane(dc, pipe_ctx_old);

			pipe_ctx_old->stream = NULL;
		}
	}
}

static void dce110_setup_audio_dto(
		struct dc *dc,
		struct dc_state *context)
{
	int i;

	/* program audio wall clock. use HDMI as clock source if HDMI
	 * audio active. Otherwise, use DP as clock source
	 * first, loop to find any HDMI audio, if not, loop find DP audio
	 */
	/* Setup audio rate clock source */
	/* Issue:
	* Audio lag happened on DP monitor when unplug a HDMI monitor
	*
	* Cause:
	* In case of DP and HDMI connected or HDMI only, DCCG_AUDIO_DTO_SEL
	* is set to either dto0 or dto1, audio should work fine.
	* In case of DP connected only, DCCG_AUDIO_DTO_SEL should be dto1,
	* set to dto0 will cause audio lag.
	*
	* Solution:
	* Not optimized audio wall dto setup. When mode set, iterate pipe_ctx,
	* find first available pipe with audio, setup audio wall DTO per topology
	* instead of per pipe.
	*/
	for (i = 0; i < dc->res_pool->pipe_count; i++) {
		struct pipe_ctx *pipe_ctx = &context->res_ctx.pipe_ctx[i];

		if (pipe_ctx->stream == NULL)
			continue;

		if (pipe_ctx->top_pipe)
			continue;

		if (pipe_ctx->stream->signal != SIGNAL_TYPE_HDMI_TYPE_A)
			continue;

		if (pipe_ctx->stream_res.audio != NULL) {
			struct audio_output audio_output;

			build_audio_output(context, pipe_ctx, &audio_output);

			pipe_ctx->stream_res.audio->funcs->wall_dto_setup(
				pipe_ctx->stream_res.audio,
				pipe_ctx->stream->signal,
				&audio_output.crtc_info,
				&audio_output.pll_info);
			break;
		}
	}

	/* no HDMI audio is found, try DP audio */
	if (i == dc->res_pool->pipe_count) {
		for (i = 0; i < dc->res_pool->pipe_count; i++) {
			struct pipe_ctx *pipe_ctx = &context->res_ctx.pipe_ctx[i];

			if (pipe_ctx->stream == NULL)
				continue;

			if (pipe_ctx->top_pipe)
				continue;

			if (!dc_is_dp_signal(pipe_ctx->stream->signal))
				continue;

			if (pipe_ctx->stream_res.audio != NULL) {
				struct audio_output audio_output;

				build_audio_output(context, pipe_ctx, &audio_output);

				pipe_ctx->stream_res.audio->funcs->wall_dto_setup(
					pipe_ctx->stream_res.audio,
					pipe_ctx->stream->signal,
					&audio_output.crtc_info,
					&audio_output.pll_info);
				break;
			}
		}
	}
}

enum dc_status dce110_apply_ctx_to_hw(
		struct dc *dc,
		struct dc_state *context)
{
	struct dc_bios *dcb = dc->ctx->dc_bios;
	enum dc_status status;
	int i;

	/* Reset old context */
	/* look up the targets that have been removed since last commit */
	dc->hwss.reset_hw_ctx_wrap(dc, context);

	/* Skip applying if no targets */
	if (context->stream_count <= 0)
		return DC_OK;

	/* Apply new context */
	dcb->funcs->set_scratch_critical_state(dcb, true);

	/* below is for real asic only */
	for (i = 0; i < dc->res_pool->pipe_count; i++) {
		struct pipe_ctx *pipe_ctx_old =
					&dc->current_state->res_ctx.pipe_ctx[i];
		struct pipe_ctx *pipe_ctx = &context->res_ctx.pipe_ctx[i];

		if (pipe_ctx->stream == NULL || pipe_ctx->top_pipe)
			continue;

		if (pipe_ctx->stream == pipe_ctx_old->stream) {
			if (pipe_ctx_old->clock_source != pipe_ctx->clock_source)
				dce_crtc_switch_to_clk_src(dc->hwseq,
						pipe_ctx->clock_source, i);
			continue;
		}

		dc->hwss.enable_display_power_gating(
				dc, i, dc->ctx->dc_bios,
				PIPE_GATING_CONTROL_DISABLE);
	}

	if (dc->fbc_compressor)
		dc->fbc_compressor->funcs->disable_fbc(dc->fbc_compressor);

	dce110_setup_audio_dto(dc, context);

	for (i = 0; i < dc->res_pool->pipe_count; i++) {
		struct pipe_ctx *pipe_ctx_old =
					&dc->current_state->res_ctx.pipe_ctx[i];
		struct pipe_ctx *pipe_ctx = &context->res_ctx.pipe_ctx[i];

		if (pipe_ctx->stream == NULL)
			continue;

		if (pipe_ctx->stream == pipe_ctx_old->stream &&
			pipe_ctx->stream->link->link_state_valid) {
			continue;
		}

		if (pipe_ctx_old->stream && !pipe_need_reprogram(pipe_ctx_old, pipe_ctx))
			continue;

		if (pipe_ctx->top_pipe || pipe_ctx->prev_odm_pipe)
			continue;

		status = apply_single_controller_ctx_to_hw(
				pipe_ctx,
				context,
				dc);

		if (DC_OK != status)
			return status;
	}

	if (dc->fbc_compressor)
		enable_fbc(dc, dc->current_state);

	dcb->funcs->set_scratch_critical_state(dcb, false);

	return DC_OK;
}

/*******************************************************************************
 * Front End programming
 ******************************************************************************/
static void set_default_colors(struct pipe_ctx *pipe_ctx)
{
	struct default_adjustment default_adjust = { 0 };

	default_adjust.force_hw_default = false;
	default_adjust.in_color_space = pipe_ctx->plane_state->color_space;
	default_adjust.out_color_space = pipe_ctx->stream->output_color_space;
	default_adjust.csc_adjust_type = GRAPHICS_CSC_ADJUST_TYPE_SW;
	default_adjust.surface_pixel_format = pipe_ctx->plane_res.scl_data.format;

	/* display color depth */
	default_adjust.color_depth =
		pipe_ctx->stream->timing.display_color_depth;

	/* Lb color depth */
	default_adjust.lb_color_depth = pipe_ctx->plane_res.scl_data.lb_params.depth;

	pipe_ctx->plane_res.xfm->funcs->opp_set_csc_default(
					pipe_ctx->plane_res.xfm, &default_adjust);
}


/*******************************************************************************
 * In order to turn on/off specific surface we will program
 * Blender + CRTC
 *
 * In case that we have two surfaces and they have a different visibility
 * we can't turn off the CRTC since it will turn off the entire display
 *
 * |----------------------------------------------- |
 * |bottom pipe|curr pipe  |              |         |
 * |Surface    |Surface    | Blender      |  CRCT   |
 * |visibility |visibility | Configuration|         |
 * |------------------------------------------------|
 * |   off     |    off    | CURRENT_PIPE | blank   |
 * |   off     |    on     | CURRENT_PIPE | unblank |
 * |   on      |    off    | OTHER_PIPE   | unblank |
 * |   on      |    on     | BLENDING     | unblank |
 * -------------------------------------------------|
 *
 ******************************************************************************/
static void program_surface_visibility(const struct dc *dc,
		struct pipe_ctx *pipe_ctx)
{
	enum blnd_mode blender_mode = BLND_MODE_CURRENT_PIPE;
	bool blank_target = false;

	if (pipe_ctx->bottom_pipe) {

		/* For now we are supporting only two pipes */
		ASSERT(pipe_ctx->bottom_pipe->bottom_pipe == NULL);

		if (pipe_ctx->bottom_pipe->plane_state->visible) {
			if (pipe_ctx->plane_state->visible)
				blender_mode = BLND_MODE_BLENDING;
			else
				blender_mode = BLND_MODE_OTHER_PIPE;

		} else if (!pipe_ctx->plane_state->visible)
			blank_target = true;

	} else if (!pipe_ctx->plane_state->visible)
		blank_target = true;

	dce_set_blender_mode(dc->hwseq, pipe_ctx->stream_res.tg->inst, blender_mode);
	pipe_ctx->stream_res.tg->funcs->set_blank(pipe_ctx->stream_res.tg, blank_target);

}

static void program_gamut_remap(struct pipe_ctx *pipe_ctx)
{
	int i = 0;
	struct xfm_grph_csc_adjustment adjust;
	memset(&adjust, 0, sizeof(adjust));
	adjust.gamut_adjust_type = GRAPHICS_GAMUT_ADJUST_TYPE_BYPASS;


	if (pipe_ctx->stream->gamut_remap_matrix.enable_remap == true) {
		adjust.gamut_adjust_type = GRAPHICS_GAMUT_ADJUST_TYPE_SW;

		for (i = 0; i < CSC_TEMPERATURE_MATRIX_SIZE; i++)
			adjust.temperature_matrix[i] =
				pipe_ctx->stream->gamut_remap_matrix.matrix[i];
	}

	pipe_ctx->plane_res.xfm->funcs->transform_set_gamut_remap(pipe_ctx->plane_res.xfm, &adjust);
}
static void update_plane_addr(const struct dc *dc,
		struct pipe_ctx *pipe_ctx)
{
	struct dc_plane_state *plane_state = pipe_ctx->plane_state;

	if (plane_state == NULL)
		return;

	pipe_ctx->plane_res.mi->funcs->mem_input_program_surface_flip_and_addr(
			pipe_ctx->plane_res.mi,
			&plane_state->address,
			plane_state->flip_immediate);

	plane_state->status.requested_address = plane_state->address;
}

static void dce110_update_pending_status(struct pipe_ctx *pipe_ctx)
{
	struct dc_plane_state *plane_state = pipe_ctx->plane_state;

	if (plane_state == NULL)
		return;

	plane_state->status.is_flip_pending =
			pipe_ctx->plane_res.mi->funcs->mem_input_is_flip_pending(
					pipe_ctx->plane_res.mi);

	if (plane_state->status.is_flip_pending && !plane_state->visible)
		pipe_ctx->plane_res.mi->current_address = pipe_ctx->plane_res.mi->request_address;

	plane_state->status.current_address = pipe_ctx->plane_res.mi->current_address;
	if (pipe_ctx->plane_res.mi->current_address.type == PLN_ADDR_TYPE_GRPH_STEREO &&
			pipe_ctx->stream_res.tg->funcs->is_stereo_left_eye) {
		plane_state->status.is_right_eye =\
				!pipe_ctx->stream_res.tg->funcs->is_stereo_left_eye(pipe_ctx->stream_res.tg);
	}
}

void dce110_power_down(struct dc *dc)
{
	power_down_all_hw_blocks(dc);
	disable_vga_and_power_gate_all_controllers(dc);
}

static bool wait_for_reset_trigger_to_occur(
	struct dc_context *dc_ctx,
	struct timing_generator *tg)
{
	bool rc = false;

	/* To avoid endless loop we wait at most
	 * frames_to_wait_on_triggered_reset frames for the reset to occur. */
	const uint32_t frames_to_wait_on_triggered_reset = 10;
	uint32_t i;

	for (i = 0; i < frames_to_wait_on_triggered_reset; i++) {

		if (!tg->funcs->is_counter_moving(tg)) {
			DC_ERROR("TG counter is not moving!\n");
			break;
		}

		if (tg->funcs->did_triggered_reset_occur(tg)) {
			rc = true;
			/* usually occurs at i=1 */
			DC_SYNC_INFO("GSL: reset occurred at wait count: %d\n",
					i);
			break;
		}

		/* Wait for one frame. */
		tg->funcs->wait_for_state(tg, CRTC_STATE_VACTIVE);
		tg->funcs->wait_for_state(tg, CRTC_STATE_VBLANK);
	}

	if (false == rc)
		DC_ERROR("GSL: Timeout on reset trigger!\n");

	return rc;
}

/* Enable timing synchronization for a group of Timing Generators. */
static void dce110_enable_timing_synchronization(
		struct dc *dc,
		int group_index,
		int group_size,
		struct pipe_ctx *grouped_pipes[])
{
	struct dc_context *dc_ctx = dc->ctx;
	struct dcp_gsl_params gsl_params = { 0 };
	int i;

	DC_SYNC_INFO("GSL: Setting-up...\n");

	/* Designate a single TG in the group as a master.
	 * Since HW doesn't care which one, we always assign
	 * the 1st one in the group. */
	gsl_params.gsl_group = 0;
	gsl_params.gsl_master = grouped_pipes[0]->stream_res.tg->inst;

	for (i = 0; i < group_size; i++)
		grouped_pipes[i]->stream_res.tg->funcs->setup_global_swap_lock(
					grouped_pipes[i]->stream_res.tg, &gsl_params);

	/* Reset slave controllers on master VSync */
	DC_SYNC_INFO("GSL: enabling trigger-reset\n");

	for (i = 1 /* skip the master */; i < group_size; i++)
		grouped_pipes[i]->stream_res.tg->funcs->enable_reset_trigger(
				grouped_pipes[i]->stream_res.tg,
				gsl_params.gsl_group);

	for (i = 1 /* skip the master */; i < group_size; i++) {
		DC_SYNC_INFO("GSL: waiting for reset to occur.\n");
		wait_for_reset_trigger_to_occur(dc_ctx, grouped_pipes[i]->stream_res.tg);
		grouped_pipes[i]->stream_res.tg->funcs->disable_reset_trigger(
				grouped_pipes[i]->stream_res.tg);
	}

	/* GSL Vblank synchronization is a one time sync mechanism, assumption
	 * is that the sync'ed displays will not drift out of sync over time*/
	DC_SYNC_INFO("GSL: Restoring register states.\n");
	for (i = 0; i < group_size; i++)
		grouped_pipes[i]->stream_res.tg->funcs->tear_down_global_swap_lock(grouped_pipes[i]->stream_res.tg);

	DC_SYNC_INFO("GSL: Set-up complete.\n");
}

static void dce110_enable_per_frame_crtc_position_reset(
		struct dc *dc,
		int group_size,
		struct pipe_ctx *grouped_pipes[])
{
	struct dc_context *dc_ctx = dc->ctx;
	struct dcp_gsl_params gsl_params = { 0 };
	int i;

	gsl_params.gsl_group = 0;
	gsl_params.gsl_master = 0;

	for (i = 0; i < group_size; i++)
		grouped_pipes[i]->stream_res.tg->funcs->setup_global_swap_lock(
					grouped_pipes[i]->stream_res.tg, &gsl_params);

	DC_SYNC_INFO("GSL: enabling trigger-reset\n");

	for (i = 1; i < group_size; i++)
		grouped_pipes[i]->stream_res.tg->funcs->enable_crtc_reset(
				grouped_pipes[i]->stream_res.tg,
				gsl_params.gsl_master,
				&grouped_pipes[i]->stream->triggered_crtc_reset);

	DC_SYNC_INFO("GSL: waiting for reset to occur.\n");
	for (i = 1; i < group_size; i++)
		wait_for_reset_trigger_to_occur(dc_ctx, grouped_pipes[i]->stream_res.tg);

	for (i = 0; i < group_size; i++)
		grouped_pipes[i]->stream_res.tg->funcs->tear_down_global_swap_lock(grouped_pipes[i]->stream_res.tg);

}

static void init_pipes(struct dc *dc, struct dc_state *context)
{
	// Do nothing
}

static void init_hw(struct dc *dc)
{
	int i;
	struct dc_bios *bp;
	struct transform *xfm;
	struct abm *abm;
	struct dmcu *dmcu;

	bp = dc->ctx->dc_bios;
	for (i = 0; i < dc->res_pool->pipe_count; i++) {
		xfm = dc->res_pool->transforms[i];
		xfm->funcs->transform_reset(xfm);

		dc->hwss.enable_display_power_gating(
				dc, i, bp,
				PIPE_GATING_CONTROL_INIT);
		dc->hwss.enable_display_power_gating(
				dc, i, bp,
				PIPE_GATING_CONTROL_DISABLE);
		dc->hwss.enable_display_pipe_clock_gating(
			dc->ctx,
			true);
	}

	dce_clock_gating_power_up(dc->hwseq, false);
	/***************************************/

	for (i = 0; i < dc->link_count; i++) {
		/****************************************/
		/* Power up AND update implementation according to the
		 * required signal (which may be different from the
		 * default signal on connector). */
		struct dc_link *link = dc->links[i];

		link->link_enc->funcs->hw_init(link->link_enc);
	}

	for (i = 0; i < dc->res_pool->pipe_count; i++) {
		struct timing_generator *tg = dc->res_pool->timing_generators[i];

		tg->funcs->disable_vga(tg);

		/* Blank controller using driver code instead of
		 * command table. */
		tg->funcs->set_blank(tg, true);
		hwss_wait_for_blank_complete(tg);
	}

	for (i = 0; i < dc->res_pool->audio_count; i++) {
		struct audio *audio = dc->res_pool->audios[i];
		audio->funcs->hw_init(audio);
	}

	abm = dc->res_pool->abm;
	if (abm != NULL) {
		abm->funcs->init_backlight(abm);
		abm->funcs->abm_init(abm);
	}

	dmcu = dc->res_pool->dmcu;
	if (dmcu != NULL && abm != NULL)
		abm->dmcu_is_running = dmcu->funcs->is_dmcu_initialized(dmcu);

	if (dc->fbc_compressor)
		dc->fbc_compressor->funcs->power_up_fbc(dc->fbc_compressor);

}


void dce110_prepare_bandwidth(
		struct dc *dc,
		struct dc_state *context)
{
<<<<<<< HEAD
	struct dm_pp_display_configuration *pp_display_cfg = &context->pp_display_cfg;

	pp_display_cfg->all_displays_in_sync =
		context->bw.dce.all_displays_in_sync;
	pp_display_cfg->nb_pstate_switch_disable =
			context->bw.dce.nbp_state_change_enable == false;
	pp_display_cfg->cpu_cc6_disable =
			context->bw.dce.cpuc_state_change_enable == false;
	pp_display_cfg->cpu_pstate_disable =
			context->bw.dce.cpup_state_change_enable == false;
	pp_display_cfg->cpu_pstate_separation_time =
			context->bw.dce.blackout_recovery_time_us;

	pp_display_cfg->min_memory_clock_khz = context->bw.dce.yclk_khz
		/ MEMORY_TYPE_MULTIPLIER;

	pp_display_cfg->min_engine_clock_khz = determine_sclk_from_bounding_box(
			dc,
			context->bw.dce.sclk_khz);

	pp_display_cfg->min_dcfclock_khz = pp_display_cfg->min_engine_clock_khz;

	pp_display_cfg->min_engine_clock_deep_sleep_khz
			= context->bw.dce.sclk_deep_sleep_khz;

	pp_display_cfg->avail_mclk_switch_time_us =
						dce110_get_min_vblank_time_us(context);
	/* TODO: dce11.2*/
	pp_display_cfg->avail_mclk_switch_time_in_disp_active_us = 0;
=======
	struct clk_mgr *dccg = dc->clk_mgr;
>>>>>>> f7688b48

	dce110_set_safe_displaymarks(&context->res_ctx, dc->res_pool);

	dccg->funcs->update_clocks(
			dccg,
			context,
			false);
}

void dce110_optimize_bandwidth(
		struct dc *dc,
		struct dc_state *context)
{
	struct clk_mgr *dccg = dc->clk_mgr;

	dce110_set_displaymarks(dc, context);

	dccg->funcs->update_clocks(
			dccg,
			context,
			true);
}

static void dce110_program_front_end_for_pipe(
		struct dc *dc, struct pipe_ctx *pipe_ctx)
{
	struct mem_input *mi = pipe_ctx->plane_res.mi;
	struct pipe_ctx *old_pipe = NULL;
	struct dc_plane_state *plane_state = pipe_ctx->plane_state;
	struct xfm_grph_csc_adjustment adjust;
	struct out_csc_color_matrix tbl_entry;
	unsigned int i;
	DC_LOGGER_INIT();
	memset(&tbl_entry, 0, sizeof(tbl_entry));

	if (dc->current_state)
		old_pipe = &dc->current_state->res_ctx.pipe_ctx[pipe_ctx->pipe_idx];

	memset(&adjust, 0, sizeof(adjust));
	adjust.gamut_adjust_type = GRAPHICS_GAMUT_ADJUST_TYPE_BYPASS;

	dce_enable_fe_clock(dc->hwseq, mi->inst, true);

	set_default_colors(pipe_ctx);
	if (pipe_ctx->stream->csc_color_matrix.enable_adjustment
			== true) {
		tbl_entry.color_space =
			pipe_ctx->stream->output_color_space;

		for (i = 0; i < 12; i++)
			tbl_entry.regval[i] =
			pipe_ctx->stream->csc_color_matrix.matrix[i];

		pipe_ctx->plane_res.xfm->funcs->opp_set_csc_adjustment
				(pipe_ctx->plane_res.xfm, &tbl_entry);
	}

	if (pipe_ctx->stream->gamut_remap_matrix.enable_remap == true) {
		adjust.gamut_adjust_type = GRAPHICS_GAMUT_ADJUST_TYPE_SW;

		for (i = 0; i < CSC_TEMPERATURE_MATRIX_SIZE; i++)
			adjust.temperature_matrix[i] =
				pipe_ctx->stream->gamut_remap_matrix.matrix[i];
	}

	pipe_ctx->plane_res.xfm->funcs->transform_set_gamut_remap(pipe_ctx->plane_res.xfm, &adjust);

	pipe_ctx->plane_res.scl_data.lb_params.alpha_en = pipe_ctx->bottom_pipe != 0;

	program_scaler(dc, pipe_ctx);

	mi->funcs->mem_input_program_surface_config(
			mi,
			plane_state->format,
			&plane_state->tiling_info,
			&plane_state->plane_size,
			plane_state->rotation,
			NULL,
			false);
	if (mi->funcs->set_blank)
		mi->funcs->set_blank(mi, pipe_ctx->plane_state->visible);

	if (dc->config.gpu_vm_support)
		mi->funcs->mem_input_program_pte_vm(
				pipe_ctx->plane_res.mi,
				plane_state->format,
				&plane_state->tiling_info,
				plane_state->rotation);

	/* Moved programming gamma from dc to hwss */
	if (pipe_ctx->plane_state->update_flags.bits.full_update ||
			pipe_ctx->plane_state->update_flags.bits.in_transfer_func_change ||
			pipe_ctx->plane_state->update_flags.bits.gamma_change)
		dc->hwss.set_input_transfer_func(pipe_ctx, pipe_ctx->plane_state);

	if (pipe_ctx->plane_state->update_flags.bits.full_update)
		dc->hwss.set_output_transfer_func(pipe_ctx, pipe_ctx->stream);

	DC_LOG_SURFACE(
			"Pipe:%d %p: addr hi:0x%x, "
			"addr low:0x%x, "
			"src: %d, %d, %d,"
			" %d; dst: %d, %d, %d, %d;"
			"clip: %d, %d, %d, %d\n",
			pipe_ctx->pipe_idx,
			(void *) pipe_ctx->plane_state,
			pipe_ctx->plane_state->address.grph.addr.high_part,
			pipe_ctx->plane_state->address.grph.addr.low_part,
			pipe_ctx->plane_state->src_rect.x,
			pipe_ctx->plane_state->src_rect.y,
			pipe_ctx->plane_state->src_rect.width,
			pipe_ctx->plane_state->src_rect.height,
			pipe_ctx->plane_state->dst_rect.x,
			pipe_ctx->plane_state->dst_rect.y,
			pipe_ctx->plane_state->dst_rect.width,
			pipe_ctx->plane_state->dst_rect.height,
			pipe_ctx->plane_state->clip_rect.x,
			pipe_ctx->plane_state->clip_rect.y,
			pipe_ctx->plane_state->clip_rect.width,
			pipe_ctx->plane_state->clip_rect.height);

	DC_LOG_SURFACE(
			"Pipe %d: width, height, x, y\n"
			"viewport:%d, %d, %d, %d\n"
			"recout:  %d, %d, %d, %d\n",
			pipe_ctx->pipe_idx,
			pipe_ctx->plane_res.scl_data.viewport.width,
			pipe_ctx->plane_res.scl_data.viewport.height,
			pipe_ctx->plane_res.scl_data.viewport.x,
			pipe_ctx->plane_res.scl_data.viewport.y,
			pipe_ctx->plane_res.scl_data.recout.width,
			pipe_ctx->plane_res.scl_data.recout.height,
			pipe_ctx->plane_res.scl_data.recout.x,
			pipe_ctx->plane_res.scl_data.recout.y);
}

static void dce110_apply_ctx_for_surface(
		struct dc *dc,
		const struct dc_stream_state *stream,
		int num_planes,
		struct dc_state *context)
{
	int i;

	if (num_planes == 0)
		return;

	if (dc->fbc_compressor)
		dc->fbc_compressor->funcs->disable_fbc(dc->fbc_compressor);

	for (i = 0; i < dc->res_pool->pipe_count; i++) {
		struct pipe_ctx *pipe_ctx = &context->res_ctx.pipe_ctx[i];
		struct pipe_ctx *old_pipe_ctx = &dc->current_state->res_ctx.pipe_ctx[i];

		if (stream == pipe_ctx->stream) {
			if (!pipe_ctx->top_pipe &&
				(pipe_ctx->plane_state || old_pipe_ctx->plane_state))
				dc->hwss.pipe_control_lock(dc, pipe_ctx, true);
		}
	}

	for (i = 0; i < dc->res_pool->pipe_count; i++) {
		struct pipe_ctx *pipe_ctx = &context->res_ctx.pipe_ctx[i];

		if (pipe_ctx->stream != stream)
			continue;

		/* Need to allocate mem before program front end for Fiji */
		pipe_ctx->plane_res.mi->funcs->allocate_mem_input(
				pipe_ctx->plane_res.mi,
				pipe_ctx->stream->timing.h_total,
				pipe_ctx->stream->timing.v_total,
				pipe_ctx->stream->timing.pix_clk_100hz / 10,
				context->stream_count);

		dce110_program_front_end_for_pipe(dc, pipe_ctx);

		dc->hwss.update_plane_addr(dc, pipe_ctx);

		program_surface_visibility(dc, pipe_ctx);

	}

	for (i = 0; i < dc->res_pool->pipe_count; i++) {
		struct pipe_ctx *pipe_ctx = &context->res_ctx.pipe_ctx[i];
		struct pipe_ctx *old_pipe_ctx = &dc->current_state->res_ctx.pipe_ctx[i];

		if ((stream == pipe_ctx->stream) &&
			(!pipe_ctx->top_pipe) &&
			(pipe_ctx->plane_state || old_pipe_ctx->plane_state))
			dc->hwss.pipe_control_lock(dc, pipe_ctx, false);
	}

	if (dc->fbc_compressor)
		enable_fbc(dc, context);
}

static void dce110_power_down_fe(struct dc *dc, struct pipe_ctx *pipe_ctx)
{
	int fe_idx = pipe_ctx->plane_res.mi ?
		pipe_ctx->plane_res.mi->inst : pipe_ctx->pipe_idx;

	/* Do not power down fe when stream is active on dce*/
	if (dc->current_state->res_ctx.pipe_ctx[fe_idx].stream)
		return;

	dc->hwss.enable_display_power_gating(
		dc, fe_idx, dc->ctx->dc_bios, PIPE_GATING_CONTROL_ENABLE);

	dc->res_pool->transforms[fe_idx]->funcs->transform_reset(
				dc->res_pool->transforms[fe_idx]);
}

static void dce110_wait_for_mpcc_disconnect(
		struct dc *dc,
		struct resource_pool *res_pool,
		struct pipe_ctx *pipe_ctx)
{
	/* do nothing*/
}

static void program_output_csc(struct dc *dc,
		struct pipe_ctx *pipe_ctx,
		enum dc_color_space colorspace,
		uint16_t *matrix,
		int opp_id)
{
	int i;
	struct out_csc_color_matrix tbl_entry;

	if (pipe_ctx->stream->csc_color_matrix.enable_adjustment == true) {
		enum dc_color_space color_space = pipe_ctx->stream->output_color_space;

		for (i = 0; i < 12; i++)
			tbl_entry.regval[i] = pipe_ctx->stream->csc_color_matrix.matrix[i];

		tbl_entry.color_space = color_space;

		pipe_ctx->plane_res.xfm->funcs->opp_set_csc_adjustment(
				pipe_ctx->plane_res.xfm, &tbl_entry);
	}
}

void dce110_set_cursor_position(struct pipe_ctx *pipe_ctx)
{
	struct dc_cursor_position pos_cpy = pipe_ctx->stream->cursor_position;
	struct input_pixel_processor *ipp = pipe_ctx->plane_res.ipp;
	struct mem_input *mi = pipe_ctx->plane_res.mi;
	struct dc_cursor_mi_param param = {
		.pixel_clk_khz = pipe_ctx->stream->timing.pix_clk_100hz / 10,
		.ref_clk_khz = pipe_ctx->stream->ctx->dc->res_pool->ref_clocks.xtalin_clock_inKhz,
		.viewport = pipe_ctx->plane_res.scl_data.viewport,
		.h_scale_ratio = pipe_ctx->plane_res.scl_data.ratios.horz,
		.v_scale_ratio = pipe_ctx->plane_res.scl_data.ratios.vert,
		.rotation = pipe_ctx->plane_state->rotation,
		.mirror = pipe_ctx->plane_state->horizontal_mirror
	};

	if (pipe_ctx->plane_state->address.type
			== PLN_ADDR_TYPE_VIDEO_PROGRESSIVE)
		pos_cpy.enable = false;

	if (pipe_ctx->top_pipe && pipe_ctx->plane_state != pipe_ctx->top_pipe->plane_state)
		pos_cpy.enable = false;

	if (ipp->funcs->ipp_cursor_set_position)
		ipp->funcs->ipp_cursor_set_position(ipp, &pos_cpy, &param);
	if (mi->funcs->set_cursor_position)
		mi->funcs->set_cursor_position(mi, &pos_cpy, &param);
}

void dce110_set_cursor_attribute(struct pipe_ctx *pipe_ctx)
{
	struct dc_cursor_attributes *attributes = &pipe_ctx->stream->cursor_attributes;

	if (pipe_ctx->plane_res.ipp &&
	    pipe_ctx->plane_res.ipp->funcs->ipp_cursor_set_attributes)
		pipe_ctx->plane_res.ipp->funcs->ipp_cursor_set_attributes(
				pipe_ctx->plane_res.ipp, attributes);

	if (pipe_ctx->plane_res.mi &&
	    pipe_ctx->plane_res.mi->funcs->set_cursor_attributes)
		pipe_ctx->plane_res.mi->funcs->set_cursor_attributes(
				pipe_ctx->plane_res.mi, attributes);

	if (pipe_ctx->plane_res.xfm &&
	    pipe_ctx->plane_res.xfm->funcs->set_cursor_attributes)
		pipe_ctx->plane_res.xfm->funcs->set_cursor_attributes(
				pipe_ctx->plane_res.xfm, attributes);
}

static const struct hw_sequencer_funcs dce110_funcs = {
	.program_gamut_remap = program_gamut_remap,
	.program_output_csc = program_output_csc,
	.init_hw = init_hw,
	.init_pipes = init_pipes,
	.apply_ctx_to_hw = dce110_apply_ctx_to_hw,
	.apply_ctx_for_surface = dce110_apply_ctx_for_surface,
	.update_plane_addr = update_plane_addr,
	.update_pending_status = dce110_update_pending_status,
	.set_input_transfer_func = dce110_set_input_transfer_func,
	.set_output_transfer_func = dce110_set_output_transfer_func,
	.power_down = dce110_power_down,
	.enable_accelerated_mode = dce110_enable_accelerated_mode,
	.enable_timing_synchronization = dce110_enable_timing_synchronization,
	.enable_per_frame_crtc_position_reset = dce110_enable_per_frame_crtc_position_reset,
	.update_info_frame = dce110_update_info_frame,
	.enable_stream = dce110_enable_stream,
	.disable_stream = dce110_disable_stream,
	.unblank_stream = dce110_unblank_stream,
	.blank_stream = dce110_blank_stream,
	.enable_audio_stream = dce110_enable_audio_stream,
	.disable_audio_stream = dce110_disable_audio_stream,
	.enable_display_pipe_clock_gating = enable_display_pipe_clock_gating,
	.enable_display_power_gating = dce110_enable_display_power_gating,
	.disable_plane = dce110_power_down_fe,
	.pipe_control_lock = dce_pipe_control_lock,
	.prepare_bandwidth = dce110_prepare_bandwidth,
	.optimize_bandwidth = dce110_optimize_bandwidth,
	.set_drr = set_drr,
	.get_position = get_position,
	.set_static_screen_control = set_static_screen_control,
	.reset_hw_ctx_wrap = dce110_reset_hw_ctx_wrap,
	.enable_stream_timing = dce110_enable_stream_timing,
	.disable_stream_gating = NULL,
	.enable_stream_gating = NULL,
	.setup_stereo = NULL,
	.set_avmute = dce110_set_avmute,
	.wait_for_mpcc_disconnect = dce110_wait_for_mpcc_disconnect,
	.edp_backlight_control = dce110_edp_backlight_control,
	.edp_power_control = dce110_edp_power_control,
	.edp_wait_for_hpd_ready = dce110_edp_wait_for_hpd_ready,
	.set_cursor_position = dce110_set_cursor_position,
	.set_cursor_attribute = dce110_set_cursor_attribute
};

void dce110_hw_sequencer_construct(struct dc *dc)
{
	dc->hwss = dce110_funcs;
}
<|MERGE_RESOLUTION|>--- conflicted
+++ resolved
@@ -969,11 +969,7 @@
 
 		pipe_ctx->stream_res.audio->funcs->az_enable(pipe_ctx->stream_res.audio);
 
-<<<<<<< HEAD
-		if (num_audio >= 1 && pp_smu != NULL && pp_smu->set_pme_wa_enable != NULL)
-=======
 		if (num_audio >= 1 && clk_mgr->funcs->enable_pme_wa)
->>>>>>> f7688b48
 			/*this is the first audio. apply the PME w/a in order to wake AZ from D3*/
 			clk_mgr->funcs->enable_pme_wa(clk_mgr);
 		/* un-mute audio */
@@ -1003,20 +999,10 @@
 	pipe_ctx->stream_res.stream_enc->funcs->audio_mute_control(
 			pipe_ctx->stream_res.stream_enc, true);
 	if (pipe_ctx->stream_res.audio) {
-<<<<<<< HEAD
-		struct pp_smu_funcs_rv *pp_smu = dc->res_pool->pp_smu;
-
-		if (option != KEEP_ACQUIRED_RESOURCE ||
-				!dc->debug.az_endpoint_mute_only) {
-			/*only disalbe az_endpoint if power down or free*/
-			pipe_ctx->stream_res.audio->funcs->az_disable(pipe_ctx->stream_res.audio);
-		}
-=======
 		pipe_ctx->stream_res.audio->enabled = false;
 
 		if (dc->res_pool->pp_smu)
 			pp_smu = dc->res_pool->pp_smu;
->>>>>>> f7688b48
 
 		if (dc_is_dp_signal(pipe_ctx->stream->signal))
 			pipe_ctx->stream_res.stream_enc->funcs->dp_audio_disable(
@@ -1024,23 +1010,10 @@
 		else
 			pipe_ctx->stream_res.stream_enc->funcs->hdmi_audio_disable(
 					pipe_ctx->stream_res.stream_enc);
-<<<<<<< HEAD
-		/*don't free audio if it is from retrain or internal disable stream*/
-		if (option == FREE_ACQUIRED_RESOURCE && dc->caps.dynamic_audio == true) {
-			/*we have to dynamic arbitrate the audio endpoints*/
-			/*we free the resource, need reset is_audio_acquired*/
-			update_audio_usage(&dc->current_state->res_ctx, dc->res_pool, pipe_ctx->stream_res.audio, false);
-			pipe_ctx->stream_res.audio = NULL;
-		}
-		if (pp_smu != NULL && pp_smu->set_pme_wa_enable != NULL)
-			/*this is the first audio. apply the PME w/a in order to wake AZ from D3*/
-			pp_smu->set_pme_wa_enable(&pp_smu->pp_smu);
-=======
 
 		if (clk_mgr->funcs->enable_pme_wa)
 			/*this is the first audio. apply the PME w/a in order to wake AZ from D3*/
 			clk_mgr->funcs->enable_pme_wa(clk_mgr);
->>>>>>> f7688b48
 
 		/* TODO: notify audio driver for if audio modes list changed
 		 * add audio mode list change flag */
@@ -2463,39 +2436,7 @@
 		struct dc *dc,
 		struct dc_state *context)
 {
-<<<<<<< HEAD
-	struct dm_pp_display_configuration *pp_display_cfg = &context->pp_display_cfg;
-
-	pp_display_cfg->all_displays_in_sync =
-		context->bw.dce.all_displays_in_sync;
-	pp_display_cfg->nb_pstate_switch_disable =
-			context->bw.dce.nbp_state_change_enable == false;
-	pp_display_cfg->cpu_cc6_disable =
-			context->bw.dce.cpuc_state_change_enable == false;
-	pp_display_cfg->cpu_pstate_disable =
-			context->bw.dce.cpup_state_change_enable == false;
-	pp_display_cfg->cpu_pstate_separation_time =
-			context->bw.dce.blackout_recovery_time_us;
-
-	pp_display_cfg->min_memory_clock_khz = context->bw.dce.yclk_khz
-		/ MEMORY_TYPE_MULTIPLIER;
-
-	pp_display_cfg->min_engine_clock_khz = determine_sclk_from_bounding_box(
-			dc,
-			context->bw.dce.sclk_khz);
-
-	pp_display_cfg->min_dcfclock_khz = pp_display_cfg->min_engine_clock_khz;
-
-	pp_display_cfg->min_engine_clock_deep_sleep_khz
-			= context->bw.dce.sclk_deep_sleep_khz;
-
-	pp_display_cfg->avail_mclk_switch_time_us =
-						dce110_get_min_vblank_time_us(context);
-	/* TODO: dce11.2*/
-	pp_display_cfg->avail_mclk_switch_time_in_disp_active_us = 0;
-=======
 	struct clk_mgr *dccg = dc->clk_mgr;
->>>>>>> f7688b48
 
 	dce110_set_safe_displaymarks(&context->res_ctx, dc->res_pool);
 
