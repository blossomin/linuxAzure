--- conflicted
+++ resolved
@@ -173,13 +173,6 @@
 	}
 
 	if (should_set_clock(safe_to_lower, new_clocks->dispclk_khz, clk_mgr_base->clks.dispclk_khz)) {
-<<<<<<< HEAD
-		dcn315_disable_otg_wa(clk_mgr_base, true);
-
-		clk_mgr_base->clks.dispclk_khz = new_clocks->dispclk_khz;
-		dcn315_smu_set_dispclk(clk_mgr, clk_mgr_base->clks.dispclk_khz);
-		dcn315_disable_otg_wa(clk_mgr_base, false);
-=======
 		/* No need to apply the w/a if we haven't taken over from bios yet */
 		if (clk_mgr_base->clks.dispclk_khz)
 			dcn315_disable_otg_wa(clk_mgr_base, true);
@@ -188,7 +181,6 @@
 		dcn315_smu_set_dispclk(clk_mgr, clk_mgr_base->clks.dispclk_khz);
 		if (clk_mgr_base->clks.dispclk_khz)
 			dcn315_disable_otg_wa(clk_mgr_base, false);
->>>>>>> fc25fd60
 
 		update_dispclk = true;
 	}
