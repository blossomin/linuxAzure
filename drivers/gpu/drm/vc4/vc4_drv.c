--- conflicted
+++ resolved
@@ -312,16 +312,7 @@
 
 unbind_all:
 	component_unbind_all(dev, drm);
-<<<<<<< HEAD
-gem_destroy:
-	vc4_gem_destroy(drm);
-	drm_mode_config_cleanup(drm);
-	vc4_bo_cache_destroy(drm);
-dev_put:
-	drm_dev_put(drm);
-=======
-
->>>>>>> d1988041
+
 	return ret;
 }
 
