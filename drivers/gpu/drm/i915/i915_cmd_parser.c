/*
 * Copyright © 2013 Intel Corporation
 *
 * Permission is hereby granted, free of charge, to any person obtaining a
 * copy of this software and associated documentation files (the "Software"),
 * to deal in the Software without restriction, including without limitation
 * the rights to use, copy, modify, merge, publish, distribute, sublicense,
 * and/or sell copies of the Software, and to permit persons to whom the
 * Software is furnished to do so, subject to the following conditions:
 *
 * The above copyright notice and this permission notice (including the next
 * paragraph) shall be included in all copies or substantial portions of the
 * Software.
 *
 * THE SOFTWARE IS PROVIDED "AS IS", WITHOUT WARRANTY OF ANY KIND, EXPRESS OR
 * IMPLIED, INCLUDING BUT NOT LIMITED TO THE WARRANTIES OF MERCHANTABILITY,
 * FITNESS FOR A PARTICULAR PURPOSE AND NONINFRINGEMENT.  IN NO EVENT SHALL
 * THE AUTHORS OR COPYRIGHT HOLDERS BE LIABLE FOR ANY CLAIM, DAMAGES OR OTHER
 * LIABILITY, WHETHER IN AN ACTION OF CONTRACT, TORT OR OTHERWISE, ARISING
 * FROM, OUT OF OR IN CONNECTION WITH THE SOFTWARE OR THE USE OR OTHER DEALINGS
 * IN THE SOFTWARE.
 *
 * Authors:
 *    Brad Volkin <bradley.d.volkin@intel.com>
 *
 */

#include "gt/intel_engine.h"

#include "i915_drv.h"
#include "i915_memcpy.h"

/**
 * DOC: batch buffer command parser
 *
 * Motivation:
 * Certain OpenGL features (e.g. transform feedback, performance monitoring)
 * require userspace code to submit batches containing commands such as
 * MI_LOAD_REGISTER_IMM to access various registers. Unfortunately, some
 * generations of the hardware will noop these commands in "unsecure" batches
 * (which includes all userspace batches submitted via i915) even though the
 * commands may be safe and represent the intended programming model of the
 * device.
 *
 * The software command parser is similar in operation to the command parsing
 * done in hardware for unsecure batches. However, the software parser allows
 * some operations that would be noop'd by hardware, if the parser determines
 * the operation is safe, and submits the batch as "secure" to prevent hardware
 * parsing.
 *
 * Threats:
 * At a high level, the hardware (and software) checks attempt to prevent
 * granting userspace undue privileges. There are three categories of privilege.
 *
 * First, commands which are explicitly defined as privileged or which should
 * only be used by the kernel driver. The parser rejects such commands
 *
 * Second, commands which access registers. To support correct/enhanced
 * userspace functionality, particularly certain OpenGL extensions, the parser
 * provides a whitelist of registers which userspace may safely access
 *
 * Third, commands which access privileged memory (i.e. GGTT, HWS page, etc).
 * The parser always rejects such commands.
 *
 * The majority of the problematic commands fall in the MI_* range, with only a
 * few specific commands on each engine (e.g. PIPE_CONTROL and MI_FLUSH_DW).
 *
 * Implementation:
 * Each engine maintains tables of commands and registers which the parser
 * uses in scanning batch buffers submitted to that engine.
 *
 * Since the set of commands that the parser must check for is significantly
 * smaller than the number of commands supported, the parser tables contain only
 * those commands required by the parser. This generally works because command
 * opcode ranges have standard command length encodings. So for commands that
 * the parser does not need to check, it can easily skip them. This is
 * implemented via a per-engine length decoding vfunc.
 *
 * Unfortunately, there are a number of commands that do not follow the standard
 * length encoding for their opcode range, primarily amongst the MI_* commands.
 * To handle this, the parser provides a way to define explicit "skip" entries
 * in the per-engine command tables.
 *
 * Other command table entries map fairly directly to high level categories
 * mentioned above: rejected, register whitelist. The parser implements a number
 * of checks, including the privileged memory checks, via a general bitmasking
 * mechanism.
 */

/*
 * A command that requires special handling by the command parser.
 */
struct drm_i915_cmd_descriptor {
	/*
	 * Flags describing how the command parser processes the command.
	 *
	 * CMD_DESC_FIXED: The command has a fixed length if this is set,
	 *                 a length mask if not set
	 * CMD_DESC_SKIP: The command is allowed but does not follow the
	 *                standard length encoding for the opcode range in
	 *                which it falls
	 * CMD_DESC_REJECT: The command is never allowed
	 * CMD_DESC_REGISTER: The command should be checked against the
	 *                    register whitelist for the appropriate ring
	 */
	u32 flags;
#define CMD_DESC_FIXED    (1<<0)
#define CMD_DESC_SKIP     (1<<1)
#define CMD_DESC_REJECT   (1<<2)
#define CMD_DESC_REGISTER (1<<3)
#define CMD_DESC_BITMASK  (1<<4)

	/*
	 * The command's unique identification bits and the bitmask to get them.
	 * This isn't strictly the opcode field as defined in the spec and may
	 * also include type, subtype, and/or subop fields.
	 */
	struct {
		u32 value;
		u32 mask;
	} cmd;

	/*
	 * The command's length. The command is either fixed length (i.e. does
	 * not include a length field) or has a length field mask. The flag
	 * CMD_DESC_FIXED indicates a fixed length. Otherwise, the command has
	 * a length mask. All command entries in a command table must include
	 * length information.
	 */
	union {
		u32 fixed;
		u32 mask;
	} length;

	/*
	 * Describes where to find a register address in the command to check
	 * against the ring's register whitelist. Only valid if flags has the
	 * CMD_DESC_REGISTER bit set.
	 *
	 * A non-zero step value implies that the command may access multiple
	 * registers in sequence (e.g. LRI), in that case step gives the
	 * distance in dwords between individual offset fields.
	 */
	struct {
		u32 offset;
		u32 mask;
		u32 step;
	} reg;

#define MAX_CMD_DESC_BITMASKS 3
	/*
	 * Describes command checks where a particular dword is masked and
	 * compared against an expected value. If the command does not match
	 * the expected value, the parser rejects it. Only valid if flags has
	 * the CMD_DESC_BITMASK bit set. Only entries where mask is non-zero
	 * are valid.
	 *
	 * If the check specifies a non-zero condition_mask then the parser
	 * only performs the check when the bits specified by condition_mask
	 * are non-zero.
	 */
	struct {
		u32 offset;
		u32 mask;
		u32 expected;
		u32 condition_offset;
		u32 condition_mask;
	} bits[MAX_CMD_DESC_BITMASKS];
};

/*
 * A table of commands requiring special handling by the command parser.
 *
 * Each engine has an array of tables. Each table consists of an array of
 * command descriptors, which must be sorted with command opcodes in
 * ascending order.
 */
struct drm_i915_cmd_table {
	const struct drm_i915_cmd_descriptor *table;
	int count;
};

#define STD_MI_OPCODE_SHIFT  (32 - 9)
#define STD_3D_OPCODE_SHIFT  (32 - 16)
#define STD_2D_OPCODE_SHIFT  (32 - 10)
#define STD_MFX_OPCODE_SHIFT (32 - 16)
#define MIN_OPCODE_SHIFT 16

#define CMD(op, opm, f, lm, fl, ...)				\
	{							\
		.flags = (fl) | ((f) ? CMD_DESC_FIXED : 0),	\
		.cmd = { (op & ~0u << (opm)), ~0u << (opm) },	\
		.length = { (lm) },				\
		__VA_ARGS__					\
	}

/* Convenience macros to compress the tables */
#define SMI STD_MI_OPCODE_SHIFT
#define S3D STD_3D_OPCODE_SHIFT
#define S2D STD_2D_OPCODE_SHIFT
#define SMFX STD_MFX_OPCODE_SHIFT
#define F true
#define S CMD_DESC_SKIP
#define R CMD_DESC_REJECT
#define W CMD_DESC_REGISTER
#define B CMD_DESC_BITMASK

/*            Command                          Mask   Fixed Len   Action
	      ---------------------------------------------------------- */
static const struct drm_i915_cmd_descriptor gen7_common_cmds[] = {
	CMD(  MI_NOOP,                          SMI,    F,  1,      S  ),
	CMD(  MI_USER_INTERRUPT,                SMI,    F,  1,      R  ),
	CMD(  MI_WAIT_FOR_EVENT,                SMI,    F,  1,      R  ),
	CMD(  MI_ARB_CHECK,                     SMI,    F,  1,      S  ),
	CMD(  MI_REPORT_HEAD,                   SMI,    F,  1,      S  ),
	CMD(  MI_SUSPEND_FLUSH,                 SMI,    F,  1,      S  ),
	CMD(  MI_SEMAPHORE_MBOX,                SMI,   !F,  0xFF,   R  ),
	CMD(  MI_STORE_DWORD_INDEX,             SMI,   !F,  0xFF,   R  ),
	CMD(  MI_LOAD_REGISTER_IMM(1),          SMI,   !F,  0xFF,   W,
	      .reg = { .offset = 1, .mask = 0x007FFFFC, .step = 2 }    ),
	CMD(  MI_STORE_REGISTER_MEM,            SMI,    F,  3,     W | B,
	      .reg = { .offset = 1, .mask = 0x007FFFFC },
	      .bits = {{
			.offset = 0,
			.mask = MI_GLOBAL_GTT,
			.expected = 0,
	      }},						       ),
	CMD(  MI_LOAD_REGISTER_MEM,             SMI,    F,  3,     W | B,
	      .reg = { .offset = 1, .mask = 0x007FFFFC },
	      .bits = {{
			.offset = 0,
			.mask = MI_GLOBAL_GTT,
			.expected = 0,
	      }},						       ),
	/*
	 * MI_BATCH_BUFFER_START requires some special handling. It's not
	 * really a 'skip' action but it doesn't seem like it's worth adding
	 * a new action. See intel_engine_cmd_parser().
	 */
	CMD(  MI_BATCH_BUFFER_START,            SMI,   !F,  0xFF,   S  ),
};

static const struct drm_i915_cmd_descriptor gen7_render_cmds[] = {
	CMD(  MI_FLUSH,                         SMI,    F,  1,      S  ),
	CMD(  MI_ARB_ON_OFF,                    SMI,    F,  1,      R  ),
	CMD(  MI_PREDICATE,                     SMI,    F,  1,      S  ),
	CMD(  MI_TOPOLOGY_FILTER,               SMI,    F,  1,      S  ),
	CMD(  MI_SET_APPID,                     SMI,    F,  1,      S  ),
	CMD(  MI_DISPLAY_FLIP,                  SMI,   !F,  0xFF,   R  ),
	CMD(  MI_SET_CONTEXT,                   SMI,   !F,  0xFF,   R  ),
	CMD(  MI_URB_CLEAR,                     SMI,   !F,  0xFF,   S  ),
	CMD(  MI_STORE_DWORD_IMM,               SMI,   !F,  0x3F,   B,
	      .bits = {{
			.offset = 0,
			.mask = MI_GLOBAL_GTT,
			.expected = 0,
	      }},						       ),
	CMD(  MI_UPDATE_GTT,                    SMI,   !F,  0xFF,   R  ),
	CMD(  MI_CLFLUSH,                       SMI,   !F,  0x3FF,  B,
	      .bits = {{
			.offset = 0,
			.mask = MI_GLOBAL_GTT,
			.expected = 0,
	      }},						       ),
	CMD(  MI_REPORT_PERF_COUNT,             SMI,   !F,  0x3F,   B,
	      .bits = {{
			.offset = 1,
			.mask = MI_REPORT_PERF_COUNT_GGTT,
			.expected = 0,
	      }},						       ),
	CMD(  MI_CONDITIONAL_BATCH_BUFFER_END,  SMI,   !F,  0xFF,   B,
	      .bits = {{
			.offset = 0,
			.mask = MI_GLOBAL_GTT,
			.expected = 0,
	      }},						       ),
	CMD(  GFX_OP_3DSTATE_VF_STATISTICS,     S3D,    F,  1,      S  ),
	CMD(  PIPELINE_SELECT,                  S3D,    F,  1,      S  ),
	CMD(  MEDIA_VFE_STATE,			S3D,   !F,  0xFFFF, B,
	      .bits = {{
			.offset = 2,
			.mask = MEDIA_VFE_STATE_MMIO_ACCESS_MASK,
			.expected = 0,
	      }},						       ),
	CMD(  GPGPU_OBJECT,                     S3D,   !F,  0xFF,   S  ),
	CMD(  GPGPU_WALKER,                     S3D,   !F,  0xFF,   S  ),
	CMD(  GFX_OP_3DSTATE_SO_DECL_LIST,      S3D,   !F,  0x1FF,  S  ),
	CMD(  GFX_OP_PIPE_CONTROL(5),           S3D,   !F,  0xFF,   B,
	      .bits = {{
			.offset = 1,
			.mask = (PIPE_CONTROL_MMIO_WRITE | PIPE_CONTROL_NOTIFY),
			.expected = 0,
	      },
	      {
			.offset = 1,
		        .mask = (PIPE_CONTROL_GLOBAL_GTT_IVB |
				 PIPE_CONTROL_STORE_DATA_INDEX),
			.expected = 0,
			.condition_offset = 1,
			.condition_mask = PIPE_CONTROL_POST_SYNC_OP_MASK,
	      }},						       ),
};

static const struct drm_i915_cmd_descriptor hsw_render_cmds[] = {
	CMD(  MI_SET_PREDICATE,                 SMI,    F,  1,      S  ),
	CMD(  MI_RS_CONTROL,                    SMI,    F,  1,      S  ),
	CMD(  MI_URB_ATOMIC_ALLOC,              SMI,    F,  1,      S  ),
	CMD(  MI_SET_APPID,                     SMI,    F,  1,      S  ),
	CMD(  MI_RS_CONTEXT,                    SMI,    F,  1,      S  ),
	CMD(  MI_LOAD_SCAN_LINES_INCL,          SMI,   !F,  0x3F,   R  ),
	CMD(  MI_LOAD_SCAN_LINES_EXCL,          SMI,   !F,  0x3F,   R  ),
	CMD(  MI_LOAD_REGISTER_REG,             SMI,   !F,  0xFF,   W,
	      .reg = { .offset = 1, .mask = 0x007FFFFC, .step = 1 }    ),
	CMD(  MI_RS_STORE_DATA_IMM,             SMI,   !F,  0xFF,   S  ),
	CMD(  MI_LOAD_URB_MEM,                  SMI,   !F,  0xFF,   S  ),
	CMD(  MI_STORE_URB_MEM,                 SMI,   !F,  0xFF,   S  ),
	CMD(  GFX_OP_3DSTATE_DX9_CONSTANTF_VS,  S3D,   !F,  0x7FF,  S  ),
	CMD(  GFX_OP_3DSTATE_DX9_CONSTANTF_PS,  S3D,   !F,  0x7FF,  S  ),

	CMD(  GFX_OP_3DSTATE_BINDING_TABLE_EDIT_VS,  S3D,   !F,  0x1FF,  S  ),
	CMD(  GFX_OP_3DSTATE_BINDING_TABLE_EDIT_GS,  S3D,   !F,  0x1FF,  S  ),
	CMD(  GFX_OP_3DSTATE_BINDING_TABLE_EDIT_HS,  S3D,   !F,  0x1FF,  S  ),
	CMD(  GFX_OP_3DSTATE_BINDING_TABLE_EDIT_DS,  S3D,   !F,  0x1FF,  S  ),
	CMD(  GFX_OP_3DSTATE_BINDING_TABLE_EDIT_PS,  S3D,   !F,  0x1FF,  S  ),
};

static const struct drm_i915_cmd_descriptor gen7_video_cmds[] = {
	CMD(  MI_ARB_ON_OFF,                    SMI,    F,  1,      R  ),
	CMD(  MI_SET_APPID,                     SMI,    F,  1,      S  ),
	CMD(  MI_STORE_DWORD_IMM,               SMI,   !F,  0xFF,   B,
	      .bits = {{
			.offset = 0,
			.mask = MI_GLOBAL_GTT,
			.expected = 0,
	      }},						       ),
	CMD(  MI_UPDATE_GTT,                    SMI,   !F,  0x3F,   R  ),
	CMD(  MI_FLUSH_DW,                      SMI,   !F,  0x3F,   B,
	      .bits = {{
			.offset = 0,
			.mask = MI_FLUSH_DW_NOTIFY,
			.expected = 0,
	      },
	      {
			.offset = 1,
			.mask = MI_FLUSH_DW_USE_GTT,
			.expected = 0,
			.condition_offset = 0,
			.condition_mask = MI_FLUSH_DW_OP_MASK,
	      },
	      {
			.offset = 0,
			.mask = MI_FLUSH_DW_STORE_INDEX,
			.expected = 0,
			.condition_offset = 0,
			.condition_mask = MI_FLUSH_DW_OP_MASK,
	      }},						       ),
	CMD(  MI_CONDITIONAL_BATCH_BUFFER_END,  SMI,   !F,  0xFF,   B,
	      .bits = {{
			.offset = 0,
			.mask = MI_GLOBAL_GTT,
			.expected = 0,
	      }},						       ),
	/*
	 * MFX_WAIT doesn't fit the way we handle length for most commands.
	 * It has a length field but it uses a non-standard length bias.
	 * It is always 1 dword though, so just treat it as fixed length.
	 */
	CMD(  MFX_WAIT,                         SMFX,   F,  1,      S  ),
};

static const struct drm_i915_cmd_descriptor gen7_vecs_cmds[] = {
	CMD(  MI_ARB_ON_OFF,                    SMI,    F,  1,      R  ),
	CMD(  MI_SET_APPID,                     SMI,    F,  1,      S  ),
	CMD(  MI_STORE_DWORD_IMM,               SMI,   !F,  0xFF,   B,
	      .bits = {{
			.offset = 0,
			.mask = MI_GLOBAL_GTT,
			.expected = 0,
	      }},						       ),
	CMD(  MI_UPDATE_GTT,                    SMI,   !F,  0x3F,   R  ),
	CMD(  MI_FLUSH_DW,                      SMI,   !F,  0x3F,   B,
	      .bits = {{
			.offset = 0,
			.mask = MI_FLUSH_DW_NOTIFY,
			.expected = 0,
	      },
	      {
			.offset = 1,
			.mask = MI_FLUSH_DW_USE_GTT,
			.expected = 0,
			.condition_offset = 0,
			.condition_mask = MI_FLUSH_DW_OP_MASK,
	      },
	      {
			.offset = 0,
			.mask = MI_FLUSH_DW_STORE_INDEX,
			.expected = 0,
			.condition_offset = 0,
			.condition_mask = MI_FLUSH_DW_OP_MASK,
	      }},						       ),
	CMD(  MI_CONDITIONAL_BATCH_BUFFER_END,  SMI,   !F,  0xFF,   B,
	      .bits = {{
			.offset = 0,
			.mask = MI_GLOBAL_GTT,
			.expected = 0,
	      }},						       ),
};

static const struct drm_i915_cmd_descriptor gen7_blt_cmds[] = {
	CMD(  MI_DISPLAY_FLIP,                  SMI,   !F,  0xFF,   R  ),
	CMD(  MI_STORE_DWORD_IMM,               SMI,   !F,  0x3FF,  B,
	      .bits = {{
			.offset = 0,
			.mask = MI_GLOBAL_GTT,
			.expected = 0,
	      }},						       ),
	CMD(  MI_UPDATE_GTT,                    SMI,   !F,  0x3F,   R  ),
	CMD(  MI_FLUSH_DW,                      SMI,   !F,  0x3F,   B,
	      .bits = {{
			.offset = 0,
			.mask = MI_FLUSH_DW_NOTIFY,
			.expected = 0,
	      },
	      {
			.offset = 1,
			.mask = MI_FLUSH_DW_USE_GTT,
			.expected = 0,
			.condition_offset = 0,
			.condition_mask = MI_FLUSH_DW_OP_MASK,
	      },
	      {
			.offset = 0,
			.mask = MI_FLUSH_DW_STORE_INDEX,
			.expected = 0,
			.condition_offset = 0,
			.condition_mask = MI_FLUSH_DW_OP_MASK,
	      }},						       ),
	CMD(  COLOR_BLT,                        S2D,   !F,  0x3F,   S  ),
	CMD(  SRC_COPY_BLT,                     S2D,   !F,  0x3F,   S  ),
};

static const struct drm_i915_cmd_descriptor hsw_blt_cmds[] = {
	CMD(  MI_LOAD_SCAN_LINES_INCL,          SMI,   !F,  0x3F,   R  ),
	CMD(  MI_LOAD_SCAN_LINES_EXCL,          SMI,   !F,  0x3F,   R  ),
};

/*
 * For Gen9 we can still rely on the h/w to enforce cmd security, and only
 * need to re-enforce the register access checks. We therefore only need to
 * teach the cmdparser how to find the end of each command, and identify
 * register accesses. The table doesn't need to reject any commands, and so
 * the only commands listed here are:
 *   1) Those that touch registers
 *   2) Those that do not have the default 8-bit length
 *
 * Note that the default MI length mask chosen for this table is 0xFF, not
 * the 0x3F used on older devices. This is because the vast majority of MI
 * cmds on Gen9 use a standard 8-bit Length field.
 * All the Gen9 blitter instructions are standard 0xFF length mask, and
 * none allow access to non-general registers, so in fact no BLT cmds are
 * included in the table at all.
 *
 */
static const struct drm_i915_cmd_descriptor gen9_blt_cmds[] = {
	CMD(  MI_NOOP,                          SMI,    F,  1,      S  ),
	CMD(  MI_USER_INTERRUPT,                SMI,    F,  1,      S  ),
	CMD(  MI_WAIT_FOR_EVENT,                SMI,    F,  1,      S  ),
	CMD(  MI_FLUSH,                         SMI,    F,  1,      S  ),
	CMD(  MI_ARB_CHECK,                     SMI,    F,  1,      S  ),
	CMD(  MI_REPORT_HEAD,                   SMI,    F,  1,      S  ),
	CMD(  MI_ARB_ON_OFF,                    SMI,    F,  1,      S  ),
	CMD(  MI_SUSPEND_FLUSH,                 SMI,    F,  1,      S  ),
	CMD(  MI_LOAD_SCAN_LINES_INCL,          SMI,   !F,  0x3F,   S  ),
	CMD(  MI_LOAD_SCAN_LINES_EXCL,          SMI,   !F,  0x3F,   S  ),
	CMD(  MI_STORE_DWORD_IMM,               SMI,   !F,  0x3FF,  S  ),
	CMD(  MI_LOAD_REGISTER_IMM(1),          SMI,   !F,  0xFF,   W,
	      .reg = { .offset = 1, .mask = 0x007FFFFC, .step = 2 }    ),
	CMD(  MI_UPDATE_GTT,                    SMI,   !F,  0x3FF,  S  ),
	CMD(  MI_STORE_REGISTER_MEM_GEN8,       SMI,    F,  4,      W,
	      .reg = { .offset = 1, .mask = 0x007FFFFC }               ),
	CMD(  MI_FLUSH_DW,                      SMI,   !F,  0x3F,   S  ),
	CMD(  MI_LOAD_REGISTER_MEM_GEN8,        SMI,    F,  4,      W,
	      .reg = { .offset = 1, .mask = 0x007FFFFC }               ),
	CMD(  MI_LOAD_REGISTER_REG,             SMI,    !F,  0xFF,  W,
	      .reg = { .offset = 1, .mask = 0x007FFFFC, .step = 1 }    ),

	/*
	 * We allow BB_START but apply further checks. We just sanitize the
	 * basic fields here.
	 */
#define MI_BB_START_OPERAND_MASK   GENMASK(SMI-1, 0)
#define MI_BB_START_OPERAND_EXPECT (MI_BATCH_PPGTT_HSW | 1)
	CMD(  MI_BATCH_BUFFER_START_GEN8,       SMI,    !F,  0xFF,  B,
	      .bits = {{
			.offset = 0,
			.mask = MI_BB_START_OPERAND_MASK,
			.expected = MI_BB_START_OPERAND_EXPECT,
	      }},						       ),
};

static const struct drm_i915_cmd_descriptor noop_desc =
	CMD(MI_NOOP, SMI, F, 1, S);

#undef CMD
#undef SMI
#undef S3D
#undef S2D
#undef SMFX
#undef F
#undef S
#undef R
#undef W
#undef B

static const struct drm_i915_cmd_table gen7_render_cmd_table[] = {
	{ gen7_common_cmds, ARRAY_SIZE(gen7_common_cmds) },
	{ gen7_render_cmds, ARRAY_SIZE(gen7_render_cmds) },
};

static const struct drm_i915_cmd_table hsw_render_ring_cmd_table[] = {
	{ gen7_common_cmds, ARRAY_SIZE(gen7_common_cmds) },
	{ gen7_render_cmds, ARRAY_SIZE(gen7_render_cmds) },
	{ hsw_render_cmds, ARRAY_SIZE(hsw_render_cmds) },
};

static const struct drm_i915_cmd_table gen7_video_cmd_table[] = {
	{ gen7_common_cmds, ARRAY_SIZE(gen7_common_cmds) },
	{ gen7_video_cmds, ARRAY_SIZE(gen7_video_cmds) },
};

static const struct drm_i915_cmd_table hsw_vebox_cmd_table[] = {
	{ gen7_common_cmds, ARRAY_SIZE(gen7_common_cmds) },
	{ gen7_vecs_cmds, ARRAY_SIZE(gen7_vecs_cmds) },
};

static const struct drm_i915_cmd_table gen7_blt_cmd_table[] = {
	{ gen7_common_cmds, ARRAY_SIZE(gen7_common_cmds) },
	{ gen7_blt_cmds, ARRAY_SIZE(gen7_blt_cmds) },
};

static const struct drm_i915_cmd_table hsw_blt_ring_cmd_table[] = {
	{ gen7_common_cmds, ARRAY_SIZE(gen7_common_cmds) },
	{ gen7_blt_cmds, ARRAY_SIZE(gen7_blt_cmds) },
	{ hsw_blt_cmds, ARRAY_SIZE(hsw_blt_cmds) },
};

static const struct drm_i915_cmd_table gen9_blt_cmd_table[] = {
	{ gen9_blt_cmds, ARRAY_SIZE(gen9_blt_cmds) },
};


/*
 * Register whitelists, sorted by increasing register offset.
 */

/*
 * An individual whitelist entry granting access to register addr.  If
 * mask is non-zero the argument of immediate register writes will be
 * AND-ed with mask, and the command will be rejected if the result
 * doesn't match value.
 *
 * Registers with non-zero mask are only allowed to be written using
 * LRI.
 */
struct drm_i915_reg_descriptor {
	i915_reg_t addr;
	u32 mask;
	u32 value;
};

/* Convenience macro for adding 32-bit registers. */
#define REG32(_reg, ...) \
	{ .addr = (_reg), __VA_ARGS__ }

#define REG32_IDX(_reg, idx) \
	{ .addr = _reg(idx) }

/*
 * Convenience macro for adding 64-bit registers.
 *
 * Some registers that userspace accesses are 64 bits. The register
 * access commands only allow 32-bit accesses. Hence, we have to include
 * entries for both halves of the 64-bit registers.
 */
#define REG64(_reg) \
	{ .addr = _reg }, \
	{ .addr = _reg ## _UDW }

#define REG64_IDX(_reg, idx) \
	{ .addr = _reg(idx) }, \
	{ .addr = _reg ## _UDW(idx) }

static const struct drm_i915_reg_descriptor gen7_render_regs[] = {
	REG64(GPGPU_THREADS_DISPATCHED),
	REG64(HS_INVOCATION_COUNT),
	REG64(DS_INVOCATION_COUNT),
	REG64(IA_VERTICES_COUNT),
	REG64(IA_PRIMITIVES_COUNT),
	REG64(VS_INVOCATION_COUNT),
	REG64(GS_INVOCATION_COUNT),
	REG64(GS_PRIMITIVES_COUNT),
	REG64(CL_INVOCATION_COUNT),
	REG64(CL_PRIMITIVES_COUNT),
	REG64(PS_INVOCATION_COUNT),
	REG64(PS_DEPTH_COUNT),
	REG64_IDX(RING_TIMESTAMP, RENDER_RING_BASE),
	REG64(MI_PREDICATE_SRC0),
	REG64(MI_PREDICATE_SRC1),
	REG32(GEN7_3DPRIM_END_OFFSET),
	REG32(GEN7_3DPRIM_START_VERTEX),
	REG32(GEN7_3DPRIM_VERTEX_COUNT),
	REG32(GEN7_3DPRIM_INSTANCE_COUNT),
	REG32(GEN7_3DPRIM_START_INSTANCE),
	REG32(GEN7_3DPRIM_BASE_VERTEX),
	REG32(GEN7_GPGPU_DISPATCHDIMX),
	REG32(GEN7_GPGPU_DISPATCHDIMY),
	REG32(GEN7_GPGPU_DISPATCHDIMZ),
	REG64_IDX(RING_TIMESTAMP, BSD_RING_BASE),
	REG64_IDX(GEN7_SO_NUM_PRIMS_WRITTEN, 0),
	REG64_IDX(GEN7_SO_NUM_PRIMS_WRITTEN, 1),
	REG64_IDX(GEN7_SO_NUM_PRIMS_WRITTEN, 2),
	REG64_IDX(GEN7_SO_NUM_PRIMS_WRITTEN, 3),
	REG64_IDX(GEN7_SO_PRIM_STORAGE_NEEDED, 0),
	REG64_IDX(GEN7_SO_PRIM_STORAGE_NEEDED, 1),
	REG64_IDX(GEN7_SO_PRIM_STORAGE_NEEDED, 2),
	REG64_IDX(GEN7_SO_PRIM_STORAGE_NEEDED, 3),
	REG32(GEN7_SO_WRITE_OFFSET(0)),
	REG32(GEN7_SO_WRITE_OFFSET(1)),
	REG32(GEN7_SO_WRITE_OFFSET(2)),
	REG32(GEN7_SO_WRITE_OFFSET(3)),
	REG32(GEN7_L3SQCREG1),
	REG32(GEN7_L3CNTLREG2),
	REG32(GEN7_L3CNTLREG3),
	REG64_IDX(RING_TIMESTAMP, BLT_RING_BASE),
};

static const struct drm_i915_reg_descriptor hsw_render_regs[] = {
	REG64_IDX(HSW_CS_GPR, 0),
	REG64_IDX(HSW_CS_GPR, 1),
	REG64_IDX(HSW_CS_GPR, 2),
	REG64_IDX(HSW_CS_GPR, 3),
	REG64_IDX(HSW_CS_GPR, 4),
	REG64_IDX(HSW_CS_GPR, 5),
	REG64_IDX(HSW_CS_GPR, 6),
	REG64_IDX(HSW_CS_GPR, 7),
	REG64_IDX(HSW_CS_GPR, 8),
	REG64_IDX(HSW_CS_GPR, 9),
	REG64_IDX(HSW_CS_GPR, 10),
	REG64_IDX(HSW_CS_GPR, 11),
	REG64_IDX(HSW_CS_GPR, 12),
	REG64_IDX(HSW_CS_GPR, 13),
	REG64_IDX(HSW_CS_GPR, 14),
	REG64_IDX(HSW_CS_GPR, 15),
	REG32(HSW_SCRATCH1,
	      .mask = ~HSW_SCRATCH1_L3_DATA_ATOMICS_DISABLE,
	      .value = 0),
	REG32(HSW_ROW_CHICKEN3,
	      .mask = ~(HSW_ROW_CHICKEN3_L3_GLOBAL_ATOMICS_DISABLE << 16 |
                        HSW_ROW_CHICKEN3_L3_GLOBAL_ATOMICS_DISABLE),
	      .value = 0),
};

static const struct drm_i915_reg_descriptor gen7_blt_regs[] = {
	REG64_IDX(RING_TIMESTAMP, RENDER_RING_BASE),
	REG64_IDX(RING_TIMESTAMP, BSD_RING_BASE),
	REG32(BCS_SWCTRL),
	REG64_IDX(RING_TIMESTAMP, BLT_RING_BASE),
};

static const struct drm_i915_reg_descriptor gen9_blt_regs[] = {
	REG64_IDX(RING_TIMESTAMP, RENDER_RING_BASE),
	REG64_IDX(RING_TIMESTAMP, BSD_RING_BASE),
	REG32(BCS_SWCTRL),
	REG64_IDX(RING_TIMESTAMP, BLT_RING_BASE),
	REG32_IDX(RING_CTX_TIMESTAMP, BLT_RING_BASE),
	REG64_IDX(BCS_GPR, 0),
	REG64_IDX(BCS_GPR, 1),
	REG64_IDX(BCS_GPR, 2),
	REG64_IDX(BCS_GPR, 3),
	REG64_IDX(BCS_GPR, 4),
	REG64_IDX(BCS_GPR, 5),
	REG64_IDX(BCS_GPR, 6),
	REG64_IDX(BCS_GPR, 7),
	REG64_IDX(BCS_GPR, 8),
	REG64_IDX(BCS_GPR, 9),
	REG64_IDX(BCS_GPR, 10),
	REG64_IDX(BCS_GPR, 11),
	REG64_IDX(BCS_GPR, 12),
	REG64_IDX(BCS_GPR, 13),
	REG64_IDX(BCS_GPR, 14),
	REG64_IDX(BCS_GPR, 15),
};

#undef REG64
#undef REG32

struct drm_i915_reg_table {
	const struct drm_i915_reg_descriptor *regs;
	int num_regs;
};

static const struct drm_i915_reg_table ivb_render_reg_tables[] = {
	{ gen7_render_regs, ARRAY_SIZE(gen7_render_regs) },
};

static const struct drm_i915_reg_table ivb_blt_reg_tables[] = {
	{ gen7_blt_regs, ARRAY_SIZE(gen7_blt_regs) },
};

static const struct drm_i915_reg_table hsw_render_reg_tables[] = {
	{ gen7_render_regs, ARRAY_SIZE(gen7_render_regs) },
	{ hsw_render_regs, ARRAY_SIZE(hsw_render_regs) },
};

static const struct drm_i915_reg_table hsw_blt_reg_tables[] = {
	{ gen7_blt_regs, ARRAY_SIZE(gen7_blt_regs) },
};

static const struct drm_i915_reg_table gen9_blt_reg_tables[] = {
	{ gen9_blt_regs, ARRAY_SIZE(gen9_blt_regs) },
};

static u32 gen7_render_get_cmd_length_mask(u32 cmd_header)
{
	u32 client = cmd_header >> INSTR_CLIENT_SHIFT;
	u32 subclient =
		(cmd_header & INSTR_SUBCLIENT_MASK) >> INSTR_SUBCLIENT_SHIFT;

	if (client == INSTR_MI_CLIENT)
		return 0x3F;
	else if (client == INSTR_RC_CLIENT) {
		if (subclient == INSTR_MEDIA_SUBCLIENT)
			return 0xFFFF;
		else
			return 0xFF;
	}

	DRM_DEBUG("CMD: Abnormal rcs cmd length! 0x%08X\n", cmd_header);
	return 0;
}

static u32 gen7_bsd_get_cmd_length_mask(u32 cmd_header)
{
	u32 client = cmd_header >> INSTR_CLIENT_SHIFT;
	u32 subclient =
		(cmd_header & INSTR_SUBCLIENT_MASK) >> INSTR_SUBCLIENT_SHIFT;
	u32 op = (cmd_header & INSTR_26_TO_24_MASK) >> INSTR_26_TO_24_SHIFT;

	if (client == INSTR_MI_CLIENT)
		return 0x3F;
	else if (client == INSTR_RC_CLIENT) {
		if (subclient == INSTR_MEDIA_SUBCLIENT) {
			if (op == 6)
				return 0xFFFF;
			else
				return 0xFFF;
		} else
			return 0xFF;
	}

	DRM_DEBUG("CMD: Abnormal bsd cmd length! 0x%08X\n", cmd_header);
	return 0;
}

static u32 gen7_blt_get_cmd_length_mask(u32 cmd_header)
{
	u32 client = cmd_header >> INSTR_CLIENT_SHIFT;

	if (client == INSTR_MI_CLIENT)
		return 0x3F;
	else if (client == INSTR_BC_CLIENT)
		return 0xFF;

	DRM_DEBUG("CMD: Abnormal blt cmd length! 0x%08X\n", cmd_header);
	return 0;
}

static u32 gen9_blt_get_cmd_length_mask(u32 cmd_header)
{
	u32 client = cmd_header >> INSTR_CLIENT_SHIFT;

	if (client == INSTR_MI_CLIENT || client == INSTR_BC_CLIENT)
		return 0xFF;

	DRM_DEBUG("CMD: Abnormal blt cmd length! 0x%08X\n", cmd_header);
	return 0;
}

static bool validate_cmds_sorted(const struct intel_engine_cs *engine,
				 const struct drm_i915_cmd_table *cmd_tables,
				 int cmd_table_count)
{
	int i;
	bool ret = true;

	if (!cmd_tables || cmd_table_count == 0)
		return true;

	for (i = 0; i < cmd_table_count; i++) {
		const struct drm_i915_cmd_table *table = &cmd_tables[i];
		u32 previous = 0;
		int j;

		for (j = 0; j < table->count; j++) {
			const struct drm_i915_cmd_descriptor *desc =
				&table->table[j];
			u32 curr = desc->cmd.value & desc->cmd.mask;

			if (curr < previous) {
				drm_err(&engine->i915->drm,
					"CMD: %s [%d] command table not sorted: "
					"table=%d entry=%d cmd=0x%08X prev=0x%08X\n",
					engine->name, engine->id,
					i, j, curr, previous);
				ret = false;
			}

			previous = curr;
		}
	}

	return ret;
}

static bool check_sorted(const struct intel_engine_cs *engine,
			 const struct drm_i915_reg_descriptor *reg_table,
			 int reg_count)
{
	int i;
	u32 previous = 0;
	bool ret = true;

	for (i = 0; i < reg_count; i++) {
		u32 curr = i915_mmio_reg_offset(reg_table[i].addr);

		if (curr < previous) {
			drm_err(&engine->i915->drm,
				"CMD: %s [%d] register table not sorted: "
				"entry=%d reg=0x%08X prev=0x%08X\n",
				engine->name, engine->id,
				i, curr, previous);
			ret = false;
		}

		previous = curr;
	}

	return ret;
}

static bool validate_regs_sorted(struct intel_engine_cs *engine)
{
	int i;
	const struct drm_i915_reg_table *table;

	for (i = 0; i < engine->reg_table_count; i++) {
		table = &engine->reg_tables[i];
		if (!check_sorted(engine, table->regs, table->num_regs))
			return false;
	}

	return true;
}

struct cmd_node {
	const struct drm_i915_cmd_descriptor *desc;
	struct hlist_node node;
};

/*
 * Different command ranges have different numbers of bits for the opcode. For
 * example, MI commands use bits 31:23 while 3D commands use bits 31:16. The
 * problem is that, for example, MI commands use bits 22:16 for other fields
 * such as GGTT vs PPGTT bits. If we include those bits in the mask then when
 * we mask a command from a batch it could hash to the wrong bucket due to
 * non-opcode bits being set. But if we don't include those bits, some 3D
 * commands may hash to the same bucket due to not including opcode bits that
 * make the command unique. For now, we will risk hashing to the same bucket.
 */
static inline u32 cmd_header_key(u32 x)
{
	switch (x >> INSTR_CLIENT_SHIFT) {
	default:
	case INSTR_MI_CLIENT:
		return x >> STD_MI_OPCODE_SHIFT;
	case INSTR_RC_CLIENT:
		return x >> STD_3D_OPCODE_SHIFT;
	case INSTR_BC_CLIENT:
		return x >> STD_2D_OPCODE_SHIFT;
	}
}

static int init_hash_table(struct intel_engine_cs *engine,
			   const struct drm_i915_cmd_table *cmd_tables,
			   int cmd_table_count)
{
	int i, j;

	hash_init(engine->cmd_hash);

	for (i = 0; i < cmd_table_count; i++) {
		const struct drm_i915_cmd_table *table = &cmd_tables[i];

		for (j = 0; j < table->count; j++) {
			const struct drm_i915_cmd_descriptor *desc =
				&table->table[j];
			struct cmd_node *desc_node =
				kmalloc(sizeof(*desc_node), GFP_KERNEL);

			if (!desc_node)
				return -ENOMEM;

			desc_node->desc = desc;
			hash_add(engine->cmd_hash, &desc_node->node,
				 cmd_header_key(desc->cmd.value));
		}
	}

	return 0;
}

static void fini_hash_table(struct intel_engine_cs *engine)
{
	struct hlist_node *tmp;
	struct cmd_node *desc_node;
	int i;

	hash_for_each_safe(engine->cmd_hash, i, tmp, desc_node, node) {
		hash_del(&desc_node->node);
		kfree(desc_node);
	}
}

/**
 * intel_engine_init_cmd_parser() - set cmd parser related fields for an engine
 * @engine: the engine to initialize
 *
 * Optionally initializes fields related to batch buffer command parsing in the
 * struct intel_engine_cs based on whether the platform requires software
 * command parsing.
 */
void intel_engine_init_cmd_parser(struct intel_engine_cs *engine)
{
	const struct drm_i915_cmd_table *cmd_tables;
	int cmd_table_count;
	int ret;

	if (!IS_GEN(engine->i915, 7) && !(IS_GEN(engine->i915, 9) &&
					  engine->class == COPY_ENGINE_CLASS))
		return;

	switch (engine->class) {
	case RENDER_CLASS:
		if (IS_HASWELL(engine->i915)) {
			cmd_tables = hsw_render_ring_cmd_table;
			cmd_table_count =
				ARRAY_SIZE(hsw_render_ring_cmd_table);
		} else {
			cmd_tables = gen7_render_cmd_table;
			cmd_table_count = ARRAY_SIZE(gen7_render_cmd_table);
		}

		if (IS_HASWELL(engine->i915)) {
			engine->reg_tables = hsw_render_reg_tables;
			engine->reg_table_count = ARRAY_SIZE(hsw_render_reg_tables);
		} else {
			engine->reg_tables = ivb_render_reg_tables;
			engine->reg_table_count = ARRAY_SIZE(ivb_render_reg_tables);
		}
		engine->get_cmd_length_mask = gen7_render_get_cmd_length_mask;
		break;
	case VIDEO_DECODE_CLASS:
		cmd_tables = gen7_video_cmd_table;
		cmd_table_count = ARRAY_SIZE(gen7_video_cmd_table);
		engine->get_cmd_length_mask = gen7_bsd_get_cmd_length_mask;
		break;
	case COPY_ENGINE_CLASS:
		engine->get_cmd_length_mask = gen7_blt_get_cmd_length_mask;
		if (IS_GEN(engine->i915, 9)) {
			cmd_tables = gen9_blt_cmd_table;
			cmd_table_count = ARRAY_SIZE(gen9_blt_cmd_table);
			engine->get_cmd_length_mask =
				gen9_blt_get_cmd_length_mask;

			/* BCS Engine unsafe without parser */
			engine->flags |= I915_ENGINE_REQUIRES_CMD_PARSER;
		} else if (IS_HASWELL(engine->i915)) {
			cmd_tables = hsw_blt_ring_cmd_table;
			cmd_table_count = ARRAY_SIZE(hsw_blt_ring_cmd_table);
		} else {
			cmd_tables = gen7_blt_cmd_table;
			cmd_table_count = ARRAY_SIZE(gen7_blt_cmd_table);
		}

		if (IS_GEN(engine->i915, 9)) {
			engine->reg_tables = gen9_blt_reg_tables;
			engine->reg_table_count =
				ARRAY_SIZE(gen9_blt_reg_tables);
		} else if (IS_HASWELL(engine->i915)) {
			engine->reg_tables = hsw_blt_reg_tables;
			engine->reg_table_count = ARRAY_SIZE(hsw_blt_reg_tables);
		} else {
			engine->reg_tables = ivb_blt_reg_tables;
			engine->reg_table_count = ARRAY_SIZE(ivb_blt_reg_tables);
		}
		break;
	case VIDEO_ENHANCEMENT_CLASS:
		cmd_tables = hsw_vebox_cmd_table;
		cmd_table_count = ARRAY_SIZE(hsw_vebox_cmd_table);
		/* VECS can use the same length_mask function as VCS */
		engine->get_cmd_length_mask = gen7_bsd_get_cmd_length_mask;
		break;
	default:
		MISSING_CASE(engine->class);
		return;
	}

	if (!validate_cmds_sorted(engine, cmd_tables, cmd_table_count)) {
		drm_err(&engine->i915->drm,
			"%s: command descriptions are not sorted\n",
			engine->name);
		return;
	}
	if (!validate_regs_sorted(engine)) {
		drm_err(&engine->i915->drm,
			"%s: registers are not sorted\n", engine->name);
		return;
	}

	ret = init_hash_table(engine, cmd_tables, cmd_table_count);
	if (ret) {
		drm_err(&engine->i915->drm,
			"%s: initialised failed!\n", engine->name);
		fini_hash_table(engine);
		return;
	}

	engine->flags |= I915_ENGINE_USING_CMD_PARSER;
}

/**
 * intel_engine_cleanup_cmd_parser() - clean up cmd parser related fields
 * @engine: the engine to clean up
 *
 * Releases any resources related to command parsing that may have been
 * initialized for the specified engine.
 */
void intel_engine_cleanup_cmd_parser(struct intel_engine_cs *engine)
{
	if (!intel_engine_using_cmd_parser(engine))
		return;

	fini_hash_table(engine);
}

static const struct drm_i915_cmd_descriptor*
find_cmd_in_table(struct intel_engine_cs *engine,
		  u32 cmd_header)
{
	struct cmd_node *desc_node;

	hash_for_each_possible(engine->cmd_hash, desc_node, node,
			       cmd_header_key(cmd_header)) {
		const struct drm_i915_cmd_descriptor *desc = desc_node->desc;
		if (((cmd_header ^ desc->cmd.value) & desc->cmd.mask) == 0)
			return desc;
	}

	return NULL;
}

/*
 * Returns a pointer to a descriptor for the command specified by cmd_header.
 *
 * The caller must supply space for a default descriptor via the default_desc
 * parameter. If no descriptor for the specified command exists in the engine's
 * command parser tables, this function fills in default_desc based on the
 * engine's default length encoding and returns default_desc.
 */
static const struct drm_i915_cmd_descriptor*
find_cmd(struct intel_engine_cs *engine,
	 u32 cmd_header,
	 const struct drm_i915_cmd_descriptor *desc,
	 struct drm_i915_cmd_descriptor *default_desc)
{
	u32 mask;

	if (((cmd_header ^ desc->cmd.value) & desc->cmd.mask) == 0)
		return desc;

	desc = find_cmd_in_table(engine, cmd_header);
	if (desc)
		return desc;

	mask = engine->get_cmd_length_mask(cmd_header);
	if (!mask)
		return NULL;

	default_desc->cmd.value = cmd_header;
	default_desc->cmd.mask = ~0u << MIN_OPCODE_SHIFT;
	default_desc->length.mask = mask;
	default_desc->flags = CMD_DESC_SKIP;
	return default_desc;
}

static const struct drm_i915_reg_descriptor *
__find_reg(const struct drm_i915_reg_descriptor *table, int count, u32 addr)
{
	int start = 0, end = count;
	while (start < end) {
		int mid = start + (end - start) / 2;
		int ret = addr - i915_mmio_reg_offset(table[mid].addr);
		if (ret < 0)
			end = mid;
		else if (ret > 0)
			start = mid + 1;
		else
			return &table[mid];
	}
	return NULL;
}

static const struct drm_i915_reg_descriptor *
find_reg(const struct intel_engine_cs *engine, u32 addr)
{
	const struct drm_i915_reg_table *table = engine->reg_tables;
	const struct drm_i915_reg_descriptor *reg = NULL;
	int count = engine->reg_table_count;

	for (; !reg && (count > 0); ++table, --count)
		reg = __find_reg(table->regs, table->num_regs, addr);

	return reg;
}

/* Returns a vmap'd pointer to dst_obj, which the caller must unmap */
static u32 *copy_batch(struct drm_i915_gem_object *dst_obj,
		       struct drm_i915_gem_object *src_obj,
		       unsigned long offset, unsigned long length)
{
	bool needs_clflush;
	void *dst, *src;
	int ret;

	dst = i915_gem_object_pin_map(dst_obj, I915_MAP_FORCE_WB);
	if (IS_ERR(dst))
		return dst;

	ret = i915_gem_object_pin_pages(src_obj);
	if (ret) {
		i915_gem_object_unpin_map(dst_obj);
		return ERR_PTR(ret);
	}

	needs_clflush =
		!(src_obj->cache_coherent & I915_BO_CACHE_COHERENT_FOR_READ);

	src = ERR_PTR(-ENODEV);
	if (needs_clflush && i915_has_memcpy_from_wc()) {
		src = i915_gem_object_pin_map(src_obj, I915_MAP_WC);
		if (!IS_ERR(src)) {
			i915_unaligned_memcpy_from_wc(dst,
						      src + offset,
						      length);
			i915_gem_object_unpin_map(src_obj);
		}
	}
	if (IS_ERR(src)) {
		unsigned long x, n;
		void *ptr;

		/*
		 * We can avoid clflushing partial cachelines before the write
		 * if we only every write full cache-lines. Since we know that
		 * both the source and destination are in multiples of
		 * PAGE_SIZE, we can simply round up to the next cacheline.
		 * We don't care about copying too much here as we only
		 * validate up to the end of the batch.
		 */
		if (!(dst_obj->cache_coherent & I915_BO_CACHE_COHERENT_FOR_READ))
			length = round_up(length,
					  boot_cpu_data.x86_clflush_size);

		ptr = dst;
		x = offset_in_page(offset);
		for (n = offset >> PAGE_SHIFT; length; n++) {
			int len = min(length, PAGE_SIZE - x);

			src = kmap_atomic(i915_gem_object_get_page(src_obj, n));
			if (needs_clflush)
				drm_clflush_virt_range(src + x, len);
			memcpy(ptr, src + x, len);
			kunmap_atomic(src);

			ptr += len;
			length -= len;
			x = 0;
		}
	}

	i915_gem_object_unpin_pages(src_obj);

	/* dst_obj is returned with vmap pinned */
	return dst;
}

static inline bool cmd_desc_is(const struct drm_i915_cmd_descriptor * const desc,
			       const u32 cmd)
{
	return desc->cmd.value == (cmd & desc->cmd.mask);
}

static bool check_cmd(const struct intel_engine_cs *engine,
		      const struct drm_i915_cmd_descriptor *desc,
		      const u32 *cmd, u32 length)
{
	if (desc->flags & CMD_DESC_SKIP)
		return true;

	if (desc->flags & CMD_DESC_REJECT) {
		DRM_DEBUG("CMD: Rejected command: 0x%08X\n", *cmd);
		return false;
	}

	if (desc->flags & CMD_DESC_REGISTER) {
		/*
		 * Get the distance between individual register offset
		 * fields if the command can perform more than one
		 * access at a time.
		 */
		const u32 step = desc->reg.step ? desc->reg.step : length;
		u32 offset;

		for (offset = desc->reg.offset; offset < length;
		     offset += step) {
			const u32 reg_addr = cmd[offset] & desc->reg.mask;
			const struct drm_i915_reg_descriptor *reg =
				find_reg(engine, reg_addr);

			if (!reg) {
				DRM_DEBUG("CMD: Rejected register 0x%08X in command: 0x%08X (%s)\n",
					  reg_addr, *cmd, engine->name);
				return false;
			}

			/*
			 * Check the value written to the register against the
			 * allowed mask/value pair given in the whitelist entry.
			 */
			if (reg->mask) {
				if (cmd_desc_is(desc, MI_LOAD_REGISTER_MEM)) {
<<<<<<< HEAD
					DRM_DEBUG_DRIVER("CMD: Rejected LRM to masked register 0x%08X\n",
							 reg_addr);
=======
					DRM_DEBUG("CMD: Rejected LRM to masked register 0x%08X\n",
						  reg_addr);
>>>>>>> d1988041
					return false;
				}

				if (cmd_desc_is(desc, MI_LOAD_REGISTER_REG)) {
<<<<<<< HEAD
					DRM_DEBUG_DRIVER("CMD: Rejected LRR to masked register 0x%08X\n",
							 reg_addr);
=======
					DRM_DEBUG("CMD: Rejected LRR to masked register 0x%08X\n",
						  reg_addr);
>>>>>>> d1988041
					return false;
				}

				if (cmd_desc_is(desc, MI_LOAD_REGISTER_IMM(1)) &&
				    (offset + 2 > length ||
				     (cmd[offset + 1] & reg->mask) != reg->value)) {
					DRM_DEBUG("CMD: Rejected LRI to masked register 0x%08X\n",
						  reg_addr);
					return false;
				}
			}
		}
	}

	if (desc->flags & CMD_DESC_BITMASK) {
		int i;

		for (i = 0; i < MAX_CMD_DESC_BITMASKS; i++) {
			u32 dword;

			if (desc->bits[i].mask == 0)
				break;

			if (desc->bits[i].condition_mask != 0) {
				u32 offset =
					desc->bits[i].condition_offset;
				u32 condition = cmd[offset] &
					desc->bits[i].condition_mask;

				if (condition == 0)
					continue;
			}

			if (desc->bits[i].offset >= length) {
				DRM_DEBUG("CMD: Rejected command 0x%08X, too short to check bitmask (%s)\n",
					  *cmd, engine->name);
				return false;
			}

			dword = cmd[desc->bits[i].offset] &
				desc->bits[i].mask;

			if (dword != desc->bits[i].expected) {
				DRM_DEBUG("CMD: Rejected command 0x%08X for bitmask 0x%08X (exp=0x%08X act=0x%08X) (%s)\n",
					  *cmd,
					  desc->bits[i].mask,
					  desc->bits[i].expected,
					  dword, engine->name);
				return false;
			}
		}
	}

	return true;
}

static int check_bbstart(u32 *cmd, u32 offset, u32 length,
			 u32 batch_length,
			 u64 batch_addr,
			 u64 shadow_addr,
			 const unsigned long *jump_whitelist)
{
	u64 jump_offset, jump_target;
	u32 target_cmd_offset, target_cmd_index;

	/* For igt compatibility on older platforms */
	if (!jump_whitelist) {
		DRM_DEBUG("CMD: Rejecting BB_START for ggtt based submission\n");
		return -EACCES;
	}

	if (length != 3) {
		DRM_DEBUG("CMD: Recursive BB_START with bad length(%u)\n",
			  length);
		return -EINVAL;
	}

	jump_target = *(u64 *)(cmd + 1);
	jump_offset = jump_target - batch_addr;

	/*
	 * Any underflow of jump_target is guaranteed to be outside the range
	 * of a u32, so >= test catches both too large and too small
	 */
	if (jump_offset >= batch_length) {
		DRM_DEBUG("CMD: BB_START to 0x%llx jumps out of BB\n",
			  jump_target);
		return -EINVAL;
	}

	/*
	 * This cannot overflow a u32 because we already checked jump_offset
	 * is within the BB, and the batch_length is a u32
	 */
	target_cmd_offset = lower_32_bits(jump_offset);
	target_cmd_index = target_cmd_offset / sizeof(u32);

	*(u64 *)(cmd + 1) = shadow_addr + target_cmd_offset;

	if (target_cmd_index == offset)
		return 0;

	if (IS_ERR(jump_whitelist))
		return PTR_ERR(jump_whitelist);

	if (!test_bit(target_cmd_index, jump_whitelist)) {
		DRM_DEBUG("CMD: BB_START to 0x%llx not a previously executed cmd\n",
			  jump_target);
		return -EINVAL;
	}

	return 0;
}

static unsigned long *alloc_whitelist(u32 batch_length)
{
	unsigned long *jmp;

	/*
	 * We expect batch_length to be less than 256KiB for known users,
	 * i.e. we need at most an 8KiB bitmap allocation which should be
	 * reasonably cheap due to kmalloc caches.
	 */

	/* Prefer to report transient allocation failure rather than hit oom */
	jmp = bitmap_zalloc(DIV_ROUND_UP(batch_length, sizeof(u32)),
			    GFP_KERNEL | __GFP_RETRY_MAYFAIL | __GFP_NOWARN);
	if (!jmp)
		return ERR_PTR(-ENOMEM);

	return jmp;
}

#define LENGTH_BIAS 2

static bool shadow_needs_clflush(struct drm_i915_gem_object *obj)
{
	return !(obj->cache_coherent & I915_BO_CACHE_COHERENT_FOR_WRITE);
}

/**
 * intel_engine_cmd_parser() - parse a batch buffer for privilege violations
 * @engine: the engine on which the batch is to execute
 * @batch: the batch buffer in question
 * @batch_offset: byte offset in the batch at which execution starts
 * @batch_length: length of the commands in batch_obj
 * @shadow: validated copy of the batch buffer in question
 * @trampoline: whether to emit a conditional trampoline at the end of the batch
 *
 * Parses the specified batch buffer looking for privilege violations as
 * described in the overview.
 *
 * Return: non-zero if the parser finds violations or otherwise fails; -EACCES
 * if the batch appears legal but should use hardware parsing
 */
int intel_engine_cmd_parser(struct intel_engine_cs *engine,
			    struct i915_vma *batch,
			    unsigned long batch_offset,
			    unsigned long batch_length,
			    struct i915_vma *shadow,
			    bool trampoline)
{
	u32 *cmd, *batch_end, offset = 0;
	struct drm_i915_cmd_descriptor default_desc = noop_desc;
	const struct drm_i915_cmd_descriptor *desc = &default_desc;
	unsigned long *jump_whitelist;
	u64 batch_addr, shadow_addr;
	int ret = 0;

	GEM_BUG_ON(!IS_ALIGNED(batch_offset, sizeof(*cmd)));
	GEM_BUG_ON(!IS_ALIGNED(batch_length, sizeof(*cmd)));
	GEM_BUG_ON(range_overflows_t(u64, batch_offset, batch_length,
				     batch->size));
	GEM_BUG_ON(!batch_length);

	cmd = copy_batch(shadow->obj, batch->obj, batch_offset, batch_length);
	if (IS_ERR(cmd)) {
		DRM_DEBUG("CMD: Failed to copy batch\n");
		return PTR_ERR(cmd);
	}

	jump_whitelist = NULL;
	if (!trampoline)
		/* Defer failure until attempted use */
		jump_whitelist = alloc_whitelist(batch_length);

	shadow_addr = gen8_canonical_addr(shadow->node.start);
	batch_addr = gen8_canonical_addr(batch->node.start + batch_offset);

	/*
	 * We use the batch length as size because the shadow object is as
	 * large or larger and copy_batch() will write MI_NOPs to the extra
	 * space. Parsing should be faster in some cases this way.
	 */
	batch_end = cmd + batch_length / sizeof(*batch_end);
	do {
		u32 length;

		if (*cmd == MI_BATCH_BUFFER_END)
			break;

		desc = find_cmd(engine, *cmd, desc, &default_desc);
		if (!desc) {
			DRM_DEBUG("CMD: Unrecognized command: 0x%08X\n", *cmd);
			ret = -EINVAL;
			break;
		}

		if (desc->flags & CMD_DESC_FIXED)
			length = desc->length.fixed;
		else
			length = (*cmd & desc->length.mask) + LENGTH_BIAS;

		if ((batch_end - cmd) < length) {
			DRM_DEBUG("CMD: Command length exceeds batch length: 0x%08X length=%u batchlen=%td\n",
				  *cmd,
				  length,
				  batch_end - cmd);
			ret = -EINVAL;
			break;
		}

		if (!check_cmd(engine, desc, cmd, length)) {
			ret = -EACCES;
			break;
		}

		if (cmd_desc_is(desc, MI_BATCH_BUFFER_START)) {
<<<<<<< HEAD
			ret = check_bbstart(ctx, cmd, offset, length,
					    batch_len, batch_start,
					    shadow_batch_start);

			if (ret)
				goto err;
=======
			ret = check_bbstart(cmd, offset, length, batch_length,
					    batch_addr, shadow_addr,
					    jump_whitelist);
>>>>>>> d1988041
			break;
		}

		if (!IS_ERR_OR_NULL(jump_whitelist))
			__set_bit(offset, jump_whitelist);

		cmd += length;
		offset += length;
		if  (cmd >= batch_end) {
			DRM_DEBUG("CMD: Got to the end of the buffer w/o a BBE cmd!\n");
			ret = -EINVAL;
			break;
		}
	} while (1);

	if (trampoline) {
		/*
		 * With the trampoline, the shadow is executed twice.
		 *
		 *   1 - starting at offset 0, in privileged mode
		 *   2 - starting at offset batch_len, as non-privileged
		 *
		 * Only if the batch is valid and safe to execute, do we
		 * allow the first privileged execution to proceed. If not,
		 * we terminate the first batch and use the second batchbuffer
		 * entry to chain to the original unsafe non-privileged batch,
		 * leaving it to the HW to validate.
		 */
		*batch_end = MI_BATCH_BUFFER_END;

		if (ret) {
			/* Batch unsafe to execute with privileges, cancel! */
			cmd = page_mask_bits(shadow->obj->mm.mapping);
			*cmd = MI_BATCH_BUFFER_END;

			/* If batch is unsafe but valid, jump to the original */
			if (ret == -EACCES) {
				unsigned int flags;

				flags = MI_BATCH_NON_SECURE_I965;
				if (IS_HASWELL(engine->i915))
					flags = MI_BATCH_NON_SECURE_HSW;

				GEM_BUG_ON(!IS_GEN_RANGE(engine->i915, 6, 7));
				__gen6_emit_bb_start(batch_end,
						     batch_addr,
						     flags);

				ret = 0; /* allow execution */
			}
		}

		if (shadow_needs_clflush(shadow->obj))
			drm_clflush_virt_range(batch_end, 8);
	}

	if (shadow_needs_clflush(shadow->obj)) {
		void *ptr = page_mask_bits(shadow->obj->mm.mapping);

		drm_clflush_virt_range(ptr, (void *)(cmd + 1) - ptr);
	}

	if (!IS_ERR_OR_NULL(jump_whitelist))
		kfree(jump_whitelist);
	i915_gem_object_unpin_map(shadow->obj);
	return ret;
}

/**
 * i915_cmd_parser_get_version() - get the cmd parser version number
 * @dev_priv: i915 device private
 *
 * The cmd parser maintains a simple increasing integer version number suitable
 * for passing to userspace clients to determine what operations are permitted.
 *
 * Return: the current version number of the cmd parser
 */
int i915_cmd_parser_get_version(struct drm_i915_private *dev_priv)
{
	struct intel_engine_cs *engine;
	bool active = false;

	/* If the command parser is not enabled, report 0 - unsupported */
	for_each_uabi_engine(engine, dev_priv) {
		if (intel_engine_using_cmd_parser(engine)) {
			active = true;
			break;
		}
	}
	if (!active)
		return 0;

	/*
	 * Command parser version history
	 *
	 * 1. Initial version. Checks batches and reports violations, but leaves
	 *    hardware parsing enabled (so does not allow new use cases).
	 * 2. Allow access to the MI_PREDICATE_SRC0 and
	 *    MI_PREDICATE_SRC1 registers.
	 * 3. Allow access to the GPGPU_THREADS_DISPATCHED register.
	 * 4. L3 atomic chicken bits of HSW_SCRATCH1 and HSW_ROW_CHICKEN3.
	 * 5. GPGPU dispatch compute indirect registers.
	 * 6. TIMESTAMP register and Haswell CS GPR registers
	 * 7. Allow MI_LOAD_REGISTER_REG between whitelisted registers.
	 * 8. Don't report cmd_check() failures as EINVAL errors to userspace;
	 *    rely on the HW to NOOP disallowed commands as it would without
	 *    the parser enabled.
	 * 9. Don't whitelist or handle oacontrol specially, as ownership
	 *    for oacontrol state is moving to i915-perf.
	 * 10. Support for Gen9 BCS Parsing
	 */
	return 10;
}<|MERGE_RESOLUTION|>--- conflicted
+++ resolved
@@ -1249,24 +1249,14 @@
 			 */
 			if (reg->mask) {
 				if (cmd_desc_is(desc, MI_LOAD_REGISTER_MEM)) {
-<<<<<<< HEAD
-					DRM_DEBUG_DRIVER("CMD: Rejected LRM to masked register 0x%08X\n",
-							 reg_addr);
-=======
 					DRM_DEBUG("CMD: Rejected LRM to masked register 0x%08X\n",
 						  reg_addr);
->>>>>>> d1988041
 					return false;
 				}
 
 				if (cmd_desc_is(desc, MI_LOAD_REGISTER_REG)) {
-<<<<<<< HEAD
-					DRM_DEBUG_DRIVER("CMD: Rejected LRR to masked register 0x%08X\n",
-							 reg_addr);
-=======
 					DRM_DEBUG("CMD: Rejected LRR to masked register 0x%08X\n",
 						  reg_addr);
->>>>>>> d1988041
 					return false;
 				}
 
@@ -1495,18 +1485,9 @@
 		}
 
 		if (cmd_desc_is(desc, MI_BATCH_BUFFER_START)) {
-<<<<<<< HEAD
-			ret = check_bbstart(ctx, cmd, offset, length,
-					    batch_len, batch_start,
-					    shadow_batch_start);
-
-			if (ret)
-				goto err;
-=======
 			ret = check_bbstart(cmd, offset, length, batch_length,
 					    batch_addr, shadow_addr,
 					    jump_whitelist);
->>>>>>> d1988041
 			break;
 		}
 
