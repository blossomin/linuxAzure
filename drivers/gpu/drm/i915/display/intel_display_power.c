/* SPDX-License-Identifier: MIT */
/*
 * Copyright © 2019 Intel Corporation
 */

#include "display/intel_crt.h"
#include "display/intel_dp.h"

#include "i915_drv.h"
#include "i915_irq.h"
#include "intel_cdclk.h"
#include "intel_combo_phy.h"
#include "intel_csr.h"
#include "intel_display_power.h"
#include "intel_display_types.h"
#include "intel_dpio_phy.h"
#include "intel_hotplug.h"
#include "intel_pm.h"
#include "intel_sideband.h"
#include "intel_tc.h"
#include "intel_vga.h"

bool intel_display_power_well_is_enabled(struct drm_i915_private *dev_priv,
					 enum i915_power_well_id power_well_id);

const char *
intel_display_power_domain_str(enum intel_display_power_domain domain)
{
	switch (domain) {
	case POWER_DOMAIN_DISPLAY_CORE:
		return "DISPLAY_CORE";
	case POWER_DOMAIN_PIPE_A:
		return "PIPE_A";
	case POWER_DOMAIN_PIPE_B:
		return "PIPE_B";
	case POWER_DOMAIN_PIPE_C:
		return "PIPE_C";
	case POWER_DOMAIN_PIPE_D:
		return "PIPE_D";
	case POWER_DOMAIN_PIPE_A_PANEL_FITTER:
		return "PIPE_A_PANEL_FITTER";
	case POWER_DOMAIN_PIPE_B_PANEL_FITTER:
		return "PIPE_B_PANEL_FITTER";
	case POWER_DOMAIN_PIPE_C_PANEL_FITTER:
		return "PIPE_C_PANEL_FITTER";
	case POWER_DOMAIN_PIPE_D_PANEL_FITTER:
		return "PIPE_D_PANEL_FITTER";
	case POWER_DOMAIN_TRANSCODER_A:
		return "TRANSCODER_A";
	case POWER_DOMAIN_TRANSCODER_B:
		return "TRANSCODER_B";
	case POWER_DOMAIN_TRANSCODER_C:
		return "TRANSCODER_C";
	case POWER_DOMAIN_TRANSCODER_D:
		return "TRANSCODER_D";
	case POWER_DOMAIN_TRANSCODER_EDP:
		return "TRANSCODER_EDP";
	case POWER_DOMAIN_TRANSCODER_VDSC_PW2:
		return "TRANSCODER_VDSC_PW2";
	case POWER_DOMAIN_TRANSCODER_DSI_A:
		return "TRANSCODER_DSI_A";
	case POWER_DOMAIN_TRANSCODER_DSI_C:
		return "TRANSCODER_DSI_C";
	case POWER_DOMAIN_PORT_DDI_A_LANES:
		return "PORT_DDI_A_LANES";
	case POWER_DOMAIN_PORT_DDI_B_LANES:
		return "PORT_DDI_B_LANES";
	case POWER_DOMAIN_PORT_DDI_C_LANES:
		return "PORT_DDI_C_LANES";
	case POWER_DOMAIN_PORT_DDI_D_LANES:
		return "PORT_DDI_D_LANES";
	case POWER_DOMAIN_PORT_DDI_E_LANES:
		return "PORT_DDI_E_LANES";
	case POWER_DOMAIN_PORT_DDI_F_LANES:
		return "PORT_DDI_F_LANES";
	case POWER_DOMAIN_PORT_DDI_G_LANES:
		return "PORT_DDI_G_LANES";
	case POWER_DOMAIN_PORT_DDI_H_LANES:
		return "PORT_DDI_H_LANES";
	case POWER_DOMAIN_PORT_DDI_I_LANES:
		return "PORT_DDI_I_LANES";
	case POWER_DOMAIN_PORT_DDI_A_IO:
		return "PORT_DDI_A_IO";
	case POWER_DOMAIN_PORT_DDI_B_IO:
		return "PORT_DDI_B_IO";
	case POWER_DOMAIN_PORT_DDI_C_IO:
		return "PORT_DDI_C_IO";
	case POWER_DOMAIN_PORT_DDI_D_IO:
		return "PORT_DDI_D_IO";
	case POWER_DOMAIN_PORT_DDI_E_IO:
		return "PORT_DDI_E_IO";
	case POWER_DOMAIN_PORT_DDI_F_IO:
		return "PORT_DDI_F_IO";
	case POWER_DOMAIN_PORT_DDI_G_IO:
		return "PORT_DDI_G_IO";
	case POWER_DOMAIN_PORT_DDI_H_IO:
		return "PORT_DDI_H_IO";
	case POWER_DOMAIN_PORT_DDI_I_IO:
		return "PORT_DDI_I_IO";
	case POWER_DOMAIN_PORT_DSI:
		return "PORT_DSI";
	case POWER_DOMAIN_PORT_CRT:
		return "PORT_CRT";
	case POWER_DOMAIN_PORT_OTHER:
		return "PORT_OTHER";
	case POWER_DOMAIN_VGA:
		return "VGA";
	case POWER_DOMAIN_AUDIO:
		return "AUDIO";
	case POWER_DOMAIN_AUX_A:
		return "AUX_A";
	case POWER_DOMAIN_AUX_B:
		return "AUX_B";
	case POWER_DOMAIN_AUX_C:
		return "AUX_C";
	case POWER_DOMAIN_AUX_D:
		return "AUX_D";
	case POWER_DOMAIN_AUX_E:
		return "AUX_E";
	case POWER_DOMAIN_AUX_F:
		return "AUX_F";
	case POWER_DOMAIN_AUX_G:
		return "AUX_G";
	case POWER_DOMAIN_AUX_H:
		return "AUX_H";
	case POWER_DOMAIN_AUX_I:
		return "AUX_I";
	case POWER_DOMAIN_AUX_IO_A:
		return "AUX_IO_A";
	case POWER_DOMAIN_AUX_C_TBT:
		return "AUX_C_TBT";
	case POWER_DOMAIN_AUX_D_TBT:
		return "AUX_D_TBT";
	case POWER_DOMAIN_AUX_E_TBT:
		return "AUX_E_TBT";
	case POWER_DOMAIN_AUX_F_TBT:
		return "AUX_F_TBT";
	case POWER_DOMAIN_AUX_G_TBT:
		return "AUX_G_TBT";
	case POWER_DOMAIN_AUX_H_TBT:
		return "AUX_H_TBT";
	case POWER_DOMAIN_AUX_I_TBT:
		return "AUX_I_TBT";
	case POWER_DOMAIN_GMBUS:
		return "GMBUS";
	case POWER_DOMAIN_INIT:
		return "INIT";
	case POWER_DOMAIN_MODESET:
		return "MODESET";
	case POWER_DOMAIN_GT_IRQ:
		return "GT_IRQ";
	case POWER_DOMAIN_DPLL_DC_OFF:
		return "DPLL_DC_OFF";
	case POWER_DOMAIN_TC_COLD_OFF:
		return "TC_COLD_OFF";
	default:
		MISSING_CASE(domain);
		return "?";
	}
}

static void intel_power_well_enable(struct drm_i915_private *dev_priv,
				    struct i915_power_well *power_well)
{
	drm_dbg_kms(&dev_priv->drm, "enabling %s\n", power_well->desc->name);
	power_well->desc->ops->enable(dev_priv, power_well);
	power_well->hw_enabled = true;
}

static void intel_power_well_disable(struct drm_i915_private *dev_priv,
				     struct i915_power_well *power_well)
{
	drm_dbg_kms(&dev_priv->drm, "disabling %s\n", power_well->desc->name);
	power_well->hw_enabled = false;
	power_well->desc->ops->disable(dev_priv, power_well);
}

static void intel_power_well_get(struct drm_i915_private *dev_priv,
				 struct i915_power_well *power_well)
{
	if (!power_well->count++)
		intel_power_well_enable(dev_priv, power_well);
}

static void intel_power_well_put(struct drm_i915_private *dev_priv,
				 struct i915_power_well *power_well)
{
	drm_WARN(&dev_priv->drm, !power_well->count,
		 "Use count on power well %s is already zero",
		 power_well->desc->name);

	if (!--power_well->count)
		intel_power_well_disable(dev_priv, power_well);
}

/**
 * __intel_display_power_is_enabled - unlocked check for a power domain
 * @dev_priv: i915 device instance
 * @domain: power domain to check
 *
 * This is the unlocked version of intel_display_power_is_enabled() and should
 * only be used from error capture and recovery code where deadlocks are
 * possible.
 *
 * Returns:
 * True when the power domain is enabled, false otherwise.
 */
bool __intel_display_power_is_enabled(struct drm_i915_private *dev_priv,
				      enum intel_display_power_domain domain)
{
	struct i915_power_well *power_well;
	bool is_enabled;

	if (dev_priv->runtime_pm.suspended)
		return false;

	is_enabled = true;

	for_each_power_domain_well_reverse(dev_priv, power_well, BIT_ULL(domain)) {
		if (power_well->desc->always_on)
			continue;

		if (!power_well->hw_enabled) {
			is_enabled = false;
			break;
		}
	}

	return is_enabled;
}

/**
 * intel_display_power_is_enabled - check for a power domain
 * @dev_priv: i915 device instance
 * @domain: power domain to check
 *
 * This function can be used to check the hw power domain state. It is mostly
 * used in hardware state readout functions. Everywhere else code should rely
 * upon explicit power domain reference counting to ensure that the hardware
 * block is powered up before accessing it.
 *
 * Callers must hold the relevant modesetting locks to ensure that concurrent
 * threads can't disable the power well while the caller tries to read a few
 * registers.
 *
 * Returns:
 * True when the power domain is enabled, false otherwise.
 */
bool intel_display_power_is_enabled(struct drm_i915_private *dev_priv,
				    enum intel_display_power_domain domain)
{
	struct i915_power_domains *power_domains;
	bool ret;

	power_domains = &dev_priv->power_domains;

	mutex_lock(&power_domains->lock);
	ret = __intel_display_power_is_enabled(dev_priv, domain);
	mutex_unlock(&power_domains->lock);

	return ret;
}

/*
 * Starting with Haswell, we have a "Power Down Well" that can be turned off
 * when not needed anymore. We have 4 registers that can request the power well
 * to be enabled, and it will only be disabled if none of the registers is
 * requesting it to be enabled.
 */
static void hsw_power_well_post_enable(struct drm_i915_private *dev_priv,
				       u8 irq_pipe_mask, bool has_vga)
{
	if (has_vga)
		intel_vga_reset_io_mem(dev_priv);

	if (irq_pipe_mask)
		gen8_irq_power_well_post_enable(dev_priv, irq_pipe_mask);
}

static void hsw_power_well_pre_disable(struct drm_i915_private *dev_priv,
				       u8 irq_pipe_mask)
{
	if (irq_pipe_mask)
		gen8_irq_power_well_pre_disable(dev_priv, irq_pipe_mask);
}

#define ICL_AUX_PW_TO_CH(pw_idx)	\
	((pw_idx) - ICL_PW_CTL_IDX_AUX_A + AUX_CH_A)

#define ICL_TBT_AUX_PW_TO_CH(pw_idx)	\
	((pw_idx) - ICL_PW_CTL_IDX_AUX_TBT1 + AUX_CH_C)

static enum aux_ch icl_tc_phy_aux_ch(struct drm_i915_private *dev_priv,
				     struct i915_power_well *power_well)
{
	int pw_idx = power_well->desc->hsw.idx;

	return power_well->desc->hsw.is_tc_tbt ? ICL_TBT_AUX_PW_TO_CH(pw_idx) :
						 ICL_AUX_PW_TO_CH(pw_idx);
}

static struct intel_digital_port *
aux_ch_to_digital_port(struct drm_i915_private *dev_priv,
		       enum aux_ch aux_ch)
{
	struct intel_digital_port *dig_port = NULL;
	struct intel_encoder *encoder;

	for_each_intel_encoder(&dev_priv->drm, encoder) {
		/* We'll check the MST primary port */
		if (encoder->type == INTEL_OUTPUT_DP_MST)
			continue;

		dig_port = enc_to_dig_port(encoder);
		if (!dig_port)
			continue;

		if (dig_port->aux_ch != aux_ch) {
			dig_port = NULL;
			continue;
		}

		break;
	}

	return dig_port;
}

static void hsw_wait_for_power_well_enable(struct drm_i915_private *dev_priv,
					   struct i915_power_well *power_well,
					   bool timeout_expected)
{
	const struct i915_power_well_regs *regs = power_well->desc->hsw.regs;
	int pw_idx = power_well->desc->hsw.idx;

	/* Timeout for PW1:10 us, AUX:not specified, other PWs:20 us. */
	if (intel_de_wait_for_set(dev_priv, regs->driver,
				  HSW_PWR_WELL_CTL_STATE(pw_idx), 1)) {
		drm_dbg_kms(&dev_priv->drm, "%s power well enable timeout\n",
			    power_well->desc->name);

		drm_WARN_ON(&dev_priv->drm, !timeout_expected);

	}
}

static u32 hsw_power_well_requesters(struct drm_i915_private *dev_priv,
				     const struct i915_power_well_regs *regs,
				     int pw_idx)
{
	u32 req_mask = HSW_PWR_WELL_CTL_REQ(pw_idx);
	u32 ret;

	ret = intel_de_read(dev_priv, regs->bios) & req_mask ? 1 : 0;
	ret |= intel_de_read(dev_priv, regs->driver) & req_mask ? 2 : 0;
	if (regs->kvmr.reg)
		ret |= intel_de_read(dev_priv, regs->kvmr) & req_mask ? 4 : 0;
	ret |= intel_de_read(dev_priv, regs->debug) & req_mask ? 8 : 0;

	return ret;
}

static void hsw_wait_for_power_well_disable(struct drm_i915_private *dev_priv,
					    struct i915_power_well *power_well)
{
	const struct i915_power_well_regs *regs = power_well->desc->hsw.regs;
	int pw_idx = power_well->desc->hsw.idx;
	bool disabled;
	u32 reqs;

	/*
	 * Bspec doesn't require waiting for PWs to get disabled, but still do
	 * this for paranoia. The known cases where a PW will be forced on:
	 * - a KVMR request on any power well via the KVMR request register
	 * - a DMC request on PW1 and MISC_IO power wells via the BIOS and
	 *   DEBUG request registers
	 * Skip the wait in case any of the request bits are set and print a
	 * diagnostic message.
	 */
	wait_for((disabled = !(intel_de_read(dev_priv, regs->driver) &
			       HSW_PWR_WELL_CTL_STATE(pw_idx))) ||
		 (reqs = hsw_power_well_requesters(dev_priv, regs, pw_idx)), 1);
	if (disabled)
		return;

	drm_dbg_kms(&dev_priv->drm,
		    "%s forced on (bios:%d driver:%d kvmr:%d debug:%d)\n",
		    power_well->desc->name,
		    !!(reqs & 1), !!(reqs & 2), !!(reqs & 4), !!(reqs & 8));
}

static void gen9_wait_for_power_well_fuses(struct drm_i915_private *dev_priv,
					   enum skl_power_gate pg)
{
	/* Timeout 5us for PG#0, for other PGs 1us */
	drm_WARN_ON(&dev_priv->drm,
		    intel_de_wait_for_set(dev_priv, SKL_FUSE_STATUS,
					  SKL_FUSE_PG_DIST_STATUS(pg), 1));
}

static void hsw_power_well_enable(struct drm_i915_private *dev_priv,
				  struct i915_power_well *power_well)
{
	const struct i915_power_well_regs *regs = power_well->desc->hsw.regs;
	int pw_idx = power_well->desc->hsw.idx;
	u32 val;

	if (power_well->desc->hsw.has_fuses) {
		enum skl_power_gate pg;

		pg = INTEL_GEN(dev_priv) >= 11 ? ICL_PW_CTL_IDX_TO_PG(pw_idx) :
						 SKL_PW_CTL_IDX_TO_PG(pw_idx);
		/*
		 * For PW1 we have to wait both for the PW0/PG0 fuse state
		 * before enabling the power well and PW1/PG1's own fuse
		 * state after the enabling. For all other power wells with
		 * fuses we only have to wait for that PW/PG's fuse state
		 * after the enabling.
		 */
		if (pg == SKL_PG1)
			gen9_wait_for_power_well_fuses(dev_priv, SKL_PG0);
	}

	val = intel_de_read(dev_priv, regs->driver);
	intel_de_write(dev_priv, regs->driver,
		       val | HSW_PWR_WELL_CTL_REQ(pw_idx));

	hsw_wait_for_power_well_enable(dev_priv, power_well, false);

	/* Display WA #1178: cnl */
	if (IS_CANNONLAKE(dev_priv) &&
	    pw_idx >= GLK_PW_CTL_IDX_AUX_B &&
	    pw_idx <= CNL_PW_CTL_IDX_AUX_F) {
		u32 val;

		val = intel_de_read(dev_priv, CNL_AUX_ANAOVRD1(pw_idx));
		val |= CNL_AUX_ANAOVRD1_ENABLE | CNL_AUX_ANAOVRD1_LDO_BYPASS;
		intel_de_write(dev_priv, CNL_AUX_ANAOVRD1(pw_idx), val);
	}

	if (power_well->desc->hsw.has_fuses) {
		enum skl_power_gate pg;

		pg = INTEL_GEN(dev_priv) >= 11 ? ICL_PW_CTL_IDX_TO_PG(pw_idx) :
						 SKL_PW_CTL_IDX_TO_PG(pw_idx);
		gen9_wait_for_power_well_fuses(dev_priv, pg);
	}

	hsw_power_well_post_enable(dev_priv,
				   power_well->desc->hsw.irq_pipe_mask,
				   power_well->desc->hsw.has_vga);
}

static void hsw_power_well_disable(struct drm_i915_private *dev_priv,
				   struct i915_power_well *power_well)
{
	const struct i915_power_well_regs *regs = power_well->desc->hsw.regs;
	int pw_idx = power_well->desc->hsw.idx;
	u32 val;

	hsw_power_well_pre_disable(dev_priv,
				   power_well->desc->hsw.irq_pipe_mask);

	val = intel_de_read(dev_priv, regs->driver);
	intel_de_write(dev_priv, regs->driver,
		       val & ~HSW_PWR_WELL_CTL_REQ(pw_idx));
	hsw_wait_for_power_well_disable(dev_priv, power_well);
}

#define ICL_AUX_PW_TO_PHY(pw_idx)	((pw_idx) - ICL_PW_CTL_IDX_AUX_A)

static void
icl_combo_phy_aux_power_well_enable(struct drm_i915_private *dev_priv,
				    struct i915_power_well *power_well)
{
	const struct i915_power_well_regs *regs = power_well->desc->hsw.regs;
	int pw_idx = power_well->desc->hsw.idx;
	enum phy phy = ICL_AUX_PW_TO_PHY(pw_idx);
	u32 val;

	drm_WARN_ON(&dev_priv->drm, !IS_ICELAKE(dev_priv));

	val = intel_de_read(dev_priv, regs->driver);
	intel_de_write(dev_priv, regs->driver,
		       val | HSW_PWR_WELL_CTL_REQ(pw_idx));

	if (INTEL_GEN(dev_priv) < 12) {
		val = intel_de_read(dev_priv, ICL_PORT_CL_DW12(phy));
		intel_de_write(dev_priv, ICL_PORT_CL_DW12(phy),
			       val | ICL_LANE_ENABLE_AUX);
	}

	hsw_wait_for_power_well_enable(dev_priv, power_well, false);

	/* Display WA #1178: icl */
	if (pw_idx >= ICL_PW_CTL_IDX_AUX_A && pw_idx <= ICL_PW_CTL_IDX_AUX_B &&
	    !intel_bios_is_port_edp(dev_priv, (enum port)phy)) {
		val = intel_de_read(dev_priv, ICL_AUX_ANAOVRD1(pw_idx));
		val |= ICL_AUX_ANAOVRD1_ENABLE | ICL_AUX_ANAOVRD1_LDO_BYPASS;
		intel_de_write(dev_priv, ICL_AUX_ANAOVRD1(pw_idx), val);
	}
}

static void
icl_combo_phy_aux_power_well_disable(struct drm_i915_private *dev_priv,
				     struct i915_power_well *power_well)
{
	const struct i915_power_well_regs *regs = power_well->desc->hsw.regs;
	int pw_idx = power_well->desc->hsw.idx;
	enum phy phy = ICL_AUX_PW_TO_PHY(pw_idx);
	u32 val;

	drm_WARN_ON(&dev_priv->drm, !IS_ICELAKE(dev_priv));

	val = intel_de_read(dev_priv, ICL_PORT_CL_DW12(phy));
	intel_de_write(dev_priv, ICL_PORT_CL_DW12(phy),
		       val & ~ICL_LANE_ENABLE_AUX);

	val = intel_de_read(dev_priv, regs->driver);
	intel_de_write(dev_priv, regs->driver,
		       val & ~HSW_PWR_WELL_CTL_REQ(pw_idx));

	hsw_wait_for_power_well_disable(dev_priv, power_well);
}

#if IS_ENABLED(CONFIG_DRM_I915_DEBUG_RUNTIME_PM)

static u64 async_put_domains_mask(struct i915_power_domains *power_domains);

static int power_well_async_ref_count(struct drm_i915_private *dev_priv,
				      struct i915_power_well *power_well)
{
	int refs = hweight64(power_well->desc->domains &
			     async_put_domains_mask(&dev_priv->power_domains));

	drm_WARN_ON(&dev_priv->drm, refs > power_well->count);

	return refs;
}

static void icl_tc_port_assert_ref_held(struct drm_i915_private *dev_priv,
					struct i915_power_well *power_well,
					struct intel_digital_port *dig_port)
{
	/* Bypass the check if all references are released asynchronously */
	if (power_well_async_ref_count(dev_priv, power_well) ==
	    power_well->count)
		return;

	if (drm_WARN_ON(&dev_priv->drm, !dig_port))
		return;

	if (INTEL_GEN(dev_priv) == 11 && dig_port->tc_legacy_port)
		return;

	drm_WARN_ON(&dev_priv->drm, !intel_tc_port_ref_held(dig_port));
}

#else

static void icl_tc_port_assert_ref_held(struct drm_i915_private *dev_priv,
					struct i915_power_well *power_well,
					struct intel_digital_port *dig_port)
{
}

#endif

#define TGL_AUX_PW_TO_TC_PORT(pw_idx)	((pw_idx) - TGL_PW_CTL_IDX_AUX_TC1)

static void icl_tc_cold_exit(struct drm_i915_private *i915)
{
	int ret, tries = 0;

	while (1) {
		ret = sandybridge_pcode_write_timeout(i915,
						      ICL_PCODE_EXIT_TCCOLD,
						      0, 250, 1);
		if (ret != -EAGAIN || ++tries == 3)
			break;
		msleep(1);
	}

	/* Spec states that TC cold exit can take up to 1ms to complete */
	if (!ret)
		msleep(1);

	/* TODO: turn failure into a error as soon i915 CI updates ICL IFWI */
	drm_dbg_kms(&i915->drm, "TC cold block %s\n", ret ? "failed" :
		    "succeeded");
}

static void
icl_tc_phy_aux_power_well_enable(struct drm_i915_private *dev_priv,
				 struct i915_power_well *power_well)
{
	enum aux_ch aux_ch = icl_tc_phy_aux_ch(dev_priv, power_well);
	struct intel_digital_port *dig_port = aux_ch_to_digital_port(dev_priv, aux_ch);
	const struct i915_power_well_regs *regs = power_well->desc->hsw.regs;
	bool is_tbt = power_well->desc->hsw.is_tc_tbt;
	bool timeout_expected;
	u32 val;

	icl_tc_port_assert_ref_held(dev_priv, power_well, dig_port);

	val = intel_de_read(dev_priv, DP_AUX_CH_CTL(aux_ch));
	val &= ~DP_AUX_CH_CTL_TBT_IO;
	if (is_tbt)
		val |= DP_AUX_CH_CTL_TBT_IO;
	intel_de_write(dev_priv, DP_AUX_CH_CTL(aux_ch), val);

	val = intel_de_read(dev_priv, regs->driver);
	intel_de_write(dev_priv, regs->driver,
		       val | HSW_PWR_WELL_CTL_REQ(power_well->desc->hsw.idx));

	/*
	 * An AUX timeout is expected if the TBT DP tunnel is down,
	 * or need to enable AUX on a legacy TypeC port as part of the TC-cold
	 * exit sequence.
	 */
	timeout_expected = is_tbt;
	if (INTEL_GEN(dev_priv) == 11 && dig_port->tc_legacy_port) {
		icl_tc_cold_exit(dev_priv);
		timeout_expected = true;
	}

	hsw_wait_for_power_well_enable(dev_priv, power_well, timeout_expected);

	if (INTEL_GEN(dev_priv) >= 12 && !is_tbt) {
		enum tc_port tc_port;

		tc_port = TGL_AUX_PW_TO_TC_PORT(power_well->desc->hsw.idx);
		intel_de_write(dev_priv, HIP_INDEX_REG(tc_port),
			       HIP_INDEX_VAL(tc_port, 0x2));

		if (intel_de_wait_for_set(dev_priv, DKL_CMN_UC_DW_27(tc_port),
					  DKL_CMN_UC_DW27_UC_HEALTH, 1))
			drm_warn(&dev_priv->drm,
				 "Timeout waiting TC uC health\n");
	}
}

static void
icl_tc_phy_aux_power_well_disable(struct drm_i915_private *dev_priv,
				  struct i915_power_well *power_well)
{
	enum aux_ch aux_ch = icl_tc_phy_aux_ch(dev_priv, power_well);
	struct intel_digital_port *dig_port = aux_ch_to_digital_port(dev_priv, aux_ch);

	icl_tc_port_assert_ref_held(dev_priv, power_well, dig_port);

	hsw_power_well_disable(dev_priv, power_well);
}

static void
icl_aux_power_well_enable(struct drm_i915_private *dev_priv,
			  struct i915_power_well *power_well)
{
	int pw_idx = power_well->desc->hsw.idx;
	enum phy phy = ICL_AUX_PW_TO_PHY(pw_idx);  /* non-TBT only */
	bool is_tbt = power_well->desc->hsw.is_tc_tbt;

	if (is_tbt || intel_phy_is_tc(dev_priv, phy))
		return icl_tc_phy_aux_power_well_enable(dev_priv, power_well);
	else if (IS_ICELAKE(dev_priv))
		return icl_combo_phy_aux_power_well_enable(dev_priv,
							   power_well);
	else
		return hsw_power_well_enable(dev_priv, power_well);
}

static void
icl_aux_power_well_disable(struct drm_i915_private *dev_priv,
			   struct i915_power_well *power_well)
{
	int pw_idx = power_well->desc->hsw.idx;
	enum phy phy = ICL_AUX_PW_TO_PHY(pw_idx);  /* non-TBT only */
	bool is_tbt = power_well->desc->hsw.is_tc_tbt;

	if (is_tbt || intel_phy_is_tc(dev_priv, phy))
		return icl_tc_phy_aux_power_well_disable(dev_priv, power_well);
	else if (IS_ICELAKE(dev_priv))
		return icl_combo_phy_aux_power_well_disable(dev_priv,
							    power_well);
	else
		return hsw_power_well_disable(dev_priv, power_well);
}

/*
 * We should only use the power well if we explicitly asked the hardware to
 * enable it, so check if it's enabled and also check if we've requested it to
 * be enabled.
 */
static bool hsw_power_well_enabled(struct drm_i915_private *dev_priv,
				   struct i915_power_well *power_well)
{
	const struct i915_power_well_regs *regs = power_well->desc->hsw.regs;
	enum i915_power_well_id id = power_well->desc->id;
	int pw_idx = power_well->desc->hsw.idx;
	u32 mask = HSW_PWR_WELL_CTL_REQ(pw_idx) |
		   HSW_PWR_WELL_CTL_STATE(pw_idx);
	u32 val;

	val = intel_de_read(dev_priv, regs->driver);

	/*
	 * On GEN9 big core due to a DMC bug the driver's request bits for PW1
	 * and the MISC_IO PW will be not restored, so check instead for the
	 * BIOS's own request bits, which are forced-on for these power wells
	 * when exiting DC5/6.
	 */
	if (IS_GEN(dev_priv, 9) && !IS_GEN9_LP(dev_priv) &&
	    (id == SKL_DISP_PW_1 || id == SKL_DISP_PW_MISC_IO))
		val |= intel_de_read(dev_priv, regs->bios);

	return (val & mask) == mask;
}

static void assert_can_enable_dc9(struct drm_i915_private *dev_priv)
{
	drm_WARN_ONCE(&dev_priv->drm,
		      (intel_de_read(dev_priv, DC_STATE_EN) & DC_STATE_EN_DC9),
		      "DC9 already programmed to be enabled.\n");
	drm_WARN_ONCE(&dev_priv->drm,
		      intel_de_read(dev_priv, DC_STATE_EN) &
		      DC_STATE_EN_UPTO_DC5,
		      "DC5 still not disabled to enable DC9.\n");
	drm_WARN_ONCE(&dev_priv->drm,
		      intel_de_read(dev_priv, HSW_PWR_WELL_CTL2) &
		      HSW_PWR_WELL_CTL_REQ(SKL_PW_CTL_IDX_PW_2),
		      "Power well 2 on.\n");
	drm_WARN_ONCE(&dev_priv->drm, intel_irqs_enabled(dev_priv),
		      "Interrupts not disabled yet.\n");

	 /*
	  * TODO: check for the following to verify the conditions to enter DC9
	  * state are satisfied:
	  * 1] Check relevant display engine registers to verify if mode set
	  * disable sequence was followed.
	  * 2] Check if display uninitialize sequence is initialized.
	  */
}

static void assert_can_disable_dc9(struct drm_i915_private *dev_priv)
{
	drm_WARN_ONCE(&dev_priv->drm, intel_irqs_enabled(dev_priv),
		      "Interrupts not disabled yet.\n");
	drm_WARN_ONCE(&dev_priv->drm,
		      intel_de_read(dev_priv, DC_STATE_EN) &
		      DC_STATE_EN_UPTO_DC5,
		      "DC5 still not disabled.\n");

	 /*
	  * TODO: check for the following to verify DC9 state was indeed
	  * entered before programming to disable it:
	  * 1] Check relevant display engine registers to verify if mode
	  *  set disable sequence was followed.
	  * 2] Check if display uninitialize sequence is initialized.
	  */
}

static void gen9_write_dc_state(struct drm_i915_private *dev_priv,
				u32 state)
{
	int rewrites = 0;
	int rereads = 0;
	u32 v;

	intel_de_write(dev_priv, DC_STATE_EN, state);

	/* It has been observed that disabling the dc6 state sometimes
	 * doesn't stick and dmc keeps returning old value. Make sure
	 * the write really sticks enough times and also force rewrite until
	 * we are confident that state is exactly what we want.
	 */
	do  {
		v = intel_de_read(dev_priv, DC_STATE_EN);

		if (v != state) {
			intel_de_write(dev_priv, DC_STATE_EN, state);
			rewrites++;
			rereads = 0;
		} else if (rereads++ > 5) {
			break;
		}

	} while (rewrites < 100);

	if (v != state)
		drm_err(&dev_priv->drm,
			"Writing dc state to 0x%x failed, now 0x%x\n",
			state, v);

	/* Most of the times we need one retry, avoid spam */
	if (rewrites > 1)
		drm_dbg_kms(&dev_priv->drm,
			    "Rewrote dc state to 0x%x %d times\n",
			    state, rewrites);
}

static u32 gen9_dc_mask(struct drm_i915_private *dev_priv)
{
	u32 mask;

	mask = DC_STATE_EN_UPTO_DC5;

	if (INTEL_GEN(dev_priv) >= 12)
		mask |= DC_STATE_EN_DC3CO | DC_STATE_EN_UPTO_DC6
					  | DC_STATE_EN_DC9;
	else if (IS_GEN(dev_priv, 11))
		mask |= DC_STATE_EN_UPTO_DC6 | DC_STATE_EN_DC9;
	else if (IS_GEN9_LP(dev_priv))
		mask |= DC_STATE_EN_DC9;
	else
		mask |= DC_STATE_EN_UPTO_DC6;

	return mask;
}

static void gen9_sanitize_dc_state(struct drm_i915_private *dev_priv)
{
	u32 val;

	val = intel_de_read(dev_priv, DC_STATE_EN) & gen9_dc_mask(dev_priv);

	drm_dbg_kms(&dev_priv->drm,
		    "Resetting DC state tracking from %02x to %02x\n",
		    dev_priv->csr.dc_state, val);
	dev_priv->csr.dc_state = val;
}

/**
 * gen9_set_dc_state - set target display C power state
 * @dev_priv: i915 device instance
 * @state: target DC power state
 * - DC_STATE_DISABLE
 * - DC_STATE_EN_UPTO_DC5
 * - DC_STATE_EN_UPTO_DC6
 * - DC_STATE_EN_DC9
 *
 * Signal to DMC firmware/HW the target DC power state passed in @state.
 * DMC/HW can turn off individual display clocks and power rails when entering
 * a deeper DC power state (higher in number) and turns these back when exiting
 * that state to a shallower power state (lower in number). The HW will decide
 * when to actually enter a given state on an on-demand basis, for instance
 * depending on the active state of display pipes. The state of display
 * registers backed by affected power rails are saved/restored as needed.
 *
 * Based on the above enabling a deeper DC power state is asynchronous wrt.
 * enabling it. Disabling a deeper power state is synchronous: for instance
 * setting %DC_STATE_DISABLE won't complete until all HW resources are turned
 * back on and register state is restored. This is guaranteed by the MMIO write
 * to DC_STATE_EN blocking until the state is restored.
 */
static void gen9_set_dc_state(struct drm_i915_private *dev_priv, u32 state)
{
	u32 val;
	u32 mask;

	if (drm_WARN_ON_ONCE(&dev_priv->drm,
			     state & ~dev_priv->csr.allowed_dc_mask))
		state &= dev_priv->csr.allowed_dc_mask;

	val = intel_de_read(dev_priv, DC_STATE_EN);
	mask = gen9_dc_mask(dev_priv);
	drm_dbg_kms(&dev_priv->drm, "Setting DC state from %02x to %02x\n",
		    val & mask, state);

	/* Check if DMC is ignoring our DC state requests */
	if ((val & mask) != dev_priv->csr.dc_state)
		drm_err(&dev_priv->drm, "DC state mismatch (0x%x -> 0x%x)\n",
			dev_priv->csr.dc_state, val & mask);

	val &= ~mask;
	val |= state;

	gen9_write_dc_state(dev_priv, val);

	dev_priv->csr.dc_state = val & mask;
}

static u32
sanitize_target_dc_state(struct drm_i915_private *dev_priv,
			 u32 target_dc_state)
{
	u32 states[] = {
		DC_STATE_EN_UPTO_DC6,
		DC_STATE_EN_UPTO_DC5,
		DC_STATE_EN_DC3CO,
		DC_STATE_DISABLE,
	};
	int i;

	for (i = 0; i < ARRAY_SIZE(states) - 1; i++) {
		if (target_dc_state != states[i])
			continue;

		if (dev_priv->csr.allowed_dc_mask & target_dc_state)
			break;

		target_dc_state = states[i + 1];
	}

	return target_dc_state;
}

static void tgl_enable_dc3co(struct drm_i915_private *dev_priv)
{
	drm_dbg_kms(&dev_priv->drm, "Enabling DC3CO\n");
	gen9_set_dc_state(dev_priv, DC_STATE_EN_DC3CO);
}

static void tgl_disable_dc3co(struct drm_i915_private *dev_priv)
{
	u32 val;

	drm_dbg_kms(&dev_priv->drm, "Disabling DC3CO\n");
	val = intel_de_read(dev_priv, DC_STATE_EN);
	val &= ~DC_STATE_DC3CO_STATUS;
	intel_de_write(dev_priv, DC_STATE_EN, val);
	gen9_set_dc_state(dev_priv, DC_STATE_DISABLE);
	/*
	 * Delay of 200us DC3CO Exit time B.Spec 49196
	 */
	usleep_range(200, 210);
}

static void bxt_enable_dc9(struct drm_i915_private *dev_priv)
{
	assert_can_enable_dc9(dev_priv);

	drm_dbg_kms(&dev_priv->drm, "Enabling DC9\n");
	/*
	 * Power sequencer reset is not needed on
	 * platforms with South Display Engine on PCH,
	 * because PPS registers are always on.
	 */
	if (!HAS_PCH_SPLIT(dev_priv))
		intel_power_sequencer_reset(dev_priv);
	gen9_set_dc_state(dev_priv, DC_STATE_EN_DC9);
}

static void bxt_disable_dc9(struct drm_i915_private *dev_priv)
{
	assert_can_disable_dc9(dev_priv);

	drm_dbg_kms(&dev_priv->drm, "Disabling DC9\n");

	gen9_set_dc_state(dev_priv, DC_STATE_DISABLE);

	intel_pps_unlock_regs_wa(dev_priv);
}

static void assert_csr_loaded(struct drm_i915_private *dev_priv)
{
	drm_WARN_ONCE(&dev_priv->drm,
		      !intel_de_read(dev_priv, CSR_PROGRAM(0)),
		      "CSR program storage start is NULL\n");
	drm_WARN_ONCE(&dev_priv->drm, !intel_de_read(dev_priv, CSR_SSP_BASE),
		      "CSR SSP Base Not fine\n");
	drm_WARN_ONCE(&dev_priv->drm, !intel_de_read(dev_priv, CSR_HTP_SKL),
		      "CSR HTP Not fine\n");
}

static struct i915_power_well *
lookup_power_well(struct drm_i915_private *dev_priv,
		  enum i915_power_well_id power_well_id)
{
	struct i915_power_well *power_well;

	for_each_power_well(dev_priv, power_well)
		if (power_well->desc->id == power_well_id)
			return power_well;

	/*
	 * It's not feasible to add error checking code to the callers since
	 * this condition really shouldn't happen and it doesn't even make sense
	 * to abort things like display initialization sequences. Just return
	 * the first power well and hope the WARN gets reported so we can fix
	 * our driver.
	 */
	drm_WARN(&dev_priv->drm, 1,
		 "Power well %d not defined for this platform\n",
		 power_well_id);
	return &dev_priv->power_domains.power_wells[0];
}

/**
 * intel_display_power_set_target_dc_state - Set target dc state.
 * @dev_priv: i915 device
 * @state: state which needs to be set as target_dc_state.
 *
 * This function set the "DC off" power well target_dc_state,
 * based upon this target_dc_stste, "DC off" power well will
 * enable desired DC state.
 */
void intel_display_power_set_target_dc_state(struct drm_i915_private *dev_priv,
					     u32 state)
{
	struct i915_power_well *power_well;
	bool dc_off_enabled;
	struct i915_power_domains *power_domains = &dev_priv->power_domains;

	mutex_lock(&power_domains->lock);
	power_well = lookup_power_well(dev_priv, SKL_DISP_DC_OFF);

	if (drm_WARN_ON(&dev_priv->drm, !power_well))
		goto unlock;

	state = sanitize_target_dc_state(dev_priv, state);

	if (state == dev_priv->csr.target_dc_state)
		goto unlock;

	dc_off_enabled = power_well->desc->ops->is_enabled(dev_priv,
							   power_well);
	/*
	 * If DC off power well is disabled, need to enable and disable the
	 * DC off power well to effect target DC state.
	 */
	if (!dc_off_enabled)
		power_well->desc->ops->enable(dev_priv, power_well);

	dev_priv->csr.target_dc_state = state;

	if (!dc_off_enabled)
		power_well->desc->ops->disable(dev_priv, power_well);

unlock:
	mutex_unlock(&power_domains->lock);
}

static void assert_can_enable_dc5(struct drm_i915_private *dev_priv)
{
	enum i915_power_well_id high_pg;

	/* Power wells at this level and above must be disabled for DC5 entry */
	if (INTEL_GEN(dev_priv) >= 12)
		high_pg = ICL_DISP_PW_3;
	else
		high_pg = SKL_DISP_PW_2;

	drm_WARN_ONCE(&dev_priv->drm,
		      intel_display_power_well_is_enabled(dev_priv, high_pg),
		      "Power wells above platform's DC5 limit still enabled.\n");

	drm_WARN_ONCE(&dev_priv->drm,
		      (intel_de_read(dev_priv, DC_STATE_EN) &
		       DC_STATE_EN_UPTO_DC5),
		      "DC5 already programmed to be enabled.\n");
	assert_rpm_wakelock_held(&dev_priv->runtime_pm);

	assert_csr_loaded(dev_priv);
}

static void gen9_enable_dc5(struct drm_i915_private *dev_priv)
{
	assert_can_enable_dc5(dev_priv);

	drm_dbg_kms(&dev_priv->drm, "Enabling DC5\n");

	/* Wa Display #1183: skl,kbl,cfl */
	if (IS_GEN9_BC(dev_priv))
		intel_de_write(dev_priv, GEN8_CHICKEN_DCPR_1,
			       intel_de_read(dev_priv, GEN8_CHICKEN_DCPR_1) | SKL_SELECT_ALTERNATE_DC_EXIT);

	gen9_set_dc_state(dev_priv, DC_STATE_EN_UPTO_DC5);
}

static void assert_can_enable_dc6(struct drm_i915_private *dev_priv)
{
	drm_WARN_ONCE(&dev_priv->drm,
		      intel_de_read(dev_priv, UTIL_PIN_CTL) & UTIL_PIN_ENABLE,
		      "Backlight is not disabled.\n");
	drm_WARN_ONCE(&dev_priv->drm,
		      (intel_de_read(dev_priv, DC_STATE_EN) &
		       DC_STATE_EN_UPTO_DC6),
		      "DC6 already programmed to be enabled.\n");

	assert_csr_loaded(dev_priv);
}

static void skl_enable_dc6(struct drm_i915_private *dev_priv)
{
	assert_can_enable_dc6(dev_priv);

	drm_dbg_kms(&dev_priv->drm, "Enabling DC6\n");

	/* Wa Display #1183: skl,kbl,cfl */
	if (IS_GEN9_BC(dev_priv))
		intel_de_write(dev_priv, GEN8_CHICKEN_DCPR_1,
			       intel_de_read(dev_priv, GEN8_CHICKEN_DCPR_1) | SKL_SELECT_ALTERNATE_DC_EXIT);

	gen9_set_dc_state(dev_priv, DC_STATE_EN_UPTO_DC6);
}

static void hsw_power_well_sync_hw(struct drm_i915_private *dev_priv,
				   struct i915_power_well *power_well)
{
	const struct i915_power_well_regs *regs = power_well->desc->hsw.regs;
	int pw_idx = power_well->desc->hsw.idx;
	u32 mask = HSW_PWR_WELL_CTL_REQ(pw_idx);
	u32 bios_req = intel_de_read(dev_priv, regs->bios);

	/* Take over the request bit if set by BIOS. */
	if (bios_req & mask) {
		u32 drv_req = intel_de_read(dev_priv, regs->driver);

		if (!(drv_req & mask))
			intel_de_write(dev_priv, regs->driver, drv_req | mask);
		intel_de_write(dev_priv, regs->bios, bios_req & ~mask);
	}
}

static void bxt_dpio_cmn_power_well_enable(struct drm_i915_private *dev_priv,
					   struct i915_power_well *power_well)
{
	bxt_ddi_phy_init(dev_priv, power_well->desc->bxt.phy);
}

static void bxt_dpio_cmn_power_well_disable(struct drm_i915_private *dev_priv,
					    struct i915_power_well *power_well)
{
	bxt_ddi_phy_uninit(dev_priv, power_well->desc->bxt.phy);
}

static bool bxt_dpio_cmn_power_well_enabled(struct drm_i915_private *dev_priv,
					    struct i915_power_well *power_well)
{
	return bxt_ddi_phy_is_enabled(dev_priv, power_well->desc->bxt.phy);
}

static void bxt_verify_ddi_phy_power_wells(struct drm_i915_private *dev_priv)
{
	struct i915_power_well *power_well;

	power_well = lookup_power_well(dev_priv, BXT_DISP_PW_DPIO_CMN_A);
	if (power_well->count > 0)
		bxt_ddi_phy_verify_state(dev_priv, power_well->desc->bxt.phy);

	power_well = lookup_power_well(dev_priv, VLV_DISP_PW_DPIO_CMN_BC);
	if (power_well->count > 0)
		bxt_ddi_phy_verify_state(dev_priv, power_well->desc->bxt.phy);

	if (IS_GEMINILAKE(dev_priv)) {
		power_well = lookup_power_well(dev_priv,
					       GLK_DISP_PW_DPIO_CMN_C);
		if (power_well->count > 0)
			bxt_ddi_phy_verify_state(dev_priv,
						 power_well->desc->bxt.phy);
	}
}

static bool gen9_dc_off_power_well_enabled(struct drm_i915_private *dev_priv,
					   struct i915_power_well *power_well)
{
	return ((intel_de_read(dev_priv, DC_STATE_EN) & DC_STATE_EN_DC3CO) == 0 &&
		(intel_de_read(dev_priv, DC_STATE_EN) & DC_STATE_EN_UPTO_DC5_DC6_MASK) == 0);
}

static void gen9_assert_dbuf_enabled(struct drm_i915_private *dev_priv)
{
	u8 hw_enabled_dbuf_slices = intel_enabled_dbuf_slices_mask(dev_priv);
	u8 enabled_dbuf_slices = dev_priv->dbuf.enabled_slices;

	drm_WARN(&dev_priv->drm,
		 hw_enabled_dbuf_slices != enabled_dbuf_slices,
		 "Unexpected DBuf power power state (0x%08x, expected 0x%08x)\n",
		 hw_enabled_dbuf_slices,
		 enabled_dbuf_slices);
}

static void gen9_disable_dc_states(struct drm_i915_private *dev_priv)
{
	struct intel_cdclk_config cdclk_config = {};

	if (dev_priv->csr.target_dc_state == DC_STATE_EN_DC3CO) {
		tgl_disable_dc3co(dev_priv);
		return;
	}

	gen9_set_dc_state(dev_priv, DC_STATE_DISABLE);

	dev_priv->display.get_cdclk(dev_priv, &cdclk_config);
	/* Can't read out voltage_level so can't use intel_cdclk_changed() */
	drm_WARN_ON(&dev_priv->drm,
		    intel_cdclk_needs_modeset(&dev_priv->cdclk.hw,
					      &cdclk_config));

	gen9_assert_dbuf_enabled(dev_priv);

	if (IS_GEN9_LP(dev_priv))
		bxt_verify_ddi_phy_power_wells(dev_priv);

	if (INTEL_GEN(dev_priv) >= 11)
		/*
		 * DMC retains HW context only for port A, the other combo
		 * PHY's HW context for port B is lost after DC transitions,
		 * so we need to restore it manually.
		 */
		intel_combo_phy_init(dev_priv);
}

static void gen9_dc_off_power_well_enable(struct drm_i915_private *dev_priv,
					  struct i915_power_well *power_well)
{
	gen9_disable_dc_states(dev_priv);
}

static void gen9_dc_off_power_well_disable(struct drm_i915_private *dev_priv,
					   struct i915_power_well *power_well)
{
	if (!dev_priv->csr.dmc_payload)
		return;

	switch (dev_priv->csr.target_dc_state) {
	case DC_STATE_EN_DC3CO:
		tgl_enable_dc3co(dev_priv);
		break;
	case DC_STATE_EN_UPTO_DC6:
		skl_enable_dc6(dev_priv);
		break;
	case DC_STATE_EN_UPTO_DC5:
		gen9_enable_dc5(dev_priv);
		break;
	}
}

static void i9xx_power_well_sync_hw_noop(struct drm_i915_private *dev_priv,
					 struct i915_power_well *power_well)
{
}

static void i9xx_always_on_power_well_noop(struct drm_i915_private *dev_priv,
					   struct i915_power_well *power_well)
{
}

static bool i9xx_always_on_power_well_enabled(struct drm_i915_private *dev_priv,
					     struct i915_power_well *power_well)
{
	return true;
}

static void i830_pipes_power_well_enable(struct drm_i915_private *dev_priv,
					 struct i915_power_well *power_well)
{
	if ((intel_de_read(dev_priv, PIPECONF(PIPE_A)) & PIPECONF_ENABLE) == 0)
		i830_enable_pipe(dev_priv, PIPE_A);
	if ((intel_de_read(dev_priv, PIPECONF(PIPE_B)) & PIPECONF_ENABLE) == 0)
		i830_enable_pipe(dev_priv, PIPE_B);
}

static void i830_pipes_power_well_disable(struct drm_i915_private *dev_priv,
					  struct i915_power_well *power_well)
{
	i830_disable_pipe(dev_priv, PIPE_B);
	i830_disable_pipe(dev_priv, PIPE_A);
}

static bool i830_pipes_power_well_enabled(struct drm_i915_private *dev_priv,
					  struct i915_power_well *power_well)
{
	return intel_de_read(dev_priv, PIPECONF(PIPE_A)) & PIPECONF_ENABLE &&
		intel_de_read(dev_priv, PIPECONF(PIPE_B)) & PIPECONF_ENABLE;
}

static void i830_pipes_power_well_sync_hw(struct drm_i915_private *dev_priv,
					  struct i915_power_well *power_well)
{
	if (power_well->count > 0)
		i830_pipes_power_well_enable(dev_priv, power_well);
	else
		i830_pipes_power_well_disable(dev_priv, power_well);
}

static void vlv_set_power_well(struct drm_i915_private *dev_priv,
			       struct i915_power_well *power_well, bool enable)
{
	int pw_idx = power_well->desc->vlv.idx;
	u32 mask;
	u32 state;
	u32 ctrl;

	mask = PUNIT_PWRGT_MASK(pw_idx);
	state = enable ? PUNIT_PWRGT_PWR_ON(pw_idx) :
			 PUNIT_PWRGT_PWR_GATE(pw_idx);

	vlv_punit_get(dev_priv);

#define COND \
	((vlv_punit_read(dev_priv, PUNIT_REG_PWRGT_STATUS) & mask) == state)

	if (COND)
		goto out;

	ctrl = vlv_punit_read(dev_priv, PUNIT_REG_PWRGT_CTRL);
	ctrl &= ~mask;
	ctrl |= state;
	vlv_punit_write(dev_priv, PUNIT_REG_PWRGT_CTRL, ctrl);

	if (wait_for(COND, 100))
		drm_err(&dev_priv->drm,
			"timeout setting power well state %08x (%08x)\n",
			state,
			vlv_punit_read(dev_priv, PUNIT_REG_PWRGT_CTRL));

#undef COND

out:
	vlv_punit_put(dev_priv);
}

static void vlv_power_well_enable(struct drm_i915_private *dev_priv,
				  struct i915_power_well *power_well)
{
	vlv_set_power_well(dev_priv, power_well, true);
}

static void vlv_power_well_disable(struct drm_i915_private *dev_priv,
				   struct i915_power_well *power_well)
{
	vlv_set_power_well(dev_priv, power_well, false);
}

static bool vlv_power_well_enabled(struct drm_i915_private *dev_priv,
				   struct i915_power_well *power_well)
{
	int pw_idx = power_well->desc->vlv.idx;
	bool enabled = false;
	u32 mask;
	u32 state;
	u32 ctrl;

	mask = PUNIT_PWRGT_MASK(pw_idx);
	ctrl = PUNIT_PWRGT_PWR_ON(pw_idx);

	vlv_punit_get(dev_priv);

	state = vlv_punit_read(dev_priv, PUNIT_REG_PWRGT_STATUS) & mask;
	/*
	 * We only ever set the power-on and power-gate states, anything
	 * else is unexpected.
	 */
	drm_WARN_ON(&dev_priv->drm, state != PUNIT_PWRGT_PWR_ON(pw_idx) &&
		    state != PUNIT_PWRGT_PWR_GATE(pw_idx));
	if (state == ctrl)
		enabled = true;

	/*
	 * A transient state at this point would mean some unexpected party
	 * is poking at the power controls too.
	 */
	ctrl = vlv_punit_read(dev_priv, PUNIT_REG_PWRGT_CTRL) & mask;
	drm_WARN_ON(&dev_priv->drm, ctrl != state);

	vlv_punit_put(dev_priv);

	return enabled;
}

static void vlv_init_display_clock_gating(struct drm_i915_private *dev_priv)
{
	u32 val;

	/*
	 * On driver load, a pipe may be active and driving a DSI display.
	 * Preserve DPOUNIT_CLOCK_GATE_DISABLE to avoid the pipe getting stuck
	 * (and never recovering) in this case. intel_dsi_post_disable() will
	 * clear it when we turn off the display.
	 */
	val = intel_de_read(dev_priv, DSPCLK_GATE_D);
	val &= DPOUNIT_CLOCK_GATE_DISABLE;
	val |= VRHUNIT_CLOCK_GATE_DISABLE;
	intel_de_write(dev_priv, DSPCLK_GATE_D, val);

	/*
	 * Disable trickle feed and enable pnd deadline calculation
	 */
	intel_de_write(dev_priv, MI_ARB_VLV,
		       MI_ARB_DISPLAY_TRICKLE_FEED_DISABLE);
	intel_de_write(dev_priv, CBR1_VLV, 0);

	drm_WARN_ON(&dev_priv->drm, RUNTIME_INFO(dev_priv)->rawclk_freq == 0);
	intel_de_write(dev_priv, RAWCLK_FREQ_VLV,
		       DIV_ROUND_CLOSEST(RUNTIME_INFO(dev_priv)->rawclk_freq,
					 1000));
}

static void vlv_display_power_well_init(struct drm_i915_private *dev_priv)
{
	struct intel_encoder *encoder;
	enum pipe pipe;

	/*
	 * Enable the CRI clock source so we can get at the
	 * display and the reference clock for VGA
	 * hotplug / manual detection. Supposedly DSI also
	 * needs the ref clock up and running.
	 *
	 * CHV DPLL B/C have some issues if VGA mode is enabled.
	 */
	for_each_pipe(dev_priv, pipe) {
		u32 val = intel_de_read(dev_priv, DPLL(pipe));

		val |= DPLL_REF_CLK_ENABLE_VLV | DPLL_VGA_MODE_DIS;
		if (pipe != PIPE_A)
			val |= DPLL_INTEGRATED_CRI_CLK_VLV;

		intel_de_write(dev_priv, DPLL(pipe), val);
	}

	vlv_init_display_clock_gating(dev_priv);

	spin_lock_irq(&dev_priv->irq_lock);
	valleyview_enable_display_irqs(dev_priv);
	spin_unlock_irq(&dev_priv->irq_lock);

	/*
	 * During driver initialization/resume we can avoid restoring the
	 * part of the HW/SW state that will be inited anyway explicitly.
	 */
	if (dev_priv->power_domains.initializing)
		return;

	intel_hpd_init(dev_priv);

	/* Re-enable the ADPA, if we have one */
	for_each_intel_encoder(&dev_priv->drm, encoder) {
		if (encoder->type == INTEL_OUTPUT_ANALOG)
			intel_crt_reset(&encoder->base);
	}

	intel_vga_redisable_power_on(dev_priv);

	intel_pps_unlock_regs_wa(dev_priv);
}

static void vlv_display_power_well_deinit(struct drm_i915_private *dev_priv)
{
	spin_lock_irq(&dev_priv->irq_lock);
	valleyview_disable_display_irqs(dev_priv);
	spin_unlock_irq(&dev_priv->irq_lock);

	/* make sure we're done processing display irqs */
	intel_synchronize_irq(dev_priv);

	intel_power_sequencer_reset(dev_priv);

	/* Prevent us from re-enabling polling on accident in late suspend */
	if (!dev_priv->drm.dev->power.is_suspended)
		intel_hpd_poll_init(dev_priv);
}

static void vlv_display_power_well_enable(struct drm_i915_private *dev_priv,
					  struct i915_power_well *power_well)
{
	vlv_set_power_well(dev_priv, power_well, true);

	vlv_display_power_well_init(dev_priv);
}

static void vlv_display_power_well_disable(struct drm_i915_private *dev_priv,
					   struct i915_power_well *power_well)
{
	vlv_display_power_well_deinit(dev_priv);

	vlv_set_power_well(dev_priv, power_well, false);
}

static void vlv_dpio_cmn_power_well_enable(struct drm_i915_private *dev_priv,
					   struct i915_power_well *power_well)
{
	/* since ref/cri clock was enabled */
	udelay(1); /* >10ns for cmnreset, >0ns for sidereset */

	vlv_set_power_well(dev_priv, power_well, true);

	/*
	 * From VLV2A0_DP_eDP_DPIO_driver_vbios_notes_10.docx -
	 *  6.	De-assert cmn_reset/side_reset. Same as VLV X0.
	 *   a.	GUnit 0x2110 bit[0] set to 1 (def 0)
	 *   b.	The other bits such as sfr settings / modesel may all
	 *	be set to 0.
	 *
	 * This should only be done on init and resume from S3 with
	 * both PLLs disabled, or we risk losing DPIO and PLL
	 * synchronization.
	 */
	intel_de_write(dev_priv, DPIO_CTL,
		       intel_de_read(dev_priv, DPIO_CTL) | DPIO_CMNRST);
}

static void vlv_dpio_cmn_power_well_disable(struct drm_i915_private *dev_priv,
					    struct i915_power_well *power_well)
{
	enum pipe pipe;

	for_each_pipe(dev_priv, pipe)
		assert_pll_disabled(dev_priv, pipe);

	/* Assert common reset */
	intel_de_write(dev_priv, DPIO_CTL,
		       intel_de_read(dev_priv, DPIO_CTL) & ~DPIO_CMNRST);

	vlv_set_power_well(dev_priv, power_well, false);
}

#define POWER_DOMAIN_MASK (GENMASK_ULL(POWER_DOMAIN_NUM - 1, 0))

#define BITS_SET(val, bits) (((val) & (bits)) == (bits))

static void assert_chv_phy_status(struct drm_i915_private *dev_priv)
{
	struct i915_power_well *cmn_bc =
		lookup_power_well(dev_priv, VLV_DISP_PW_DPIO_CMN_BC);
	struct i915_power_well *cmn_d =
		lookup_power_well(dev_priv, CHV_DISP_PW_DPIO_CMN_D);
	u32 phy_control = dev_priv->chv_phy_control;
	u32 phy_status = 0;
	u32 phy_status_mask = 0xffffffff;

	/*
	 * The BIOS can leave the PHY is some weird state
	 * where it doesn't fully power down some parts.
	 * Disable the asserts until the PHY has been fully
	 * reset (ie. the power well has been disabled at
	 * least once).
	 */
	if (!dev_priv->chv_phy_assert[DPIO_PHY0])
		phy_status_mask &= ~(PHY_STATUS_CMN_LDO(DPIO_PHY0, DPIO_CH0) |
				     PHY_STATUS_SPLINE_LDO(DPIO_PHY0, DPIO_CH0, 0) |
				     PHY_STATUS_SPLINE_LDO(DPIO_PHY0, DPIO_CH0, 1) |
				     PHY_STATUS_CMN_LDO(DPIO_PHY0, DPIO_CH1) |
				     PHY_STATUS_SPLINE_LDO(DPIO_PHY0, DPIO_CH1, 0) |
				     PHY_STATUS_SPLINE_LDO(DPIO_PHY0, DPIO_CH1, 1));

	if (!dev_priv->chv_phy_assert[DPIO_PHY1])
		phy_status_mask &= ~(PHY_STATUS_CMN_LDO(DPIO_PHY1, DPIO_CH0) |
				     PHY_STATUS_SPLINE_LDO(DPIO_PHY1, DPIO_CH0, 0) |
				     PHY_STATUS_SPLINE_LDO(DPIO_PHY1, DPIO_CH0, 1));

	if (cmn_bc->desc->ops->is_enabled(dev_priv, cmn_bc)) {
		phy_status |= PHY_POWERGOOD(DPIO_PHY0);

		/* this assumes override is only used to enable lanes */
		if ((phy_control & PHY_CH_POWER_DOWN_OVRD_EN(DPIO_PHY0, DPIO_CH0)) == 0)
			phy_control |= PHY_CH_POWER_DOWN_OVRD(0xf, DPIO_PHY0, DPIO_CH0);

		if ((phy_control & PHY_CH_POWER_DOWN_OVRD_EN(DPIO_PHY0, DPIO_CH1)) == 0)
			phy_control |= PHY_CH_POWER_DOWN_OVRD(0xf, DPIO_PHY0, DPIO_CH1);

		/* CL1 is on whenever anything is on in either channel */
		if (BITS_SET(phy_control,
			     PHY_CH_POWER_DOWN_OVRD(0xf, DPIO_PHY0, DPIO_CH0) |
			     PHY_CH_POWER_DOWN_OVRD(0xf, DPIO_PHY0, DPIO_CH1)))
			phy_status |= PHY_STATUS_CMN_LDO(DPIO_PHY0, DPIO_CH0);

		/*
		 * The DPLLB check accounts for the pipe B + port A usage
		 * with CL2 powered up but all the lanes in the second channel
		 * powered down.
		 */
		if (BITS_SET(phy_control,
			     PHY_CH_POWER_DOWN_OVRD(0xf, DPIO_PHY0, DPIO_CH1)) &&
		    (intel_de_read(dev_priv, DPLL(PIPE_B)) & DPLL_VCO_ENABLE) == 0)
			phy_status |= PHY_STATUS_CMN_LDO(DPIO_PHY0, DPIO_CH1);

		if (BITS_SET(phy_control,
			     PHY_CH_POWER_DOWN_OVRD(0x3, DPIO_PHY0, DPIO_CH0)))
			phy_status |= PHY_STATUS_SPLINE_LDO(DPIO_PHY0, DPIO_CH0, 0);
		if (BITS_SET(phy_control,
			     PHY_CH_POWER_DOWN_OVRD(0xc, DPIO_PHY0, DPIO_CH0)))
			phy_status |= PHY_STATUS_SPLINE_LDO(DPIO_PHY0, DPIO_CH0, 1);

		if (BITS_SET(phy_control,
			     PHY_CH_POWER_DOWN_OVRD(0x3, DPIO_PHY0, DPIO_CH1)))
			phy_status |= PHY_STATUS_SPLINE_LDO(DPIO_PHY0, DPIO_CH1, 0);
		if (BITS_SET(phy_control,
			     PHY_CH_POWER_DOWN_OVRD(0xc, DPIO_PHY0, DPIO_CH1)))
			phy_status |= PHY_STATUS_SPLINE_LDO(DPIO_PHY0, DPIO_CH1, 1);
	}

	if (cmn_d->desc->ops->is_enabled(dev_priv, cmn_d)) {
		phy_status |= PHY_POWERGOOD(DPIO_PHY1);

		/* this assumes override is only used to enable lanes */
		if ((phy_control & PHY_CH_POWER_DOWN_OVRD_EN(DPIO_PHY1, DPIO_CH0)) == 0)
			phy_control |= PHY_CH_POWER_DOWN_OVRD(0xf, DPIO_PHY1, DPIO_CH0);

		if (BITS_SET(phy_control,
			     PHY_CH_POWER_DOWN_OVRD(0xf, DPIO_PHY1, DPIO_CH0)))
			phy_status |= PHY_STATUS_CMN_LDO(DPIO_PHY1, DPIO_CH0);

		if (BITS_SET(phy_control,
			     PHY_CH_POWER_DOWN_OVRD(0x3, DPIO_PHY1, DPIO_CH0)))
			phy_status |= PHY_STATUS_SPLINE_LDO(DPIO_PHY1, DPIO_CH0, 0);
		if (BITS_SET(phy_control,
			     PHY_CH_POWER_DOWN_OVRD(0xc, DPIO_PHY1, DPIO_CH0)))
			phy_status |= PHY_STATUS_SPLINE_LDO(DPIO_PHY1, DPIO_CH0, 1);
	}

	phy_status &= phy_status_mask;

	/*
	 * The PHY may be busy with some initial calibration and whatnot,
	 * so the power state can take a while to actually change.
	 */
	if (intel_de_wait_for_register(dev_priv, DISPLAY_PHY_STATUS,
				       phy_status_mask, phy_status, 10))
		drm_err(&dev_priv->drm,
			"Unexpected PHY_STATUS 0x%08x, expected 0x%08x (PHY_CONTROL=0x%08x)\n",
			intel_de_read(dev_priv, DISPLAY_PHY_STATUS) & phy_status_mask,
			phy_status, dev_priv->chv_phy_control);
}

#undef BITS_SET

static void chv_dpio_cmn_power_well_enable(struct drm_i915_private *dev_priv,
					   struct i915_power_well *power_well)
{
	enum dpio_phy phy;
	enum pipe pipe;
	u32 tmp;

	drm_WARN_ON_ONCE(&dev_priv->drm,
			 power_well->desc->id != VLV_DISP_PW_DPIO_CMN_BC &&
			 power_well->desc->id != CHV_DISP_PW_DPIO_CMN_D);

	if (power_well->desc->id == VLV_DISP_PW_DPIO_CMN_BC) {
		pipe = PIPE_A;
		phy = DPIO_PHY0;
	} else {
		pipe = PIPE_C;
		phy = DPIO_PHY1;
	}

	/* since ref/cri clock was enabled */
	udelay(1); /* >10ns for cmnreset, >0ns for sidereset */
	vlv_set_power_well(dev_priv, power_well, true);

	/* Poll for phypwrgood signal */
	if (intel_de_wait_for_set(dev_priv, DISPLAY_PHY_STATUS,
				  PHY_POWERGOOD(phy), 1))
		drm_err(&dev_priv->drm, "Display PHY %d is not power up\n",
			phy);

	vlv_dpio_get(dev_priv);

	/* Enable dynamic power down */
	tmp = vlv_dpio_read(dev_priv, pipe, CHV_CMN_DW28);
	tmp |= DPIO_DYNPWRDOWNEN_CH0 | DPIO_CL1POWERDOWNEN |
		DPIO_SUS_CLK_CONFIG_GATE_CLKREQ;
	vlv_dpio_write(dev_priv, pipe, CHV_CMN_DW28, tmp);

	if (power_well->desc->id == VLV_DISP_PW_DPIO_CMN_BC) {
		tmp = vlv_dpio_read(dev_priv, pipe, _CHV_CMN_DW6_CH1);
		tmp |= DPIO_DYNPWRDOWNEN_CH1;
		vlv_dpio_write(dev_priv, pipe, _CHV_CMN_DW6_CH1, tmp);
	} else {
		/*
		 * Force the non-existing CL2 off. BXT does this
		 * too, so maybe it saves some power even though
		 * CL2 doesn't exist?
		 */
		tmp = vlv_dpio_read(dev_priv, pipe, CHV_CMN_DW30);
		tmp |= DPIO_CL2_LDOFUSE_PWRENB;
		vlv_dpio_write(dev_priv, pipe, CHV_CMN_DW30, tmp);
	}

	vlv_dpio_put(dev_priv);

	dev_priv->chv_phy_control |= PHY_COM_LANE_RESET_DEASSERT(phy);
	intel_de_write(dev_priv, DISPLAY_PHY_CONTROL,
		       dev_priv->chv_phy_control);

	drm_dbg_kms(&dev_priv->drm,
		    "Enabled DPIO PHY%d (PHY_CONTROL=0x%08x)\n",
		    phy, dev_priv->chv_phy_control);

	assert_chv_phy_status(dev_priv);
}

static void chv_dpio_cmn_power_well_disable(struct drm_i915_private *dev_priv,
					    struct i915_power_well *power_well)
{
	enum dpio_phy phy;

	drm_WARN_ON_ONCE(&dev_priv->drm,
			 power_well->desc->id != VLV_DISP_PW_DPIO_CMN_BC &&
			 power_well->desc->id != CHV_DISP_PW_DPIO_CMN_D);

	if (power_well->desc->id == VLV_DISP_PW_DPIO_CMN_BC) {
		phy = DPIO_PHY0;
		assert_pll_disabled(dev_priv, PIPE_A);
		assert_pll_disabled(dev_priv, PIPE_B);
	} else {
		phy = DPIO_PHY1;
		assert_pll_disabled(dev_priv, PIPE_C);
	}

	dev_priv->chv_phy_control &= ~PHY_COM_LANE_RESET_DEASSERT(phy);
	intel_de_write(dev_priv, DISPLAY_PHY_CONTROL,
		       dev_priv->chv_phy_control);

	vlv_set_power_well(dev_priv, power_well, false);

	drm_dbg_kms(&dev_priv->drm,
		    "Disabled DPIO PHY%d (PHY_CONTROL=0x%08x)\n",
		    phy, dev_priv->chv_phy_control);

	/* PHY is fully reset now, so we can enable the PHY state asserts */
	dev_priv->chv_phy_assert[phy] = true;

	assert_chv_phy_status(dev_priv);
}

static void assert_chv_phy_powergate(struct drm_i915_private *dev_priv, enum dpio_phy phy,
				     enum dpio_channel ch, bool override, unsigned int mask)
{
	enum pipe pipe = phy == DPIO_PHY0 ? PIPE_A : PIPE_C;
	u32 reg, val, expected, actual;

	/*
	 * The BIOS can leave the PHY is some weird state
	 * where it doesn't fully power down some parts.
	 * Disable the asserts until the PHY has been fully
	 * reset (ie. the power well has been disabled at
	 * least once).
	 */
	if (!dev_priv->chv_phy_assert[phy])
		return;

	if (ch == DPIO_CH0)
		reg = _CHV_CMN_DW0_CH0;
	else
		reg = _CHV_CMN_DW6_CH1;

	vlv_dpio_get(dev_priv);
	val = vlv_dpio_read(dev_priv, pipe, reg);
	vlv_dpio_put(dev_priv);

	/*
	 * This assumes !override is only used when the port is disabled.
	 * All lanes should power down even without the override when
	 * the port is disabled.
	 */
	if (!override || mask == 0xf) {
		expected = DPIO_ALLDL_POWERDOWN | DPIO_ANYDL_POWERDOWN;
		/*
		 * If CH1 common lane is not active anymore
		 * (eg. for pipe B DPLL) the entire channel will
		 * shut down, which causes the common lane registers
		 * to read as 0. That means we can't actually check
		 * the lane power down status bits, but as the entire
		 * register reads as 0 it's a good indication that the
		 * channel is indeed entirely powered down.
		 */
		if (ch == DPIO_CH1 && val == 0)
			expected = 0;
	} else if (mask != 0x0) {
		expected = DPIO_ANYDL_POWERDOWN;
	} else {
		expected = 0;
	}

	if (ch == DPIO_CH0)
		actual = val >> DPIO_ANYDL_POWERDOWN_SHIFT_CH0;
	else
		actual = val >> DPIO_ANYDL_POWERDOWN_SHIFT_CH1;
	actual &= DPIO_ALLDL_POWERDOWN | DPIO_ANYDL_POWERDOWN;

	drm_WARN(&dev_priv->drm, actual != expected,
		 "Unexpected DPIO lane power down: all %d, any %d. Expected: all %d, any %d. (0x%x = 0x%08x)\n",
		 !!(actual & DPIO_ALLDL_POWERDOWN),
		 !!(actual & DPIO_ANYDL_POWERDOWN),
		 !!(expected & DPIO_ALLDL_POWERDOWN),
		 !!(expected & DPIO_ANYDL_POWERDOWN),
		 reg, val);
}

bool chv_phy_powergate_ch(struct drm_i915_private *dev_priv, enum dpio_phy phy,
			  enum dpio_channel ch, bool override)
{
	struct i915_power_domains *power_domains = &dev_priv->power_domains;
	bool was_override;

	mutex_lock(&power_domains->lock);

	was_override = dev_priv->chv_phy_control & PHY_CH_POWER_DOWN_OVRD_EN(phy, ch);

	if (override == was_override)
		goto out;

	if (override)
		dev_priv->chv_phy_control |= PHY_CH_POWER_DOWN_OVRD_EN(phy, ch);
	else
		dev_priv->chv_phy_control &= ~PHY_CH_POWER_DOWN_OVRD_EN(phy, ch);

	intel_de_write(dev_priv, DISPLAY_PHY_CONTROL,
		       dev_priv->chv_phy_control);

	drm_dbg_kms(&dev_priv->drm,
		    "Power gating DPIO PHY%d CH%d (DPIO_PHY_CONTROL=0x%08x)\n",
		    phy, ch, dev_priv->chv_phy_control);

	assert_chv_phy_status(dev_priv);

out:
	mutex_unlock(&power_domains->lock);

	return was_override;
}

void chv_phy_powergate_lanes(struct intel_encoder *encoder,
			     bool override, unsigned int mask)
{
	struct drm_i915_private *dev_priv = to_i915(encoder->base.dev);
	struct i915_power_domains *power_domains = &dev_priv->power_domains;
	enum dpio_phy phy = vlv_dig_port_to_phy(enc_to_dig_port(encoder));
	enum dpio_channel ch = vlv_dig_port_to_channel(enc_to_dig_port(encoder));

	mutex_lock(&power_domains->lock);

	dev_priv->chv_phy_control &= ~PHY_CH_POWER_DOWN_OVRD(0xf, phy, ch);
	dev_priv->chv_phy_control |= PHY_CH_POWER_DOWN_OVRD(mask, phy, ch);

	if (override)
		dev_priv->chv_phy_control |= PHY_CH_POWER_DOWN_OVRD_EN(phy, ch);
	else
		dev_priv->chv_phy_control &= ~PHY_CH_POWER_DOWN_OVRD_EN(phy, ch);

	intel_de_write(dev_priv, DISPLAY_PHY_CONTROL,
		       dev_priv->chv_phy_control);

	drm_dbg_kms(&dev_priv->drm,
		    "Power gating DPIO PHY%d CH%d lanes 0x%x (PHY_CONTROL=0x%08x)\n",
		    phy, ch, mask, dev_priv->chv_phy_control);

	assert_chv_phy_status(dev_priv);

	assert_chv_phy_powergate(dev_priv, phy, ch, override, mask);

	mutex_unlock(&power_domains->lock);
}

static bool chv_pipe_power_well_enabled(struct drm_i915_private *dev_priv,
					struct i915_power_well *power_well)
{
	enum pipe pipe = PIPE_A;
	bool enabled;
	u32 state, ctrl;

	vlv_punit_get(dev_priv);

	state = vlv_punit_read(dev_priv, PUNIT_REG_DSPSSPM) & DP_SSS_MASK(pipe);
	/*
	 * We only ever set the power-on and power-gate states, anything
	 * else is unexpected.
	 */
	drm_WARN_ON(&dev_priv->drm, state != DP_SSS_PWR_ON(pipe) &&
		    state != DP_SSS_PWR_GATE(pipe));
	enabled = state == DP_SSS_PWR_ON(pipe);

	/*
	 * A transient state at this point would mean some unexpected party
	 * is poking at the power controls too.
	 */
	ctrl = vlv_punit_read(dev_priv, PUNIT_REG_DSPSSPM) & DP_SSC_MASK(pipe);
	drm_WARN_ON(&dev_priv->drm, ctrl << 16 != state);

	vlv_punit_put(dev_priv);

	return enabled;
}

static void chv_set_pipe_power_well(struct drm_i915_private *dev_priv,
				    struct i915_power_well *power_well,
				    bool enable)
{
	enum pipe pipe = PIPE_A;
	u32 state;
	u32 ctrl;

	state = enable ? DP_SSS_PWR_ON(pipe) : DP_SSS_PWR_GATE(pipe);

	vlv_punit_get(dev_priv);

#define COND \
	((vlv_punit_read(dev_priv, PUNIT_REG_DSPSSPM) & DP_SSS_MASK(pipe)) == state)

	if (COND)
		goto out;

	ctrl = vlv_punit_read(dev_priv, PUNIT_REG_DSPSSPM);
	ctrl &= ~DP_SSC_MASK(pipe);
	ctrl |= enable ? DP_SSC_PWR_ON(pipe) : DP_SSC_PWR_GATE(pipe);
	vlv_punit_write(dev_priv, PUNIT_REG_DSPSSPM, ctrl);

	if (wait_for(COND, 100))
		drm_err(&dev_priv->drm,
			"timeout setting power well state %08x (%08x)\n",
			state,
			vlv_punit_read(dev_priv, PUNIT_REG_DSPSSPM));

#undef COND

out:
	vlv_punit_put(dev_priv);
}

static void chv_pipe_power_well_sync_hw(struct drm_i915_private *dev_priv,
					struct i915_power_well *power_well)
{
	intel_de_write(dev_priv, DISPLAY_PHY_CONTROL,
		       dev_priv->chv_phy_control);
}

static void chv_pipe_power_well_enable(struct drm_i915_private *dev_priv,
				       struct i915_power_well *power_well)
{
	chv_set_pipe_power_well(dev_priv, power_well, true);

	vlv_display_power_well_init(dev_priv);
}

static void chv_pipe_power_well_disable(struct drm_i915_private *dev_priv,
					struct i915_power_well *power_well)
{
	vlv_display_power_well_deinit(dev_priv);

	chv_set_pipe_power_well(dev_priv, power_well, false);
}

static u64 __async_put_domains_mask(struct i915_power_domains *power_domains)
{
	return power_domains->async_put_domains[0] |
	       power_domains->async_put_domains[1];
}

#if IS_ENABLED(CONFIG_DRM_I915_DEBUG_RUNTIME_PM)

static bool
assert_async_put_domain_masks_disjoint(struct i915_power_domains *power_domains)
{
	struct drm_i915_private *i915 = container_of(power_domains,
						     struct drm_i915_private,
						     power_domains);
	return !drm_WARN_ON(&i915->drm, power_domains->async_put_domains[0] &
			    power_domains->async_put_domains[1]);
}

static bool
__async_put_domains_state_ok(struct i915_power_domains *power_domains)
{
	struct drm_i915_private *i915 = container_of(power_domains,
						     struct drm_i915_private,
						     power_domains);
	enum intel_display_power_domain domain;
	bool err = false;

	err |= !assert_async_put_domain_masks_disjoint(power_domains);
	err |= drm_WARN_ON(&i915->drm, !!power_domains->async_put_wakeref !=
			   !!__async_put_domains_mask(power_domains));

	for_each_power_domain(domain, __async_put_domains_mask(power_domains))
		err |= drm_WARN_ON(&i915->drm,
				   power_domains->domain_use_count[domain] != 1);

	return !err;
}

static void print_power_domains(struct i915_power_domains *power_domains,
				const char *prefix, u64 mask)
{
	struct drm_i915_private *i915 = container_of(power_domains,
						     struct drm_i915_private,
						     power_domains);
	enum intel_display_power_domain domain;

	drm_dbg(&i915->drm, "%s (%lu):\n", prefix, hweight64(mask));
	for_each_power_domain(domain, mask)
		drm_dbg(&i915->drm, "%s use_count %d\n",
			intel_display_power_domain_str(domain),
			power_domains->domain_use_count[domain]);
}

static void
print_async_put_domains_state(struct i915_power_domains *power_domains)
{
	struct drm_i915_private *i915 = container_of(power_domains,
						     struct drm_i915_private,
						     power_domains);

	drm_dbg(&i915->drm, "async_put_wakeref %u\n",
		power_domains->async_put_wakeref);

	print_power_domains(power_domains, "async_put_domains[0]",
			    power_domains->async_put_domains[0]);
	print_power_domains(power_domains, "async_put_domains[1]",
			    power_domains->async_put_domains[1]);
}

static void
verify_async_put_domains_state(struct i915_power_domains *power_domains)
{
	if (!__async_put_domains_state_ok(power_domains))
		print_async_put_domains_state(power_domains);
}

#else

static void
assert_async_put_domain_masks_disjoint(struct i915_power_domains *power_domains)
{
}

static void
verify_async_put_domains_state(struct i915_power_domains *power_domains)
{
}

#endif /* CONFIG_DRM_I915_DEBUG_RUNTIME_PM */

static u64 async_put_domains_mask(struct i915_power_domains *power_domains)
{
	assert_async_put_domain_masks_disjoint(power_domains);

	return __async_put_domains_mask(power_domains);
}

static void
async_put_domains_clear_domain(struct i915_power_domains *power_domains,
			       enum intel_display_power_domain domain)
{
	assert_async_put_domain_masks_disjoint(power_domains);

	power_domains->async_put_domains[0] &= ~BIT_ULL(domain);
	power_domains->async_put_domains[1] &= ~BIT_ULL(domain);
}

static bool
intel_display_power_grab_async_put_ref(struct drm_i915_private *dev_priv,
				       enum intel_display_power_domain domain)
{
	struct i915_power_domains *power_domains = &dev_priv->power_domains;
	bool ret = false;

	if (!(async_put_domains_mask(power_domains) & BIT_ULL(domain)))
		goto out_verify;

	async_put_domains_clear_domain(power_domains, domain);

	ret = true;

	if (async_put_domains_mask(power_domains))
		goto out_verify;

	cancel_delayed_work(&power_domains->async_put_work);
	intel_runtime_pm_put_raw(&dev_priv->runtime_pm,
				 fetch_and_zero(&power_domains->async_put_wakeref));
out_verify:
	verify_async_put_domains_state(power_domains);

	return ret;
}

static void
__intel_display_power_get_domain(struct drm_i915_private *dev_priv,
				 enum intel_display_power_domain domain)
{
	struct i915_power_domains *power_domains = &dev_priv->power_domains;
	struct i915_power_well *power_well;

	if (intel_display_power_grab_async_put_ref(dev_priv, domain))
		return;

	for_each_power_domain_well(dev_priv, power_well, BIT_ULL(domain))
		intel_power_well_get(dev_priv, power_well);

	power_domains->domain_use_count[domain]++;
}

/**
 * intel_display_power_get - grab a power domain reference
 * @dev_priv: i915 device instance
 * @domain: power domain to reference
 *
 * This function grabs a power domain reference for @domain and ensures that the
 * power domain and all its parents are powered up. Therefore users should only
 * grab a reference to the innermost power domain they need.
 *
 * Any power domain reference obtained by this function must have a symmetric
 * call to intel_display_power_put() to release the reference again.
 */
intel_wakeref_t intel_display_power_get(struct drm_i915_private *dev_priv,
					enum intel_display_power_domain domain)
{
	struct i915_power_domains *power_domains = &dev_priv->power_domains;
	intel_wakeref_t wakeref = intel_runtime_pm_get(&dev_priv->runtime_pm);

	mutex_lock(&power_domains->lock);
	__intel_display_power_get_domain(dev_priv, domain);
	mutex_unlock(&power_domains->lock);

	return wakeref;
}

/**
 * intel_display_power_get_if_enabled - grab a reference for an enabled display power domain
 * @dev_priv: i915 device instance
 * @domain: power domain to reference
 *
 * This function grabs a power domain reference for @domain and ensures that the
 * power domain and all its parents are powered up. Therefore users should only
 * grab a reference to the innermost power domain they need.
 *
 * Any power domain reference obtained by this function must have a symmetric
 * call to intel_display_power_put() to release the reference again.
 */
intel_wakeref_t
intel_display_power_get_if_enabled(struct drm_i915_private *dev_priv,
				   enum intel_display_power_domain domain)
{
	struct i915_power_domains *power_domains = &dev_priv->power_domains;
	intel_wakeref_t wakeref;
	bool is_enabled;

	wakeref = intel_runtime_pm_get_if_in_use(&dev_priv->runtime_pm);
	if (!wakeref)
		return false;

	mutex_lock(&power_domains->lock);

	if (__intel_display_power_is_enabled(dev_priv, domain)) {
		__intel_display_power_get_domain(dev_priv, domain);
		is_enabled = true;
	} else {
		is_enabled = false;
	}

	mutex_unlock(&power_domains->lock);

	if (!is_enabled) {
		intel_runtime_pm_put(&dev_priv->runtime_pm, wakeref);
		wakeref = 0;
	}

	return wakeref;
}

static void
__intel_display_power_put_domain(struct drm_i915_private *dev_priv,
				 enum intel_display_power_domain domain)
{
	struct i915_power_domains *power_domains;
	struct i915_power_well *power_well;
	const char *name = intel_display_power_domain_str(domain);

	power_domains = &dev_priv->power_domains;

	drm_WARN(&dev_priv->drm, !power_domains->domain_use_count[domain],
		 "Use count on domain %s is already zero\n",
		 name);
	drm_WARN(&dev_priv->drm,
		 async_put_domains_mask(power_domains) & BIT_ULL(domain),
		 "Async disabling of domain %s is pending\n",
		 name);

	power_domains->domain_use_count[domain]--;

	for_each_power_domain_well_reverse(dev_priv, power_well, BIT_ULL(domain))
		intel_power_well_put(dev_priv, power_well);
}

static void __intel_display_power_put(struct drm_i915_private *dev_priv,
				      enum intel_display_power_domain domain)
{
	struct i915_power_domains *power_domains = &dev_priv->power_domains;

	mutex_lock(&power_domains->lock);
	__intel_display_power_put_domain(dev_priv, domain);
	mutex_unlock(&power_domains->lock);
}

/**
 * intel_display_power_put_unchecked - release an unchecked power domain reference
 * @dev_priv: i915 device instance
 * @domain: power domain to reference
 *
 * This function drops the power domain reference obtained by
 * intel_display_power_get() and might power down the corresponding hardware
 * block right away if this is the last reference.
 *
 * This function exists only for historical reasons and should be avoided in
 * new code, as the correctness of its use cannot be checked. Always use
 * intel_display_power_put() instead.
 */
void intel_display_power_put_unchecked(struct drm_i915_private *dev_priv,
				       enum intel_display_power_domain domain)
{
	__intel_display_power_put(dev_priv, domain);
	intel_runtime_pm_put_unchecked(&dev_priv->runtime_pm);
}

static void
queue_async_put_domains_work(struct i915_power_domains *power_domains,
			     intel_wakeref_t wakeref)
{
	struct drm_i915_private *i915 = container_of(power_domains,
						     struct drm_i915_private,
						     power_domains);
	drm_WARN_ON(&i915->drm, power_domains->async_put_wakeref);
	power_domains->async_put_wakeref = wakeref;
	drm_WARN_ON(&i915->drm, !queue_delayed_work(system_unbound_wq,
						    &power_domains->async_put_work,
						    msecs_to_jiffies(100)));
}

static void
release_async_put_domains(struct i915_power_domains *power_domains, u64 mask)
{
	struct drm_i915_private *dev_priv =
		container_of(power_domains, struct drm_i915_private,
			     power_domains);
	struct intel_runtime_pm *rpm = &dev_priv->runtime_pm;
	enum intel_display_power_domain domain;
	intel_wakeref_t wakeref;

	/*
	 * The caller must hold already raw wakeref, upgrade that to a proper
	 * wakeref to make the state checker happy about the HW access during
	 * power well disabling.
	 */
	assert_rpm_raw_wakeref_held(rpm);
	wakeref = intel_runtime_pm_get(rpm);

	for_each_power_domain(domain, mask) {
		/* Clear before put, so put's sanity check is happy. */
		async_put_domains_clear_domain(power_domains, domain);
		__intel_display_power_put_domain(dev_priv, domain);
	}

	intel_runtime_pm_put(rpm, wakeref);
}

static void
intel_display_power_put_async_work(struct work_struct *work)
{
	struct drm_i915_private *dev_priv =
		container_of(work, struct drm_i915_private,
			     power_domains.async_put_work.work);
	struct i915_power_domains *power_domains = &dev_priv->power_domains;
	struct intel_runtime_pm *rpm = &dev_priv->runtime_pm;
	intel_wakeref_t new_work_wakeref = intel_runtime_pm_get_raw(rpm);
	intel_wakeref_t old_work_wakeref = 0;

	mutex_lock(&power_domains->lock);

	/*
	 * Bail out if all the domain refs pending to be released were grabbed
	 * by subsequent gets or a flush_work.
	 */
	old_work_wakeref = fetch_and_zero(&power_domains->async_put_wakeref);
	if (!old_work_wakeref)
		goto out_verify;

	release_async_put_domains(power_domains,
				  power_domains->async_put_domains[0]);

	/* Requeue the work if more domains were async put meanwhile. */
	if (power_domains->async_put_domains[1]) {
		power_domains->async_put_domains[0] =
			fetch_and_zero(&power_domains->async_put_domains[1]);
		queue_async_put_domains_work(power_domains,
					     fetch_and_zero(&new_work_wakeref));
	}

out_verify:
	verify_async_put_domains_state(power_domains);

	mutex_unlock(&power_domains->lock);

	if (old_work_wakeref)
		intel_runtime_pm_put_raw(rpm, old_work_wakeref);
	if (new_work_wakeref)
		intel_runtime_pm_put_raw(rpm, new_work_wakeref);
}

/**
 * intel_display_power_put_async - release a power domain reference asynchronously
 * @i915: i915 device instance
 * @domain: power domain to reference
 * @wakeref: wakeref acquired for the reference that is being released
 *
 * This function drops the power domain reference obtained by
 * intel_display_power_get*() and schedules a work to power down the
 * corresponding hardware block if this is the last reference.
 */
void __intel_display_power_put_async(struct drm_i915_private *i915,
				     enum intel_display_power_domain domain,
				     intel_wakeref_t wakeref)
{
	struct i915_power_domains *power_domains = &i915->power_domains;
	struct intel_runtime_pm *rpm = &i915->runtime_pm;
	intel_wakeref_t work_wakeref = intel_runtime_pm_get_raw(rpm);

	mutex_lock(&power_domains->lock);

	if (power_domains->domain_use_count[domain] > 1) {
		__intel_display_power_put_domain(i915, domain);

		goto out_verify;
	}

	drm_WARN_ON(&i915->drm, power_domains->domain_use_count[domain] != 1);

	/* Let a pending work requeue itself or queue a new one. */
	if (power_domains->async_put_wakeref) {
		power_domains->async_put_domains[1] |= BIT_ULL(domain);
	} else {
		power_domains->async_put_domains[0] |= BIT_ULL(domain);
		queue_async_put_domains_work(power_domains,
					     fetch_and_zero(&work_wakeref));
	}

out_verify:
	verify_async_put_domains_state(power_domains);

	mutex_unlock(&power_domains->lock);

	if (work_wakeref)
		intel_runtime_pm_put_raw(rpm, work_wakeref);

	intel_runtime_pm_put(rpm, wakeref);
}

/**
 * intel_display_power_flush_work - flushes the async display power disabling work
 * @i915: i915 device instance
 *
 * Flushes any pending work that was scheduled by a preceding
 * intel_display_power_put_async() call, completing the disabling of the
 * corresponding power domains.
 *
 * Note that the work handler function may still be running after this
 * function returns; to ensure that the work handler isn't running use
 * intel_display_power_flush_work_sync() instead.
 */
void intel_display_power_flush_work(struct drm_i915_private *i915)
{
	struct i915_power_domains *power_domains = &i915->power_domains;
	intel_wakeref_t work_wakeref;

	mutex_lock(&power_domains->lock);

	work_wakeref = fetch_and_zero(&power_domains->async_put_wakeref);
	if (!work_wakeref)
		goto out_verify;

	release_async_put_domains(power_domains,
				  async_put_domains_mask(power_domains));
	cancel_delayed_work(&power_domains->async_put_work);

out_verify:
	verify_async_put_domains_state(power_domains);

	mutex_unlock(&power_domains->lock);

	if (work_wakeref)
		intel_runtime_pm_put_raw(&i915->runtime_pm, work_wakeref);
}

/**
 * intel_display_power_flush_work_sync - flushes and syncs the async display power disabling work
 * @i915: i915 device instance
 *
 * Like intel_display_power_flush_work(), but also ensure that the work
 * handler function is not running any more when this function returns.
 */
static void
intel_display_power_flush_work_sync(struct drm_i915_private *i915)
{
	struct i915_power_domains *power_domains = &i915->power_domains;

	intel_display_power_flush_work(i915);
	cancel_delayed_work_sync(&power_domains->async_put_work);

	verify_async_put_domains_state(power_domains);

	drm_WARN_ON(&i915->drm, power_domains->async_put_wakeref);
}

#if IS_ENABLED(CONFIG_DRM_I915_DEBUG_RUNTIME_PM)
/**
 * intel_display_power_put - release a power domain reference
 * @dev_priv: i915 device instance
 * @domain: power domain to reference
 * @wakeref: wakeref acquired for the reference that is being released
 *
 * This function drops the power domain reference obtained by
 * intel_display_power_get() and might power down the corresponding hardware
 * block right away if this is the last reference.
 */
void intel_display_power_put(struct drm_i915_private *dev_priv,
			     enum intel_display_power_domain domain,
			     intel_wakeref_t wakeref)
{
	__intel_display_power_put(dev_priv, domain);
	intel_runtime_pm_put(&dev_priv->runtime_pm, wakeref);
}
#endif

#define I830_PIPES_POWER_DOMAINS (		\
	BIT_ULL(POWER_DOMAIN_PIPE_A) |		\
	BIT_ULL(POWER_DOMAIN_PIPE_B) |		\
	BIT_ULL(POWER_DOMAIN_PIPE_A_PANEL_FITTER) |	\
	BIT_ULL(POWER_DOMAIN_PIPE_B_PANEL_FITTER) |	\
	BIT_ULL(POWER_DOMAIN_TRANSCODER_A) |	\
	BIT_ULL(POWER_DOMAIN_TRANSCODER_B) |	\
	BIT_ULL(POWER_DOMAIN_INIT))

#define VLV_DISPLAY_POWER_DOMAINS (		\
	BIT_ULL(POWER_DOMAIN_DISPLAY_CORE) |	\
	BIT_ULL(POWER_DOMAIN_PIPE_A) |		\
	BIT_ULL(POWER_DOMAIN_PIPE_B) |		\
	BIT_ULL(POWER_DOMAIN_PIPE_A_PANEL_FITTER) |	\
	BIT_ULL(POWER_DOMAIN_PIPE_B_PANEL_FITTER) |	\
	BIT_ULL(POWER_DOMAIN_TRANSCODER_A) |	\
	BIT_ULL(POWER_DOMAIN_TRANSCODER_B) |	\
	BIT_ULL(POWER_DOMAIN_PORT_DDI_B_LANES) |	\
	BIT_ULL(POWER_DOMAIN_PORT_DDI_C_LANES) |	\
	BIT_ULL(POWER_DOMAIN_PORT_DSI) |		\
	BIT_ULL(POWER_DOMAIN_PORT_CRT) |		\
	BIT_ULL(POWER_DOMAIN_VGA) |			\
	BIT_ULL(POWER_DOMAIN_AUDIO) |		\
	BIT_ULL(POWER_DOMAIN_AUX_B) |		\
	BIT_ULL(POWER_DOMAIN_AUX_C) |		\
	BIT_ULL(POWER_DOMAIN_GMBUS) |		\
	BIT_ULL(POWER_DOMAIN_INIT))

#define VLV_DPIO_CMN_BC_POWER_DOMAINS (		\
	BIT_ULL(POWER_DOMAIN_PORT_DDI_B_LANES) |	\
	BIT_ULL(POWER_DOMAIN_PORT_DDI_C_LANES) |	\
	BIT_ULL(POWER_DOMAIN_PORT_CRT) |		\
	BIT_ULL(POWER_DOMAIN_AUX_B) |		\
	BIT_ULL(POWER_DOMAIN_AUX_C) |		\
	BIT_ULL(POWER_DOMAIN_INIT))

#define VLV_DPIO_TX_B_LANES_01_POWER_DOMAINS (	\
	BIT_ULL(POWER_DOMAIN_PORT_DDI_B_LANES) |	\
	BIT_ULL(POWER_DOMAIN_AUX_B) |		\
	BIT_ULL(POWER_DOMAIN_INIT))

#define VLV_DPIO_TX_B_LANES_23_POWER_DOMAINS (	\
	BIT_ULL(POWER_DOMAIN_PORT_DDI_B_LANES) |	\
	BIT_ULL(POWER_DOMAIN_AUX_B) |		\
	BIT_ULL(POWER_DOMAIN_INIT))

#define VLV_DPIO_TX_C_LANES_01_POWER_DOMAINS (	\
	BIT_ULL(POWER_DOMAIN_PORT_DDI_C_LANES) |	\
	BIT_ULL(POWER_DOMAIN_AUX_C) |		\
	BIT_ULL(POWER_DOMAIN_INIT))

#define VLV_DPIO_TX_C_LANES_23_POWER_DOMAINS (	\
	BIT_ULL(POWER_DOMAIN_PORT_DDI_C_LANES) |	\
	BIT_ULL(POWER_DOMAIN_AUX_C) |		\
	BIT_ULL(POWER_DOMAIN_INIT))

#define CHV_DISPLAY_POWER_DOMAINS (		\
	BIT_ULL(POWER_DOMAIN_DISPLAY_CORE) |	\
	BIT_ULL(POWER_DOMAIN_PIPE_A) |		\
	BIT_ULL(POWER_DOMAIN_PIPE_B) |		\
	BIT_ULL(POWER_DOMAIN_PIPE_C) |		\
	BIT_ULL(POWER_DOMAIN_PIPE_A_PANEL_FITTER) |	\
	BIT_ULL(POWER_DOMAIN_PIPE_B_PANEL_FITTER) |	\
	BIT_ULL(POWER_DOMAIN_PIPE_C_PANEL_FITTER) |	\
	BIT_ULL(POWER_DOMAIN_TRANSCODER_A) |	\
	BIT_ULL(POWER_DOMAIN_TRANSCODER_B) |	\
	BIT_ULL(POWER_DOMAIN_TRANSCODER_C) |	\
	BIT_ULL(POWER_DOMAIN_PORT_DDI_B_LANES) |	\
	BIT_ULL(POWER_DOMAIN_PORT_DDI_C_LANES) |	\
	BIT_ULL(POWER_DOMAIN_PORT_DDI_D_LANES) |	\
	BIT_ULL(POWER_DOMAIN_PORT_DSI) |		\
	BIT_ULL(POWER_DOMAIN_VGA) |			\
	BIT_ULL(POWER_DOMAIN_AUDIO) |		\
	BIT_ULL(POWER_DOMAIN_AUX_B) |		\
	BIT_ULL(POWER_DOMAIN_AUX_C) |		\
	BIT_ULL(POWER_DOMAIN_AUX_D) |		\
	BIT_ULL(POWER_DOMAIN_GMBUS) |		\
	BIT_ULL(POWER_DOMAIN_INIT))

#define CHV_DPIO_CMN_BC_POWER_DOMAINS (		\
	BIT_ULL(POWER_DOMAIN_PORT_DDI_B_LANES) |	\
	BIT_ULL(POWER_DOMAIN_PORT_DDI_C_LANES) |	\
	BIT_ULL(POWER_DOMAIN_AUX_B) |		\
	BIT_ULL(POWER_DOMAIN_AUX_C) |		\
	BIT_ULL(POWER_DOMAIN_INIT))

#define CHV_DPIO_CMN_D_POWER_DOMAINS (		\
	BIT_ULL(POWER_DOMAIN_PORT_DDI_D_LANES) |	\
	BIT_ULL(POWER_DOMAIN_AUX_D) |		\
	BIT_ULL(POWER_DOMAIN_INIT))

#define HSW_DISPLAY_POWER_DOMAINS (			\
	BIT_ULL(POWER_DOMAIN_PIPE_B) |			\
	BIT_ULL(POWER_DOMAIN_PIPE_C) |			\
	BIT_ULL(POWER_DOMAIN_PIPE_A_PANEL_FITTER) |		\
	BIT_ULL(POWER_DOMAIN_PIPE_B_PANEL_FITTER) |		\
	BIT_ULL(POWER_DOMAIN_PIPE_C_PANEL_FITTER) |		\
	BIT_ULL(POWER_DOMAIN_TRANSCODER_A) |		\
	BIT_ULL(POWER_DOMAIN_TRANSCODER_B) |		\
	BIT_ULL(POWER_DOMAIN_TRANSCODER_C) |		\
	BIT_ULL(POWER_DOMAIN_PORT_DDI_B_LANES) |		\
	BIT_ULL(POWER_DOMAIN_PORT_DDI_C_LANES) |		\
	BIT_ULL(POWER_DOMAIN_PORT_DDI_D_LANES) |		\
	BIT_ULL(POWER_DOMAIN_PORT_CRT) | /* DDI E */	\
	BIT_ULL(POWER_DOMAIN_VGA) |				\
	BIT_ULL(POWER_DOMAIN_AUDIO) |			\
	BIT_ULL(POWER_DOMAIN_INIT))

#define BDW_DISPLAY_POWER_DOMAINS (			\
	BIT_ULL(POWER_DOMAIN_PIPE_B) |			\
	BIT_ULL(POWER_DOMAIN_PIPE_C) |			\
	BIT_ULL(POWER_DOMAIN_PIPE_B_PANEL_FITTER) |		\
	BIT_ULL(POWER_DOMAIN_PIPE_C_PANEL_FITTER) |		\
	BIT_ULL(POWER_DOMAIN_TRANSCODER_A) |		\
	BIT_ULL(POWER_DOMAIN_TRANSCODER_B) |		\
	BIT_ULL(POWER_DOMAIN_TRANSCODER_C) |		\
	BIT_ULL(POWER_DOMAIN_PORT_DDI_B_LANES) |		\
	BIT_ULL(POWER_DOMAIN_PORT_DDI_C_LANES) |		\
	BIT_ULL(POWER_DOMAIN_PORT_DDI_D_LANES) |		\
	BIT_ULL(POWER_DOMAIN_PORT_CRT) | /* DDI E */	\
	BIT_ULL(POWER_DOMAIN_VGA) |				\
	BIT_ULL(POWER_DOMAIN_AUDIO) |			\
	BIT_ULL(POWER_DOMAIN_INIT))

#define SKL_DISPLAY_POWERWELL_2_POWER_DOMAINS (		\
	BIT_ULL(POWER_DOMAIN_TRANSCODER_A) |		\
	BIT_ULL(POWER_DOMAIN_PIPE_B) |			\
	BIT_ULL(POWER_DOMAIN_TRANSCODER_B) |		\
	BIT_ULL(POWER_DOMAIN_PIPE_C) |			\
	BIT_ULL(POWER_DOMAIN_TRANSCODER_C) |		\
	BIT_ULL(POWER_DOMAIN_PIPE_B_PANEL_FITTER) |		\
	BIT_ULL(POWER_DOMAIN_PIPE_C_PANEL_FITTER) |		\
	BIT_ULL(POWER_DOMAIN_PORT_DDI_B_LANES) |		\
	BIT_ULL(POWER_DOMAIN_PORT_DDI_C_LANES) |		\
	BIT_ULL(POWER_DOMAIN_PORT_DDI_D_LANES) |		\
	BIT_ULL(POWER_DOMAIN_PORT_DDI_E_LANES) |		\
	BIT_ULL(POWER_DOMAIN_AUX_B) |                       \
	BIT_ULL(POWER_DOMAIN_AUX_C) |			\
	BIT_ULL(POWER_DOMAIN_AUX_D) |			\
	BIT_ULL(POWER_DOMAIN_AUDIO) |			\
	BIT_ULL(POWER_DOMAIN_VGA) |				\
	BIT_ULL(POWER_DOMAIN_INIT))
#define SKL_DISPLAY_DDI_IO_A_E_POWER_DOMAINS (		\
	BIT_ULL(POWER_DOMAIN_PORT_DDI_A_IO) |		\
	BIT_ULL(POWER_DOMAIN_PORT_DDI_E_IO) |		\
	BIT_ULL(POWER_DOMAIN_INIT))
#define SKL_DISPLAY_DDI_IO_B_POWER_DOMAINS (		\
	BIT_ULL(POWER_DOMAIN_PORT_DDI_B_IO) |		\
	BIT_ULL(POWER_DOMAIN_INIT))
#define SKL_DISPLAY_DDI_IO_C_POWER_DOMAINS (		\
	BIT_ULL(POWER_DOMAIN_PORT_DDI_C_IO) |		\
	BIT_ULL(POWER_DOMAIN_INIT))
#define SKL_DISPLAY_DDI_IO_D_POWER_DOMAINS (		\
	BIT_ULL(POWER_DOMAIN_PORT_DDI_D_IO) |		\
	BIT_ULL(POWER_DOMAIN_INIT))
#define SKL_DISPLAY_DC_OFF_POWER_DOMAINS (		\
	SKL_DISPLAY_POWERWELL_2_POWER_DOMAINS |		\
	BIT_ULL(POWER_DOMAIN_GT_IRQ) |			\
	BIT_ULL(POWER_DOMAIN_MODESET) |			\
	BIT_ULL(POWER_DOMAIN_AUX_A) |			\
	BIT_ULL(POWER_DOMAIN_INIT))

#define BXT_DISPLAY_POWERWELL_2_POWER_DOMAINS (		\
	BIT_ULL(POWER_DOMAIN_TRANSCODER_A) |		\
	BIT_ULL(POWER_DOMAIN_PIPE_B) |			\
	BIT_ULL(POWER_DOMAIN_TRANSCODER_B) |		\
	BIT_ULL(POWER_DOMAIN_PIPE_C) |			\
	BIT_ULL(POWER_DOMAIN_TRANSCODER_C) |		\
	BIT_ULL(POWER_DOMAIN_PIPE_B_PANEL_FITTER) |		\
	BIT_ULL(POWER_DOMAIN_PIPE_C_PANEL_FITTER) |		\
	BIT_ULL(POWER_DOMAIN_PORT_DDI_B_LANES) |		\
	BIT_ULL(POWER_DOMAIN_PORT_DDI_C_LANES) |		\
	BIT_ULL(POWER_DOMAIN_AUX_B) |			\
	BIT_ULL(POWER_DOMAIN_AUX_C) |			\
	BIT_ULL(POWER_DOMAIN_AUDIO) |			\
	BIT_ULL(POWER_DOMAIN_VGA) |				\
	BIT_ULL(POWER_DOMAIN_INIT))
#define BXT_DISPLAY_DC_OFF_POWER_DOMAINS (		\
	BXT_DISPLAY_POWERWELL_2_POWER_DOMAINS |		\
	BIT_ULL(POWER_DOMAIN_GT_IRQ) |			\
	BIT_ULL(POWER_DOMAIN_MODESET) |			\
	BIT_ULL(POWER_DOMAIN_AUX_A) |			\
	BIT_ULL(POWER_DOMAIN_GMBUS) |			\
	BIT_ULL(POWER_DOMAIN_INIT))
#define BXT_DPIO_CMN_A_POWER_DOMAINS (			\
	BIT_ULL(POWER_DOMAIN_PORT_DDI_A_LANES) |		\
	BIT_ULL(POWER_DOMAIN_AUX_A) |			\
	BIT_ULL(POWER_DOMAIN_INIT))
#define BXT_DPIO_CMN_BC_POWER_DOMAINS (			\
	BIT_ULL(POWER_DOMAIN_PORT_DDI_B_LANES) |		\
	BIT_ULL(POWER_DOMAIN_PORT_DDI_C_LANES) |		\
	BIT_ULL(POWER_DOMAIN_AUX_B) |			\
	BIT_ULL(POWER_DOMAIN_AUX_C) |			\
	BIT_ULL(POWER_DOMAIN_INIT))

#define GLK_DISPLAY_POWERWELL_2_POWER_DOMAINS (		\
	BIT_ULL(POWER_DOMAIN_TRANSCODER_A) |		\
	BIT_ULL(POWER_DOMAIN_PIPE_B) |			\
	BIT_ULL(POWER_DOMAIN_TRANSCODER_B) |		\
	BIT_ULL(POWER_DOMAIN_PIPE_C) |			\
	BIT_ULL(POWER_DOMAIN_TRANSCODER_C) |		\
	BIT_ULL(POWER_DOMAIN_PIPE_B_PANEL_FITTER) |		\
	BIT_ULL(POWER_DOMAIN_PIPE_C_PANEL_FITTER) |		\
	BIT_ULL(POWER_DOMAIN_PORT_DDI_B_LANES) |		\
	BIT_ULL(POWER_DOMAIN_PORT_DDI_C_LANES) |		\
	BIT_ULL(POWER_DOMAIN_AUX_B) |                       \
	BIT_ULL(POWER_DOMAIN_AUX_C) |			\
	BIT_ULL(POWER_DOMAIN_AUDIO) |			\
	BIT_ULL(POWER_DOMAIN_VGA) |				\
	BIT_ULL(POWER_DOMAIN_INIT))
#define GLK_DISPLAY_DDI_IO_A_POWER_DOMAINS (		\
	BIT_ULL(POWER_DOMAIN_PORT_DDI_A_IO))
#define GLK_DISPLAY_DDI_IO_B_POWER_DOMAINS (		\
	BIT_ULL(POWER_DOMAIN_PORT_DDI_B_IO))
#define GLK_DISPLAY_DDI_IO_C_POWER_DOMAINS (		\
	BIT_ULL(POWER_DOMAIN_PORT_DDI_C_IO))
#define GLK_DPIO_CMN_A_POWER_DOMAINS (			\
	BIT_ULL(POWER_DOMAIN_PORT_DDI_A_LANES) |		\
	BIT_ULL(POWER_DOMAIN_AUX_A) |			\
	BIT_ULL(POWER_DOMAIN_INIT))
#define GLK_DPIO_CMN_B_POWER_DOMAINS (			\
	BIT_ULL(POWER_DOMAIN_PORT_DDI_B_LANES) |		\
	BIT_ULL(POWER_DOMAIN_AUX_B) |			\
	BIT_ULL(POWER_DOMAIN_INIT))
#define GLK_DPIO_CMN_C_POWER_DOMAINS (			\
	BIT_ULL(POWER_DOMAIN_PORT_DDI_C_LANES) |		\
	BIT_ULL(POWER_DOMAIN_AUX_C) |			\
	BIT_ULL(POWER_DOMAIN_INIT))
#define GLK_DISPLAY_AUX_A_POWER_DOMAINS (		\
	BIT_ULL(POWER_DOMAIN_AUX_A) |		\
	BIT_ULL(POWER_DOMAIN_AUX_IO_A) |		\
	BIT_ULL(POWER_DOMAIN_INIT))
#define GLK_DISPLAY_AUX_B_POWER_DOMAINS (		\
	BIT_ULL(POWER_DOMAIN_AUX_B) |		\
	BIT_ULL(POWER_DOMAIN_INIT))
#define GLK_DISPLAY_AUX_C_POWER_DOMAINS (		\
	BIT_ULL(POWER_DOMAIN_AUX_C) |		\
	BIT_ULL(POWER_DOMAIN_INIT))
#define GLK_DISPLAY_DC_OFF_POWER_DOMAINS (		\
	GLK_DISPLAY_POWERWELL_2_POWER_DOMAINS |		\
	BIT_ULL(POWER_DOMAIN_GT_IRQ) |			\
	BIT_ULL(POWER_DOMAIN_MODESET) |			\
	BIT_ULL(POWER_DOMAIN_AUX_A) |			\
	BIT_ULL(POWER_DOMAIN_GMBUS) |			\
	BIT_ULL(POWER_DOMAIN_INIT))

#define CNL_DISPLAY_POWERWELL_2_POWER_DOMAINS (		\
	BIT_ULL(POWER_DOMAIN_TRANSCODER_A) |		\
	BIT_ULL(POWER_DOMAIN_PIPE_B) |			\
	BIT_ULL(POWER_DOMAIN_TRANSCODER_B) |		\
	BIT_ULL(POWER_DOMAIN_PIPE_C) |			\
	BIT_ULL(POWER_DOMAIN_TRANSCODER_C) |		\
	BIT_ULL(POWER_DOMAIN_PIPE_B_PANEL_FITTER) |		\
	BIT_ULL(POWER_DOMAIN_PIPE_C_PANEL_FITTER) |		\
	BIT_ULL(POWER_DOMAIN_PORT_DDI_B_LANES) |		\
	BIT_ULL(POWER_DOMAIN_PORT_DDI_C_LANES) |		\
	BIT_ULL(POWER_DOMAIN_PORT_DDI_D_LANES) |		\
	BIT_ULL(POWER_DOMAIN_PORT_DDI_F_LANES) |		\
	BIT_ULL(POWER_DOMAIN_AUX_B) |                       \
	BIT_ULL(POWER_DOMAIN_AUX_C) |			\
	BIT_ULL(POWER_DOMAIN_AUX_D) |			\
	BIT_ULL(POWER_DOMAIN_AUX_F) |			\
	BIT_ULL(POWER_DOMAIN_AUDIO) |			\
	BIT_ULL(POWER_DOMAIN_VGA) |				\
	BIT_ULL(POWER_DOMAIN_INIT))
#define CNL_DISPLAY_DDI_A_IO_POWER_DOMAINS (		\
	BIT_ULL(POWER_DOMAIN_PORT_DDI_A_IO) |		\
	BIT_ULL(POWER_DOMAIN_INIT))
#define CNL_DISPLAY_DDI_B_IO_POWER_DOMAINS (		\
	BIT_ULL(POWER_DOMAIN_PORT_DDI_B_IO) |		\
	BIT_ULL(POWER_DOMAIN_INIT))
#define CNL_DISPLAY_DDI_C_IO_POWER_DOMAINS (		\
	BIT_ULL(POWER_DOMAIN_PORT_DDI_C_IO) |		\
	BIT_ULL(POWER_DOMAIN_INIT))
#define CNL_DISPLAY_DDI_D_IO_POWER_DOMAINS (		\
	BIT_ULL(POWER_DOMAIN_PORT_DDI_D_IO) |		\
	BIT_ULL(POWER_DOMAIN_INIT))
#define CNL_DISPLAY_AUX_A_POWER_DOMAINS (		\
	BIT_ULL(POWER_DOMAIN_AUX_A) |			\
	BIT_ULL(POWER_DOMAIN_AUX_IO_A) |		\
	BIT_ULL(POWER_DOMAIN_INIT))
#define CNL_DISPLAY_AUX_B_POWER_DOMAINS (		\
	BIT_ULL(POWER_DOMAIN_AUX_B) |			\
	BIT_ULL(POWER_DOMAIN_INIT))
#define CNL_DISPLAY_AUX_C_POWER_DOMAINS (		\
	BIT_ULL(POWER_DOMAIN_AUX_C) |			\
	BIT_ULL(POWER_DOMAIN_INIT))
#define CNL_DISPLAY_AUX_D_POWER_DOMAINS (		\
	BIT_ULL(POWER_DOMAIN_AUX_D) |			\
	BIT_ULL(POWER_DOMAIN_INIT))
#define CNL_DISPLAY_AUX_F_POWER_DOMAINS (		\
	BIT_ULL(POWER_DOMAIN_AUX_F) |			\
	BIT_ULL(POWER_DOMAIN_INIT))
#define CNL_DISPLAY_DDI_F_IO_POWER_DOMAINS (		\
	BIT_ULL(POWER_DOMAIN_PORT_DDI_F_IO) |		\
	BIT_ULL(POWER_DOMAIN_INIT))
#define CNL_DISPLAY_DC_OFF_POWER_DOMAINS (		\
	CNL_DISPLAY_POWERWELL_2_POWER_DOMAINS |		\
	BIT_ULL(POWER_DOMAIN_GT_IRQ) |			\
	BIT_ULL(POWER_DOMAIN_MODESET) |			\
	BIT_ULL(POWER_DOMAIN_AUX_A) |			\
	BIT_ULL(POWER_DOMAIN_INIT))

/*
 * ICL PW_0/PG_0 domains (HW/DMC control):
 * - PCI
 * - clocks except port PLL
 * - central power except FBC
 * - shared functions except pipe interrupts, pipe MBUS, DBUF registers
 * ICL PW_1/PG_1 domains (HW/DMC control):
 * - DBUF function
 * - PIPE_A and its planes, except VGA
 * - transcoder EDP + PSR
 * - transcoder DSI
 * - DDI_A
 * - FBC
 */
#define ICL_PW_4_POWER_DOMAINS (			\
	BIT_ULL(POWER_DOMAIN_PIPE_C) |			\
	BIT_ULL(POWER_DOMAIN_PIPE_C_PANEL_FITTER) |	\
	BIT_ULL(POWER_DOMAIN_INIT))
	/* VDSC/joining */
#define ICL_PW_3_POWER_DOMAINS (			\
	ICL_PW_4_POWER_DOMAINS |			\
	BIT_ULL(POWER_DOMAIN_PIPE_B) |			\
	BIT_ULL(POWER_DOMAIN_TRANSCODER_A) |		\
	BIT_ULL(POWER_DOMAIN_TRANSCODER_B) |		\
	BIT_ULL(POWER_DOMAIN_TRANSCODER_C) |		\
	BIT_ULL(POWER_DOMAIN_PIPE_B_PANEL_FITTER) |	\
	BIT_ULL(POWER_DOMAIN_PORT_DDI_B_LANES) |	\
	BIT_ULL(POWER_DOMAIN_PORT_DDI_C_LANES) |	\
	BIT_ULL(POWER_DOMAIN_PORT_DDI_D_LANES) |	\
	BIT_ULL(POWER_DOMAIN_PORT_DDI_E_LANES) |	\
	BIT_ULL(POWER_DOMAIN_PORT_DDI_F_LANES) |	\
	BIT_ULL(POWER_DOMAIN_AUX_B) |			\
	BIT_ULL(POWER_DOMAIN_AUX_C) |			\
	BIT_ULL(POWER_DOMAIN_AUX_D) |			\
	BIT_ULL(POWER_DOMAIN_AUX_E) |			\
	BIT_ULL(POWER_DOMAIN_AUX_F) |			\
	BIT_ULL(POWER_DOMAIN_AUX_C_TBT) |		\
	BIT_ULL(POWER_DOMAIN_AUX_D_TBT) |		\
	BIT_ULL(POWER_DOMAIN_AUX_E_TBT) |		\
	BIT_ULL(POWER_DOMAIN_AUX_F_TBT) |		\
	BIT_ULL(POWER_DOMAIN_VGA) |			\
	BIT_ULL(POWER_DOMAIN_AUDIO) |			\
	BIT_ULL(POWER_DOMAIN_INIT))
	/*
	 * - transcoder WD
	 * - KVMR (HW control)
	 */
#define ICL_PW_2_POWER_DOMAINS (			\
	ICL_PW_3_POWER_DOMAINS |			\
	BIT_ULL(POWER_DOMAIN_TRANSCODER_VDSC_PW2) |		\
	BIT_ULL(POWER_DOMAIN_INIT))
	/*
	 * - KVMR (HW control)
	 */
#define ICL_DISPLAY_DC_OFF_POWER_DOMAINS (		\
	ICL_PW_2_POWER_DOMAINS |			\
	BIT_ULL(POWER_DOMAIN_MODESET) |			\
	BIT_ULL(POWER_DOMAIN_AUX_A) |			\
	BIT_ULL(POWER_DOMAIN_DPLL_DC_OFF) |			\
	BIT_ULL(POWER_DOMAIN_INIT))

#define ICL_DDI_IO_A_POWER_DOMAINS (			\
	BIT_ULL(POWER_DOMAIN_PORT_DDI_A_IO))
#define ICL_DDI_IO_B_POWER_DOMAINS (			\
	BIT_ULL(POWER_DOMAIN_PORT_DDI_B_IO))
#define ICL_DDI_IO_C_POWER_DOMAINS (			\
	BIT_ULL(POWER_DOMAIN_PORT_DDI_C_IO))
#define ICL_DDI_IO_D_POWER_DOMAINS (			\
	BIT_ULL(POWER_DOMAIN_PORT_DDI_D_IO))
#define ICL_DDI_IO_E_POWER_DOMAINS (			\
	BIT_ULL(POWER_DOMAIN_PORT_DDI_E_IO))
#define ICL_DDI_IO_F_POWER_DOMAINS (			\
	BIT_ULL(POWER_DOMAIN_PORT_DDI_F_IO))

#define ICL_AUX_A_IO_POWER_DOMAINS (			\
	BIT_ULL(POWER_DOMAIN_AUX_IO_A) |		\
	BIT_ULL(POWER_DOMAIN_AUX_A))
#define ICL_AUX_B_IO_POWER_DOMAINS (			\
	BIT_ULL(POWER_DOMAIN_AUX_B))
#define ICL_AUX_C_TC1_IO_POWER_DOMAINS (		\
	BIT_ULL(POWER_DOMAIN_AUX_C))
#define ICL_AUX_D_TC2_IO_POWER_DOMAINS (		\
	BIT_ULL(POWER_DOMAIN_AUX_D))
#define ICL_AUX_E_TC3_IO_POWER_DOMAINS (		\
	BIT_ULL(POWER_DOMAIN_AUX_E))
#define ICL_AUX_F_TC4_IO_POWER_DOMAINS (		\
	BIT_ULL(POWER_DOMAIN_AUX_F))
#define ICL_AUX_C_TBT1_IO_POWER_DOMAINS (		\
	BIT_ULL(POWER_DOMAIN_AUX_C_TBT))
#define ICL_AUX_D_TBT2_IO_POWER_DOMAINS (		\
	BIT_ULL(POWER_DOMAIN_AUX_D_TBT))
#define ICL_AUX_E_TBT3_IO_POWER_DOMAINS (		\
	BIT_ULL(POWER_DOMAIN_AUX_E_TBT))
#define ICL_AUX_F_TBT4_IO_POWER_DOMAINS (		\
	BIT_ULL(POWER_DOMAIN_AUX_F_TBT))

#define TGL_PW_5_POWER_DOMAINS (			\
	BIT_ULL(POWER_DOMAIN_PIPE_D) |			\
	BIT_ULL(POWER_DOMAIN_TRANSCODER_D) |		\
	BIT_ULL(POWER_DOMAIN_PIPE_D_PANEL_FITTER) |     \
	BIT_ULL(POWER_DOMAIN_INIT))

#define TGL_PW_4_POWER_DOMAINS (			\
	TGL_PW_5_POWER_DOMAINS |			\
	BIT_ULL(POWER_DOMAIN_PIPE_C) |			\
	BIT_ULL(POWER_DOMAIN_TRANSCODER_C) |		\
	BIT_ULL(POWER_DOMAIN_PIPE_C_PANEL_FITTER) |	\
	BIT_ULL(POWER_DOMAIN_INIT))

#define TGL_PW_3_POWER_DOMAINS (			\
	TGL_PW_4_POWER_DOMAINS |			\
	BIT_ULL(POWER_DOMAIN_PIPE_B) |			\
	BIT_ULL(POWER_DOMAIN_TRANSCODER_B) |		\
	BIT_ULL(POWER_DOMAIN_PIPE_B_PANEL_FITTER) |	\
	BIT_ULL(POWER_DOMAIN_PORT_DDI_D_LANES) |	\
	BIT_ULL(POWER_DOMAIN_PORT_DDI_E_LANES) |	\
	BIT_ULL(POWER_DOMAIN_PORT_DDI_F_LANES) |	\
	BIT_ULL(POWER_DOMAIN_PORT_DDI_G_LANES) |	\
	BIT_ULL(POWER_DOMAIN_PORT_DDI_H_LANES) |	\
	BIT_ULL(POWER_DOMAIN_PORT_DDI_I_LANES) |	\
	BIT_ULL(POWER_DOMAIN_AUX_D) |			\
	BIT_ULL(POWER_DOMAIN_AUX_E) |			\
	BIT_ULL(POWER_DOMAIN_AUX_F) |			\
	BIT_ULL(POWER_DOMAIN_AUX_G) |			\
	BIT_ULL(POWER_DOMAIN_AUX_H) |			\
	BIT_ULL(POWER_DOMAIN_AUX_I) |			\
	BIT_ULL(POWER_DOMAIN_AUX_D_TBT) |		\
	BIT_ULL(POWER_DOMAIN_AUX_E_TBT) |		\
	BIT_ULL(POWER_DOMAIN_AUX_F_TBT) |		\
	BIT_ULL(POWER_DOMAIN_AUX_G_TBT) |		\
	BIT_ULL(POWER_DOMAIN_AUX_H_TBT) |		\
	BIT_ULL(POWER_DOMAIN_AUX_I_TBT) |		\
	BIT_ULL(POWER_DOMAIN_VGA) |			\
	BIT_ULL(POWER_DOMAIN_AUDIO) |			\
	BIT_ULL(POWER_DOMAIN_INIT))

#define TGL_PW_2_POWER_DOMAINS (			\
	TGL_PW_3_POWER_DOMAINS |			\
	BIT_ULL(POWER_DOMAIN_TRANSCODER_VDSC_PW2) |	\
	BIT_ULL(POWER_DOMAIN_INIT))

#define TGL_DISPLAY_DC_OFF_POWER_DOMAINS (		\
	TGL_PW_3_POWER_DOMAINS |			\
	BIT_ULL(POWER_DOMAIN_MODESET) |			\
	BIT_ULL(POWER_DOMAIN_AUX_A) |			\
	BIT_ULL(POWER_DOMAIN_AUX_B) |			\
	BIT_ULL(POWER_DOMAIN_AUX_C) |			\
	BIT_ULL(POWER_DOMAIN_INIT))

#define TGL_DDI_IO_D_TC1_POWER_DOMAINS (	\
	BIT_ULL(POWER_DOMAIN_PORT_DDI_D_IO))
#define TGL_DDI_IO_E_TC2_POWER_DOMAINS (	\
	BIT_ULL(POWER_DOMAIN_PORT_DDI_E_IO))
#define TGL_DDI_IO_F_TC3_POWER_DOMAINS (	\
	BIT_ULL(POWER_DOMAIN_PORT_DDI_F_IO))
#define TGL_DDI_IO_G_TC4_POWER_DOMAINS (	\
	BIT_ULL(POWER_DOMAIN_PORT_DDI_G_IO))
#define TGL_DDI_IO_H_TC5_POWER_DOMAINS (	\
	BIT_ULL(POWER_DOMAIN_PORT_DDI_H_IO))
#define TGL_DDI_IO_I_TC6_POWER_DOMAINS (	\
	BIT_ULL(POWER_DOMAIN_PORT_DDI_I_IO))

#define TGL_AUX_A_IO_POWER_DOMAINS (		\
	BIT_ULL(POWER_DOMAIN_AUX_IO_A) |	\
	BIT_ULL(POWER_DOMAIN_AUX_A))
#define TGL_AUX_B_IO_POWER_DOMAINS (		\
	BIT_ULL(POWER_DOMAIN_AUX_B))
#define TGL_AUX_C_IO_POWER_DOMAINS (		\
	BIT_ULL(POWER_DOMAIN_AUX_C))
#define TGL_AUX_D_TC1_IO_POWER_DOMAINS (	\
	BIT_ULL(POWER_DOMAIN_AUX_D))
#define TGL_AUX_E_TC2_IO_POWER_DOMAINS (	\
	BIT_ULL(POWER_DOMAIN_AUX_E))
#define TGL_AUX_F_TC3_IO_POWER_DOMAINS (	\
	BIT_ULL(POWER_DOMAIN_AUX_F))
#define TGL_AUX_G_TC4_IO_POWER_DOMAINS (	\
	BIT_ULL(POWER_DOMAIN_AUX_G))
#define TGL_AUX_H_TC5_IO_POWER_DOMAINS (	\
	BIT_ULL(POWER_DOMAIN_AUX_H))
#define TGL_AUX_I_TC6_IO_POWER_DOMAINS (	\
	BIT_ULL(POWER_DOMAIN_AUX_I))
#define TGL_AUX_D_TBT1_IO_POWER_DOMAINS (	\
	BIT_ULL(POWER_DOMAIN_AUX_D_TBT))
#define TGL_AUX_E_TBT2_IO_POWER_DOMAINS (	\
	BIT_ULL(POWER_DOMAIN_AUX_E_TBT))
#define TGL_AUX_F_TBT3_IO_POWER_DOMAINS (	\
	BIT_ULL(POWER_DOMAIN_AUX_F_TBT))
#define TGL_AUX_G_TBT4_IO_POWER_DOMAINS (	\
	BIT_ULL(POWER_DOMAIN_AUX_G_TBT))
#define TGL_AUX_H_TBT5_IO_POWER_DOMAINS (	\
	BIT_ULL(POWER_DOMAIN_AUX_H_TBT))
#define TGL_AUX_I_TBT6_IO_POWER_DOMAINS (	\
	BIT_ULL(POWER_DOMAIN_AUX_I_TBT))

#define TGL_TC_COLD_OFF_POWER_DOMAINS (		\
	BIT_ULL(POWER_DOMAIN_AUX_D)	|	\
	BIT_ULL(POWER_DOMAIN_AUX_E)	|	\
	BIT_ULL(POWER_DOMAIN_AUX_F)	|	\
	BIT_ULL(POWER_DOMAIN_AUX_G)	|	\
	BIT_ULL(POWER_DOMAIN_AUX_H)	|	\
	BIT_ULL(POWER_DOMAIN_AUX_I)	|	\
	BIT_ULL(POWER_DOMAIN_AUX_D_TBT)	|	\
	BIT_ULL(POWER_DOMAIN_AUX_E_TBT)	|	\
	BIT_ULL(POWER_DOMAIN_AUX_F_TBT)	|	\
	BIT_ULL(POWER_DOMAIN_AUX_G_TBT)	|	\
	BIT_ULL(POWER_DOMAIN_AUX_H_TBT)	|	\
	BIT_ULL(POWER_DOMAIN_AUX_I_TBT)	|	\
	BIT_ULL(POWER_DOMAIN_TC_COLD_OFF))

#define RKL_PW_4_POWER_DOMAINS (			\
	BIT_ULL(POWER_DOMAIN_PIPE_C) |			\
	BIT_ULL(POWER_DOMAIN_PIPE_C_PANEL_FITTER) |	\
	BIT_ULL(POWER_DOMAIN_TRANSCODER_C) |		\
	BIT_ULL(POWER_DOMAIN_INIT))

#define RKL_PW_3_POWER_DOMAINS (			\
	RKL_PW_4_POWER_DOMAINS |			\
	BIT_ULL(POWER_DOMAIN_PIPE_B) |			\
	BIT_ULL(POWER_DOMAIN_PIPE_B_PANEL_FITTER) |	\
	BIT_ULL(POWER_DOMAIN_AUDIO) |			\
	BIT_ULL(POWER_DOMAIN_VGA) |			\
	BIT_ULL(POWER_DOMAIN_TRANSCODER_B) |		\
	BIT_ULL(POWER_DOMAIN_PORT_DDI_D_LANES) |	\
	BIT_ULL(POWER_DOMAIN_PORT_DDI_E_LANES) |	\
	BIT_ULL(POWER_DOMAIN_AUX_D) |			\
	BIT_ULL(POWER_DOMAIN_AUX_E) |			\
	BIT_ULL(POWER_DOMAIN_INIT))

/*
 * There is no PW_2/PG_2 on RKL.
 *
 * RKL PW_1/PG_1 domains (under HW/DMC control):
 * - DBUF function (note: registers are in PW0)
 * - PIPE_A and its planes and VDSC/joining, except VGA
 * - transcoder A
 * - DDI_A and DDI_B
 * - FBC
 *
 * RKL PW_0/PG_0 domains (under HW/DMC control):
 * - PCI
 * - clocks except port PLL
 * - shared functions:
 *     * interrupts except pipe interrupts
 *     * MBus except PIPE_MBUS_DBOX_CTL
 *     * DBUF registers
 * - central power except FBC
 * - top-level GTC (DDI-level GTC is in the well associated with the DDI)
 */

#define RKL_DISPLAY_DC_OFF_POWER_DOMAINS (		\
	RKL_PW_3_POWER_DOMAINS |			\
	BIT_ULL(POWER_DOMAIN_MODESET) |			\
	BIT_ULL(POWER_DOMAIN_AUX_A) |			\
	BIT_ULL(POWER_DOMAIN_AUX_B) |			\
	BIT_ULL(POWER_DOMAIN_INIT))

static const struct i915_power_well_ops i9xx_always_on_power_well_ops = {
	.sync_hw = i9xx_power_well_sync_hw_noop,
	.enable = i9xx_always_on_power_well_noop,
	.disable = i9xx_always_on_power_well_noop,
	.is_enabled = i9xx_always_on_power_well_enabled,
};

static const struct i915_power_well_ops chv_pipe_power_well_ops = {
	.sync_hw = chv_pipe_power_well_sync_hw,
	.enable = chv_pipe_power_well_enable,
	.disable = chv_pipe_power_well_disable,
	.is_enabled = chv_pipe_power_well_enabled,
};

static const struct i915_power_well_ops chv_dpio_cmn_power_well_ops = {
	.sync_hw = i9xx_power_well_sync_hw_noop,
	.enable = chv_dpio_cmn_power_well_enable,
	.disable = chv_dpio_cmn_power_well_disable,
	.is_enabled = vlv_power_well_enabled,
};

static const struct i915_power_well_desc i9xx_always_on_power_well[] = {
	{
		.name = "always-on",
		.always_on = true,
		.domains = POWER_DOMAIN_MASK,
		.ops = &i9xx_always_on_power_well_ops,
		.id = DISP_PW_ID_NONE,
	},
};

static const struct i915_power_well_ops i830_pipes_power_well_ops = {
	.sync_hw = i830_pipes_power_well_sync_hw,
	.enable = i830_pipes_power_well_enable,
	.disable = i830_pipes_power_well_disable,
	.is_enabled = i830_pipes_power_well_enabled,
};

static const struct i915_power_well_desc i830_power_wells[] = {
	{
		.name = "always-on",
		.always_on = true,
		.domains = POWER_DOMAIN_MASK,
		.ops = &i9xx_always_on_power_well_ops,
		.id = DISP_PW_ID_NONE,
	},
	{
		.name = "pipes",
		.domains = I830_PIPES_POWER_DOMAINS,
		.ops = &i830_pipes_power_well_ops,
		.id = DISP_PW_ID_NONE,
	},
};

static const struct i915_power_well_ops hsw_power_well_ops = {
	.sync_hw = hsw_power_well_sync_hw,
	.enable = hsw_power_well_enable,
	.disable = hsw_power_well_disable,
	.is_enabled = hsw_power_well_enabled,
};

static const struct i915_power_well_ops gen9_dc_off_power_well_ops = {
	.sync_hw = i9xx_power_well_sync_hw_noop,
	.enable = gen9_dc_off_power_well_enable,
	.disable = gen9_dc_off_power_well_disable,
	.is_enabled = gen9_dc_off_power_well_enabled,
};

static const struct i915_power_well_ops bxt_dpio_cmn_power_well_ops = {
	.sync_hw = i9xx_power_well_sync_hw_noop,
	.enable = bxt_dpio_cmn_power_well_enable,
	.disable = bxt_dpio_cmn_power_well_disable,
	.is_enabled = bxt_dpio_cmn_power_well_enabled,
};

static const struct i915_power_well_regs hsw_power_well_regs = {
	.bios	= HSW_PWR_WELL_CTL1,
	.driver	= HSW_PWR_WELL_CTL2,
	.kvmr	= HSW_PWR_WELL_CTL3,
	.debug	= HSW_PWR_WELL_CTL4,
};

static const struct i915_power_well_desc hsw_power_wells[] = {
	{
		.name = "always-on",
		.always_on = true,
		.domains = POWER_DOMAIN_MASK,
		.ops = &i9xx_always_on_power_well_ops,
		.id = DISP_PW_ID_NONE,
	},
	{
		.name = "display",
		.domains = HSW_DISPLAY_POWER_DOMAINS,
		.ops = &hsw_power_well_ops,
		.id = HSW_DISP_PW_GLOBAL,
		{
			.hsw.regs = &hsw_power_well_regs,
			.hsw.idx = HSW_PW_CTL_IDX_GLOBAL,
			.hsw.has_vga = true,
		},
	},
};

static const struct i915_power_well_desc bdw_power_wells[] = {
	{
		.name = "always-on",
		.always_on = true,
		.domains = POWER_DOMAIN_MASK,
		.ops = &i9xx_always_on_power_well_ops,
		.id = DISP_PW_ID_NONE,
	},
	{
		.name = "display",
		.domains = BDW_DISPLAY_POWER_DOMAINS,
		.ops = &hsw_power_well_ops,
		.id = HSW_DISP_PW_GLOBAL,
		{
			.hsw.regs = &hsw_power_well_regs,
			.hsw.idx = HSW_PW_CTL_IDX_GLOBAL,
			.hsw.irq_pipe_mask = BIT(PIPE_B) | BIT(PIPE_C),
			.hsw.has_vga = true,
		},
	},
};

static const struct i915_power_well_ops vlv_display_power_well_ops = {
	.sync_hw = i9xx_power_well_sync_hw_noop,
	.enable = vlv_display_power_well_enable,
	.disable = vlv_display_power_well_disable,
	.is_enabled = vlv_power_well_enabled,
};

static const struct i915_power_well_ops vlv_dpio_cmn_power_well_ops = {
	.sync_hw = i9xx_power_well_sync_hw_noop,
	.enable = vlv_dpio_cmn_power_well_enable,
	.disable = vlv_dpio_cmn_power_well_disable,
	.is_enabled = vlv_power_well_enabled,
};

static const struct i915_power_well_ops vlv_dpio_power_well_ops = {
	.sync_hw = i9xx_power_well_sync_hw_noop,
	.enable = vlv_power_well_enable,
	.disable = vlv_power_well_disable,
	.is_enabled = vlv_power_well_enabled,
};

static const struct i915_power_well_desc vlv_power_wells[] = {
	{
		.name = "always-on",
		.always_on = true,
		.domains = POWER_DOMAIN_MASK,
		.ops = &i9xx_always_on_power_well_ops,
		.id = DISP_PW_ID_NONE,
	},
	{
		.name = "display",
		.domains = VLV_DISPLAY_POWER_DOMAINS,
		.ops = &vlv_display_power_well_ops,
		.id = VLV_DISP_PW_DISP2D,
		{
			.vlv.idx = PUNIT_PWGT_IDX_DISP2D,
		},
	},
	{
		.name = "dpio-tx-b-01",
		.domains = VLV_DPIO_TX_B_LANES_01_POWER_DOMAINS |
			   VLV_DPIO_TX_B_LANES_23_POWER_DOMAINS |
			   VLV_DPIO_TX_C_LANES_01_POWER_DOMAINS |
			   VLV_DPIO_TX_C_LANES_23_POWER_DOMAINS,
		.ops = &vlv_dpio_power_well_ops,
		.id = DISP_PW_ID_NONE,
		{
			.vlv.idx = PUNIT_PWGT_IDX_DPIO_TX_B_LANES_01,
		},
	},
	{
		.name = "dpio-tx-b-23",
		.domains = VLV_DPIO_TX_B_LANES_01_POWER_DOMAINS |
			   VLV_DPIO_TX_B_LANES_23_POWER_DOMAINS |
			   VLV_DPIO_TX_C_LANES_01_POWER_DOMAINS |
			   VLV_DPIO_TX_C_LANES_23_POWER_DOMAINS,
		.ops = &vlv_dpio_power_well_ops,
		.id = DISP_PW_ID_NONE,
		{
			.vlv.idx = PUNIT_PWGT_IDX_DPIO_TX_B_LANES_23,
		},
	},
	{
		.name = "dpio-tx-c-01",
		.domains = VLV_DPIO_TX_B_LANES_01_POWER_DOMAINS |
			   VLV_DPIO_TX_B_LANES_23_POWER_DOMAINS |
			   VLV_DPIO_TX_C_LANES_01_POWER_DOMAINS |
			   VLV_DPIO_TX_C_LANES_23_POWER_DOMAINS,
		.ops = &vlv_dpio_power_well_ops,
		.id = DISP_PW_ID_NONE,
		{
			.vlv.idx = PUNIT_PWGT_IDX_DPIO_TX_C_LANES_01,
		},
	},
	{
		.name = "dpio-tx-c-23",
		.domains = VLV_DPIO_TX_B_LANES_01_POWER_DOMAINS |
			   VLV_DPIO_TX_B_LANES_23_POWER_DOMAINS |
			   VLV_DPIO_TX_C_LANES_01_POWER_DOMAINS |
			   VLV_DPIO_TX_C_LANES_23_POWER_DOMAINS,
		.ops = &vlv_dpio_power_well_ops,
		.id = DISP_PW_ID_NONE,
		{
			.vlv.idx = PUNIT_PWGT_IDX_DPIO_TX_C_LANES_23,
		},
	},
	{
		.name = "dpio-common",
		.domains = VLV_DPIO_CMN_BC_POWER_DOMAINS,
		.ops = &vlv_dpio_cmn_power_well_ops,
		.id = VLV_DISP_PW_DPIO_CMN_BC,
		{
			.vlv.idx = PUNIT_PWGT_IDX_DPIO_CMN_BC,
		},
	},
};

static const struct i915_power_well_desc chv_power_wells[] = {
	{
		.name = "always-on",
		.always_on = true,
		.domains = POWER_DOMAIN_MASK,
		.ops = &i9xx_always_on_power_well_ops,
		.id = DISP_PW_ID_NONE,
	},
	{
		.name = "display",
		/*
		 * Pipe A power well is the new disp2d well. Pipe B and C
		 * power wells don't actually exist. Pipe A power well is
		 * required for any pipe to work.
		 */
		.domains = CHV_DISPLAY_POWER_DOMAINS,
		.ops = &chv_pipe_power_well_ops,
		.id = DISP_PW_ID_NONE,
	},
	{
		.name = "dpio-common-bc",
		.domains = CHV_DPIO_CMN_BC_POWER_DOMAINS,
		.ops = &chv_dpio_cmn_power_well_ops,
		.id = VLV_DISP_PW_DPIO_CMN_BC,
		{
			.vlv.idx = PUNIT_PWGT_IDX_DPIO_CMN_BC,
		},
	},
	{
		.name = "dpio-common-d",
		.domains = CHV_DPIO_CMN_D_POWER_DOMAINS,
		.ops = &chv_dpio_cmn_power_well_ops,
		.id = CHV_DISP_PW_DPIO_CMN_D,
		{
			.vlv.idx = PUNIT_PWGT_IDX_DPIO_CMN_D,
		},
	},
};

bool intel_display_power_well_is_enabled(struct drm_i915_private *dev_priv,
					 enum i915_power_well_id power_well_id)
{
	struct i915_power_well *power_well;
	bool ret;

	power_well = lookup_power_well(dev_priv, power_well_id);
	ret = power_well->desc->ops->is_enabled(dev_priv, power_well);

	return ret;
}

static const struct i915_power_well_desc skl_power_wells[] = {
	{
		.name = "always-on",
		.always_on = true,
		.domains = POWER_DOMAIN_MASK,
		.ops = &i9xx_always_on_power_well_ops,
		.id = DISP_PW_ID_NONE,
	},
	{
		.name = "power well 1",
		/* Handled by the DMC firmware */
		.always_on = true,
		.domains = 0,
		.ops = &hsw_power_well_ops,
		.id = SKL_DISP_PW_1,
		{
			.hsw.regs = &hsw_power_well_regs,
			.hsw.idx = SKL_PW_CTL_IDX_PW_1,
			.hsw.has_fuses = true,
		},
	},
	{
		.name = "MISC IO power well",
		/* Handled by the DMC firmware */
		.always_on = true,
		.domains = 0,
		.ops = &hsw_power_well_ops,
		.id = SKL_DISP_PW_MISC_IO,
		{
			.hsw.regs = &hsw_power_well_regs,
			.hsw.idx = SKL_PW_CTL_IDX_MISC_IO,
		},
	},
	{
		.name = "DC off",
		.domains = SKL_DISPLAY_DC_OFF_POWER_DOMAINS,
		.ops = &gen9_dc_off_power_well_ops,
		.id = SKL_DISP_DC_OFF,
	},
	{
		.name = "power well 2",
		.domains = SKL_DISPLAY_POWERWELL_2_POWER_DOMAINS,
		.ops = &hsw_power_well_ops,
		.id = SKL_DISP_PW_2,
		{
			.hsw.regs = &hsw_power_well_regs,
			.hsw.idx = SKL_PW_CTL_IDX_PW_2,
			.hsw.irq_pipe_mask = BIT(PIPE_B) | BIT(PIPE_C),
			.hsw.has_vga = true,
			.hsw.has_fuses = true,
		},
	},
	{
		.name = "DDI A/E IO power well",
		.domains = SKL_DISPLAY_DDI_IO_A_E_POWER_DOMAINS,
		.ops = &hsw_power_well_ops,
		.id = DISP_PW_ID_NONE,
		{
			.hsw.regs = &hsw_power_well_regs,
			.hsw.idx = SKL_PW_CTL_IDX_DDI_A_E,
		},
	},
	{
		.name = "DDI B IO power well",
		.domains = SKL_DISPLAY_DDI_IO_B_POWER_DOMAINS,
		.ops = &hsw_power_well_ops,
		.id = DISP_PW_ID_NONE,
		{
			.hsw.regs = &hsw_power_well_regs,
			.hsw.idx = SKL_PW_CTL_IDX_DDI_B,
		},
	},
	{
		.name = "DDI C IO power well",
		.domains = SKL_DISPLAY_DDI_IO_C_POWER_DOMAINS,
		.ops = &hsw_power_well_ops,
		.id = DISP_PW_ID_NONE,
		{
			.hsw.regs = &hsw_power_well_regs,
			.hsw.idx = SKL_PW_CTL_IDX_DDI_C,
		},
	},
	{
		.name = "DDI D IO power well",
		.domains = SKL_DISPLAY_DDI_IO_D_POWER_DOMAINS,
		.ops = &hsw_power_well_ops,
		.id = DISP_PW_ID_NONE,
		{
			.hsw.regs = &hsw_power_well_regs,
			.hsw.idx = SKL_PW_CTL_IDX_DDI_D,
		},
	},
};

static const struct i915_power_well_desc bxt_power_wells[] = {
	{
		.name = "always-on",
		.always_on = true,
		.domains = POWER_DOMAIN_MASK,
		.ops = &i9xx_always_on_power_well_ops,
		.id = DISP_PW_ID_NONE,
	},
	{
		.name = "power well 1",
		/* Handled by the DMC firmware */
		.always_on = true,
		.domains = 0,
		.ops = &hsw_power_well_ops,
		.id = SKL_DISP_PW_1,
		{
			.hsw.regs = &hsw_power_well_regs,
			.hsw.idx = SKL_PW_CTL_IDX_PW_1,
			.hsw.has_fuses = true,
		},
	},
	{
		.name = "DC off",
		.domains = BXT_DISPLAY_DC_OFF_POWER_DOMAINS,
		.ops = &gen9_dc_off_power_well_ops,
		.id = SKL_DISP_DC_OFF,
	},
	{
		.name = "power well 2",
		.domains = BXT_DISPLAY_POWERWELL_2_POWER_DOMAINS,
		.ops = &hsw_power_well_ops,
		.id = SKL_DISP_PW_2,
		{
			.hsw.regs = &hsw_power_well_regs,
			.hsw.idx = SKL_PW_CTL_IDX_PW_2,
			.hsw.irq_pipe_mask = BIT(PIPE_B) | BIT(PIPE_C),
			.hsw.has_vga = true,
			.hsw.has_fuses = true,
		},
	},
	{
		.name = "dpio-common-a",
		.domains = BXT_DPIO_CMN_A_POWER_DOMAINS,
		.ops = &bxt_dpio_cmn_power_well_ops,
		.id = BXT_DISP_PW_DPIO_CMN_A,
		{
			.bxt.phy = DPIO_PHY1,
		},
	},
	{
		.name = "dpio-common-bc",
		.domains = BXT_DPIO_CMN_BC_POWER_DOMAINS,
		.ops = &bxt_dpio_cmn_power_well_ops,
		.id = VLV_DISP_PW_DPIO_CMN_BC,
		{
			.bxt.phy = DPIO_PHY0,
		},
	},
};

static const struct i915_power_well_desc glk_power_wells[] = {
	{
		.name = "always-on",
		.always_on = true,
		.domains = POWER_DOMAIN_MASK,
		.ops = &i9xx_always_on_power_well_ops,
		.id = DISP_PW_ID_NONE,
	},
	{
		.name = "power well 1",
		/* Handled by the DMC firmware */
		.always_on = true,
		.domains = 0,
		.ops = &hsw_power_well_ops,
		.id = SKL_DISP_PW_1,
		{
			.hsw.regs = &hsw_power_well_regs,
			.hsw.idx = SKL_PW_CTL_IDX_PW_1,
			.hsw.has_fuses = true,
		},
	},
	{
		.name = "DC off",
		.domains = GLK_DISPLAY_DC_OFF_POWER_DOMAINS,
		.ops = &gen9_dc_off_power_well_ops,
		.id = SKL_DISP_DC_OFF,
	},
	{
		.name = "power well 2",
		.domains = GLK_DISPLAY_POWERWELL_2_POWER_DOMAINS,
		.ops = &hsw_power_well_ops,
		.id = SKL_DISP_PW_2,
		{
			.hsw.regs = &hsw_power_well_regs,
			.hsw.idx = SKL_PW_CTL_IDX_PW_2,
			.hsw.irq_pipe_mask = BIT(PIPE_B) | BIT(PIPE_C),
			.hsw.has_vga = true,
			.hsw.has_fuses = true,
		},
	},
	{
		.name = "dpio-common-a",
		.domains = GLK_DPIO_CMN_A_POWER_DOMAINS,
		.ops = &bxt_dpio_cmn_power_well_ops,
		.id = BXT_DISP_PW_DPIO_CMN_A,
		{
			.bxt.phy = DPIO_PHY1,
		},
	},
	{
		.name = "dpio-common-b",
		.domains = GLK_DPIO_CMN_B_POWER_DOMAINS,
		.ops = &bxt_dpio_cmn_power_well_ops,
		.id = VLV_DISP_PW_DPIO_CMN_BC,
		{
			.bxt.phy = DPIO_PHY0,
		},
	},
	{
		.name = "dpio-common-c",
		.domains = GLK_DPIO_CMN_C_POWER_DOMAINS,
		.ops = &bxt_dpio_cmn_power_well_ops,
		.id = GLK_DISP_PW_DPIO_CMN_C,
		{
			.bxt.phy = DPIO_PHY2,
		},
	},
	{
		.name = "AUX A",
		.domains = GLK_DISPLAY_AUX_A_POWER_DOMAINS,
		.ops = &hsw_power_well_ops,
		.id = DISP_PW_ID_NONE,
		{
			.hsw.regs = &hsw_power_well_regs,
			.hsw.idx = GLK_PW_CTL_IDX_AUX_A,
		},
	},
	{
		.name = "AUX B",
		.domains = GLK_DISPLAY_AUX_B_POWER_DOMAINS,
		.ops = &hsw_power_well_ops,
		.id = DISP_PW_ID_NONE,
		{
			.hsw.regs = &hsw_power_well_regs,
			.hsw.idx = GLK_PW_CTL_IDX_AUX_B,
		},
	},
	{
		.name = "AUX C",
		.domains = GLK_DISPLAY_AUX_C_POWER_DOMAINS,
		.ops = &hsw_power_well_ops,
		.id = DISP_PW_ID_NONE,
		{
			.hsw.regs = &hsw_power_well_regs,
			.hsw.idx = GLK_PW_CTL_IDX_AUX_C,
		},
	},
	{
		.name = "DDI A IO power well",
		.domains = GLK_DISPLAY_DDI_IO_A_POWER_DOMAINS,
		.ops = &hsw_power_well_ops,
		.id = DISP_PW_ID_NONE,
		{
			.hsw.regs = &hsw_power_well_regs,
			.hsw.idx = GLK_PW_CTL_IDX_DDI_A,
		},
	},
	{
		.name = "DDI B IO power well",
		.domains = GLK_DISPLAY_DDI_IO_B_POWER_DOMAINS,
		.ops = &hsw_power_well_ops,
		.id = DISP_PW_ID_NONE,
		{
			.hsw.regs = &hsw_power_well_regs,
			.hsw.idx = SKL_PW_CTL_IDX_DDI_B,
		},
	},
	{
		.name = "DDI C IO power well",
		.domains = GLK_DISPLAY_DDI_IO_C_POWER_DOMAINS,
		.ops = &hsw_power_well_ops,
		.id = DISP_PW_ID_NONE,
		{
			.hsw.regs = &hsw_power_well_regs,
			.hsw.idx = SKL_PW_CTL_IDX_DDI_C,
		},
	},
};

static const struct i915_power_well_desc cnl_power_wells[] = {
	{
		.name = "always-on",
		.always_on = true,
		.domains = POWER_DOMAIN_MASK,
		.ops = &i9xx_always_on_power_well_ops,
		.id = DISP_PW_ID_NONE,
	},
	{
		.name = "power well 1",
		/* Handled by the DMC firmware */
		.always_on = true,
		.domains = 0,
		.ops = &hsw_power_well_ops,
		.id = SKL_DISP_PW_1,
		{
			.hsw.regs = &hsw_power_well_regs,
			.hsw.idx = SKL_PW_CTL_IDX_PW_1,
			.hsw.has_fuses = true,
		},
	},
	{
		.name = "AUX A",
		.domains = CNL_DISPLAY_AUX_A_POWER_DOMAINS,
		.ops = &hsw_power_well_ops,
		.id = DISP_PW_ID_NONE,
		{
			.hsw.regs = &hsw_power_well_regs,
			.hsw.idx = GLK_PW_CTL_IDX_AUX_A,
		},
	},
	{
		.name = "AUX B",
		.domains = CNL_DISPLAY_AUX_B_POWER_DOMAINS,
		.ops = &hsw_power_well_ops,
		.id = DISP_PW_ID_NONE,
		{
			.hsw.regs = &hsw_power_well_regs,
			.hsw.idx = GLK_PW_CTL_IDX_AUX_B,
		},
	},
	{
		.name = "AUX C",
		.domains = CNL_DISPLAY_AUX_C_POWER_DOMAINS,
		.ops = &hsw_power_well_ops,
		.id = DISP_PW_ID_NONE,
		{
			.hsw.regs = &hsw_power_well_regs,
			.hsw.idx = GLK_PW_CTL_IDX_AUX_C,
		},
	},
	{
		.name = "AUX D",
		.domains = CNL_DISPLAY_AUX_D_POWER_DOMAINS,
		.ops = &hsw_power_well_ops,
		.id = DISP_PW_ID_NONE,
		{
			.hsw.regs = &hsw_power_well_regs,
			.hsw.idx = CNL_PW_CTL_IDX_AUX_D,
		},
	},
	{
		.name = "DC off",
		.domains = CNL_DISPLAY_DC_OFF_POWER_DOMAINS,
		.ops = &gen9_dc_off_power_well_ops,
		.id = SKL_DISP_DC_OFF,
	},
	{
		.name = "power well 2",
		.domains = CNL_DISPLAY_POWERWELL_2_POWER_DOMAINS,
		.ops = &hsw_power_well_ops,
		.id = SKL_DISP_PW_2,
		{
			.hsw.regs = &hsw_power_well_regs,
			.hsw.idx = SKL_PW_CTL_IDX_PW_2,
			.hsw.irq_pipe_mask = BIT(PIPE_B) | BIT(PIPE_C),
			.hsw.has_vga = true,
			.hsw.has_fuses = true,
		},
	},
	{
		.name = "DDI A IO power well",
		.domains = CNL_DISPLAY_DDI_A_IO_POWER_DOMAINS,
		.ops = &hsw_power_well_ops,
		.id = DISP_PW_ID_NONE,
		{
			.hsw.regs = &hsw_power_well_regs,
			.hsw.idx = GLK_PW_CTL_IDX_DDI_A,
		},
	},
	{
		.name = "DDI B IO power well",
		.domains = CNL_DISPLAY_DDI_B_IO_POWER_DOMAINS,
		.ops = &hsw_power_well_ops,
		.id = DISP_PW_ID_NONE,
		{
			.hsw.regs = &hsw_power_well_regs,
			.hsw.idx = SKL_PW_CTL_IDX_DDI_B,
		},
	},
	{
		.name = "DDI C IO power well",
		.domains = CNL_DISPLAY_DDI_C_IO_POWER_DOMAINS,
		.ops = &hsw_power_well_ops,
		.id = DISP_PW_ID_NONE,
		{
			.hsw.regs = &hsw_power_well_regs,
			.hsw.idx = SKL_PW_CTL_IDX_DDI_C,
		},
	},
	{
		.name = "DDI D IO power well",
		.domains = CNL_DISPLAY_DDI_D_IO_POWER_DOMAINS,
		.ops = &hsw_power_well_ops,
		.id = DISP_PW_ID_NONE,
		{
			.hsw.regs = &hsw_power_well_regs,
			.hsw.idx = SKL_PW_CTL_IDX_DDI_D,
		},
	},
	{
		.name = "DDI F IO power well",
		.domains = CNL_DISPLAY_DDI_F_IO_POWER_DOMAINS,
		.ops = &hsw_power_well_ops,
		.id = DISP_PW_ID_NONE,
		{
			.hsw.regs = &hsw_power_well_regs,
			.hsw.idx = CNL_PW_CTL_IDX_DDI_F,
		},
	},
	{
		.name = "AUX F",
		.domains = CNL_DISPLAY_AUX_F_POWER_DOMAINS,
		.ops = &hsw_power_well_ops,
		.id = DISP_PW_ID_NONE,
		{
			.hsw.regs = &hsw_power_well_regs,
			.hsw.idx = CNL_PW_CTL_IDX_AUX_F,
		},
	},
};

static const struct i915_power_well_ops icl_aux_power_well_ops = {
	.sync_hw = hsw_power_well_sync_hw,
	.enable = icl_aux_power_well_enable,
	.disable = icl_aux_power_well_disable,
	.is_enabled = hsw_power_well_enabled,
};

static const struct i915_power_well_regs icl_aux_power_well_regs = {
	.bios	= ICL_PWR_WELL_CTL_AUX1,
	.driver	= ICL_PWR_WELL_CTL_AUX2,
	.debug	= ICL_PWR_WELL_CTL_AUX4,
};

static const struct i915_power_well_regs icl_ddi_power_well_regs = {
	.bios	= ICL_PWR_WELL_CTL_DDI1,
	.driver	= ICL_PWR_WELL_CTL_DDI2,
	.debug	= ICL_PWR_WELL_CTL_DDI4,
};

static const struct i915_power_well_desc icl_power_wells[] = {
	{
		.name = "always-on",
		.always_on = true,
		.domains = POWER_DOMAIN_MASK,
		.ops = &i9xx_always_on_power_well_ops,
		.id = DISP_PW_ID_NONE,
	},
	{
		.name = "power well 1",
		/* Handled by the DMC firmware */
		.always_on = true,
		.domains = 0,
		.ops = &hsw_power_well_ops,
		.id = SKL_DISP_PW_1,
		{
			.hsw.regs = &hsw_power_well_regs,
			.hsw.idx = ICL_PW_CTL_IDX_PW_1,
			.hsw.has_fuses = true,
		},
	},
	{
		.name = "DC off",
		.domains = ICL_DISPLAY_DC_OFF_POWER_DOMAINS,
		.ops = &gen9_dc_off_power_well_ops,
		.id = SKL_DISP_DC_OFF,
	},
	{
		.name = "power well 2",
		.domains = ICL_PW_2_POWER_DOMAINS,
		.ops = &hsw_power_well_ops,
		.id = SKL_DISP_PW_2,
		{
			.hsw.regs = &hsw_power_well_regs,
			.hsw.idx = ICL_PW_CTL_IDX_PW_2,
			.hsw.has_fuses = true,
		},
	},
	{
		.name = "power well 3",
		.domains = ICL_PW_3_POWER_DOMAINS,
		.ops = &hsw_power_well_ops,
		.id = ICL_DISP_PW_3,
		{
			.hsw.regs = &hsw_power_well_regs,
			.hsw.idx = ICL_PW_CTL_IDX_PW_3,
			.hsw.irq_pipe_mask = BIT(PIPE_B),
			.hsw.has_vga = true,
			.hsw.has_fuses = true,
		},
	},
	{
		.name = "DDI A IO",
		.domains = ICL_DDI_IO_A_POWER_DOMAINS,
		.ops = &hsw_power_well_ops,
		.id = DISP_PW_ID_NONE,
		{
			.hsw.regs = &icl_ddi_power_well_regs,
			.hsw.idx = ICL_PW_CTL_IDX_DDI_A,
		},
	},
	{
		.name = "DDI B IO",
		.domains = ICL_DDI_IO_B_POWER_DOMAINS,
		.ops = &hsw_power_well_ops,
		.id = DISP_PW_ID_NONE,
		{
			.hsw.regs = &icl_ddi_power_well_regs,
			.hsw.idx = ICL_PW_CTL_IDX_DDI_B,
		},
	},
	{
		.name = "DDI C IO",
		.domains = ICL_DDI_IO_C_POWER_DOMAINS,
		.ops = &hsw_power_well_ops,
		.id = DISP_PW_ID_NONE,
		{
			.hsw.regs = &icl_ddi_power_well_regs,
			.hsw.idx = ICL_PW_CTL_IDX_DDI_C,
		},
	},
	{
		.name = "DDI D IO",
		.domains = ICL_DDI_IO_D_POWER_DOMAINS,
		.ops = &hsw_power_well_ops,
		.id = DISP_PW_ID_NONE,
		{
			.hsw.regs = &icl_ddi_power_well_regs,
			.hsw.idx = ICL_PW_CTL_IDX_DDI_D,
		},
	},
	{
		.name = "DDI E IO",
		.domains = ICL_DDI_IO_E_POWER_DOMAINS,
		.ops = &hsw_power_well_ops,
		.id = DISP_PW_ID_NONE,
		{
			.hsw.regs = &icl_ddi_power_well_regs,
			.hsw.idx = ICL_PW_CTL_IDX_DDI_E,
		},
	},
	{
		.name = "DDI F IO",
		.domains = ICL_DDI_IO_F_POWER_DOMAINS,
		.ops = &hsw_power_well_ops,
		.id = DISP_PW_ID_NONE,
		{
			.hsw.regs = &icl_ddi_power_well_regs,
			.hsw.idx = ICL_PW_CTL_IDX_DDI_F,
		},
	},
	{
		.name = "AUX A",
		.domains = ICL_AUX_A_IO_POWER_DOMAINS,
		.ops = &icl_aux_power_well_ops,
		.id = DISP_PW_ID_NONE,
		{
			.hsw.regs = &icl_aux_power_well_regs,
			.hsw.idx = ICL_PW_CTL_IDX_AUX_A,
		},
	},
	{
		.name = "AUX B",
		.domains = ICL_AUX_B_IO_POWER_DOMAINS,
		.ops = &icl_aux_power_well_ops,
		.id = DISP_PW_ID_NONE,
		{
			.hsw.regs = &icl_aux_power_well_regs,
			.hsw.idx = ICL_PW_CTL_IDX_AUX_B,
		},
	},
	{
		.name = "AUX C TC1",
		.domains = ICL_AUX_C_TC1_IO_POWER_DOMAINS,
		.ops = &icl_aux_power_well_ops,
		.id = DISP_PW_ID_NONE,
		{
			.hsw.regs = &icl_aux_power_well_regs,
			.hsw.idx = ICL_PW_CTL_IDX_AUX_C,
			.hsw.is_tc_tbt = false,
		},
	},
	{
		.name = "AUX D TC2",
		.domains = ICL_AUX_D_TC2_IO_POWER_DOMAINS,
		.ops = &icl_aux_power_well_ops,
		.id = DISP_PW_ID_NONE,
		{
			.hsw.regs = &icl_aux_power_well_regs,
			.hsw.idx = ICL_PW_CTL_IDX_AUX_D,
			.hsw.is_tc_tbt = false,
		},
	},
	{
		.name = "AUX E TC3",
		.domains = ICL_AUX_E_TC3_IO_POWER_DOMAINS,
		.ops = &icl_aux_power_well_ops,
		.id = DISP_PW_ID_NONE,
		{
			.hsw.regs = &icl_aux_power_well_regs,
			.hsw.idx = ICL_PW_CTL_IDX_AUX_E,
			.hsw.is_tc_tbt = false,
		},
	},
	{
		.name = "AUX F TC4",
		.domains = ICL_AUX_F_TC4_IO_POWER_DOMAINS,
		.ops = &icl_aux_power_well_ops,
		.id = DISP_PW_ID_NONE,
		{
			.hsw.regs = &icl_aux_power_well_regs,
			.hsw.idx = ICL_PW_CTL_IDX_AUX_F,
			.hsw.is_tc_tbt = false,
		},
	},
	{
		.name = "AUX C TBT1",
		.domains = ICL_AUX_C_TBT1_IO_POWER_DOMAINS,
		.ops = &icl_aux_power_well_ops,
		.id = DISP_PW_ID_NONE,
		{
			.hsw.regs = &icl_aux_power_well_regs,
			.hsw.idx = ICL_PW_CTL_IDX_AUX_TBT1,
			.hsw.is_tc_tbt = true,
		},
	},
	{
		.name = "AUX D TBT2",
		.domains = ICL_AUX_D_TBT2_IO_POWER_DOMAINS,
		.ops = &icl_aux_power_well_ops,
		.id = DISP_PW_ID_NONE,
		{
			.hsw.regs = &icl_aux_power_well_regs,
			.hsw.idx = ICL_PW_CTL_IDX_AUX_TBT2,
			.hsw.is_tc_tbt = true,
		},
	},
	{
		.name = "AUX E TBT3",
		.domains = ICL_AUX_E_TBT3_IO_POWER_DOMAINS,
		.ops = &icl_aux_power_well_ops,
		.id = DISP_PW_ID_NONE,
		{
			.hsw.regs = &icl_aux_power_well_regs,
			.hsw.idx = ICL_PW_CTL_IDX_AUX_TBT3,
			.hsw.is_tc_tbt = true,
		},
	},
	{
		.name = "AUX F TBT4",
		.domains = ICL_AUX_F_TBT4_IO_POWER_DOMAINS,
		.ops = &icl_aux_power_well_ops,
		.id = DISP_PW_ID_NONE,
		{
			.hsw.regs = &icl_aux_power_well_regs,
			.hsw.idx = ICL_PW_CTL_IDX_AUX_TBT4,
			.hsw.is_tc_tbt = true,
		},
	},
	{
		.name = "power well 4",
		.domains = ICL_PW_4_POWER_DOMAINS,
		.ops = &hsw_power_well_ops,
		.id = DISP_PW_ID_NONE,
		{
			.hsw.regs = &hsw_power_well_regs,
			.hsw.idx = ICL_PW_CTL_IDX_PW_4,
			.hsw.has_fuses = true,
			.hsw.irq_pipe_mask = BIT(PIPE_C),
		},
	},
};

static void
tgl_tc_cold_request(struct drm_i915_private *i915, bool block)
{
	u8 tries = 0;
	int ret;

	while (1) {
		u32 low_val;
		u32 high_val = 0;

		if (block)
			low_val = TGL_PCODE_EXIT_TCCOLD_DATA_L_BLOCK_REQ;
		else
			low_val = TGL_PCODE_EXIT_TCCOLD_DATA_L_UNBLOCK_REQ;

		/*
		 * Spec states that we should timeout the request after 200us
		 * but the function below will timeout after 500us
		 */
		ret = sandybridge_pcode_read(i915, TGL_PCODE_TCCOLD, &low_val,
					     &high_val);
		if (ret == 0) {
			if (block &&
			    (low_val & TGL_PCODE_EXIT_TCCOLD_DATA_L_EXIT_FAILED))
				ret = -EIO;
			else
				break;
		}

		if (++tries == 3)
			break;

		msleep(1);
	}

	if (ret)
		drm_err(&i915->drm, "TC cold %sblock failed\n",
			block ? "" : "un");
	else
		drm_dbg_kms(&i915->drm, "TC cold %sblock succeeded\n",
			    block ? "" : "un");
}

static void
tgl_tc_cold_off_power_well_enable(struct drm_i915_private *i915,
				  struct i915_power_well *power_well)
{
	tgl_tc_cold_request(i915, true);
}

static void
tgl_tc_cold_off_power_well_disable(struct drm_i915_private *i915,
				   struct i915_power_well *power_well)
{
	tgl_tc_cold_request(i915, false);
}

static void
tgl_tc_cold_off_power_well_sync_hw(struct drm_i915_private *i915,
				   struct i915_power_well *power_well)
{
	if (power_well->count > 0)
		tgl_tc_cold_off_power_well_enable(i915, power_well);
	else
		tgl_tc_cold_off_power_well_disable(i915, power_well);
}

static bool
tgl_tc_cold_off_power_well_is_enabled(struct drm_i915_private *dev_priv,
				      struct i915_power_well *power_well)
{
	/*
	 * Not the correctly implementation but there is no way to just read it
	 * from PCODE, so returning count to avoid state mismatch errors
	 */
	return power_well->count;
}

static const struct i915_power_well_ops tgl_tc_cold_off_ops = {
	.sync_hw = tgl_tc_cold_off_power_well_sync_hw,
	.enable = tgl_tc_cold_off_power_well_enable,
	.disable = tgl_tc_cold_off_power_well_disable,
	.is_enabled = tgl_tc_cold_off_power_well_is_enabled,
};

static const struct i915_power_well_desc tgl_power_wells[] = {
	{
		.name = "always-on",
		.always_on = true,
		.domains = POWER_DOMAIN_MASK,
		.ops = &i9xx_always_on_power_well_ops,
		.id = DISP_PW_ID_NONE,
	},
	{
		.name = "power well 1",
		/* Handled by the DMC firmware */
		.always_on = true,
		.domains = 0,
		.ops = &hsw_power_well_ops,
		.id = SKL_DISP_PW_1,
		{
			.hsw.regs = &hsw_power_well_regs,
			.hsw.idx = ICL_PW_CTL_IDX_PW_1,
			.hsw.has_fuses = true,
		},
	},
	{
		.name = "DC off",
		.domains = TGL_DISPLAY_DC_OFF_POWER_DOMAINS,
		.ops = &gen9_dc_off_power_well_ops,
		.id = SKL_DISP_DC_OFF,
	},
	{
		.name = "power well 2",
		.domains = TGL_PW_2_POWER_DOMAINS,
		.ops = &hsw_power_well_ops,
		.id = SKL_DISP_PW_2,
		{
			.hsw.regs = &hsw_power_well_regs,
			.hsw.idx = ICL_PW_CTL_IDX_PW_2,
			.hsw.has_fuses = true,
		},
	},
	{
		.name = "power well 3",
		.domains = TGL_PW_3_POWER_DOMAINS,
		.ops = &hsw_power_well_ops,
		.id = ICL_DISP_PW_3,
		{
			.hsw.regs = &hsw_power_well_regs,
			.hsw.idx = ICL_PW_CTL_IDX_PW_3,
			.hsw.irq_pipe_mask = BIT(PIPE_B),
			.hsw.has_vga = true,
			.hsw.has_fuses = true,
		},
	},
	{
		.name = "DDI A IO",
		.domains = ICL_DDI_IO_A_POWER_DOMAINS,
		.ops = &hsw_power_well_ops,
		.id = DISP_PW_ID_NONE,
		{
			.hsw.regs = &icl_ddi_power_well_regs,
			.hsw.idx = ICL_PW_CTL_IDX_DDI_A,
		}
	},
	{
		.name = "DDI B IO",
		.domains = ICL_DDI_IO_B_POWER_DOMAINS,
		.ops = &hsw_power_well_ops,
		.id = DISP_PW_ID_NONE,
		{
			.hsw.regs = &icl_ddi_power_well_regs,
			.hsw.idx = ICL_PW_CTL_IDX_DDI_B,
		}
	},
	{
		.name = "DDI C IO",
		.domains = ICL_DDI_IO_C_POWER_DOMAINS,
		.ops = &hsw_power_well_ops,
		.id = DISP_PW_ID_NONE,
		{
			.hsw.regs = &icl_ddi_power_well_regs,
			.hsw.idx = ICL_PW_CTL_IDX_DDI_C,
		}
	},
	{
		.name = "DDI D TC1 IO",
		.domains = TGL_DDI_IO_D_TC1_POWER_DOMAINS,
		.ops = &hsw_power_well_ops,
		.id = DISP_PW_ID_NONE,
		{
			.hsw.regs = &icl_ddi_power_well_regs,
			.hsw.idx = TGL_PW_CTL_IDX_DDI_TC1,
		},
	},
	{
		.name = "DDI E TC2 IO",
		.domains = TGL_DDI_IO_E_TC2_POWER_DOMAINS,
		.ops = &hsw_power_well_ops,
		.id = DISP_PW_ID_NONE,
		{
			.hsw.regs = &icl_ddi_power_well_regs,
			.hsw.idx = TGL_PW_CTL_IDX_DDI_TC2,
		},
	},
	{
		.name = "DDI F TC3 IO",
		.domains = TGL_DDI_IO_F_TC3_POWER_DOMAINS,
		.ops = &hsw_power_well_ops,
		.id = DISP_PW_ID_NONE,
		{
			.hsw.regs = &icl_ddi_power_well_regs,
			.hsw.idx = TGL_PW_CTL_IDX_DDI_TC3,
		},
	},
	{
		.name = "DDI G TC4 IO",
		.domains = TGL_DDI_IO_G_TC4_POWER_DOMAINS,
		.ops = &hsw_power_well_ops,
		.id = DISP_PW_ID_NONE,
		{
			.hsw.regs = &icl_ddi_power_well_regs,
			.hsw.idx = TGL_PW_CTL_IDX_DDI_TC4,
		},
	},
	{
		.name = "DDI H TC5 IO",
		.domains = TGL_DDI_IO_H_TC5_POWER_DOMAINS,
		.ops = &hsw_power_well_ops,
		.id = DISP_PW_ID_NONE,
		{
			.hsw.regs = &icl_ddi_power_well_regs,
			.hsw.idx = TGL_PW_CTL_IDX_DDI_TC5,
		},
	},
	{
		.name = "DDI I TC6 IO",
		.domains = TGL_DDI_IO_I_TC6_POWER_DOMAINS,
		.ops = &hsw_power_well_ops,
		.id = DISP_PW_ID_NONE,
		{
			.hsw.regs = &icl_ddi_power_well_regs,
			.hsw.idx = TGL_PW_CTL_IDX_DDI_TC6,
		},
	},
	{
		.name = "TC cold off",
		.domains = TGL_TC_COLD_OFF_POWER_DOMAINS,
		.ops = &tgl_tc_cold_off_ops,
		.id = DISP_PW_ID_NONE,
	},
	{
		.name = "AUX A",
		.domains = TGL_AUX_A_IO_POWER_DOMAINS,
		.ops = &icl_aux_power_well_ops,
		.id = DISP_PW_ID_NONE,
		{
			.hsw.regs = &icl_aux_power_well_regs,
			.hsw.idx = ICL_PW_CTL_IDX_AUX_A,
		},
	},
	{
		.name = "AUX B",
		.domains = TGL_AUX_B_IO_POWER_DOMAINS,
		.ops = &icl_aux_power_well_ops,
		.id = DISP_PW_ID_NONE,
		{
			.hsw.regs = &icl_aux_power_well_regs,
			.hsw.idx = ICL_PW_CTL_IDX_AUX_B,
		},
	},
	{
		.name = "AUX C",
		.domains = TGL_AUX_C_IO_POWER_DOMAINS,
		.ops = &icl_aux_power_well_ops,
		.id = DISP_PW_ID_NONE,
		{
			.hsw.regs = &icl_aux_power_well_regs,
			.hsw.idx = ICL_PW_CTL_IDX_AUX_C,
		},
	},
	{
		.name = "AUX D TC1",
		.domains = TGL_AUX_D_TC1_IO_POWER_DOMAINS,
		.ops = &icl_aux_power_well_ops,
		.id = DISP_PW_ID_NONE,
		{
			.hsw.regs = &icl_aux_power_well_regs,
			.hsw.idx = TGL_PW_CTL_IDX_AUX_TC1,
			.hsw.is_tc_tbt = false,
		},
	},
	{
		.name = "AUX E TC2",
		.domains = TGL_AUX_E_TC2_IO_POWER_DOMAINS,
		.ops = &icl_aux_power_well_ops,
		.id = DISP_PW_ID_NONE,
		{
			.hsw.regs = &icl_aux_power_well_regs,
			.hsw.idx = TGL_PW_CTL_IDX_AUX_TC2,
			.hsw.is_tc_tbt = false,
		},
	},
	{
		.name = "AUX F TC3",
		.domains = TGL_AUX_F_TC3_IO_POWER_DOMAINS,
		.ops = &icl_aux_power_well_ops,
		.id = DISP_PW_ID_NONE,
		{
			.hsw.regs = &icl_aux_power_well_regs,
			.hsw.idx = TGL_PW_CTL_IDX_AUX_TC3,
			.hsw.is_tc_tbt = false,
		},
	},
	{
		.name = "AUX G TC4",
		.domains = TGL_AUX_G_TC4_IO_POWER_DOMAINS,
		.ops = &icl_aux_power_well_ops,
		.id = DISP_PW_ID_NONE,
		{
			.hsw.regs = &icl_aux_power_well_regs,
			.hsw.idx = TGL_PW_CTL_IDX_AUX_TC4,
			.hsw.is_tc_tbt = false,
		},
	},
	{
		.name = "AUX H TC5",
		.domains = TGL_AUX_H_TC5_IO_POWER_DOMAINS,
		.ops = &icl_aux_power_well_ops,
		.id = DISP_PW_ID_NONE,
		{
			.hsw.regs = &icl_aux_power_well_regs,
			.hsw.idx = TGL_PW_CTL_IDX_AUX_TC5,
			.hsw.is_tc_tbt = false,
		},
	},
	{
		.name = "AUX I TC6",
		.domains = TGL_AUX_I_TC6_IO_POWER_DOMAINS,
		.ops = &icl_aux_power_well_ops,
		.id = DISP_PW_ID_NONE,
		{
			.hsw.regs = &icl_aux_power_well_regs,
			.hsw.idx = TGL_PW_CTL_IDX_AUX_TC6,
			.hsw.is_tc_tbt = false,
		},
	},
	{
		.name = "AUX D TBT1",
		.domains = TGL_AUX_D_TBT1_IO_POWER_DOMAINS,
		.ops = &icl_aux_power_well_ops,
		.id = DISP_PW_ID_NONE,
		{
			.hsw.regs = &icl_aux_power_well_regs,
			.hsw.idx = TGL_PW_CTL_IDX_AUX_TBT1,
			.hsw.is_tc_tbt = true,
		},
	},
	{
		.name = "AUX E TBT2",
		.domains = TGL_AUX_E_TBT2_IO_POWER_DOMAINS,
		.ops = &icl_aux_power_well_ops,
		.id = DISP_PW_ID_NONE,
		{
			.hsw.regs = &icl_aux_power_well_regs,
			.hsw.idx = TGL_PW_CTL_IDX_AUX_TBT2,
			.hsw.is_tc_tbt = true,
		},
	},
	{
		.name = "AUX F TBT3",
		.domains = TGL_AUX_F_TBT3_IO_POWER_DOMAINS,
		.ops = &icl_aux_power_well_ops,
		.id = DISP_PW_ID_NONE,
		{
			.hsw.regs = &icl_aux_power_well_regs,
			.hsw.idx = TGL_PW_CTL_IDX_AUX_TBT3,
			.hsw.is_tc_tbt = true,
		},
	},
	{
		.name = "AUX G TBT4",
		.domains = TGL_AUX_G_TBT4_IO_POWER_DOMAINS,
		.ops = &icl_aux_power_well_ops,
		.id = DISP_PW_ID_NONE,
		{
			.hsw.regs = &icl_aux_power_well_regs,
			.hsw.idx = TGL_PW_CTL_IDX_AUX_TBT4,
			.hsw.is_tc_tbt = true,
		},
	},
	{
		.name = "AUX H TBT5",
		.domains = TGL_AUX_H_TBT5_IO_POWER_DOMAINS,
		.ops = &icl_aux_power_well_ops,
		.id = DISP_PW_ID_NONE,
		{
			.hsw.regs = &icl_aux_power_well_regs,
			.hsw.idx = TGL_PW_CTL_IDX_AUX_TBT5,
			.hsw.is_tc_tbt = true,
		},
	},
	{
		.name = "AUX I TBT6",
		.domains = TGL_AUX_I_TBT6_IO_POWER_DOMAINS,
		.ops = &icl_aux_power_well_ops,
		.id = DISP_PW_ID_NONE,
		{
			.hsw.regs = &icl_aux_power_well_regs,
			.hsw.idx = TGL_PW_CTL_IDX_AUX_TBT6,
			.hsw.is_tc_tbt = true,
		},
	},
	{
		.name = "power well 4",
		.domains = TGL_PW_4_POWER_DOMAINS,
		.ops = &hsw_power_well_ops,
		.id = DISP_PW_ID_NONE,
		{
			.hsw.regs = &hsw_power_well_regs,
			.hsw.idx = ICL_PW_CTL_IDX_PW_4,
			.hsw.has_fuses = true,
			.hsw.irq_pipe_mask = BIT(PIPE_C),
		}
	},
	{
		.name = "power well 5",
		.domains = TGL_PW_5_POWER_DOMAINS,
		.ops = &hsw_power_well_ops,
		.id = DISP_PW_ID_NONE,
		{
			.hsw.regs = &hsw_power_well_regs,
			.hsw.idx = TGL_PW_CTL_IDX_PW_5,
			.hsw.has_fuses = true,
			.hsw.irq_pipe_mask = BIT(PIPE_D),
		},
	},
};

static const struct i915_power_well_desc rkl_power_wells[] = {
	{
		.name = "always-on",
		.always_on = true,
		.domains = POWER_DOMAIN_MASK,
		.ops = &i9xx_always_on_power_well_ops,
		.id = DISP_PW_ID_NONE,
	},
	{
		.name = "power well 1",
		/* Handled by the DMC firmware */
		.always_on = true,
		.domains = 0,
		.ops = &hsw_power_well_ops,
		.id = SKL_DISP_PW_1,
		{
			.hsw.regs = &hsw_power_well_regs,
			.hsw.idx = ICL_PW_CTL_IDX_PW_1,
			.hsw.has_fuses = true,
		},
	},
	{
		.name = "DC off",
		.domains = RKL_DISPLAY_DC_OFF_POWER_DOMAINS,
		.ops = &gen9_dc_off_power_well_ops,
		.id = SKL_DISP_DC_OFF,
	},
	{
		.name = "power well 3",
		.domains = RKL_PW_3_POWER_DOMAINS,
		.ops = &hsw_power_well_ops,
		.id = ICL_DISP_PW_3,
		{
			.hsw.regs = &hsw_power_well_regs,
			.hsw.idx = ICL_PW_CTL_IDX_PW_3,
			.hsw.irq_pipe_mask = BIT(PIPE_B),
			.hsw.has_vga = true,
			.hsw.has_fuses = true,
		},
	},
	{
		.name = "power well 4",
		.domains = RKL_PW_4_POWER_DOMAINS,
		.ops = &hsw_power_well_ops,
		.id = DISP_PW_ID_NONE,
		{
			.hsw.regs = &hsw_power_well_regs,
			.hsw.idx = ICL_PW_CTL_IDX_PW_4,
			.hsw.has_fuses = true,
			.hsw.irq_pipe_mask = BIT(PIPE_C),
		}
	},
	{
		.name = "DDI A IO",
		.domains = ICL_DDI_IO_A_POWER_DOMAINS,
		.ops = &hsw_power_well_ops,
		.id = DISP_PW_ID_NONE,
		{
			.hsw.regs = &icl_ddi_power_well_regs,
			.hsw.idx = ICL_PW_CTL_IDX_DDI_A,
		}
	},
	{
		.name = "DDI B IO",
		.domains = ICL_DDI_IO_B_POWER_DOMAINS,
		.ops = &hsw_power_well_ops,
		.id = DISP_PW_ID_NONE,
		{
			.hsw.regs = &icl_ddi_power_well_regs,
			.hsw.idx = ICL_PW_CTL_IDX_DDI_B,
		}
	},
	{
		.name = "DDI D TC1 IO",
		.domains = TGL_DDI_IO_D_TC1_POWER_DOMAINS,
		.ops = &hsw_power_well_ops,
		.id = DISP_PW_ID_NONE,
		{
			.hsw.regs = &icl_ddi_power_well_regs,
			.hsw.idx = TGL_PW_CTL_IDX_DDI_TC1,
		},
	},
	{
		.name = "DDI E TC2 IO",
		.domains = TGL_DDI_IO_E_TC2_POWER_DOMAINS,
		.ops = &hsw_power_well_ops,
		.id = DISP_PW_ID_NONE,
		{
			.hsw.regs = &icl_ddi_power_well_regs,
			.hsw.idx = TGL_PW_CTL_IDX_DDI_TC2,
		},
	},
	{
		.name = "AUX A",
		.domains = ICL_AUX_A_IO_POWER_DOMAINS,
		.ops = &icl_aux_power_well_ops,
		.id = DISP_PW_ID_NONE,
		{
			.hsw.regs = &icl_aux_power_well_regs,
			.hsw.idx = ICL_PW_CTL_IDX_AUX_A,
		},
	},
	{
		.name = "AUX B",
		.domains = ICL_AUX_B_IO_POWER_DOMAINS,
		.ops = &icl_aux_power_well_ops,
		.id = DISP_PW_ID_NONE,
		{
			.hsw.regs = &icl_aux_power_well_regs,
			.hsw.idx = ICL_PW_CTL_IDX_AUX_B,
		},
	},
	{
		.name = "AUX D TC1",
		.domains = TGL_AUX_D_TC1_IO_POWER_DOMAINS,
		.ops = &icl_aux_power_well_ops,
		.id = DISP_PW_ID_NONE,
		{
			.hsw.regs = &icl_aux_power_well_regs,
			.hsw.idx = TGL_PW_CTL_IDX_AUX_TC1,
		},
	},
	{
		.name = "AUX E TC2",
		.domains = TGL_AUX_E_TC2_IO_POWER_DOMAINS,
		.ops = &icl_aux_power_well_ops,
		.id = DISP_PW_ID_NONE,
		{
			.hsw.regs = &icl_aux_power_well_regs,
			.hsw.idx = TGL_PW_CTL_IDX_AUX_TC2,
		},
	},
};

static int
sanitize_disable_power_well_option(const struct drm_i915_private *dev_priv,
				   int disable_power_well)
{
	if (disable_power_well >= 0)
		return !!disable_power_well;

	return 1;
}

static u32 get_allowed_dc_mask(const struct drm_i915_private *dev_priv,
			       int enable_dc)
{
	u32 mask;
	int requested_dc;
	int max_dc;

	if (INTEL_GEN(dev_priv) >= 12) {
		max_dc = 4;
		/*
		 * DC9 has a separate HW flow from the rest of the DC states,
		 * not depending on the DMC firmware. It's needed by system
		 * suspend/resume, so allow it unconditionally.
		 */
		mask = DC_STATE_EN_DC9;
	} else if (IS_GEN(dev_priv, 11)) {
		max_dc = 2;
		mask = DC_STATE_EN_DC9;
	} else if (IS_GEN(dev_priv, 10) || IS_GEN9_BC(dev_priv)) {
		max_dc = 2;
		mask = 0;
	} else if (IS_GEN9_LP(dev_priv)) {
		max_dc = 1;
		mask = DC_STATE_EN_DC9;
	} else {
		max_dc = 0;
		mask = 0;
	}

	if (!dev_priv->params.disable_power_well)
		max_dc = 0;

	if (enable_dc >= 0 && enable_dc <= max_dc) {
		requested_dc = enable_dc;
	} else if (enable_dc == -1) {
		requested_dc = max_dc;
	} else if (enable_dc > max_dc && enable_dc <= 4) {
		drm_dbg_kms(&dev_priv->drm,
			    "Adjusting requested max DC state (%d->%d)\n",
			    enable_dc, max_dc);
		requested_dc = max_dc;
	} else {
		drm_err(&dev_priv->drm,
			"Unexpected value for enable_dc (%d)\n", enable_dc);
		requested_dc = max_dc;
	}

	switch (requested_dc) {
	case 4:
		mask |= DC_STATE_EN_DC3CO | DC_STATE_EN_UPTO_DC6;
		break;
	case 3:
		mask |= DC_STATE_EN_DC3CO | DC_STATE_EN_UPTO_DC5;
		break;
	case 2:
		mask |= DC_STATE_EN_UPTO_DC6;
		break;
	case 1:
		mask |= DC_STATE_EN_UPTO_DC5;
		break;
	}

	drm_dbg_kms(&dev_priv->drm, "Allowed DC state mask %02x\n", mask);

	return mask;
}

static int
__set_power_wells(struct i915_power_domains *power_domains,
		  const struct i915_power_well_desc *power_well_descs,
		  int power_well_count)
{
	struct drm_i915_private *i915 = container_of(power_domains,
						     struct drm_i915_private,
						     power_domains);
	u64 power_well_ids = 0;
	int i;

	power_domains->power_well_count = power_well_count;
	power_domains->power_wells =
				kcalloc(power_well_count,
					sizeof(*power_domains->power_wells),
					GFP_KERNEL);
	if (!power_domains->power_wells)
		return -ENOMEM;

	for (i = 0; i < power_well_count; i++) {
		enum i915_power_well_id id = power_well_descs[i].id;

		power_domains->power_wells[i].desc = &power_well_descs[i];

		if (id == DISP_PW_ID_NONE)
			continue;

		drm_WARN_ON(&i915->drm, id >= sizeof(power_well_ids) * 8);
		drm_WARN_ON(&i915->drm, power_well_ids & BIT_ULL(id));
		power_well_ids |= BIT_ULL(id);
	}

	return 0;
}

#define set_power_wells(power_domains, __power_well_descs) \
	__set_power_wells(power_domains, __power_well_descs, \
			  ARRAY_SIZE(__power_well_descs))

/**
 * intel_power_domains_init - initializes the power domain structures
 * @dev_priv: i915 device instance
 *
 * Initializes the power domain structures for @dev_priv depending upon the
 * supported platform.
 */
int intel_power_domains_init(struct drm_i915_private *dev_priv)
{
	struct i915_power_domains *power_domains = &dev_priv->power_domains;
	int err;

	dev_priv->params.disable_power_well =
		sanitize_disable_power_well_option(dev_priv,
						   dev_priv->params.disable_power_well);
	dev_priv->csr.allowed_dc_mask =
		get_allowed_dc_mask(dev_priv, dev_priv->params.enable_dc);

	dev_priv->csr.target_dc_state =
		sanitize_target_dc_state(dev_priv, DC_STATE_EN_UPTO_DC6);

	BUILD_BUG_ON(POWER_DOMAIN_NUM > 64);

	mutex_init(&power_domains->lock);

	INIT_DELAYED_WORK(&power_domains->async_put_work,
			  intel_display_power_put_async_work);

	/*
	 * The enabling order will be from lower to higher indexed wells,
	 * the disabling order is reversed.
	 */
	if (IS_ROCKETLAKE(dev_priv)) {
		err = set_power_wells(power_domains, rkl_power_wells);
	} else if (IS_GEN(dev_priv, 12)) {
		err = set_power_wells(power_domains, tgl_power_wells);
	} else if (IS_GEN(dev_priv, 11)) {
		err = set_power_wells(power_domains, icl_power_wells);
	} else if (IS_CANNONLAKE(dev_priv)) {
		err = set_power_wells(power_domains, cnl_power_wells);

		/*
		 * DDI and Aux IO are getting enabled for all ports
		 * regardless the presence or use. So, in order to avoid
		 * timeouts, lets remove them from the list
		 * for the SKUs without port F.
		 */
		if (!IS_CNL_WITH_PORT_F(dev_priv))
			power_domains->power_well_count -= 2;
	} else if (IS_GEMINILAKE(dev_priv)) {
		err = set_power_wells(power_domains, glk_power_wells);
	} else if (IS_BROXTON(dev_priv)) {
		err = set_power_wells(power_domains, bxt_power_wells);
	} else if (IS_GEN9_BC(dev_priv)) {
		err = set_power_wells(power_domains, skl_power_wells);
	} else if (IS_CHERRYVIEW(dev_priv)) {
		err = set_power_wells(power_domains, chv_power_wells);
	} else if (IS_BROADWELL(dev_priv)) {
		err = set_power_wells(power_domains, bdw_power_wells);
	} else if (IS_HASWELL(dev_priv)) {
		err = set_power_wells(power_domains, hsw_power_wells);
	} else if (IS_VALLEYVIEW(dev_priv)) {
		err = set_power_wells(power_domains, vlv_power_wells);
	} else if (IS_I830(dev_priv)) {
		err = set_power_wells(power_domains, i830_power_wells);
	} else {
		err = set_power_wells(power_domains, i9xx_always_on_power_well);
	}

	return err;
}

/**
 * intel_power_domains_cleanup - clean up power domains resources
 * @dev_priv: i915 device instance
 *
 * Release any resources acquired by intel_power_domains_init()
 */
void intel_power_domains_cleanup(struct drm_i915_private *dev_priv)
{
	kfree(dev_priv->power_domains.power_wells);
}

static void intel_power_domains_sync_hw(struct drm_i915_private *dev_priv)
{
	struct i915_power_domains *power_domains = &dev_priv->power_domains;
	struct i915_power_well *power_well;

	mutex_lock(&power_domains->lock);
	for_each_power_well(dev_priv, power_well) {
		power_well->desc->ops->sync_hw(dev_priv, power_well);
		power_well->hw_enabled =
			power_well->desc->ops->is_enabled(dev_priv, power_well);
	}
	mutex_unlock(&power_domains->lock);
}

static void gen9_dbuf_slice_set(struct drm_i915_private *dev_priv,
				enum dbuf_slice slice, bool enable)
{
	i915_reg_t reg = DBUF_CTL_S(slice);
	bool state;
	u32 val;

	val = intel_de_read(dev_priv, reg);
	if (enable)
		val |= DBUF_POWER_REQUEST;
	else
		val &= ~DBUF_POWER_REQUEST;
	intel_de_write(dev_priv, reg, val);
	intel_de_posting_read(dev_priv, reg);
	udelay(10);

	state = intel_de_read(dev_priv, reg) & DBUF_POWER_STATE;
	drm_WARN(&dev_priv->drm, enable != state,
		 "DBuf slice %d power %s timeout!\n",
		 slice, enable ? "enable" : "disable");
}

void gen9_dbuf_slices_update(struct drm_i915_private *dev_priv,
			     u8 req_slices)
{
	int num_slices = INTEL_INFO(dev_priv)->num_supported_dbuf_slices;
	struct i915_power_domains *power_domains = &dev_priv->power_domains;
	enum dbuf_slice slice;

	drm_WARN(&dev_priv->drm, req_slices & ~(BIT(num_slices) - 1),
		 "Invalid set of dbuf slices (0x%x) requested (num dbuf slices %d)\n",
		 req_slices, num_slices);

	drm_dbg_kms(&dev_priv->drm, "Updating dbuf slices to 0x%x\n",
		    req_slices);

	/*
	 * Might be running this in parallel to gen9_dc_off_power_well_enable
	 * being called from intel_dp_detect for instance,
	 * which causes assertion triggered by race condition,
	 * as gen9_assert_dbuf_enabled might preempt this when registers
	 * were already updated, while dev_priv was not.
	 */
	mutex_lock(&power_domains->lock);

	for (slice = DBUF_S1; slice < num_slices; slice++)
		gen9_dbuf_slice_set(dev_priv, slice, req_slices & BIT(slice));

	dev_priv->dbuf.enabled_slices = req_slices;

	mutex_unlock(&power_domains->lock);
}

static void gen9_dbuf_enable(struct drm_i915_private *dev_priv)
{
	dev_priv->dbuf.enabled_slices =
		intel_enabled_dbuf_slices_mask(dev_priv);

	/*
	 * Just power up at least 1 slice, we will
	 * figure out later which slices we have and what we need.
	 */
	gen9_dbuf_slices_update(dev_priv, BIT(DBUF_S1) |
				dev_priv->dbuf.enabled_slices);
}

static void gen9_dbuf_disable(struct drm_i915_private *dev_priv)
{
	gen9_dbuf_slices_update(dev_priv, 0);
}

static void icl_mbus_init(struct drm_i915_private *dev_priv)
{
<<<<<<< HEAD
	u32 mask, val;
=======
	unsigned long abox_regs = INTEL_INFO(dev_priv)->abox_mask;
	u32 mask, val, i;
>>>>>>> d1988041

	mask = MBUS_ABOX_BT_CREDIT_POOL1_MASK |
		MBUS_ABOX_BT_CREDIT_POOL2_MASK |
		MBUS_ABOX_B_CREDIT_MASK |
		MBUS_ABOX_BW_CREDIT_MASK;
<<<<<<< HEAD

	val = I915_READ(MBUS_ABOX_CTL);
	val &= ~mask;
	val |= MBUS_ABOX_BT_CREDIT_POOL1(16) |
		MBUS_ABOX_BT_CREDIT_POOL2(16) |
		MBUS_ABOX_B_CREDIT(1) |
		MBUS_ABOX_BW_CREDIT(1);
	I915_WRITE(MBUS_ABOX_CTL, val);
=======
	val = MBUS_ABOX_BT_CREDIT_POOL1(16) |
		MBUS_ABOX_BT_CREDIT_POOL2(16) |
		MBUS_ABOX_B_CREDIT(1) |
		MBUS_ABOX_BW_CREDIT(1);

	/*
	 * gen12 platforms that use abox1 and abox2 for pixel data reads still
	 * expect us to program the abox_ctl0 register as well, even though
	 * we don't have to program other instance-0 registers like BW_BUDDY.
	 */
	if (IS_GEN(dev_priv, 12))
		abox_regs |= BIT(0);

	for_each_set_bit(i, &abox_regs, sizeof(abox_regs))
		intel_de_rmw(dev_priv, MBUS_ABOX_CTL(i), mask, val);
>>>>>>> d1988041
}

static void hsw_assert_cdclk(struct drm_i915_private *dev_priv)
{
	u32 val = intel_de_read(dev_priv, LCPLL_CTL);

	/*
	 * The LCPLL register should be turned on by the BIOS. For now
	 * let's just check its state and print errors in case
	 * something is wrong.  Don't even try to turn it on.
	 */

	if (val & LCPLL_CD_SOURCE_FCLK)
		drm_err(&dev_priv->drm, "CDCLK source is not LCPLL\n");

	if (val & LCPLL_PLL_DISABLE)
		drm_err(&dev_priv->drm, "LCPLL is disabled\n");

	if ((val & LCPLL_REF_MASK) != LCPLL_REF_NON_SSC)
		drm_err(&dev_priv->drm, "LCPLL not using non-SSC reference\n");
}

static void assert_can_disable_lcpll(struct drm_i915_private *dev_priv)
{
	struct drm_device *dev = &dev_priv->drm;
	struct intel_crtc *crtc;

	for_each_intel_crtc(dev, crtc)
		I915_STATE_WARN(crtc->active, "CRTC for pipe %c enabled\n",
				pipe_name(crtc->pipe));

	I915_STATE_WARN(intel_de_read(dev_priv, HSW_PWR_WELL_CTL2),
			"Display power well on\n");
	I915_STATE_WARN(intel_de_read(dev_priv, SPLL_CTL) & SPLL_PLL_ENABLE,
			"SPLL enabled\n");
	I915_STATE_WARN(intel_de_read(dev_priv, WRPLL_CTL(0)) & WRPLL_PLL_ENABLE,
			"WRPLL1 enabled\n");
	I915_STATE_WARN(intel_de_read(dev_priv, WRPLL_CTL(1)) & WRPLL_PLL_ENABLE,
			"WRPLL2 enabled\n");
	I915_STATE_WARN(intel_de_read(dev_priv, PP_STATUS(0)) & PP_ON,
			"Panel power on\n");
	I915_STATE_WARN(intel_de_read(dev_priv, BLC_PWM_CPU_CTL2) & BLM_PWM_ENABLE,
			"CPU PWM1 enabled\n");
	if (IS_HASWELL(dev_priv))
		I915_STATE_WARN(intel_de_read(dev_priv, HSW_BLC_PWM2_CTL) & BLM_PWM_ENABLE,
				"CPU PWM2 enabled\n");
	I915_STATE_WARN(intel_de_read(dev_priv, BLC_PWM_PCH_CTL1) & BLM_PCH_PWM_ENABLE,
			"PCH PWM1 enabled\n");
	I915_STATE_WARN(intel_de_read(dev_priv, UTIL_PIN_CTL) & UTIL_PIN_ENABLE,
			"Utility pin enabled\n");
	I915_STATE_WARN(intel_de_read(dev_priv, PCH_GTC_CTL) & PCH_GTC_ENABLE,
			"PCH GTC enabled\n");

	/*
	 * In theory we can still leave IRQs enabled, as long as only the HPD
	 * interrupts remain enabled. We used to check for that, but since it's
	 * gen-specific and since we only disable LCPLL after we fully disable
	 * the interrupts, the check below should be enough.
	 */
	I915_STATE_WARN(intel_irqs_enabled(dev_priv), "IRQs enabled\n");
}

static u32 hsw_read_dcomp(struct drm_i915_private *dev_priv)
{
	if (IS_HASWELL(dev_priv))
		return intel_de_read(dev_priv, D_COMP_HSW);
	else
		return intel_de_read(dev_priv, D_COMP_BDW);
}

static void hsw_write_dcomp(struct drm_i915_private *dev_priv, u32 val)
{
	if (IS_HASWELL(dev_priv)) {
		if (sandybridge_pcode_write(dev_priv,
					    GEN6_PCODE_WRITE_D_COMP, val))
			drm_dbg_kms(&dev_priv->drm,
				    "Failed to write to D_COMP\n");
	} else {
		intel_de_write(dev_priv, D_COMP_BDW, val);
		intel_de_posting_read(dev_priv, D_COMP_BDW);
	}
}

/*
 * This function implements pieces of two sequences from BSpec:
 * - Sequence for display software to disable LCPLL
 * - Sequence for display software to allow package C8+
 * The steps implemented here are just the steps that actually touch the LCPLL
 * register. Callers should take care of disabling all the display engine
 * functions, doing the mode unset, fixing interrupts, etc.
 */
static void hsw_disable_lcpll(struct drm_i915_private *dev_priv,
			      bool switch_to_fclk, bool allow_power_down)
{
	u32 val;

	assert_can_disable_lcpll(dev_priv);

	val = intel_de_read(dev_priv, LCPLL_CTL);

	if (switch_to_fclk) {
		val |= LCPLL_CD_SOURCE_FCLK;
		intel_de_write(dev_priv, LCPLL_CTL, val);

		if (wait_for_us(intel_de_read(dev_priv, LCPLL_CTL) &
				LCPLL_CD_SOURCE_FCLK_DONE, 1))
			drm_err(&dev_priv->drm, "Switching to FCLK failed\n");

		val = intel_de_read(dev_priv, LCPLL_CTL);
	}

	val |= LCPLL_PLL_DISABLE;
	intel_de_write(dev_priv, LCPLL_CTL, val);
	intel_de_posting_read(dev_priv, LCPLL_CTL);

	if (intel_de_wait_for_clear(dev_priv, LCPLL_CTL, LCPLL_PLL_LOCK, 1))
		drm_err(&dev_priv->drm, "LCPLL still locked\n");

	val = hsw_read_dcomp(dev_priv);
	val |= D_COMP_COMP_DISABLE;
	hsw_write_dcomp(dev_priv, val);
	ndelay(100);

	if (wait_for((hsw_read_dcomp(dev_priv) &
		      D_COMP_RCOMP_IN_PROGRESS) == 0, 1))
		drm_err(&dev_priv->drm, "D_COMP RCOMP still in progress\n");

	if (allow_power_down) {
		val = intel_de_read(dev_priv, LCPLL_CTL);
		val |= LCPLL_POWER_DOWN_ALLOW;
		intel_de_write(dev_priv, LCPLL_CTL, val);
		intel_de_posting_read(dev_priv, LCPLL_CTL);
	}
}

/*
 * Fully restores LCPLL, disallowing power down and switching back to LCPLL
 * source.
 */
static void hsw_restore_lcpll(struct drm_i915_private *dev_priv)
{
	u32 val;

	val = intel_de_read(dev_priv, LCPLL_CTL);

	if ((val & (LCPLL_PLL_LOCK | LCPLL_PLL_DISABLE | LCPLL_CD_SOURCE_FCLK |
		    LCPLL_POWER_DOWN_ALLOW)) == LCPLL_PLL_LOCK)
		return;

	/*
	 * Make sure we're not on PC8 state before disabling PC8, otherwise
	 * we'll hang the machine. To prevent PC8 state, just enable force_wake.
	 */
	intel_uncore_forcewake_get(&dev_priv->uncore, FORCEWAKE_ALL);

	if (val & LCPLL_POWER_DOWN_ALLOW) {
		val &= ~LCPLL_POWER_DOWN_ALLOW;
		intel_de_write(dev_priv, LCPLL_CTL, val);
		intel_de_posting_read(dev_priv, LCPLL_CTL);
	}

	val = hsw_read_dcomp(dev_priv);
	val |= D_COMP_COMP_FORCE;
	val &= ~D_COMP_COMP_DISABLE;
	hsw_write_dcomp(dev_priv, val);

	val = intel_de_read(dev_priv, LCPLL_CTL);
	val &= ~LCPLL_PLL_DISABLE;
	intel_de_write(dev_priv, LCPLL_CTL, val);

	if (intel_de_wait_for_set(dev_priv, LCPLL_CTL, LCPLL_PLL_LOCK, 5))
		drm_err(&dev_priv->drm, "LCPLL not locked yet\n");

	if (val & LCPLL_CD_SOURCE_FCLK) {
		val = intel_de_read(dev_priv, LCPLL_CTL);
		val &= ~LCPLL_CD_SOURCE_FCLK;
		intel_de_write(dev_priv, LCPLL_CTL, val);

		if (wait_for_us((intel_de_read(dev_priv, LCPLL_CTL) &
				 LCPLL_CD_SOURCE_FCLK_DONE) == 0, 1))
			drm_err(&dev_priv->drm,
				"Switching back to LCPLL failed\n");
	}

	intel_uncore_forcewake_put(&dev_priv->uncore, FORCEWAKE_ALL);

	intel_update_cdclk(dev_priv);
	intel_dump_cdclk_config(&dev_priv->cdclk.hw, "Current CDCLK");
}

/*
 * Package states C8 and deeper are really deep PC states that can only be
 * reached when all the devices on the system allow it, so even if the graphics
 * device allows PC8+, it doesn't mean the system will actually get to these
 * states. Our driver only allows PC8+ when going into runtime PM.
 *
 * The requirements for PC8+ are that all the outputs are disabled, the power
 * well is disabled and most interrupts are disabled, and these are also
 * requirements for runtime PM. When these conditions are met, we manually do
 * the other conditions: disable the interrupts, clocks and switch LCPLL refclk
 * to Fclk. If we're in PC8+ and we get an non-hotplug interrupt, we can hard
 * hang the machine.
 *
 * When we really reach PC8 or deeper states (not just when we allow it) we lose
 * the state of some registers, so when we come back from PC8+ we need to
 * restore this state. We don't get into PC8+ if we're not in RC6, so we don't
 * need to take care of the registers kept by RC6. Notice that this happens even
 * if we don't put the device in PCI D3 state (which is what currently happens
 * because of the runtime PM support).
 *
 * For more, read "Display Sequences for Package C8" on the hardware
 * documentation.
 */
static void hsw_enable_pc8(struct drm_i915_private *dev_priv)
{
	u32 val;

	drm_dbg_kms(&dev_priv->drm, "Enabling package C8+\n");

	if (HAS_PCH_LPT_LP(dev_priv)) {
		val = intel_de_read(dev_priv, SOUTH_DSPCLK_GATE_D);
		val &= ~PCH_LP_PARTITION_LEVEL_DISABLE;
		intel_de_write(dev_priv, SOUTH_DSPCLK_GATE_D, val);
	}

	lpt_disable_clkout_dp(dev_priv);
	hsw_disable_lcpll(dev_priv, true, true);
}

static void hsw_disable_pc8(struct drm_i915_private *dev_priv)
{
	u32 val;

	drm_dbg_kms(&dev_priv->drm, "Disabling package C8+\n");

	hsw_restore_lcpll(dev_priv);
	intel_init_pch_refclk(dev_priv);

	if (HAS_PCH_LPT_LP(dev_priv)) {
		val = intel_de_read(dev_priv, SOUTH_DSPCLK_GATE_D);
		val |= PCH_LP_PARTITION_LEVEL_DISABLE;
		intel_de_write(dev_priv, SOUTH_DSPCLK_GATE_D, val);
	}
}

static void intel_pch_reset_handshake(struct drm_i915_private *dev_priv,
				      bool enable)
{
	i915_reg_t reg;
	u32 reset_bits, val;

	if (IS_IVYBRIDGE(dev_priv)) {
		reg = GEN7_MSG_CTL;
		reset_bits = WAIT_FOR_PCH_FLR_ACK | WAIT_FOR_PCH_RESET_ACK;
	} else {
		reg = HSW_NDE_RSTWRN_OPT;
		reset_bits = RESET_PCH_HANDSHAKE_ENABLE;
	}

	val = intel_de_read(dev_priv, reg);

	if (enable)
		val |= reset_bits;
	else
		val &= ~reset_bits;

	intel_de_write(dev_priv, reg, val);
}

static void skl_display_core_init(struct drm_i915_private *dev_priv,
				  bool resume)
{
	struct i915_power_domains *power_domains = &dev_priv->power_domains;
	struct i915_power_well *well;

	gen9_set_dc_state(dev_priv, DC_STATE_DISABLE);

	/* enable PCH reset handshake */
	intel_pch_reset_handshake(dev_priv, !HAS_PCH_NOP(dev_priv));

	/* enable PG1 and Misc I/O */
	mutex_lock(&power_domains->lock);

	well = lookup_power_well(dev_priv, SKL_DISP_PW_1);
	intel_power_well_enable(dev_priv, well);

	well = lookup_power_well(dev_priv, SKL_DISP_PW_MISC_IO);
	intel_power_well_enable(dev_priv, well);

	mutex_unlock(&power_domains->lock);

	intel_cdclk_init_hw(dev_priv);

	gen9_dbuf_enable(dev_priv);

	if (resume && dev_priv->csr.dmc_payload)
		intel_csr_load_program(dev_priv);
}

static void skl_display_core_uninit(struct drm_i915_private *dev_priv)
{
	struct i915_power_domains *power_domains = &dev_priv->power_domains;
	struct i915_power_well *well;

	gen9_disable_dc_states(dev_priv);

	gen9_dbuf_disable(dev_priv);

	intel_cdclk_uninit_hw(dev_priv);

	/* The spec doesn't call for removing the reset handshake flag */
	/* disable PG1 and Misc I/O */

	mutex_lock(&power_domains->lock);

	/*
	 * BSpec says to keep the MISC IO power well enabled here, only
	 * remove our request for power well 1.
	 * Note that even though the driver's request is removed power well 1
	 * may stay enabled after this due to DMC's own request on it.
	 */
	well = lookup_power_well(dev_priv, SKL_DISP_PW_1);
	intel_power_well_disable(dev_priv, well);

	mutex_unlock(&power_domains->lock);

	usleep_range(10, 30);		/* 10 us delay per Bspec */
}

static void bxt_display_core_init(struct drm_i915_private *dev_priv, bool resume)
{
	struct i915_power_domains *power_domains = &dev_priv->power_domains;
	struct i915_power_well *well;

	gen9_set_dc_state(dev_priv, DC_STATE_DISABLE);

	/*
	 * NDE_RSTWRN_OPT RST PCH Handshake En must always be 0b on BXT
	 * or else the reset will hang because there is no PCH to respond.
	 * Move the handshake programming to initialization sequence.
	 * Previously was left up to BIOS.
	 */
	intel_pch_reset_handshake(dev_priv, false);

	/* Enable PG1 */
	mutex_lock(&power_domains->lock);

	well = lookup_power_well(dev_priv, SKL_DISP_PW_1);
	intel_power_well_enable(dev_priv, well);

	mutex_unlock(&power_domains->lock);

	intel_cdclk_init_hw(dev_priv);

	gen9_dbuf_enable(dev_priv);

	if (resume && dev_priv->csr.dmc_payload)
		intel_csr_load_program(dev_priv);
}

static void bxt_display_core_uninit(struct drm_i915_private *dev_priv)
{
	struct i915_power_domains *power_domains = &dev_priv->power_domains;
	struct i915_power_well *well;

	gen9_disable_dc_states(dev_priv);

	gen9_dbuf_disable(dev_priv);

	intel_cdclk_uninit_hw(dev_priv);

	/* The spec doesn't call for removing the reset handshake flag */

	/*
	 * Disable PW1 (PG1).
	 * Note that even though the driver's request is removed power well 1
	 * may stay enabled after this due to DMC's own request on it.
	 */
	mutex_lock(&power_domains->lock);

	well = lookup_power_well(dev_priv, SKL_DISP_PW_1);
	intel_power_well_disable(dev_priv, well);

	mutex_unlock(&power_domains->lock);

	usleep_range(10, 30);		/* 10 us delay per Bspec */
}

static void cnl_display_core_init(struct drm_i915_private *dev_priv, bool resume)
{
	struct i915_power_domains *power_domains = &dev_priv->power_domains;
	struct i915_power_well *well;

	gen9_set_dc_state(dev_priv, DC_STATE_DISABLE);

	/* 1. Enable PCH Reset Handshake */
	intel_pch_reset_handshake(dev_priv, !HAS_PCH_NOP(dev_priv));

	/* 2-3. */
	intel_combo_phy_init(dev_priv);

	/*
	 * 4. Enable Power Well 1 (PG1).
	 *    The AUX IO power wells will be enabled on demand.
	 */
	mutex_lock(&power_domains->lock);
	well = lookup_power_well(dev_priv, SKL_DISP_PW_1);
	intel_power_well_enable(dev_priv, well);
	mutex_unlock(&power_domains->lock);

	/* 5. Enable CD clock */
	intel_cdclk_init_hw(dev_priv);

	/* 6. Enable DBUF */
	gen9_dbuf_enable(dev_priv);

	if (resume && dev_priv->csr.dmc_payload)
		intel_csr_load_program(dev_priv);
}

static void cnl_display_core_uninit(struct drm_i915_private *dev_priv)
{
	struct i915_power_domains *power_domains = &dev_priv->power_domains;
	struct i915_power_well *well;

	gen9_disable_dc_states(dev_priv);

	/* 1. Disable all display engine functions -> aready done */

	/* 2. Disable DBUF */
	gen9_dbuf_disable(dev_priv);

	/* 3. Disable CD clock */
	intel_cdclk_uninit_hw(dev_priv);

	/*
	 * 4. Disable Power Well 1 (PG1).
	 *    The AUX IO power wells are toggled on demand, so they are already
	 *    disabled at this point.
	 */
	mutex_lock(&power_domains->lock);
	well = lookup_power_well(dev_priv, SKL_DISP_PW_1);
	intel_power_well_disable(dev_priv, well);
	mutex_unlock(&power_domains->lock);

	usleep_range(10, 30);		/* 10 us delay per Bspec */

	/* 5. */
	intel_combo_phy_uninit(dev_priv);
}

struct buddy_page_mask {
	u32 page_mask;
	u8 type;
	u8 num_channels;
};

static const struct buddy_page_mask tgl_buddy_page_masks[] = {
	{ .num_channels = 1, .type = INTEL_DRAM_DDR4,   .page_mask = 0xF },
	{ .num_channels = 2, .type = INTEL_DRAM_LPDDR4, .page_mask = 0x1C },
	{ .num_channels = 2, .type = INTEL_DRAM_DDR4,   .page_mask = 0x1F },
	{ .num_channels = 4, .type = INTEL_DRAM_LPDDR4, .page_mask = 0x38 },
	{}
};

static const struct buddy_page_mask wa_1409767108_buddy_page_masks[] = {
	{ .num_channels = 1, .type = INTEL_DRAM_LPDDR4, .page_mask = 0x1 },
	{ .num_channels = 1, .type = INTEL_DRAM_DDR4,   .page_mask = 0x1 },
	{ .num_channels = 2, .type = INTEL_DRAM_LPDDR4, .page_mask = 0x3 },
	{ .num_channels = 2, .type = INTEL_DRAM_DDR4,   .page_mask = 0x3 },
	{}
};

static void tgl_bw_buddy_init(struct drm_i915_private *dev_priv)
{
	enum intel_dram_type type = dev_priv->dram_info.type;
	u8 num_channels = dev_priv->dram_info.num_channels;
	const struct buddy_page_mask *table;
	unsigned long abox_mask = INTEL_INFO(dev_priv)->abox_mask;
	int config, i;

	if (IS_TGL_DISP_REVID(dev_priv, TGL_REVID_A0, TGL_REVID_B0))
		/* Wa_1409767108: tgl */
		table = wa_1409767108_buddy_page_masks;
	else
		table = tgl_buddy_page_masks;

	for (config = 0; table[config].page_mask != 0; config++)
		if (table[config].num_channels == num_channels &&
		    table[config].type == type)
			break;

	if (table[config].page_mask == 0) {
		drm_dbg(&dev_priv->drm,
			"Unknown memory configuration; disabling address buddy logic.\n");
		for_each_set_bit(i, &abox_mask, sizeof(abox_mask))
			intel_de_write(dev_priv, BW_BUDDY_CTL(i),
				       BW_BUDDY_DISABLE);
	} else {
		for_each_set_bit(i, &abox_mask, sizeof(abox_mask)) {
			intel_de_write(dev_priv, BW_BUDDY_PAGE_MASK(i),
				       table[config].page_mask);

			/* Wa_22010178259:tgl,rkl */
			intel_de_rmw(dev_priv, BW_BUDDY_CTL(i),
				     BW_BUDDY_TLB_REQ_TIMER_MASK,
				     BW_BUDDY_TLB_REQ_TIMER(0x8));
		}
	}
}

static void icl_display_core_init(struct drm_i915_private *dev_priv,
				  bool resume)
{
	struct i915_power_domains *power_domains = &dev_priv->power_domains;
	struct i915_power_well *well;
	u32 val;

	gen9_set_dc_state(dev_priv, DC_STATE_DISABLE);

	/* Wa_14011294188:ehl,jsl,tgl,rkl */
	if (INTEL_PCH_TYPE(dev_priv) >= PCH_JSP &&
	    INTEL_PCH_TYPE(dev_priv) < PCH_DG1)
		intel_de_rmw(dev_priv, SOUTH_DSPCLK_GATE_D, 0,
			     PCH_DPMGUNIT_CLOCK_GATE_DISABLE);

	/* 1. Enable PCH reset handshake. */
	intel_pch_reset_handshake(dev_priv, !HAS_PCH_NOP(dev_priv));

	/* 2. Initialize all combo phys */
	intel_combo_phy_init(dev_priv);

	/*
	 * 3. Enable Power Well 1 (PG1).
	 *    The AUX IO power wells will be enabled on demand.
	 */
	mutex_lock(&power_domains->lock);
	well = lookup_power_well(dev_priv, SKL_DISP_PW_1);
	intel_power_well_enable(dev_priv, well);
	mutex_unlock(&power_domains->lock);

	/* 4. Enable CDCLK. */
	intel_cdclk_init_hw(dev_priv);

	/* 5. Enable DBUF. */
	gen9_dbuf_enable(dev_priv);

	/* 6. Setup MBUS. */
	icl_mbus_init(dev_priv);

	/* 7. Program arbiter BW_BUDDY registers */
	if (INTEL_GEN(dev_priv) >= 12)
		tgl_bw_buddy_init(dev_priv);

	if (resume && dev_priv->csr.dmc_payload)
		intel_csr_load_program(dev_priv);

	/* Wa_14011508470 */
	if (IS_GEN(dev_priv, 12)) {
		val = DCPR_CLEAR_MEMSTAT_DIS | DCPR_SEND_RESP_IMM |
		      DCPR_MASK_LPMODE | DCPR_MASK_MAXLATENCY_MEMUP_CLR;
		intel_uncore_rmw(&dev_priv->uncore, GEN11_CHICKEN_DCPR_2, 0, val);
	}
}

static void icl_display_core_uninit(struct drm_i915_private *dev_priv)
{
	struct i915_power_domains *power_domains = &dev_priv->power_domains;
	struct i915_power_well *well;

	gen9_disable_dc_states(dev_priv);

	/* 1. Disable all display engine functions -> aready done */

	/* 2. Disable DBUF */
	gen9_dbuf_disable(dev_priv);

	/* 3. Disable CD clock */
	intel_cdclk_uninit_hw(dev_priv);

	/*
	 * 4. Disable Power Well 1 (PG1).
	 *    The AUX IO power wells are toggled on demand, so they are already
	 *    disabled at this point.
	 */
	mutex_lock(&power_domains->lock);
	well = lookup_power_well(dev_priv, SKL_DISP_PW_1);
	intel_power_well_disable(dev_priv, well);
	mutex_unlock(&power_domains->lock);

	/* 5. */
	intel_combo_phy_uninit(dev_priv);
}

static void chv_phy_control_init(struct drm_i915_private *dev_priv)
{
	struct i915_power_well *cmn_bc =
		lookup_power_well(dev_priv, VLV_DISP_PW_DPIO_CMN_BC);
	struct i915_power_well *cmn_d =
		lookup_power_well(dev_priv, CHV_DISP_PW_DPIO_CMN_D);

	/*
	 * DISPLAY_PHY_CONTROL can get corrupted if read. As a
	 * workaround never ever read DISPLAY_PHY_CONTROL, and
	 * instead maintain a shadow copy ourselves. Use the actual
	 * power well state and lane status to reconstruct the
	 * expected initial value.
	 */
	dev_priv->chv_phy_control =
		PHY_LDO_SEQ_DELAY(PHY_LDO_DELAY_600NS, DPIO_PHY0) |
		PHY_LDO_SEQ_DELAY(PHY_LDO_DELAY_600NS, DPIO_PHY1) |
		PHY_CH_POWER_MODE(PHY_CH_DEEP_PSR, DPIO_PHY0, DPIO_CH0) |
		PHY_CH_POWER_MODE(PHY_CH_DEEP_PSR, DPIO_PHY0, DPIO_CH1) |
		PHY_CH_POWER_MODE(PHY_CH_DEEP_PSR, DPIO_PHY1, DPIO_CH0);

	/*
	 * If all lanes are disabled we leave the override disabled
	 * with all power down bits cleared to match the state we
	 * would use after disabling the port. Otherwise enable the
	 * override and set the lane powerdown bits accding to the
	 * current lane status.
	 */
	if (cmn_bc->desc->ops->is_enabled(dev_priv, cmn_bc)) {
		u32 status = intel_de_read(dev_priv, DPLL(PIPE_A));
		unsigned int mask;

		mask = status & DPLL_PORTB_READY_MASK;
		if (mask == 0xf)
			mask = 0x0;
		else
			dev_priv->chv_phy_control |=
				PHY_CH_POWER_DOWN_OVRD_EN(DPIO_PHY0, DPIO_CH0);

		dev_priv->chv_phy_control |=
			PHY_CH_POWER_DOWN_OVRD(mask, DPIO_PHY0, DPIO_CH0);

		mask = (status & DPLL_PORTC_READY_MASK) >> 4;
		if (mask == 0xf)
			mask = 0x0;
		else
			dev_priv->chv_phy_control |=
				PHY_CH_POWER_DOWN_OVRD_EN(DPIO_PHY0, DPIO_CH1);

		dev_priv->chv_phy_control |=
			PHY_CH_POWER_DOWN_OVRD(mask, DPIO_PHY0, DPIO_CH1);

		dev_priv->chv_phy_control |= PHY_COM_LANE_RESET_DEASSERT(DPIO_PHY0);

		dev_priv->chv_phy_assert[DPIO_PHY0] = false;
	} else {
		dev_priv->chv_phy_assert[DPIO_PHY0] = true;
	}

	if (cmn_d->desc->ops->is_enabled(dev_priv, cmn_d)) {
		u32 status = intel_de_read(dev_priv, DPIO_PHY_STATUS);
		unsigned int mask;

		mask = status & DPLL_PORTD_READY_MASK;

		if (mask == 0xf)
			mask = 0x0;
		else
			dev_priv->chv_phy_control |=
				PHY_CH_POWER_DOWN_OVRD_EN(DPIO_PHY1, DPIO_CH0);

		dev_priv->chv_phy_control |=
			PHY_CH_POWER_DOWN_OVRD(mask, DPIO_PHY1, DPIO_CH0);

		dev_priv->chv_phy_control |= PHY_COM_LANE_RESET_DEASSERT(DPIO_PHY1);

		dev_priv->chv_phy_assert[DPIO_PHY1] = false;
	} else {
		dev_priv->chv_phy_assert[DPIO_PHY1] = true;
	}

	drm_dbg_kms(&dev_priv->drm, "Initial PHY_CONTROL=0x%08x\n",
		    dev_priv->chv_phy_control);

	/* Defer application of initial phy_control to enabling the powerwell */
}

static void vlv_cmnlane_wa(struct drm_i915_private *dev_priv)
{
	struct i915_power_well *cmn =
		lookup_power_well(dev_priv, VLV_DISP_PW_DPIO_CMN_BC);
	struct i915_power_well *disp2d =
		lookup_power_well(dev_priv, VLV_DISP_PW_DISP2D);

	/* If the display might be already active skip this */
	if (cmn->desc->ops->is_enabled(dev_priv, cmn) &&
	    disp2d->desc->ops->is_enabled(dev_priv, disp2d) &&
	    intel_de_read(dev_priv, DPIO_CTL) & DPIO_CMNRST)
		return;

	drm_dbg_kms(&dev_priv->drm, "toggling display PHY side reset\n");

	/* cmnlane needs DPLL registers */
	disp2d->desc->ops->enable(dev_priv, disp2d);

	/*
	 * From VLV2A0_DP_eDP_HDMI_DPIO_driver_vbios_notes_11.docx:
	 * Need to assert and de-assert PHY SB reset by gating the
	 * common lane power, then un-gating it.
	 * Simply ungating isn't enough to reset the PHY enough to get
	 * ports and lanes running.
	 */
	cmn->desc->ops->disable(dev_priv, cmn);
}

static bool vlv_punit_is_power_gated(struct drm_i915_private *dev_priv, u32 reg0)
{
	bool ret;

	vlv_punit_get(dev_priv);
	ret = (vlv_punit_read(dev_priv, reg0) & SSPM0_SSC_MASK) == SSPM0_SSC_PWR_GATE;
	vlv_punit_put(dev_priv);

	return ret;
}

static void assert_ved_power_gated(struct drm_i915_private *dev_priv)
{
	drm_WARN(&dev_priv->drm,
		 !vlv_punit_is_power_gated(dev_priv, PUNIT_REG_VEDSSPM0),
		 "VED not power gated\n");
}

static void assert_isp_power_gated(struct drm_i915_private *dev_priv)
{
	static const struct pci_device_id isp_ids[] = {
		{PCI_DEVICE(PCI_VENDOR_ID_INTEL, 0x0f38)},
		{PCI_DEVICE(PCI_VENDOR_ID_INTEL, 0x22b8)},
		{}
	};

	drm_WARN(&dev_priv->drm, !pci_dev_present(isp_ids) &&
		 !vlv_punit_is_power_gated(dev_priv, PUNIT_REG_ISPSSPM0),
		 "ISP not power gated\n");
}

static void intel_power_domains_verify_state(struct drm_i915_private *dev_priv);

/**
 * intel_power_domains_init_hw - initialize hardware power domain state
 * @i915: i915 device instance
 * @resume: Called from resume code paths or not
 *
 * This function initializes the hardware power domain state and enables all
 * power wells belonging to the INIT power domain. Power wells in other
 * domains (and not in the INIT domain) are referenced or disabled by
 * intel_modeset_readout_hw_state(). After that the reference count of each
 * power well must match its HW enabled state, see
 * intel_power_domains_verify_state().
 *
 * It will return with power domains disabled (to be enabled later by
 * intel_power_domains_enable()) and must be paired with
 * intel_power_domains_driver_remove().
 */
void intel_power_domains_init_hw(struct drm_i915_private *i915, bool resume)
{
	struct i915_power_domains *power_domains = &i915->power_domains;

	power_domains->initializing = true;

	if (INTEL_GEN(i915) >= 11) {
		icl_display_core_init(i915, resume);
	} else if (IS_CANNONLAKE(i915)) {
		cnl_display_core_init(i915, resume);
	} else if (IS_GEN9_BC(i915)) {
		skl_display_core_init(i915, resume);
	} else if (IS_GEN9_LP(i915)) {
		bxt_display_core_init(i915, resume);
	} else if (IS_CHERRYVIEW(i915)) {
		mutex_lock(&power_domains->lock);
		chv_phy_control_init(i915);
		mutex_unlock(&power_domains->lock);
		assert_isp_power_gated(i915);
	} else if (IS_VALLEYVIEW(i915)) {
		mutex_lock(&power_domains->lock);
		vlv_cmnlane_wa(i915);
		mutex_unlock(&power_domains->lock);
		assert_ved_power_gated(i915);
		assert_isp_power_gated(i915);
	} else if (IS_BROADWELL(i915) || IS_HASWELL(i915)) {
		hsw_assert_cdclk(i915);
		intel_pch_reset_handshake(i915, !HAS_PCH_NOP(i915));
	} else if (IS_IVYBRIDGE(i915)) {
		intel_pch_reset_handshake(i915, !HAS_PCH_NOP(i915));
	}

	/*
	 * Keep all power wells enabled for any dependent HW access during
	 * initialization and to make sure we keep BIOS enabled display HW
	 * resources powered until display HW readout is complete. We drop
	 * this reference in intel_power_domains_enable().
	 */
	power_domains->wakeref =
		intel_display_power_get(i915, POWER_DOMAIN_INIT);

	/* Disable power support if the user asked so. */
	if (!i915->params.disable_power_well)
		intel_display_power_get(i915, POWER_DOMAIN_INIT);
	intel_power_domains_sync_hw(i915);

	power_domains->initializing = false;
}

/**
 * intel_power_domains_driver_remove - deinitialize hw power domain state
 * @i915: i915 device instance
 *
 * De-initializes the display power domain HW state. It also ensures that the
 * device stays powered up so that the driver can be reloaded.
 *
 * It must be called with power domains already disabled (after a call to
 * intel_power_domains_disable()) and must be paired with
 * intel_power_domains_init_hw().
 */
void intel_power_domains_driver_remove(struct drm_i915_private *i915)
{
	intel_wakeref_t wakeref __maybe_unused =
		fetch_and_zero(&i915->power_domains.wakeref);

	/* Remove the refcount we took to keep power well support disabled. */
	if (!i915->params.disable_power_well)
		intel_display_power_put_unchecked(i915, POWER_DOMAIN_INIT);

	intel_display_power_flush_work_sync(i915);

	intel_power_domains_verify_state(i915);

	/* Keep the power well enabled, but cancel its rpm wakeref. */
	intel_runtime_pm_put(&i915->runtime_pm, wakeref);
}

/**
 * intel_power_domains_enable - enable toggling of display power wells
 * @i915: i915 device instance
 *
 * Enable the ondemand enabling/disabling of the display power wells. Note that
 * power wells not belonging to POWER_DOMAIN_INIT are allowed to be toggled
 * only at specific points of the display modeset sequence, thus they are not
 * affected by the intel_power_domains_enable()/disable() calls. The purpose
 * of these function is to keep the rest of power wells enabled until the end
 * of display HW readout (which will acquire the power references reflecting
 * the current HW state).
 */
void intel_power_domains_enable(struct drm_i915_private *i915)
{
	intel_wakeref_t wakeref __maybe_unused =
		fetch_and_zero(&i915->power_domains.wakeref);

	intel_display_power_put(i915, POWER_DOMAIN_INIT, wakeref);
	intel_power_domains_verify_state(i915);
}

/**
 * intel_power_domains_disable - disable toggling of display power wells
 * @i915: i915 device instance
 *
 * Disable the ondemand enabling/disabling of the display power wells. See
 * intel_power_domains_enable() for which power wells this call controls.
 */
void intel_power_domains_disable(struct drm_i915_private *i915)
{
	struct i915_power_domains *power_domains = &i915->power_domains;

	drm_WARN_ON(&i915->drm, power_domains->wakeref);
	power_domains->wakeref =
		intel_display_power_get(i915, POWER_DOMAIN_INIT);

	intel_power_domains_verify_state(i915);
}

/**
 * intel_power_domains_suspend - suspend power domain state
 * @i915: i915 device instance
 * @suspend_mode: specifies the target suspend state (idle, mem, hibernation)
 *
 * This function prepares the hardware power domain state before entering
 * system suspend.
 *
 * It must be called with power domains already disabled (after a call to
 * intel_power_domains_disable()) and paired with intel_power_domains_resume().
 */
void intel_power_domains_suspend(struct drm_i915_private *i915,
				 enum i915_drm_suspend_mode suspend_mode)
{
	struct i915_power_domains *power_domains = &i915->power_domains;
	intel_wakeref_t wakeref __maybe_unused =
		fetch_and_zero(&power_domains->wakeref);

	intel_display_power_put(i915, POWER_DOMAIN_INIT, wakeref);

	/*
	 * In case of suspend-to-idle (aka S0ix) on a DMC platform without DC9
	 * support don't manually deinit the power domains. This also means the
	 * CSR/DMC firmware will stay active, it will power down any HW
	 * resources as required and also enable deeper system power states
	 * that would be blocked if the firmware was inactive.
	 */
	if (!(i915->csr.allowed_dc_mask & DC_STATE_EN_DC9) &&
	    suspend_mode == I915_DRM_SUSPEND_IDLE &&
	    i915->csr.dmc_payload) {
		intel_display_power_flush_work(i915);
		intel_power_domains_verify_state(i915);
		return;
	}

	/*
	 * Even if power well support was disabled we still want to disable
	 * power wells if power domains must be deinitialized for suspend.
	 */
	if (!i915->params.disable_power_well)
		intel_display_power_put_unchecked(i915, POWER_DOMAIN_INIT);

	intel_display_power_flush_work(i915);
	intel_power_domains_verify_state(i915);

	if (INTEL_GEN(i915) >= 11)
		icl_display_core_uninit(i915);
	else if (IS_CANNONLAKE(i915))
		cnl_display_core_uninit(i915);
	else if (IS_GEN9_BC(i915))
		skl_display_core_uninit(i915);
	else if (IS_GEN9_LP(i915))
		bxt_display_core_uninit(i915);

	power_domains->display_core_suspended = true;
}

/**
 * intel_power_domains_resume - resume power domain state
 * @i915: i915 device instance
 *
 * This function resume the hardware power domain state during system resume.
 *
 * It will return with power domain support disabled (to be enabled later by
 * intel_power_domains_enable()) and must be paired with
 * intel_power_domains_suspend().
 */
void intel_power_domains_resume(struct drm_i915_private *i915)
{
	struct i915_power_domains *power_domains = &i915->power_domains;

	if (power_domains->display_core_suspended) {
		intel_power_domains_init_hw(i915, true);
		power_domains->display_core_suspended = false;
	} else {
		drm_WARN_ON(&i915->drm, power_domains->wakeref);
		power_domains->wakeref =
			intel_display_power_get(i915, POWER_DOMAIN_INIT);
	}

	intel_power_domains_verify_state(i915);
}

#if IS_ENABLED(CONFIG_DRM_I915_DEBUG_RUNTIME_PM)

static void intel_power_domains_dump_info(struct drm_i915_private *i915)
{
	struct i915_power_domains *power_domains = &i915->power_domains;
	struct i915_power_well *power_well;

	for_each_power_well(i915, power_well) {
		enum intel_display_power_domain domain;

		drm_dbg(&i915->drm, "%-25s %d\n",
			power_well->desc->name, power_well->count);

		for_each_power_domain(domain, power_well->desc->domains)
			drm_dbg(&i915->drm, "  %-23s %d\n",
				intel_display_power_domain_str(domain),
				power_domains->domain_use_count[domain]);
	}
}

/**
 * intel_power_domains_verify_state - verify the HW/SW state for all power wells
 * @i915: i915 device instance
 *
 * Verify if the reference count of each power well matches its HW enabled
 * state and the total refcount of the domains it belongs to. This must be
 * called after modeset HW state sanitization, which is responsible for
 * acquiring reference counts for any power wells in use and disabling the
 * ones left on by BIOS but not required by any active output.
 */
static void intel_power_domains_verify_state(struct drm_i915_private *i915)
{
	struct i915_power_domains *power_domains = &i915->power_domains;
	struct i915_power_well *power_well;
	bool dump_domain_info;

	mutex_lock(&power_domains->lock);

	verify_async_put_domains_state(power_domains);

	dump_domain_info = false;
	for_each_power_well(i915, power_well) {
		enum intel_display_power_domain domain;
		int domains_count;
		bool enabled;

		enabled = power_well->desc->ops->is_enabled(i915, power_well);
		if ((power_well->count || power_well->desc->always_on) !=
		    enabled)
			drm_err(&i915->drm,
				"power well %s state mismatch (refcount %d/enabled %d)",
				power_well->desc->name,
				power_well->count, enabled);

		domains_count = 0;
		for_each_power_domain(domain, power_well->desc->domains)
			domains_count += power_domains->domain_use_count[domain];

		if (power_well->count != domains_count) {
			drm_err(&i915->drm,
				"power well %s refcount/domain refcount mismatch "
				"(refcount %d/domains refcount %d)\n",
				power_well->desc->name, power_well->count,
				domains_count);
			dump_domain_info = true;
		}
	}

	if (dump_domain_info) {
		static bool dumped;

		if (!dumped) {
			intel_power_domains_dump_info(i915);
			dumped = true;
		}
	}

	mutex_unlock(&power_domains->lock);
}

#else

static void intel_power_domains_verify_state(struct drm_i915_private *i915)
{
}

#endif

void intel_display_power_suspend_late(struct drm_i915_private *i915)
{
	if (INTEL_GEN(i915) >= 11 || IS_GEN9_LP(i915))
		bxt_enable_dc9(i915);
	else if (IS_HASWELL(i915) || IS_BROADWELL(i915))
		hsw_enable_pc8(i915);
}

void intel_display_power_resume_early(struct drm_i915_private *i915)
{
	if (INTEL_GEN(i915) >= 11 || IS_GEN9_LP(i915)) {
		gen9_sanitize_dc_state(i915);
		bxt_disable_dc9(i915);
	} else if (IS_HASWELL(i915) || IS_BROADWELL(i915)) {
		hsw_disable_pc8(i915);
	}
}

void intel_display_power_suspend(struct drm_i915_private *i915)
{
	if (INTEL_GEN(i915) >= 11) {
		icl_display_core_uninit(i915);
		bxt_enable_dc9(i915);
	} else if (IS_GEN9_LP(i915)) {
		bxt_display_core_uninit(i915);
		bxt_enable_dc9(i915);
	} else if (IS_HASWELL(i915) || IS_BROADWELL(i915)) {
		hsw_enable_pc8(i915);
	}
}

void intel_display_power_resume(struct drm_i915_private *i915)
{
	if (INTEL_GEN(i915) >= 11) {
		bxt_disable_dc9(i915);
		icl_display_core_init(i915, true);
		if (i915->csr.dmc_payload) {
			if (i915->csr.allowed_dc_mask &
			    DC_STATE_EN_UPTO_DC6)
				skl_enable_dc6(i915);
			else if (i915->csr.allowed_dc_mask &
				 DC_STATE_EN_UPTO_DC5)
				gen9_enable_dc5(i915);
		}
	} else if (IS_GEN9_LP(i915)) {
		bxt_disable_dc9(i915);
		bxt_display_core_init(i915, true);
		if (i915->csr.dmc_payload &&
		    (i915->csr.allowed_dc_mask & DC_STATE_EN_UPTO_DC5))
			gen9_enable_dc5(i915);
	} else if (IS_HASWELL(i915) || IS_BROADWELL(i915)) {
		hsw_disable_pc8(i915);
	}
}<|MERGE_RESOLUTION|>--- conflicted
+++ resolved
@@ -4760,27 +4760,13 @@
 
 static void icl_mbus_init(struct drm_i915_private *dev_priv)
 {
-<<<<<<< HEAD
-	u32 mask, val;
-=======
 	unsigned long abox_regs = INTEL_INFO(dev_priv)->abox_mask;
 	u32 mask, val, i;
->>>>>>> d1988041
 
 	mask = MBUS_ABOX_BT_CREDIT_POOL1_MASK |
 		MBUS_ABOX_BT_CREDIT_POOL2_MASK |
 		MBUS_ABOX_B_CREDIT_MASK |
 		MBUS_ABOX_BW_CREDIT_MASK;
-<<<<<<< HEAD
-
-	val = I915_READ(MBUS_ABOX_CTL);
-	val &= ~mask;
-	val |= MBUS_ABOX_BT_CREDIT_POOL1(16) |
-		MBUS_ABOX_BT_CREDIT_POOL2(16) |
-		MBUS_ABOX_B_CREDIT(1) |
-		MBUS_ABOX_BW_CREDIT(1);
-	I915_WRITE(MBUS_ABOX_CTL, val);
-=======
 	val = MBUS_ABOX_BT_CREDIT_POOL1(16) |
 		MBUS_ABOX_BT_CREDIT_POOL2(16) |
 		MBUS_ABOX_B_CREDIT(1) |
@@ -4796,7 +4782,6 @@
 
 	for_each_set_bit(i, &abox_regs, sizeof(abox_regs))
 		intel_de_rmw(dev_priv, MBUS_ABOX_CTL(i), mask, val);
->>>>>>> d1988041
 }
 
 static void hsw_assert_cdclk(struct drm_i915_private *dev_priv)
