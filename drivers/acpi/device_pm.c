// SPDX-License-Identifier: GPL-2.0-only
/*
 * drivers/acpi/device_pm.c - ACPI device power management routines.
 *
 * Copyright (C) 2012, Intel Corp.
 * Author: Rafael J. Wysocki <rafael.j.wysocki@intel.com>
 *
 * ~~~~~~~~~~~~~~~~~~~~~~~~~~~~~~~~~~~~~~~~~~~~~~~~~~~~~~~~~~~~~~~~~~~~~~~~~~~
 *
 * ~~~~~~~~~~~~~~~~~~~~~~~~~~~~~~~~~~~~~~~~~~~~~~~~~~~~~~~~~~~~~~~~~~~~~~~~~~~
 */

#include <linux/acpi.h>
#include <linux/export.h>
#include <linux/mutex.h>
#include <linux/pm_qos.h>
#include <linux/pm_domain.h>
#include <linux/pm_runtime.h>
#include <linux/suspend.h>

#include "internal.h"

#define _COMPONENT	ACPI_POWER_COMPONENT
ACPI_MODULE_NAME("device_pm");

/**
 * acpi_power_state_string - String representation of ACPI device power state.
 * @state: ACPI device power state to return the string representation of.
 */
const char *acpi_power_state_string(int state)
{
	switch (state) {
	case ACPI_STATE_D0:
		return "D0";
	case ACPI_STATE_D1:
		return "D1";
	case ACPI_STATE_D2:
		return "D2";
	case ACPI_STATE_D3_HOT:
		return "D3hot";
	case ACPI_STATE_D3_COLD:
		return "D3cold";
	default:
		return "(unknown)";
	}
}

static int acpi_dev_pm_explicit_get(struct acpi_device *device, int *state)
{
	unsigned long long psc;
	acpi_status status;

	status = acpi_evaluate_integer(device->handle, "_PSC", NULL, &psc);
	if (ACPI_FAILURE(status))
		return -ENODEV;

	*state = psc;
	return 0;
}

/**
 * acpi_device_get_power - Get power state of an ACPI device.
 * @device: Device to get the power state of.
 * @state: Place to store the power state of the device.
 *
 * This function does not update the device's power.state field, but it may
 * update its parent's power.state field (when the parent's power state is
 * unknown and the device's power state turns out to be D0).
 *
 * Also, it does not update power resource reference counters to ensure that
 * the power state returned by it will be persistent and it may return a power
 * state shallower than previously set by acpi_device_set_power() for @device
 * (if that power state depends on any power resources).
 */
int acpi_device_get_power(struct acpi_device *device, int *state)
{
	int result = ACPI_STATE_UNKNOWN;
	int error;

	if (!device || !state)
		return -EINVAL;

	if (!device->flags.power_manageable) {
		/* TBD: Non-recursive algorithm for walking up hierarchy. */
		*state = device->parent ?
			device->parent->power.state : ACPI_STATE_D0;
		goto out;
	}

	/*
	 * Get the device's power state from power resources settings and _PSC,
	 * if available.
	 */
	if (device->power.flags.power_resources) {
		error = acpi_power_get_inferred_state(device, &result);
		if (error)
			return error;
	}
	if (device->power.flags.explicit_get) {
		int psc;

		error = acpi_dev_pm_explicit_get(device, &psc);
		if (error)
			return error;

		/*
		 * The power resources settings may indicate a power state
		 * shallower than the actual power state of the device, because
		 * the same power resources may be referenced by other devices.
		 *
		 * For systems predating ACPI 4.0 we assume that D3hot is the
		 * deepest state that can be supported.
		 */
		if (psc > result && psc < ACPI_STATE_D3_COLD)
			result = psc;
		else if (result == ACPI_STATE_UNKNOWN)
			result = psc > ACPI_STATE_D2 ? ACPI_STATE_D3_HOT : psc;
	}

	/*
	 * If we were unsure about the device parent's power state up to this
	 * point, the fact that the device is in D0 implies that the parent has
	 * to be in D0 too, except if ignore_parent is set.
	 */
	if (!device->power.flags.ignore_parent && device->parent
	    && device->parent->power.state == ACPI_STATE_UNKNOWN
	    && result == ACPI_STATE_D0)
		device->parent->power.state = ACPI_STATE_D0;

	*state = result;

 out:
	ACPI_DEBUG_PRINT((ACPI_DB_INFO, "Device [%s] power state is %s\n",
			  device->pnp.bus_id, acpi_power_state_string(*state)));

	return 0;
}

static int acpi_dev_pm_explicit_set(struct acpi_device *adev, int state)
{
	if (adev->power.states[state].flags.explicit_set) {
		char method[5] = { '_', 'P', 'S', '0' + state, '\0' };
		acpi_status status;

		status = acpi_evaluate_object(adev->handle, method, NULL, NULL);
		if (ACPI_FAILURE(status))
			return -ENODEV;
	}
	return 0;
}

/**
 * acpi_device_set_power - Set power state of an ACPI device.
 * @device: Device to set the power state of.
 * @state: New power state to set.
 *
 * Callers must ensure that the device is power manageable before using this
 * function.
 */
int acpi_device_set_power(struct acpi_device *device, int state)
{
	int target_state = state;
	int result = 0;

	if (!device || !device->flags.power_manageable
	    || (state < ACPI_STATE_D0) || (state > ACPI_STATE_D3_COLD))
		return -EINVAL;

	acpi_handle_debug(device->handle, "Power state change: %s -> %s\n",
			  acpi_power_state_string(device->power.state),
			  acpi_power_state_string(state));

	/* Make sure this is a valid target state */

	/* There is a special case for D0 addressed below. */
	if (state > ACPI_STATE_D0 && state == device->power.state) {
		ACPI_DEBUG_PRINT((ACPI_DB_INFO, "Device [%s] already in %s\n",
				  device->pnp.bus_id,
				  acpi_power_state_string(state)));
		return 0;
	}

	if (state == ACPI_STATE_D3_COLD) {
		/*
		 * For transitions to D3cold we need to execute _PS3 and then
		 * possibly drop references to the power resources in use.
		 */
		state = ACPI_STATE_D3_HOT;
		/* If D3cold is not supported, use D3hot as the target state. */
		if (!device->power.states[ACPI_STATE_D3_COLD].flags.valid)
			target_state = state;
	} else if (!device->power.states[state].flags.valid) {
		dev_warn(&device->dev, "Power state %s not supported\n",
			 acpi_power_state_string(state));
		return -ENODEV;
	}

	if (!device->power.flags.ignore_parent &&
	    device->parent && (state < device->parent->power.state)) {
		dev_warn(&device->dev,
			 "Cannot transition to power state %s for parent in %s\n",
			 acpi_power_state_string(state),
			 acpi_power_state_string(device->parent->power.state));
		return -ENODEV;
	}

	/*
	 * Transition Power
	 * ----------------
	 * In accordance with ACPI 6, _PSx is executed before manipulating power
	 * resources, unless the target state is D0, in which case _PS0 is
	 * supposed to be executed after turning the power resources on.
	 */
	if (state > ACPI_STATE_D0) {
		/*
		 * According to ACPI 6, devices cannot go from lower-power
		 * (deeper) states to higher-power (shallower) states.
		 */
		if (state < device->power.state) {
			dev_warn(&device->dev, "Cannot transition from %s to %s\n",
				 acpi_power_state_string(device->power.state),
				 acpi_power_state_string(state));
			return -ENODEV;
		}

		/*
		 * If the device goes from D3hot to D3cold, _PS3 has been
		 * evaluated for it already, so skip it in that case.
		 */
		if (device->power.state < ACPI_STATE_D3_HOT) {
			result = acpi_dev_pm_explicit_set(device, state);
			if (result)
				goto end;
		}

		if (device->power.flags.power_resources)
			result = acpi_power_transition(device, target_state);
	} else {
		int cur_state = device->power.state;

		if (device->power.flags.power_resources) {
			result = acpi_power_transition(device, ACPI_STATE_D0);
			if (result)
				goto end;
		}

		if (cur_state == ACPI_STATE_D0) {
			int psc;

			/* Nothing to do here if _PSC is not present. */
			if (!device->power.flags.explicit_get)
				return 0;

			/*
			 * The power state of the device was set to D0 last
			 * time, but that might have happened before a
			 * system-wide transition involving the platform
			 * firmware, so it may be necessary to evaluate _PS0
			 * for the device here.  However, use extra care here
			 * and evaluate _PSC to check the device's current power
			 * state, and only invoke _PS0 if the evaluation of _PSC
			 * is successful and it returns a power state different
			 * from D0.
			 */
			result = acpi_dev_pm_explicit_get(device, &psc);
			if (result || psc == ACPI_STATE_D0)
				return 0;
		}

		result = acpi_dev_pm_explicit_set(device, ACPI_STATE_D0);
	}

 end:
	if (result) {
		dev_warn(&device->dev, "Failed to change power state to %s\n",
			 acpi_power_state_string(target_state));
	} else {
		device->power.state = target_state;
		ACPI_DEBUG_PRINT((ACPI_DB_INFO,
				  "Device [%s] transitioned to %s\n",
				  device->pnp.bus_id,
				  acpi_power_state_string(target_state)));
	}

	return result;
}
EXPORT_SYMBOL(acpi_device_set_power);

int acpi_bus_set_power(acpi_handle handle, int state)
{
	struct acpi_device *device;
	int result;

	result = acpi_bus_get_device(handle, &device);
	if (result)
		return result;

	return acpi_device_set_power(device, state);
}
EXPORT_SYMBOL(acpi_bus_set_power);

int acpi_bus_init_power(struct acpi_device *device)
{
	int state;
	int result;

	if (!device)
		return -EINVAL;

	device->power.state = ACPI_STATE_UNKNOWN;
	if (!acpi_device_is_present(device)) {
		device->flags.initialized = false;
		return -ENXIO;
	}

	result = acpi_device_get_power(device, &state);
	if (result)
		return result;

	if (state < ACPI_STATE_D3_COLD && device->power.flags.power_resources) {
		/* Reference count the power resources. */
		result = acpi_power_on_resources(device, state);
		if (result)
			return result;

		if (state == ACPI_STATE_D0) {
			/*
			 * If _PSC is not present and the state inferred from
			 * power resources appears to be D0, it still may be
			 * necessary to execute _PS0 at this point, because
			 * another device using the same power resources may
			 * have been put into D0 previously and that's why we
			 * see D0 here.
			 */
			result = acpi_dev_pm_explicit_set(device, state);
			if (result)
				return result;
		}
	} else if (state == ACPI_STATE_UNKNOWN) {
		/*
		 * No power resources and missing _PSC?  Cross fingers and make
		 * it D0 in hope that this is what the BIOS put the device into.
		 * [We tried to force D0 here by executing _PS0, but that broke
		 * Toshiba P870-303 in a nasty way.]
		 */
		state = ACPI_STATE_D0;
	}
	device->power.state = state;
	return 0;
}

/**
 * acpi_device_fix_up_power - Force device with missing _PSC into D0.
 * @device: Device object whose power state is to be fixed up.
 *
 * Devices without power resources and _PSC, but having _PS0 and _PS3 defined,
 * are assumed to be put into D0 by the BIOS.  However, in some cases that may
 * not be the case and this function should be used then.
 */
int acpi_device_fix_up_power(struct acpi_device *device)
{
	int ret = 0;

	if (!device->power.flags.power_resources
	    && !device->power.flags.explicit_get
	    && device->power.state == ACPI_STATE_D0)
		ret = acpi_dev_pm_explicit_set(device, ACPI_STATE_D0);

	return ret;
}
EXPORT_SYMBOL_GPL(acpi_device_fix_up_power);

int acpi_device_update_power(struct acpi_device *device, int *state_p)
{
	int state;
	int result;

	if (device->power.state == ACPI_STATE_UNKNOWN) {
		result = acpi_bus_init_power(device);
		if (!result && state_p)
			*state_p = device->power.state;

		return result;
	}

	result = acpi_device_get_power(device, &state);
	if (result)
		return result;

	if (state == ACPI_STATE_UNKNOWN) {
		state = ACPI_STATE_D0;
		result = acpi_device_set_power(device, state);
		if (result)
			return result;
	} else {
		if (device->power.flags.power_resources) {
			/*
			 * We don't need to really switch the state, bu we need
			 * to update the power resources' reference counters.
			 */
			result = acpi_power_transition(device, state);
			if (result)
				return result;
		}
		device->power.state = state;
	}
	if (state_p)
		*state_p = state;

	return 0;
}
EXPORT_SYMBOL_GPL(acpi_device_update_power);

int acpi_bus_update_power(acpi_handle handle, int *state_p)
{
	struct acpi_device *device;
	int result;

	result = acpi_bus_get_device(handle, &device);
	return result ? result : acpi_device_update_power(device, state_p);
}
EXPORT_SYMBOL_GPL(acpi_bus_update_power);

bool acpi_bus_power_manageable(acpi_handle handle)
{
	struct acpi_device *device;
	int result;

	result = acpi_bus_get_device(handle, &device);
	return result ? false : device->flags.power_manageable;
}
EXPORT_SYMBOL(acpi_bus_power_manageable);

#ifdef CONFIG_PM
static DEFINE_MUTEX(acpi_pm_notifier_lock);
static DEFINE_MUTEX(acpi_pm_notifier_install_lock);

void acpi_pm_wakeup_event(struct device *dev)
{
	pm_wakeup_dev_event(dev, 0, acpi_s2idle_wakeup());
}
EXPORT_SYMBOL_GPL(acpi_pm_wakeup_event);

static void acpi_pm_notify_handler(acpi_handle handle, u32 val, void *not_used)
{
	struct acpi_device *adev;

	if (val != ACPI_NOTIFY_DEVICE_WAKE)
		return;

	acpi_handle_debug(handle, "Wake notify\n");

	adev = acpi_bus_get_acpi_device(handle);
	if (!adev)
		return;

	mutex_lock(&acpi_pm_notifier_lock);

	if (adev->wakeup.flags.notifier_present) {
		pm_wakeup_ws_event(adev->wakeup.ws, 0, acpi_s2idle_wakeup());
		if (adev->wakeup.context.func) {
			acpi_handle_debug(handle, "Running %pS for %s\n",
					  adev->wakeup.context.func,
					  dev_name(adev->wakeup.context.dev));
			adev->wakeup.context.func(&adev->wakeup.context);
		}
	}

	mutex_unlock(&acpi_pm_notifier_lock);

	acpi_bus_put_acpi_device(adev);
}

/**
 * acpi_add_pm_notifier - Register PM notify handler for given ACPI device.
 * @adev: ACPI device to add the notify handler for.
 * @dev: Device to generate a wakeup event for while handling the notification.
 * @func: Work function to execute when handling the notification.
 *
 * NOTE: @adev need not be a run-wake or wakeup device to be a valid source of
 * PM wakeup events.  For example, wakeup events may be generated for bridges
 * if one of the devices below the bridge is signaling wakeup, even if the
 * bridge itself doesn't have a wakeup GPE associated with it.
 */
acpi_status acpi_add_pm_notifier(struct acpi_device *adev, struct device *dev,
			void (*func)(struct acpi_device_wakeup_context *context))
{
	acpi_status status = AE_ALREADY_EXISTS;

	if (!dev && !func)
		return AE_BAD_PARAMETER;

	mutex_lock(&acpi_pm_notifier_install_lock);

	if (adev->wakeup.flags.notifier_present)
		goto out;

	status = acpi_install_notify_handler(adev->handle, ACPI_SYSTEM_NOTIFY,
					     acpi_pm_notify_handler, NULL);
	if (ACPI_FAILURE(status))
		goto out;

	mutex_lock(&acpi_pm_notifier_lock);
	adev->wakeup.ws = wakeup_source_register(&adev->dev,
						 dev_name(&adev->dev));
	adev->wakeup.context.dev = dev;
	adev->wakeup.context.func = func;
	adev->wakeup.flags.notifier_present = true;
	mutex_unlock(&acpi_pm_notifier_lock);

 out:
	mutex_unlock(&acpi_pm_notifier_install_lock);
	return status;
}

/**
 * acpi_remove_pm_notifier - Unregister PM notifier from given ACPI device.
 * @adev: ACPI device to remove the notifier from.
 */
acpi_status acpi_remove_pm_notifier(struct acpi_device *adev)
{
	acpi_status status = AE_BAD_PARAMETER;

	mutex_lock(&acpi_pm_notifier_install_lock);

	if (!adev->wakeup.flags.notifier_present)
		goto out;

	status = acpi_remove_notify_handler(adev->handle,
					    ACPI_SYSTEM_NOTIFY,
					    acpi_pm_notify_handler);
	if (ACPI_FAILURE(status))
		goto out;

	mutex_lock(&acpi_pm_notifier_lock);
	adev->wakeup.context.func = NULL;
	adev->wakeup.context.dev = NULL;
	wakeup_source_unregister(adev->wakeup.ws);
	adev->wakeup.flags.notifier_present = false;
	mutex_unlock(&acpi_pm_notifier_lock);

 out:
	mutex_unlock(&acpi_pm_notifier_install_lock);
	return status;
}

bool acpi_bus_can_wakeup(acpi_handle handle)
{
	struct acpi_device *device;
	int result;

	result = acpi_bus_get_device(handle, &device);
	return result ? false : device->wakeup.flags.valid;
}
EXPORT_SYMBOL(acpi_bus_can_wakeup);

bool acpi_pm_device_can_wakeup(struct device *dev)
{
	struct acpi_device *adev = ACPI_COMPANION(dev);

	return adev ? acpi_device_can_wakeup(adev) : false;
}

/**
 * acpi_dev_pm_get_state - Get preferred power state of ACPI device.
 * @dev: Device whose preferred target power state to return.
 * @adev: ACPI device node corresponding to @dev.
 * @target_state: System state to match the resultant device state.
 * @d_min_p: Location to store the highest power state available to the device.
 * @d_max_p: Location to store the lowest power state available to the device.
 *
 * Find the lowest power (highest number) and highest power (lowest number) ACPI
 * device power states that the device can be in while the system is in the
 * state represented by @target_state.  Store the integer numbers representing
 * those stats in the memory locations pointed to by @d_max_p and @d_min_p,
 * respectively.
 *
 * Callers must ensure that @dev and @adev are valid pointers and that @adev
 * actually corresponds to @dev before using this function.
 *
 * Returns 0 on success or -ENODATA when one of the ACPI methods fails or
 * returns a value that doesn't make sense.  The memory locations pointed to by
 * @d_max_p and @d_min_p are only modified on success.
 */
static int acpi_dev_pm_get_state(struct device *dev, struct acpi_device *adev,
				 u32 target_state, int *d_min_p, int *d_max_p)
{
	char method[] = { '_', 'S', '0' + target_state, 'D', '\0' };
	acpi_handle handle = adev->handle;
	unsigned long long ret;
	int d_min, d_max;
	bool wakeup = false;
	bool has_sxd = false;
	acpi_status status;

	/*
	 * If the system state is S0, the lowest power state the device can be
	 * in is D3cold, unless the device has _S0W and is supposed to signal
	 * wakeup, in which case the return value of _S0W has to be used as the
	 * lowest power state available to the device.
	 */
	d_min = ACPI_STATE_D0;
	d_max = ACPI_STATE_D3_COLD;

	/*
	 * If present, _SxD methods return the minimum D-state (highest power
	 * state) we can use for the corresponding S-states.  Otherwise, the
	 * minimum D-state is D0 (ACPI 3.x).
	 */
	if (target_state > ACPI_STATE_S0) {
		/*
		 * We rely on acpi_evaluate_integer() not clobbering the integer
		 * provided if AE_NOT_FOUND is returned.
		 */
		ret = d_min;
		status = acpi_evaluate_integer(handle, method, NULL, &ret);
		if ((ACPI_FAILURE(status) && status != AE_NOT_FOUND)
		    || ret > ACPI_STATE_D3_COLD)
			return -ENODATA;

		/*
		 * We need to handle legacy systems where D3hot and D3cold are
		 * the same and 3 is returned in both cases, so fall back to
		 * D3cold if D3hot is not a valid state.
		 */
		if (!adev->power.states[ret].flags.valid) {
			if (ret == ACPI_STATE_D3_HOT)
				ret = ACPI_STATE_D3_COLD;
			else
				return -ENODATA;
		}

		if (status == AE_OK)
			has_sxd = true;

		d_min = ret;
		wakeup = device_may_wakeup(dev) && adev->wakeup.flags.valid
			&& adev->wakeup.sleep_state >= target_state;
	} else {
		wakeup = adev->wakeup.flags.valid;
	}

	/*
	 * If _PRW says we can wake up the system from the target sleep state,
	 * the D-state returned by _SxD is sufficient for that (we assume a
	 * wakeup-aware driver if wake is set).  Still, if _SxW exists
	 * (ACPI 3.x), it should return the maximum (lowest power) D-state that
	 * can wake the system.  _S0W may be valid, too.
	 */
	if (wakeup) {
		method[3] = 'W';
		status = acpi_evaluate_integer(handle, method, NULL, &ret);
		if (status == AE_NOT_FOUND) {
			/* No _SxW. In this case, the ACPI spec says that we
			 * must not go into any power state deeper than the
			 * value returned from _SxD.
			 */
			if (has_sxd && target_state > ACPI_STATE_S0)
				d_max = d_min;
		} else if (ACPI_SUCCESS(status) && ret <= ACPI_STATE_D3_COLD) {
			/* Fall back to D3cold if ret is not a valid state. */
			if (!adev->power.states[ret].flags.valid)
				ret = ACPI_STATE_D3_COLD;

			d_max = ret > d_min ? ret : d_min;
		} else {
			return -ENODATA;
		}
	}

	if (d_min_p)
		*d_min_p = d_min;

	if (d_max_p)
		*d_max_p = d_max;

	return 0;
}

/**
 * acpi_pm_device_sleep_state - Get preferred power state of ACPI device.
 * @dev: Device whose preferred target power state to return.
 * @d_min_p: Location to store the upper limit of the allowed states range.
 * @d_max_in: Deepest low-power state to take into consideration.
 * Return value: Preferred power state of the device on success, -ENODEV
 * if there's no 'struct acpi_device' for @dev, -EINVAL if @d_max_in is
 * incorrect, or -ENODATA on ACPI method failure.
 *
 * The caller must ensure that @dev is valid before using this function.
 */
int acpi_pm_device_sleep_state(struct device *dev, int *d_min_p, int d_max_in)
{
	struct acpi_device *adev;
	int ret, d_min, d_max;

	if (d_max_in < ACPI_STATE_D0 || d_max_in > ACPI_STATE_D3_COLD)
		return -EINVAL;

	if (d_max_in > ACPI_STATE_D2) {
		enum pm_qos_flags_status stat;

		stat = dev_pm_qos_flags(dev, PM_QOS_FLAG_NO_POWER_OFF);
		if (stat == PM_QOS_FLAGS_ALL)
			d_max_in = ACPI_STATE_D2;
	}

	adev = ACPI_COMPANION(dev);
	if (!adev) {
		dev_dbg(dev, "ACPI companion missing in %s!\n", __func__);
		return -ENODEV;
	}

	ret = acpi_dev_pm_get_state(dev, adev, acpi_target_system_state(),
				    &d_min, &d_max);
	if (ret)
		return ret;

	if (d_max_in < d_min)
		return -EINVAL;

	if (d_max > d_max_in) {
		for (d_max = d_max_in; d_max > d_min; d_max--) {
			if (adev->power.states[d_max].flags.valid)
				break;
		}
	}

	if (d_min_p)
		*d_min_p = d_min;

	return d_max;
}
EXPORT_SYMBOL(acpi_pm_device_sleep_state);

/**
 * acpi_pm_notify_work_func - ACPI devices wakeup notification work function.
 * @context: Device wakeup context.
 */
static void acpi_pm_notify_work_func(struct acpi_device_wakeup_context *context)
{
	struct device *dev = context->dev;

	if (dev) {
		pm_wakeup_event(dev, 0);
		pm_request_resume(dev);
	}
}

static DEFINE_MUTEX(acpi_wakeup_lock);

static int __acpi_device_wakeup_enable(struct acpi_device *adev,
				       u32 target_state, int max_count)
{
	struct acpi_device_wakeup *wakeup = &adev->wakeup;
	acpi_status status;
	int error = 0;

	mutex_lock(&acpi_wakeup_lock);

	if (wakeup->enable_count >= max_count)
		goto out;

	if (wakeup->enable_count > 0)
		goto inc;

	error = acpi_enable_wakeup_device_power(adev, target_state);
	if (error)
		goto out;

	status = acpi_enable_gpe(wakeup->gpe_device, wakeup->gpe_number);
	if (ACPI_FAILURE(status)) {
		acpi_disable_wakeup_device_power(adev);
		error = -EIO;
		goto out;
	}

	acpi_handle_debug(adev->handle, "GPE%2X enabled for wakeup\n",
			  (unsigned int)wakeup->gpe_number);

inc:
	wakeup->enable_count++;

out:
	mutex_unlock(&acpi_wakeup_lock);
	return error;
}

/**
 * acpi_device_wakeup_enable - Enable wakeup functionality for device.
 * @adev: ACPI device to enable wakeup functionality for.
 * @target_state: State the system is transitioning into.
 *
 * Enable the GPE associated with @adev so that it can generate wakeup signals
 * for the device in response to external (remote) events and enable wakeup
 * power for it.
 *
 * Callers must ensure that @adev is a valid ACPI device node before executing
 * this function.
 */
static int acpi_device_wakeup_enable(struct acpi_device *adev, u32 target_state)
{
	return __acpi_device_wakeup_enable(adev, target_state, 1);
}

/**
 * acpi_device_wakeup_disable - Disable wakeup functionality for device.
 * @adev: ACPI device to disable wakeup functionality for.
 *
 * Disable the GPE associated with @adev and disable wakeup power for it.
 *
 * Callers must ensure that @adev is a valid ACPI device node before executing
 * this function.
 */
static void acpi_device_wakeup_disable(struct acpi_device *adev)
{
	struct acpi_device_wakeup *wakeup = &adev->wakeup;

	mutex_lock(&acpi_wakeup_lock);

	if (!wakeup->enable_count)
		goto out;

	acpi_disable_gpe(wakeup->gpe_device, wakeup->gpe_number);
	acpi_disable_wakeup_device_power(adev);

	wakeup->enable_count--;

out:
	mutex_unlock(&acpi_wakeup_lock);
}

static int __acpi_pm_set_device_wakeup(struct device *dev, bool enable,
				       int max_count)
{
	struct acpi_device *adev;
	int error;

	adev = ACPI_COMPANION(dev);
	if (!adev) {
		dev_dbg(dev, "ACPI companion missing in %s!\n", __func__);
		return -ENODEV;
	}

	if (!acpi_device_can_wakeup(adev))
		return -EINVAL;

	if (!enable) {
		acpi_device_wakeup_disable(adev);
		dev_dbg(dev, "Wakeup disabled by ACPI\n");
		return 0;
	}

	error = __acpi_device_wakeup_enable(adev, acpi_target_system_state(),
					    max_count);
	if (!error)
		dev_dbg(dev, "Wakeup enabled by ACPI\n");

	return error;
}

/**
 * acpi_pm_set_device_wakeup - Enable/disable remote wakeup for given device.
 * @dev: Device to enable/disable to generate wakeup events.
 * @enable: Whether to enable or disable the wakeup functionality.
 */
int acpi_pm_set_device_wakeup(struct device *dev, bool enable)
{
	return __acpi_pm_set_device_wakeup(dev, enable, 1);
}
EXPORT_SYMBOL_GPL(acpi_pm_set_device_wakeup);

/**
 * acpi_pm_set_bridge_wakeup - Enable/disable remote wakeup for given bridge.
 * @dev: Bridge device to enable/disable to generate wakeup events.
 * @enable: Whether to enable or disable the wakeup functionality.
 */
int acpi_pm_set_bridge_wakeup(struct device *dev, bool enable)
{
	return __acpi_pm_set_device_wakeup(dev, enable, INT_MAX);
}
EXPORT_SYMBOL_GPL(acpi_pm_set_bridge_wakeup);

/**
 * acpi_dev_pm_low_power - Put ACPI device into a low-power state.
 * @dev: Device to put into a low-power state.
 * @adev: ACPI device node corresponding to @dev.
 * @system_state: System state to choose the device state for.
 */
static int acpi_dev_pm_low_power(struct device *dev, struct acpi_device *adev,
				 u32 system_state)
{
	int ret, state;

	if (!acpi_device_power_manageable(adev))
		return 0;

	ret = acpi_dev_pm_get_state(dev, adev, system_state, NULL, &state);
	return ret ? ret : acpi_device_set_power(adev, state);
}

/**
 * acpi_dev_pm_full_power - Put ACPI device into the full-power state.
 * @adev: ACPI device node to put into the full-power state.
 */
static int acpi_dev_pm_full_power(struct acpi_device *adev)
{
	return acpi_device_power_manageable(adev) ?
		acpi_device_set_power(adev, ACPI_STATE_D0) : 0;
}

/**
 * acpi_dev_suspend - Put device into a low-power state using ACPI.
 * @dev: Device to put into a low-power state.
 * @wakeup: Whether or not to enable wakeup for the device.
 *
 * Put the given device into a low-power state using the standard ACPI
 * mechanism.  Set up remote wakeup if desired, choose the state to put the
 * device into (this checks if remote wakeup is expected to work too), and set
 * the power state of the device.
 */
int acpi_dev_suspend(struct device *dev, bool wakeup)
{
	struct acpi_device *adev = ACPI_COMPANION(dev);
	u32 target_state = acpi_target_system_state();
	int error;

	if (!adev)
		return 0;

	if (wakeup && acpi_device_can_wakeup(adev)) {
		error = acpi_device_wakeup_enable(adev, target_state);
		if (error)
			return -EAGAIN;
	} else {
		wakeup = false;
	}

	error = acpi_dev_pm_low_power(dev, adev, target_state);
	if (error && wakeup)
		acpi_device_wakeup_disable(adev);

	return error;
}
EXPORT_SYMBOL_GPL(acpi_dev_suspend);

/**
 * acpi_dev_resume - Put device into the full-power state using ACPI.
 * @dev: Device to put into the full-power state.
 *
 * Put the given device into the full-power state using the standard ACPI
 * mechanism.  Set the power state of the device to ACPI D0 and disable wakeup.
 */
int acpi_dev_resume(struct device *dev)
{
	struct acpi_device *adev = ACPI_COMPANION(dev);
	int error;

	if (!adev)
		return 0;

	error = acpi_dev_pm_full_power(adev);
	acpi_device_wakeup_disable(adev);
	return error;
}
EXPORT_SYMBOL_GPL(acpi_dev_resume);

/**
 * acpi_subsys_runtime_suspend - Suspend device using ACPI.
 * @dev: Device to suspend.
 *
 * Carry out the generic runtime suspend procedure for @dev and use ACPI to put
 * it into a runtime low-power state.
 */
int acpi_subsys_runtime_suspend(struct device *dev)
{
	int ret = pm_generic_runtime_suspend(dev);
	return ret ? ret : acpi_dev_suspend(dev, true);
}
EXPORT_SYMBOL_GPL(acpi_subsys_runtime_suspend);

/**
 * acpi_subsys_runtime_resume - Resume device using ACPI.
 * @dev: Device to Resume.
 *
 * Use ACPI to put the given device into the full-power state and carry out the
 * generic runtime resume procedure for it.
 */
int acpi_subsys_runtime_resume(struct device *dev)
{
	int ret = acpi_dev_resume(dev);
	return ret ? ret : pm_generic_runtime_resume(dev);
}
EXPORT_SYMBOL_GPL(acpi_subsys_runtime_resume);

#ifdef CONFIG_PM_SLEEP
static bool acpi_dev_needs_resume(struct device *dev, struct acpi_device *adev)
{
	u32 sys_target = acpi_target_system_state();
	int ret, state;

	if (!pm_runtime_suspended(dev) || !adev || (adev->wakeup.flags.valid &&
	    device_may_wakeup(dev) != !!adev->wakeup.prepare_count))
		return true;

	if (sys_target == ACPI_STATE_S0)
		return false;

	if (adev->power.flags.dsw_present)
		return true;

	ret = acpi_dev_pm_get_state(dev, adev, sys_target, NULL, &state);
	if (ret)
		return true;

	return state != adev->power.state;
}

/**
 * acpi_subsys_prepare - Prepare device for system transition to a sleep state.
 * @dev: Device to prepare.
 */
int acpi_subsys_prepare(struct device *dev)
{
	struct acpi_device *adev = ACPI_COMPANION(dev);

	if (dev->driver && dev->driver->pm && dev->driver->pm->prepare) {
		int ret = dev->driver->pm->prepare(dev);

		if (ret < 0)
			return ret;

		if (!ret && dev_pm_test_driver_flags(dev, DPM_FLAG_SMART_PREPARE))
			return 0;
	}

	return !acpi_dev_needs_resume(dev, adev);
}
EXPORT_SYMBOL_GPL(acpi_subsys_prepare);

/**
 * acpi_subsys_complete - Finalize device's resume during system resume.
 * @dev: Device to handle.
 */
void acpi_subsys_complete(struct device *dev)
{
	pm_generic_complete(dev);
	/*
	 * If the device had been runtime-suspended before the system went into
	 * the sleep state it is going out of and it has never been resumed till
	 * now, resume it in case the firmware powered it up.
	 */
	if (pm_runtime_suspended(dev) && pm_resume_via_firmware())
		pm_request_resume(dev);
}
EXPORT_SYMBOL_GPL(acpi_subsys_complete);

/**
 * acpi_subsys_suspend - Run the device driver's suspend callback.
 * @dev: Device to handle.
 *
 * Follow PCI and resume devices from runtime suspend before running their
 * system suspend callbacks, unless the driver can cope with runtime-suspended
 * devices during system suspend and there are no ACPI-specific reasons for
 * resuming them.
 */
int acpi_subsys_suspend(struct device *dev)
{
	if (!dev_pm_test_driver_flags(dev, DPM_FLAG_SMART_SUSPEND) ||
	    acpi_dev_needs_resume(dev, ACPI_COMPANION(dev)))
		pm_runtime_resume(dev);

	return pm_generic_suspend(dev);
}
EXPORT_SYMBOL_GPL(acpi_subsys_suspend);

/**
 * acpi_subsys_suspend_late - Suspend device using ACPI.
 * @dev: Device to suspend.
 *
 * Carry out the generic late suspend procedure for @dev and use ACPI to put
 * it into a low-power state during system transition into a sleep state.
 */
int acpi_subsys_suspend_late(struct device *dev)
{
	int ret;

	if (dev_pm_skip_suspend(dev))
		return 0;

	ret = pm_generic_suspend_late(dev);
	return ret ? ret : acpi_dev_suspend(dev, device_may_wakeup(dev));
}
EXPORT_SYMBOL_GPL(acpi_subsys_suspend_late);

/**
 * acpi_subsys_suspend_noirq - Run the device driver's "noirq" suspend callback.
 * @dev: Device to suspend.
 */
int acpi_subsys_suspend_noirq(struct device *dev)
{
	int ret;

	if (dev_pm_skip_suspend(dev))
		return 0;

	ret = pm_generic_suspend_noirq(dev);
	if (ret)
		return ret;

	/*
	 * If the target system sleep state is suspend-to-idle, it is sufficient
	 * to check whether or not the device's wakeup settings are good for
	 * runtime PM.  Otherwise, the pm_resume_via_firmware() check will cause
	 * acpi_subsys_complete() to take care of fixing up the device's state
	 * anyway, if need be.
	 */
	if (device_can_wakeup(dev) && !device_may_wakeup(dev))
		dev->power.may_skip_resume = false;

	return 0;
}
EXPORT_SYMBOL_GPL(acpi_subsys_suspend_noirq);

/**
 * acpi_subsys_resume_noirq - Run the device driver's "noirq" resume callback.
 * @dev: Device to handle.
 */
static int acpi_subsys_resume_noirq(struct device *dev)
{
	if (dev_pm_skip_resume(dev))
		return 0;

	return pm_generic_resume_noirq(dev);
}

/**
 * acpi_subsys_resume_early - Resume device using ACPI.
 * @dev: Device to Resume.
 *
 * Use ACPI to put the given device into the full-power state and carry out the
 * generic early resume procedure for it during system transition into the
 * working state.
 */
static int acpi_subsys_resume_early(struct device *dev)
{
	int ret;

	if (dev_pm_skip_resume(dev))
		return 0;

	ret = acpi_dev_resume(dev);
	return ret ? ret : pm_generic_resume_early(dev);
}

/**
 * acpi_subsys_freeze - Run the device driver's freeze callback.
 * @dev: Device to handle.
 */
int acpi_subsys_freeze(struct device *dev)
{
	/*
	 * Resume all runtime-suspended devices before creating a snapshot
	 * image of system memory, because the restore kernel generally cannot
	 * be expected to always handle them consistently and they need to be
	 * put into the runtime-active metastate during system resume anyway,
	 * so it is better to ensure that the state saved in the image will be
	 * always consistent with that.
	 */
	pm_runtime_resume(dev);

	return pm_generic_freeze(dev);
}
EXPORT_SYMBOL_GPL(acpi_subsys_freeze);

/**
 * acpi_subsys_restore_early - Restore device using ACPI.
 * @dev: Device to restore.
 */
int acpi_subsys_restore_early(struct device *dev)
{
	int ret = acpi_dev_resume(dev);
	return ret ? ret : pm_generic_restore_early(dev);
}
EXPORT_SYMBOL_GPL(acpi_subsys_restore_early);

/**
 * acpi_subsys_poweroff - Run the device driver's poweroff callback.
 * @dev: Device to handle.
 *
 * Follow PCI and resume devices from runtime suspend before running their
 * system poweroff callbacks, unless the driver can cope with runtime-suspended
 * devices during system suspend and there are no ACPI-specific reasons for
 * resuming them.
 */
int acpi_subsys_poweroff(struct device *dev)
{
	if (!dev_pm_test_driver_flags(dev, DPM_FLAG_SMART_SUSPEND) ||
	    acpi_dev_needs_resume(dev, ACPI_COMPANION(dev)))
		pm_runtime_resume(dev);

	return pm_generic_poweroff(dev);
}
EXPORT_SYMBOL_GPL(acpi_subsys_poweroff);

/**
 * acpi_subsys_poweroff_late - Run the device driver's poweroff callback.
 * @dev: Device to handle.
 *
 * Carry out the generic late poweroff procedure for @dev and use ACPI to put
 * it into a low-power state during system transition into a sleep state.
 */
static int acpi_subsys_poweroff_late(struct device *dev)
{
	int ret;

	if (dev_pm_skip_suspend(dev))
		return 0;

	ret = pm_generic_poweroff_late(dev);
	if (ret)
		return ret;

	return acpi_dev_suspend(dev, device_may_wakeup(dev));
}

/**
 * acpi_subsys_poweroff_noirq - Run the driver's "noirq" poweroff callback.
 * @dev: Device to suspend.
 */
static int acpi_subsys_poweroff_noirq(struct device *dev)
{
	if (dev_pm_skip_suspend(dev))
		return 0;

	return pm_generic_poweroff_noirq(dev);
}
#endif /* CONFIG_PM_SLEEP */

static struct dev_pm_domain acpi_general_pm_domain = {
	.ops = {
		.runtime_suspend = acpi_subsys_runtime_suspend,
		.runtime_resume = acpi_subsys_runtime_resume,
#ifdef CONFIG_PM_SLEEP
		.prepare = acpi_subsys_prepare,
		.complete = acpi_subsys_complete,
		.suspend = acpi_subsys_suspend,
		.suspend_late = acpi_subsys_suspend_late,
		.suspend_noirq = acpi_subsys_suspend_noirq,
		.resume_noirq = acpi_subsys_resume_noirq,
		.resume_early = acpi_subsys_resume_early,
		.freeze = acpi_subsys_freeze,
		.poweroff = acpi_subsys_poweroff,
		.poweroff_late = acpi_subsys_poweroff_late,
		.poweroff_noirq = acpi_subsys_poweroff_noirq,
		.restore_early = acpi_subsys_restore_early,
#endif
	},
};

/**
 * acpi_dev_pm_detach - Remove ACPI power management from the device.
 * @dev: Device to take care of.
 * @power_off: Whether or not to try to remove power from the device.
 *
 * Remove the device from the general ACPI PM domain and remove its wakeup
 * notifier.  If @power_off is set, additionally remove power from the device if
 * possible.
 *
 * Callers must ensure proper synchronization of this function with power
 * management callbacks.
 */
static void acpi_dev_pm_detach(struct device *dev, bool power_off)
{
	struct acpi_device *adev = ACPI_COMPANION(dev);

	if (adev && dev->pm_domain == &acpi_general_pm_domain) {
		dev_pm_domain_set(dev, NULL);
		acpi_remove_pm_notifier(adev);
		if (power_off) {
			/*
			 * If the device's PM QoS resume latency limit or flags
			 * have been exposed to user space, they have to be
			 * hidden at this point, so that they don't affect the
			 * choice of the low-power state to put the device into.
			 */
			dev_pm_qos_hide_latency_limit(dev);
			dev_pm_qos_hide_flags(dev);
			acpi_device_wakeup_disable(adev);
			acpi_dev_pm_low_power(dev, adev, ACPI_STATE_S0);
		}
	}
}

/**
 * acpi_dev_pm_attach - Prepare device for ACPI power management.
 * @dev: Device to prepare.
 * @power_on: Whether or not to power on the device.
 *
 * If @dev has a valid ACPI handle that has a valid struct acpi_device object
 * attached to it, install a wakeup notification handler for the device and
 * add it to the general ACPI PM domain.  If @power_on is set, the device will
 * be put into the ACPI D0 state before the function returns.
 *
 * This assumes that the @dev's bus type uses generic power management callbacks
 * (or doesn't use any power management callbacks at all).
 *
 * Callers must ensure proper synchronization of this function with power
 * management callbacks.
 */
int acpi_dev_pm_attach(struct device *dev, bool power_on)
{
	/*
	 * Skip devices whose ACPI companions match the device IDs below,
	 * because they require special power management handling incompatible
	 * with the generic ACPI PM domain.
	 */
	static const struct acpi_device_id special_pm_ids[] = {
		{"PNP0C0B", }, /* Generic ACPI fan */
		{"INT3404", }, /* Fan */
<<<<<<< HEAD
=======
		{"INTC1044", }, /* Fan for Tiger Lake generation */
>>>>>>> d1988041
		{}
	};
	struct acpi_device *adev = ACPI_COMPANION(dev);

	if (!adev || !acpi_match_device_ids(adev, special_pm_ids))
		return 0;

	/*
	 * Only attach the power domain to the first device if the
	 * companion is shared by multiple. This is to prevent doing power
	 * management twice.
	 */
	if (!acpi_device_is_first_physical_node(adev, dev))
		return 0;

	acpi_add_pm_notifier(adev, dev, acpi_pm_notify_work_func);
	dev_pm_domain_set(dev, &acpi_general_pm_domain);
	if (power_on) {
		acpi_dev_pm_full_power(adev);
		acpi_device_wakeup_disable(adev);
	}

	dev->pm_domain->detach = acpi_dev_pm_detach;
	return 1;
}
EXPORT_SYMBOL_GPL(acpi_dev_pm_attach);
#endif /* CONFIG_PM */<|MERGE_RESOLUTION|>--- conflicted
+++ resolved
@@ -1317,10 +1317,7 @@
 	static const struct acpi_device_id special_pm_ids[] = {
 		{"PNP0C0B", }, /* Generic ACPI fan */
 		{"INT3404", }, /* Fan */
-<<<<<<< HEAD
-=======
 		{"INTC1044", }, /* Fan for Tiger Lake generation */
->>>>>>> d1988041
 		{}
 	};
 	struct acpi_device *adev = ACPI_COMPANION(dev);
