--- conflicted
+++ resolved
@@ -31,13 +31,8 @@
 KBUILD_CFLAGS			:= $(cflags-y) -Os -DDISABLE_BRANCH_PROFILING \
 				   -include $(srctree)/include/linux/hidden.h \
 				   -D__NO_FORTIFY \
-<<<<<<< HEAD
-				   $(call cc-option,-ffreestanding) \
-				   $(call cc-option,-fno-stack-protector) \
-=======
 				   -ffreestanding \
 				   -fno-stack-protector \
->>>>>>> d1988041
 				   $(call cc-option,-fno-addrsig) \
 				   -D__DISABLE_EXPORTS
 
