// SPDX-License-Identifier: GPL-2.0-or-later
/*
 * RDMA Network Block Driver
 *
 * Copyright (c) 2014 - 2018 ProfitBricks GmbH. All rights reserved.
 * Copyright (c) 2018 - 2019 1&1 IONOS Cloud GmbH. All rights reserved.
 * Copyright (c) 2019 - 2020 1&1 IONOS SE. All rights reserved.
 */
#undef pr_fmt
#define pr_fmt(fmt) KBUILD_MODNAME " L" __stringify(__LINE__) ": " fmt

#include <linux/module.h>
#include <linux/blkdev.h>

#include "rnbd-srv.h"
#include "rnbd-srv-dev.h"

MODULE_DESCRIPTION("RDMA Network Block Device Server");
MODULE_LICENSE("GPL");

static u16 port_nr = RTRS_PORT;

module_param_named(port_nr, port_nr, ushort, 0444);
MODULE_PARM_DESC(port_nr,
		 "The port number the server is listening on (default: "
		 __stringify(RTRS_PORT)")");

#define DEFAULT_DEV_SEARCH_PATH "/"

static char dev_search_path[PATH_MAX] = DEFAULT_DEV_SEARCH_PATH;

static int dev_search_path_set(const char *val, const struct kernel_param *kp)
{
	const char *p = strrchr(val, '\n') ? : val + strlen(val);

	if (strlen(val) >= sizeof(dev_search_path))
		return -EINVAL;

	snprintf(dev_search_path, sizeof(dev_search_path), "%.*s",
		 (int)(p - val), val);

	pr_info("dev_search_path changed to '%s'\n", dev_search_path);

	return 0;
}

static struct kparam_string dev_search_path_kparam_str = {
	.maxlen	= sizeof(dev_search_path),
	.string	= dev_search_path
};

static const struct kernel_param_ops dev_search_path_ops = {
	.set	= dev_search_path_set,
	.get	= param_get_string,
};

module_param_cb(dev_search_path, &dev_search_path_ops,
		&dev_search_path_kparam_str, 0444);
MODULE_PARM_DESC(dev_search_path,
		 "Sets the dev_search_path. When a device is mapped this path is prepended to the device path from the map device operation.  If %SESSNAME% is specified in a path, then device will be searched in a session namespace. (default: "
		 DEFAULT_DEV_SEARCH_PATH ")");

static DEFINE_MUTEX(sess_lock);
static DEFINE_SPINLOCK(dev_lock);

static LIST_HEAD(sess_list);
static LIST_HEAD(dev_list);

struct rnbd_io_private {
	struct rtrs_srv_op		*id;
	struct rnbd_srv_sess_dev	*sess_dev;
};

static void rnbd_sess_dev_release(struct kref *kref)
{
	struct rnbd_srv_sess_dev *sess_dev;

	sess_dev = container_of(kref, struct rnbd_srv_sess_dev, kref);
	complete(sess_dev->destroy_comp);
}

static inline void rnbd_put_sess_dev(struct rnbd_srv_sess_dev *sess_dev)
{
	kref_put(&sess_dev->kref, rnbd_sess_dev_release);
}

void rnbd_endio(void *priv, int error)
{
	struct rnbd_io_private *rnbd_priv = priv;
	struct rnbd_srv_sess_dev *sess_dev = rnbd_priv->sess_dev;

	rnbd_put_sess_dev(sess_dev);

	rtrs_srv_resp_rdma(rnbd_priv->id, error);

	kfree(priv);
}

static struct rnbd_srv_sess_dev *
rnbd_get_sess_dev(int dev_id, struct rnbd_srv_session *srv_sess)
{
	struct rnbd_srv_sess_dev *sess_dev;
	int ret = 0;

	rcu_read_lock();
	sess_dev = xa_load(&srv_sess->index_idr, dev_id);
	if (sess_dev)
		ret = kref_get_unless_zero(&sess_dev->kref);
	rcu_read_unlock();

	if (!sess_dev || !ret)
		return ERR_PTR(-ENXIO);

	return sess_dev;
}

static int process_rdma(struct rnbd_srv_session *srv_sess,
			struct rtrs_srv_op *id, void *data, u32 datalen,
			const void *usr, size_t usrlen)
{
	const struct rnbd_msg_io *msg = usr;
	struct rnbd_io_private *priv;
	struct rnbd_srv_sess_dev *sess_dev;
	u32 dev_id;
	int err;
	struct rnbd_dev_blk_io *io;
	struct bio *bio;
	short prio;

	priv = kmalloc(sizeof(*priv), GFP_KERNEL);
	if (!priv)
		return -ENOMEM;

	dev_id = le32_to_cpu(msg->device_id);

	sess_dev = rnbd_get_sess_dev(dev_id, srv_sess);
	if (IS_ERR(sess_dev)) {
		pr_err_ratelimited("Got I/O request on session %s for unknown device id %d\n",
				   srv_sess->sessname, dev_id);
		err = -ENOTCONN;
		goto err;
	}

	priv->sess_dev = sess_dev;
	priv->id = id;

	/* Generate bio with pages pointing to the rdma buffer */
	bio = rnbd_bio_map_kern(data, sess_dev->rnbd_dev->ibd_bio_set, datalen, GFP_KERNEL);
	if (IS_ERR(bio)) {
		err = PTR_ERR(bio);
		rnbd_srv_err(sess_dev, "Failed to generate bio, err: %d\n", err);
		goto sess_dev_put;
	}

	io = container_of(bio, struct rnbd_dev_blk_io, bio);
	io->dev = sess_dev->rnbd_dev;
	io->priv = priv;

	bio->bi_end_io = rnbd_dev_bi_end_io;
	bio->bi_private = io;
	bio->bi_opf = rnbd_to_bio_flags(le32_to_cpu(msg->rw));
	bio->bi_iter.bi_sector = le64_to_cpu(msg->sector);
	bio->bi_iter.bi_size = le32_to_cpu(msg->bi_size);
	prio = srv_sess->ver < RNBD_PROTO_VER_MAJOR ||
	       usrlen < sizeof(*msg) ? 0 : le16_to_cpu(msg->prio);
	bio_set_prio(bio, prio);
	bio_set_dev(bio, sess_dev->rnbd_dev->bdev);

	submit_bio(bio);

	return 0;

sess_dev_put:
	rnbd_put_sess_dev(sess_dev);
err:
	kfree(priv);
	return err;
}

static void destroy_device(struct kref *kref)
{
	struct rnbd_srv_dev *dev = container_of(kref, struct rnbd_srv_dev, kref);

	WARN_ONCE(!list_empty(&dev->sess_dev_list),
		  "Device %s is being destroyed but still in use!\n",
		  dev->id);

	spin_lock(&dev_lock);
	list_del(&dev->list);
	spin_unlock(&dev_lock);

	mutex_destroy(&dev->lock);
	if (dev->dev_kobj.state_in_sysfs)
		/*
		 * Destroy kobj only if it was really created.
		 */
		rnbd_srv_destroy_dev_sysfs(dev);
	else
		kfree(dev);
}

static void rnbd_put_srv_dev(struct rnbd_srv_dev *dev)
{
	kref_put(&dev->kref, destroy_device);
}

void rnbd_destroy_sess_dev(struct rnbd_srv_sess_dev *sess_dev, bool keep_id)
{
	DECLARE_COMPLETION_ONSTACK(dc);

	if (keep_id)
		/* free the resources for the id but don't  */
		/* allow to re-use the id itself because it */
		/* is still used by the client              */
		xa_cmpxchg(&sess_dev->sess->index_idr, sess_dev->device_id,
			   sess_dev, NULL, 0);
	else
		xa_erase(&sess_dev->sess->index_idr, sess_dev->device_id);
	synchronize_rcu();

	sess_dev->destroy_comp = &dc;
	rnbd_put_sess_dev(sess_dev);
	wait_for_completion(&dc); /* wait for inflights to drop to zero */

	rnbd_dev_close(sess_dev->rnbd_dev);
	list_del(&sess_dev->sess_list);
	mutex_lock(&sess_dev->dev->lock);
	list_del(&sess_dev->dev_list);
	if (sess_dev->open_flags & FMODE_WRITE)
		sess_dev->dev->open_write_cnt--;
	mutex_unlock(&sess_dev->dev->lock);

	rnbd_put_srv_dev(sess_dev->dev);

	rnbd_srv_info(sess_dev, "Device closed\n");
	kfree(sess_dev);
}

static void destroy_sess(struct rnbd_srv_session *srv_sess)
{
	struct rnbd_srv_sess_dev *sess_dev, *tmp;

	if (list_empty(&srv_sess->sess_dev_list))
		goto out;

	mutex_lock(&srv_sess->lock);
	list_for_each_entry_safe(sess_dev, tmp, &srv_sess->sess_dev_list,
				 sess_list)
		rnbd_srv_destroy_dev_session_sysfs(sess_dev);
	mutex_unlock(&srv_sess->lock);

out:
	xa_destroy(&srv_sess->index_idr);
	bioset_exit(&srv_sess->sess_bio_set);

	pr_info("RTRS Session %s disconnected\n", srv_sess->sessname);

	mutex_lock(&sess_lock);
	list_del(&srv_sess->list);
	mutex_unlock(&sess_lock);

	mutex_destroy(&srv_sess->lock);
	kfree(srv_sess);
}

static int create_sess(struct rtrs_srv *rtrs)
{
	struct rnbd_srv_session *srv_sess;
	char sessname[NAME_MAX];
	int err;

	err = rtrs_srv_get_sess_name(rtrs, sessname, sizeof(sessname));
	if (err) {
		pr_err("rtrs_srv_get_sess_name(%s): %d\n", sessname, err);

		return err;
	}
	srv_sess = kzalloc(sizeof(*srv_sess), GFP_KERNEL);
	if (!srv_sess)
		return -ENOMEM;

	srv_sess->queue_depth = rtrs_srv_get_queue_depth(rtrs);
	err = bioset_init(&srv_sess->sess_bio_set, srv_sess->queue_depth,
			  offsetof(struct rnbd_dev_blk_io, bio),
			  BIOSET_NEED_BVECS);
	if (err) {
		pr_err("Allocating srv_session for session %s failed\n",
		       sessname);
		kfree(srv_sess);
		return err;
	}

	xa_init_flags(&srv_sess->index_idr, XA_FLAGS_ALLOC);
	INIT_LIST_HEAD(&srv_sess->sess_dev_list);
	mutex_init(&srv_sess->lock);
	mutex_lock(&sess_lock);
	list_add(&srv_sess->list, &sess_list);
	mutex_unlock(&sess_lock);

	srv_sess->rtrs = rtrs;
	strscpy(srv_sess->sessname, sessname, sizeof(srv_sess->sessname));

	rtrs_srv_set_sess_priv(rtrs, srv_sess);

	return 0;
}

static int rnbd_srv_link_ev(struct rtrs_srv *rtrs,
			     enum rtrs_srv_link_ev ev, void *priv)
{
	struct rnbd_srv_session *srv_sess = priv;

	switch (ev) {
	case RTRS_SRV_LINK_EV_CONNECTED:
		return create_sess(rtrs);

	case RTRS_SRV_LINK_EV_DISCONNECTED:
		if (WARN_ON_ONCE(!srv_sess))
			return -EINVAL;

		destroy_sess(srv_sess);
		return 0;

	default:
		pr_warn("Received unknown RTRS session event %d from session %s\n",
			ev, srv_sess->sessname);
		return -EINVAL;
	}
}

void rnbd_srv_sess_dev_force_close(struct rnbd_srv_sess_dev *sess_dev,
				   struct kobj_attribute *attr)
{
	struct rnbd_srv_session	*sess = sess_dev->sess;

	sess_dev->keep_id = true;
	/* It is already started to close by client's close message. */
	if (!mutex_trylock(&sess->lock))
		return;
<<<<<<< HEAD
=======
	/* first remove sysfs itself to avoid deadlock */
	sysfs_remove_file_self(&sess_dev->kobj, &attr->attr);
>>>>>>> 25423f4b
	rnbd_srv_destroy_dev_session_sysfs(sess_dev);
	mutex_unlock(&sess->lock);
}

static int process_msg_close(struct rnbd_srv_session *srv_sess,
			     void *data, size_t datalen, const void *usr,
			     size_t usrlen)
{
	const struct rnbd_msg_close *close_msg = usr;
	struct rnbd_srv_sess_dev *sess_dev;

	sess_dev = rnbd_get_sess_dev(le32_to_cpu(close_msg->device_id),
				      srv_sess);
	if (IS_ERR(sess_dev))
		return 0;

	rnbd_put_sess_dev(sess_dev);
	mutex_lock(&srv_sess->lock);
	rnbd_srv_destroy_dev_session_sysfs(sess_dev);
	mutex_unlock(&srv_sess->lock);
	return 0;
}

static int process_msg_open(struct rnbd_srv_session *srv_sess,
			    const void *msg, size_t len,
			    void *data, size_t datalen);

static int process_msg_sess_info(struct rnbd_srv_session *srv_sess,
				 const void *msg, size_t len,
				 void *data, size_t datalen);

static int rnbd_srv_rdma_ev(void *priv,
			    struct rtrs_srv_op *id, int dir,
			    void *data, size_t datalen, const void *usr,
			    size_t usrlen)
{
	struct rnbd_srv_session *srv_sess = priv;
	const struct rnbd_msg_hdr *hdr = usr;
	int ret = 0;
	u16 type;

	if (WARN_ON_ONCE(!srv_sess))
		return -ENODEV;

	type = le16_to_cpu(hdr->type);

	switch (type) {
	case RNBD_MSG_IO:
		return process_rdma(srv_sess, id, data, datalen, usr, usrlen);
	case RNBD_MSG_CLOSE:
		ret = process_msg_close(srv_sess, data, datalen, usr, usrlen);
		break;
	case RNBD_MSG_OPEN:
		ret = process_msg_open(srv_sess, usr, usrlen, data, datalen);
		break;
	case RNBD_MSG_SESS_INFO:
		ret = process_msg_sess_info(srv_sess, usr, usrlen, data,
					    datalen);
		break;
	default:
		pr_warn("Received unexpected message type %d with dir %d from session %s\n",
			type, dir, srv_sess->sessname);
		return -EINVAL;
	}

	rtrs_srv_resp_rdma(id, ret);
	return 0;
}

static struct rnbd_srv_sess_dev
*rnbd_sess_dev_alloc(struct rnbd_srv_session *srv_sess)
{
	struct rnbd_srv_sess_dev *sess_dev;
	int error;

	sess_dev = kzalloc(sizeof(*sess_dev), GFP_KERNEL);
	if (!sess_dev)
		return ERR_PTR(-ENOMEM);

	error = xa_alloc(&srv_sess->index_idr, &sess_dev->device_id, sess_dev,
			 xa_limit_32b, GFP_NOWAIT);
	if (error < 0) {
		pr_warn("Allocating idr failed, err: %d\n", error);
		kfree(sess_dev);
		return ERR_PTR(error);
	}

	return sess_dev;
}

static struct rnbd_srv_dev *rnbd_srv_init_srv_dev(const char *id)
{
	struct rnbd_srv_dev *dev;

	dev = kzalloc(sizeof(*dev), GFP_KERNEL);
	if (!dev)
		return ERR_PTR(-ENOMEM);

	strscpy(dev->id, id, sizeof(dev->id));
	kref_init(&dev->kref);
	INIT_LIST_HEAD(&dev->sess_dev_list);
	mutex_init(&dev->lock);

	return dev;
}

static struct rnbd_srv_dev *
rnbd_srv_find_or_add_srv_dev(struct rnbd_srv_dev *new_dev)
{
	struct rnbd_srv_dev *dev;

	spin_lock(&dev_lock);
	list_for_each_entry(dev, &dev_list, list) {
		if (!strncmp(dev->id, new_dev->id, sizeof(dev->id))) {
			if (!kref_get_unless_zero(&dev->kref))
				/*
				 * We lost the race, device is almost dead.
				 *  Continue traversing to find a valid one.
				 */
				continue;
			spin_unlock(&dev_lock);
			return dev;
		}
	}
	list_add(&new_dev->list, &dev_list);
	spin_unlock(&dev_lock);

	return new_dev;
}

static int rnbd_srv_check_update_open_perm(struct rnbd_srv_dev *srv_dev,
					    struct rnbd_srv_session *srv_sess,
					    enum rnbd_access_mode access_mode)
{
	int ret = -EPERM;

	mutex_lock(&srv_dev->lock);

	switch (access_mode) {
	case RNBD_ACCESS_RO:
		ret = 0;
		break;
	case RNBD_ACCESS_RW:
		if (srv_dev->open_write_cnt == 0)  {
			srv_dev->open_write_cnt++;
			ret = 0;
		} else {
			pr_err("Mapping device '%s' for session %s with RW permissions failed. Device already opened as 'RW' by %d client(s), access mode %s.\n",
			       srv_dev->id, srv_sess->sessname,
			       srv_dev->open_write_cnt,
			       rnbd_access_mode_str(access_mode));
		}
		break;
	case RNBD_ACCESS_MIGRATION:
		if (srv_dev->open_write_cnt < 2) {
			srv_dev->open_write_cnt++;
			ret = 0;
		} else {
			pr_err("Mapping device '%s' for session %s with migration permissions failed. Device already opened as 'RW' by %d client(s), access mode %s.\n",
			       srv_dev->id, srv_sess->sessname,
			       srv_dev->open_write_cnt,
			       rnbd_access_mode_str(access_mode));
		}
		break;
	default:
		pr_err("Received mapping request for device '%s' on session %s with invalid access mode: %d\n",
		       srv_dev->id, srv_sess->sessname, access_mode);
		ret = -EINVAL;
	}

	mutex_unlock(&srv_dev->lock);

	return ret;
}

static struct rnbd_srv_dev *
rnbd_srv_get_or_create_srv_dev(struct rnbd_dev *rnbd_dev,
				struct rnbd_srv_session *srv_sess,
				enum rnbd_access_mode access_mode)
{
	int ret;
	struct rnbd_srv_dev *new_dev, *dev;

	new_dev = rnbd_srv_init_srv_dev(rnbd_dev->name);
	if (IS_ERR(new_dev))
		return new_dev;

	dev = rnbd_srv_find_or_add_srv_dev(new_dev);
	if (dev != new_dev)
		kfree(new_dev);

	ret = rnbd_srv_check_update_open_perm(dev, srv_sess, access_mode);
	if (ret) {
		rnbd_put_srv_dev(dev);
		return ERR_PTR(ret);
	}

	return dev;
}

static void rnbd_srv_fill_msg_open_rsp(struct rnbd_msg_open_rsp *rsp,
					struct rnbd_srv_sess_dev *sess_dev)
{
	struct rnbd_dev *rnbd_dev = sess_dev->rnbd_dev;
	struct request_queue *q = bdev_get_queue(rnbd_dev->bdev);

	rsp->hdr.type = cpu_to_le16(RNBD_MSG_OPEN_RSP);
	rsp->device_id =
		cpu_to_le32(sess_dev->device_id);
	rsp->nsectors =
		cpu_to_le64(get_capacity(rnbd_dev->bdev->bd_disk));
	rsp->logical_block_size	=
		cpu_to_le16(bdev_logical_block_size(rnbd_dev->bdev));
	rsp->physical_block_size =
		cpu_to_le16(bdev_physical_block_size(rnbd_dev->bdev));
	rsp->max_segments =
		cpu_to_le16(rnbd_dev_get_max_segs(rnbd_dev));
	rsp->max_hw_sectors =
		cpu_to_le32(rnbd_dev_get_max_hw_sects(rnbd_dev));
	rsp->max_write_same_sectors =
		cpu_to_le32(bdev_write_same(rnbd_dev->bdev));
	rsp->max_discard_sectors =
		cpu_to_le32(rnbd_dev_get_max_discard_sects(rnbd_dev));
	rsp->discard_granularity =
		cpu_to_le32(rnbd_dev_get_discard_granularity(rnbd_dev));
	rsp->discard_alignment =
		cpu_to_le32(rnbd_dev_get_discard_alignment(rnbd_dev));
	rsp->secure_discard =
		cpu_to_le16(rnbd_dev_get_secure_discard(rnbd_dev));
	rsp->rotational = !blk_queue_nonrot(q);
	rsp->cache_policy = 0;
	if (test_bit(QUEUE_FLAG_WC, &q->queue_flags))
		rsp->cache_policy |= RNBD_WRITEBACK;
	if (blk_queue_fua(q))
		rsp->cache_policy |= RNBD_FUA;
}

static struct rnbd_srv_sess_dev *
rnbd_srv_create_set_sess_dev(struct rnbd_srv_session *srv_sess,
			      const struct rnbd_msg_open *open_msg,
			      struct rnbd_dev *rnbd_dev, fmode_t open_flags,
			      struct rnbd_srv_dev *srv_dev)
{
	struct rnbd_srv_sess_dev *sdev = rnbd_sess_dev_alloc(srv_sess);

	if (IS_ERR(sdev))
		return sdev;

	kref_init(&sdev->kref);

	strscpy(sdev->pathname, open_msg->dev_name, sizeof(sdev->pathname));

	sdev->rnbd_dev		= rnbd_dev;
	sdev->sess		= srv_sess;
	sdev->dev		= srv_dev;
	sdev->open_flags	= open_flags;
	sdev->access_mode	= open_msg->access_mode;

	return sdev;
}

static char *rnbd_srv_get_full_path(struct rnbd_srv_session *srv_sess,
				     const char *dev_name)
{
	char *full_path;
	char *a, *b;

	full_path = kmalloc(PATH_MAX, GFP_KERNEL);
	if (!full_path)
		return ERR_PTR(-ENOMEM);

	/*
	 * Replace %SESSNAME% with a real session name in order to
	 * create device namespace.
	 */
	a = strnstr(dev_search_path, "%SESSNAME%", sizeof(dev_search_path));
	if (a) {
		int len = a - dev_search_path;

		len = snprintf(full_path, PATH_MAX, "%.*s/%s/%s", len,
			       dev_search_path, srv_sess->sessname, dev_name);
		if (len >= PATH_MAX) {
			pr_err("Too long path: %s, %s, %s\n",
			       dev_search_path, srv_sess->sessname, dev_name);
			kfree(full_path);
			return ERR_PTR(-EINVAL);
		}
	} else {
		snprintf(full_path, PATH_MAX, "%s/%s",
			 dev_search_path, dev_name);
	}

	/* eliminitate duplicated slashes */
	a = strchr(full_path, '/');
	b = a;
	while (*b != '\0') {
		if (*b == '/' && *a == '/') {
			b++;
		} else {
			a++;
			*a = *b;
			b++;
		}
	}
	a++;
	*a = '\0';

	return full_path;
}

static int process_msg_sess_info(struct rnbd_srv_session *srv_sess,
				 const void *msg, size_t len,
				 void *data, size_t datalen)
{
	const struct rnbd_msg_sess_info *sess_info_msg = msg;
	struct rnbd_msg_sess_info_rsp *rsp = data;

	srv_sess->ver = min_t(u8, sess_info_msg->ver, RNBD_PROTO_VER_MAJOR);
	pr_debug("Session %s using protocol version %d (client version: %d, server version: %d)\n",
		 srv_sess->sessname, srv_sess->ver,
		 sess_info_msg->ver, RNBD_PROTO_VER_MAJOR);

	rsp->hdr.type = cpu_to_le16(RNBD_MSG_SESS_INFO_RSP);
	rsp->ver = srv_sess->ver;

	return 0;
}

/**
 * find_srv_sess_dev() - a dev is already opened by this name
 * @srv_sess:	the session to search.
 * @dev_name:	string containing the name of the device.
 *
 * Return struct rnbd_srv_sess_dev if srv_sess already opened the dev_name
 * NULL if the session didn't open the device yet.
 */
static struct rnbd_srv_sess_dev *
find_srv_sess_dev(struct rnbd_srv_session *srv_sess, const char *dev_name)
{
	struct rnbd_srv_sess_dev *sess_dev;

	if (list_empty(&srv_sess->sess_dev_list))
		return NULL;

	list_for_each_entry(sess_dev, &srv_sess->sess_dev_list, sess_list)
		if (!strcmp(sess_dev->pathname, dev_name))
			return sess_dev;

	return NULL;
}

static int process_msg_open(struct rnbd_srv_session *srv_sess,
			    const void *msg, size_t len,
			    void *data, size_t datalen)
{
	int ret;
	struct rnbd_srv_dev *srv_dev;
	struct rnbd_srv_sess_dev *srv_sess_dev;
	const struct rnbd_msg_open *open_msg = msg;
	fmode_t open_flags;
	char *full_path;
	struct rnbd_dev *rnbd_dev;
	struct rnbd_msg_open_rsp *rsp = data;

	pr_debug("Open message received: session='%s' path='%s' access_mode=%d\n",
		 srv_sess->sessname, open_msg->dev_name,
		 open_msg->access_mode);
	open_flags = FMODE_READ;
	if (open_msg->access_mode != RNBD_ACCESS_RO)
		open_flags |= FMODE_WRITE;

	mutex_lock(&srv_sess->lock);

	srv_sess_dev = find_srv_sess_dev(srv_sess, open_msg->dev_name);
	if (srv_sess_dev)
		goto fill_response;

	if ((strlen(dev_search_path) + strlen(open_msg->dev_name))
	    >= PATH_MAX) {
		pr_err("Opening device for session %s failed, device path too long. '%s/%s' is longer than PATH_MAX (%d)\n",
		       srv_sess->sessname, dev_search_path, open_msg->dev_name,
		       PATH_MAX);
		ret = -EINVAL;
		goto reject;
	}
	if (strstr(open_msg->dev_name, "..")) {
		pr_err("Opening device for session %s failed, device path %s contains relative path ..\n",
		       srv_sess->sessname, open_msg->dev_name);
		ret = -EINVAL;
		goto reject;
	}
	full_path = rnbd_srv_get_full_path(srv_sess, open_msg->dev_name);
	if (IS_ERR(full_path)) {
		ret = PTR_ERR(full_path);
		pr_err("Opening device '%s' for client %s failed, failed to get device full path, err: %d\n",
		       open_msg->dev_name, srv_sess->sessname, ret);
		goto reject;
	}

	rnbd_dev = rnbd_dev_open(full_path, open_flags,
				 &srv_sess->sess_bio_set);
	if (IS_ERR(rnbd_dev)) {
		pr_err("Opening device '%s' on session %s failed, failed to open the block device, err: %ld\n",
		       full_path, srv_sess->sessname, PTR_ERR(rnbd_dev));
		ret = PTR_ERR(rnbd_dev);
		goto free_path;
	}

	srv_dev = rnbd_srv_get_or_create_srv_dev(rnbd_dev, srv_sess,
						  open_msg->access_mode);
	if (IS_ERR(srv_dev)) {
		pr_err("Opening device '%s' on session %s failed, creating srv_dev failed, err: %ld\n",
		       full_path, srv_sess->sessname, PTR_ERR(srv_dev));
		ret = PTR_ERR(srv_dev);
		goto rnbd_dev_close;
	}

	srv_sess_dev = rnbd_srv_create_set_sess_dev(srv_sess, open_msg,
						     rnbd_dev, open_flags,
						     srv_dev);
	if (IS_ERR(srv_sess_dev)) {
		pr_err("Opening device '%s' on session %s failed, creating sess_dev failed, err: %ld\n",
		       full_path, srv_sess->sessname, PTR_ERR(srv_sess_dev));
		ret = PTR_ERR(srv_sess_dev);
		goto srv_dev_put;
	}

	/* Create the srv_dev sysfs files if they haven't been created yet. The
	 * reason to delay the creation is not to create the sysfs files before
	 * we are sure the device can be opened.
	 */
	mutex_lock(&srv_dev->lock);
	if (!srv_dev->dev_kobj.state_in_sysfs) {
		ret = rnbd_srv_create_dev_sysfs(srv_dev, rnbd_dev->bdev,
						 rnbd_dev->name);
		if (ret) {
			mutex_unlock(&srv_dev->lock);
			rnbd_srv_err(srv_sess_dev,
				      "Opening device failed, failed to create device sysfs files, err: %d\n",
				      ret);
			goto free_srv_sess_dev;
		}
	}

	ret = rnbd_srv_create_dev_session_sysfs(srv_sess_dev);
	if (ret) {
		mutex_unlock(&srv_dev->lock);
		rnbd_srv_err(srv_sess_dev,
			      "Opening device failed, failed to create dev client sysfs files, err: %d\n",
			      ret);
		goto free_srv_sess_dev;
	}

	list_add(&srv_sess_dev->dev_list, &srv_dev->sess_dev_list);
	mutex_unlock(&srv_dev->lock);

	list_add(&srv_sess_dev->sess_list, &srv_sess->sess_dev_list);

	rnbd_srv_info(srv_sess_dev, "Opened device '%s'\n", srv_dev->id);

	kfree(full_path);

fill_response:
	rnbd_srv_fill_msg_open_rsp(rsp, srv_sess_dev);
	mutex_unlock(&srv_sess->lock);
	return 0;

free_srv_sess_dev:
	xa_erase(&srv_sess->index_idr, srv_sess_dev->device_id);
	synchronize_rcu();
	kfree(srv_sess_dev);
srv_dev_put:
	if (open_msg->access_mode != RNBD_ACCESS_RO) {
		mutex_lock(&srv_dev->lock);
		srv_dev->open_write_cnt--;
		mutex_unlock(&srv_dev->lock);
	}
	rnbd_put_srv_dev(srv_dev);
rnbd_dev_close:
	rnbd_dev_close(rnbd_dev);
free_path:
	kfree(full_path);
reject:
	mutex_unlock(&srv_sess->lock);
	return ret;
}

static struct rtrs_srv_ctx *rtrs_ctx;

static struct rtrs_srv_ops rtrs_ops;
static int __init rnbd_srv_init_module(void)
{
	int err;

	BUILD_BUG_ON(sizeof(struct rnbd_msg_hdr) != 4);
	BUILD_BUG_ON(sizeof(struct rnbd_msg_sess_info) != 36);
	BUILD_BUG_ON(sizeof(struct rnbd_msg_sess_info_rsp) != 36);
	BUILD_BUG_ON(sizeof(struct rnbd_msg_open) != 264);
	BUILD_BUG_ON(sizeof(struct rnbd_msg_close) != 8);
	BUILD_BUG_ON(sizeof(struct rnbd_msg_open_rsp) != 56);
	rtrs_ops = (struct rtrs_srv_ops) {
		.rdma_ev = rnbd_srv_rdma_ev,
		.link_ev = rnbd_srv_link_ev,
	};
	rtrs_ctx = rtrs_srv_open(&rtrs_ops, port_nr);
	if (IS_ERR(rtrs_ctx)) {
		err = PTR_ERR(rtrs_ctx);
		pr_err("rtrs_srv_open(), err: %d\n", err);
		return err;
	}

	err = rnbd_srv_create_sysfs_files();
	if (err) {
		pr_err("rnbd_srv_create_sysfs_files(), err: %d\n", err);
		rtrs_srv_close(rtrs_ctx);
		return err;
	}

	return 0;
}

static void __exit rnbd_srv_cleanup_module(void)
{
	rtrs_srv_close(rtrs_ctx);
	WARN_ON(!list_empty(&sess_list));
	rnbd_srv_destroy_sysfs_files();
}

module_init(rnbd_srv_init_module);
module_exit(rnbd_srv_cleanup_module);<|MERGE_RESOLUTION|>--- conflicted
+++ resolved
@@ -337,11 +337,8 @@
 	/* It is already started to close by client's close message. */
 	if (!mutex_trylock(&sess->lock))
 		return;
-<<<<<<< HEAD
-=======
 	/* first remove sysfs itself to avoid deadlock */
 	sysfs_remove_file_self(&sess_dev->kobj, &attr->attr);
->>>>>>> 25423f4b
 	rnbd_srv_destroy_dev_session_sysfs(sess_dev);
 	mutex_unlock(&sess->lock);
 }
