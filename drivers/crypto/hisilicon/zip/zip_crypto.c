// SPDX-License-Identifier: GPL-2.0
/* Copyright (c) 2019 HiSilicon Limited. */
#include <crypto/internal/acompress.h>
#include <linux/bitfield.h>
#include <linux/dma-mapping.h>
#include <linux/scatterlist.h>
#include "zip.h"

/* hisi_zip_sqe dw3 */
#define HZIP_BD_STATUS_M			GENMASK(7, 0)
/* hisi_zip_sqe dw7 */
#define HZIP_IN_SGE_DATA_OFFSET_M		GENMASK(23, 0)
/* hisi_zip_sqe dw8 */
#define HZIP_OUT_SGE_DATA_OFFSET_M		GENMASK(23, 0)
/* hisi_zip_sqe dw9 */
#define HZIP_REQ_TYPE_M				GENMASK(7, 0)
#define HZIP_ALG_TYPE_ZLIB			0x02
#define HZIP_ALG_TYPE_GZIP			0x03
#define HZIP_BUF_TYPE_M				GENMASK(11, 8)
#define HZIP_PBUFFER				0x0
#define HZIP_SGL				0x1

#define HZIP_ZLIB_HEAD_SIZE			2
#define HZIP_GZIP_HEAD_SIZE			10

#define GZIP_HEAD_FHCRC_BIT			BIT(1)
#define GZIP_HEAD_FEXTRA_BIT			BIT(2)
#define GZIP_HEAD_FNAME_BIT			BIT(3)
#define GZIP_HEAD_FCOMMENT_BIT			BIT(4)

#define GZIP_HEAD_FLG_SHIFT			3
#define GZIP_HEAD_FEXTRA_SHIFT			10
#define GZIP_HEAD_FEXTRA_XLEN			2UL
#define GZIP_HEAD_FHCRC_SIZE			2

#define HZIP_GZIP_HEAD_BUF			256
#define HZIP_ALG_PRIORITY			300
#define HZIP_SGL_SGE_NR				10

static const u8 zlib_head[HZIP_ZLIB_HEAD_SIZE] = {0x78, 0x9c};
static const u8 gzip_head[HZIP_GZIP_HEAD_SIZE] = {
	0x1f, 0x8b, 0x08, 0x0, 0x0, 0x0, 0x0, 0x0, 0x0, 0x03
};

enum hisi_zip_alg_type {
	HZIP_ALG_TYPE_COMP = 0,
	HZIP_ALG_TYPE_DECOMP = 1,
};

enum {
	HZIP_QPC_COMP,
	HZIP_QPC_DECOMP,
	HZIP_CTX_Q_NUM
};

#define COMP_NAME_TO_TYPE(alg_name)					\
	(!strcmp((alg_name), "zlib-deflate") ? HZIP_ALG_TYPE_ZLIB :	\
	 !strcmp((alg_name), "gzip") ? HZIP_ALG_TYPE_GZIP : 0)		\

#define TO_HEAD_SIZE(req_type)						\
	(((req_type) == HZIP_ALG_TYPE_ZLIB) ? sizeof(zlib_head) :	\
	 ((req_type) == HZIP_ALG_TYPE_GZIP) ? sizeof(gzip_head) : 0)	\

#define TO_HEAD(req_type)						\
	(((req_type) == HZIP_ALG_TYPE_ZLIB) ? zlib_head :		\
	 ((req_type) == HZIP_ALG_TYPE_GZIP) ? gzip_head : NULL)		\

struct hisi_zip_req {
	struct acomp_req *req;
<<<<<<< HEAD
	int sskip;
	int dskip;
=======
	u32 sskip;
	u32 dskip;
>>>>>>> d1988041
	struct hisi_acc_hw_sgl *hw_src;
	struct hisi_acc_hw_sgl *hw_dst;
	dma_addr_t dma_src;
	dma_addr_t dma_dst;
	u16 req_id;
};

struct hisi_zip_req_q {
	struct hisi_zip_req *q;
	unsigned long *req_bitmap;
	rwlock_t req_lock;
	u16 size;
};

struct hisi_zip_qp_ctx {
	struct hisi_qp *qp;
	struct hisi_zip_req_q req_q;
	struct hisi_acc_sgl_pool *sgl_pool;
	struct hisi_zip *zip_dev;
	struct hisi_zip_ctx *ctx;
};

struct hisi_zip_ctx {
	struct hisi_zip_qp_ctx qp_ctx[HZIP_CTX_Q_NUM];
};

static int sgl_sge_nr_set(const char *val, const struct kernel_param *kp)
{
	int ret;
	u16 n;

	if (!val)
		return -EINVAL;

	ret = kstrtou16(val, 10, &n);
	if (ret || n == 0 || n > HISI_ACC_SGL_SGE_NR_MAX)
		return -EINVAL;

	return param_set_int(val, kp);
}

static const struct kernel_param_ops sgl_sge_nr_ops = {
	.set = sgl_sge_nr_set,
	.get = param_get_int,
};

static u16 sgl_sge_nr = HZIP_SGL_SGE_NR;
module_param_cb(sgl_sge_nr, &sgl_sge_nr_ops, &sgl_sge_nr, 0444);
MODULE_PARM_DESC(sgl_sge_nr, "Number of sge in sgl(1-255)");

static void hisi_zip_config_buf_type(struct hisi_zip_sqe *sqe, u8 buf_type)
{
	u32 val;

	val = (sqe->dw9) & ~HZIP_BUF_TYPE_M;
	val |= FIELD_PREP(HZIP_BUF_TYPE_M, buf_type);
	sqe->dw9 = val;
}

static void hisi_zip_config_tag(struct hisi_zip_sqe *sqe, u32 tag)
{
	sqe->tag = tag;
}

static void hisi_zip_fill_sqe(struct hisi_zip_sqe *sqe, u8 req_type,
			      dma_addr_t s_addr, dma_addr_t d_addr, u32 slen,
<<<<<<< HEAD
			      u32 dlen, int sskip, int dskip)
=======
			      u32 dlen, u32 sskip, u32 dskip)
>>>>>>> d1988041
{
	memset(sqe, 0, sizeof(struct hisi_zip_sqe));

	sqe->input_data_length = slen - sskip;
	sqe->dw7 = FIELD_PREP(HZIP_IN_SGE_DATA_OFFSET_M, sskip);
	sqe->dw8 = FIELD_PREP(HZIP_OUT_SGE_DATA_OFFSET_M, dskip);
	sqe->dw9 = FIELD_PREP(HZIP_REQ_TYPE_M, req_type);
	sqe->dest_avail_out = dlen - dskip;
	sqe->source_addr_l = lower_32_bits(s_addr);
	sqe->source_addr_h = upper_32_bits(s_addr);
	sqe->dest_addr_l = lower_32_bits(d_addr);
	sqe->dest_addr_h = upper_32_bits(d_addr);
}

static int hisi_zip_start_qp(struct hisi_qp *qp, struct hisi_zip_qp_ctx *ctx,
			     int alg_type, int req_type)
{
	struct device *dev = &qp->qm->pdev->dev;
	int ret;

	qp->req_type = req_type;
	qp->alg_type = alg_type;
	qp->qp_ctx = ctx;

	ret = hisi_qm_start_qp(qp, 0);
	if (ret < 0) {
		dev_err(dev, "failed to start qp (%d)!\n", ret);
		return ret;
	}

	ctx->qp = qp;

	return 0;
}

static void hisi_zip_release_qp(struct hisi_zip_qp_ctx *ctx)
{
	hisi_qm_stop_qp(ctx->qp);
	hisi_qm_release_qp(ctx->qp);
}

static int hisi_zip_ctx_init(struct hisi_zip_ctx *hisi_zip_ctx, u8 req_type, int node)
{
	struct hisi_qp *qps[HZIP_CTX_Q_NUM] = { NULL };
	struct hisi_zip *hisi_zip;
	int ret, i, j;

	ret = zip_create_qps(qps, HZIP_CTX_Q_NUM, node);
	if (ret) {
		pr_err("failed to create zip qps (%d)!\n", ret);
		return -ENODEV;
	}

	hisi_zip = container_of(qps[0]->qm, struct hisi_zip, qm);

	for (i = 0; i < HZIP_CTX_Q_NUM; i++) {
		/* alg_type = 0 for compress, 1 for decompress in hw sqe */
		ret = hisi_zip_start_qp(qps[i], &hisi_zip_ctx->qp_ctx[i], i,
					req_type);
		if (ret) {
			for (j = i - 1; j >= 0; j--)
				hisi_qm_stop_qp(hisi_zip_ctx->qp_ctx[j].qp);

			hisi_qm_free_qps(qps, HZIP_CTX_Q_NUM);
			return ret;
		}

		hisi_zip_ctx->qp_ctx[i].zip_dev = hisi_zip;
	}

	return 0;
}

static void hisi_zip_ctx_exit(struct hisi_zip_ctx *hisi_zip_ctx)
{
	int i;

	for (i = 1; i >= 0; i--)
		hisi_zip_release_qp(&hisi_zip_ctx->qp_ctx[i]);
}

static u16 get_extra_field_size(const u8 *start)
{
	return *((u16 *)start) + GZIP_HEAD_FEXTRA_XLEN;
}

static u32 get_name_field_size(const u8 *start)
{
	return strlen(start) + 1;
}

static u32 get_comment_field_size(const u8 *start)
{
	return strlen(start) + 1;
}

static u32 __get_gzip_head_size(const u8 *src)
{
	u8 head_flg = *(src + GZIP_HEAD_FLG_SHIFT);
	u32 size = GZIP_HEAD_FEXTRA_SHIFT;

	if (head_flg & GZIP_HEAD_FEXTRA_BIT)
		size += get_extra_field_size(src + size);
	if (head_flg & GZIP_HEAD_FNAME_BIT)
		size += get_name_field_size(src + size);
	if (head_flg & GZIP_HEAD_FCOMMENT_BIT)
		size += get_comment_field_size(src + size);
	if (head_flg & GZIP_HEAD_FHCRC_BIT)
		size += GZIP_HEAD_FHCRC_SIZE;

	return size;
}

static int hisi_zip_create_req_q(struct hisi_zip_ctx *ctx)
{
	struct hisi_zip_req_q *req_q;
	int i, ret;

	for (i = 0; i < HZIP_CTX_Q_NUM; i++) {
		req_q = &ctx->qp_ctx[i].req_q;
		req_q->size = QM_Q_DEPTH;

		req_q->req_bitmap = kcalloc(BITS_TO_LONGS(req_q->size),
					    sizeof(long), GFP_KERNEL);
		if (!req_q->req_bitmap) {
			ret = -ENOMEM;
			if (i == 0)
				return ret;

			goto err_free_loop0;
		}
		rwlock_init(&req_q->req_lock);

		req_q->q = kcalloc(req_q->size, sizeof(struct hisi_zip_req),
				   GFP_KERNEL);
		if (!req_q->q) {
			ret = -ENOMEM;
			if (i == 0)
				goto err_free_bitmap;
			else
				goto err_free_loop1;
		}
	}

	return 0;

err_free_loop1:
	kfree(ctx->qp_ctx[HZIP_QPC_DECOMP].req_q.req_bitmap);
err_free_loop0:
	kfree(ctx->qp_ctx[HZIP_QPC_COMP].req_q.q);
err_free_bitmap:
	kfree(ctx->qp_ctx[HZIP_QPC_COMP].req_q.req_bitmap);
	return ret;
}

static void hisi_zip_release_req_q(struct hisi_zip_ctx *ctx)
{
	int i;

	for (i = 0; i < HZIP_CTX_Q_NUM; i++) {
		kfree(ctx->qp_ctx[i].req_q.q);
		kfree(ctx->qp_ctx[i].req_q.req_bitmap);
	}
}

static int hisi_zip_create_sgl_pool(struct hisi_zip_ctx *ctx)
{
	struct hisi_zip_qp_ctx *tmp;
	struct device *dev;
	int i;

	for (i = 0; i < HZIP_CTX_Q_NUM; i++) {
		tmp = &ctx->qp_ctx[i];
		dev = &tmp->qp->qm->pdev->dev;
		tmp->sgl_pool = hisi_acc_create_sgl_pool(dev, QM_Q_DEPTH << 1,
							 sgl_sge_nr);
		if (IS_ERR(tmp->sgl_pool)) {
			if (i == 1)
				goto err_free_sgl_pool0;
			return -ENOMEM;
		}
	}

	return 0;

err_free_sgl_pool0:
	hisi_acc_free_sgl_pool(&ctx->qp_ctx[HZIP_QPC_COMP].qp->qm->pdev->dev,
			       ctx->qp_ctx[HZIP_QPC_COMP].sgl_pool);
	return -ENOMEM;
}

static void hisi_zip_release_sgl_pool(struct hisi_zip_ctx *ctx)
{
	int i;

	for (i = 0; i < HZIP_CTX_Q_NUM; i++)
		hisi_acc_free_sgl_pool(&ctx->qp_ctx[i].qp->qm->pdev->dev,
				       ctx->qp_ctx[i].sgl_pool);
}

static void hisi_zip_remove_req(struct hisi_zip_qp_ctx *qp_ctx,
				struct hisi_zip_req *req)
{
	struct hisi_zip_req_q *req_q = &qp_ctx->req_q;

	write_lock(&req_q->req_lock);
	clear_bit(req->req_id, req_q->req_bitmap);
	memset(req, 0, sizeof(struct hisi_zip_req));
	write_unlock(&req_q->req_lock);
}

static void hisi_zip_acomp_cb(struct hisi_qp *qp, void *data)
{
	struct hisi_zip_sqe *sqe = data;
	struct hisi_zip_qp_ctx *qp_ctx = qp->qp_ctx;
	struct hisi_zip_dfx *dfx = &qp_ctx->zip_dev->dfx;
	struct hisi_zip_req_q *req_q = &qp_ctx->req_q;
	struct hisi_zip_req *req = req_q->q + sqe->tag;
	struct acomp_req *acomp_req = req->req;
	struct device *dev = &qp->qm->pdev->dev;
	u32 status, dlen, head_size;
	int err = 0;

	atomic64_inc(&dfx->recv_cnt);
	status = sqe->dw3 & HZIP_BD_STATUS_M;
	if (status != 0 && status != HZIP_NC_ERR) {
		dev_err(dev, "%scompress fail in qp%u: %u, output: %u\n",
			(qp->alg_type == 0) ? "" : "de", qp->qp_id, status,
			sqe->produced);
		atomic64_inc(&dfx->err_bd_cnt);
		err = -EIO;
	}
	dlen = sqe->produced;

	hisi_acc_sg_buf_unmap(dev, acomp_req->src, req->hw_src);
	hisi_acc_sg_buf_unmap(dev, acomp_req->dst, req->hw_dst);

	head_size = (qp->alg_type == 0) ? TO_HEAD_SIZE(qp->req_type) : 0;
	acomp_req->dlen = dlen + head_size;

	if (acomp_req->base.complete)
		acomp_request_complete(acomp_req, err);

	hisi_zip_remove_req(qp_ctx, req);
}

static void hisi_zip_set_acomp_cb(struct hisi_zip_ctx *ctx,
				  void (*fn)(struct hisi_qp *, void *))
{
	int i;

	for (i = 0; i < HZIP_CTX_Q_NUM; i++)
		ctx->qp_ctx[i].qp->req_cb = fn;
}

static int hisi_zip_acomp_init(struct crypto_acomp *tfm)
{
	const char *alg_name = crypto_tfm_alg_name(&tfm->base);
	struct hisi_zip_ctx *ctx = crypto_tfm_ctx(&tfm->base);
	struct device *dev;
	int ret;

	ret = hisi_zip_ctx_init(ctx, COMP_NAME_TO_TYPE(alg_name), tfm->base.node);
	if (ret) {
		pr_err("failed to init ctx (%d)!\n", ret);
		return ret;
	}

	dev = &ctx->qp_ctx[0].qp->qm->pdev->dev;

	ret = hisi_zip_create_req_q(ctx);
	if (ret) {
		dev_err(dev, "failed to create request queue (%d)!\n", ret);
		goto err_ctx_exit;
	}

	ret = hisi_zip_create_sgl_pool(ctx);
	if (ret) {
		dev_err(dev, "failed to create sgl pool (%d)!\n", ret);
		goto err_release_req_q;
	}

	hisi_zip_set_acomp_cb(ctx, hisi_zip_acomp_cb);

	return 0;

err_release_req_q:
	hisi_zip_release_req_q(ctx);
err_ctx_exit:
	hisi_zip_ctx_exit(ctx);
	return ret;
}

static void hisi_zip_acomp_exit(struct crypto_acomp *tfm)
{
	struct hisi_zip_ctx *ctx = crypto_tfm_ctx(&tfm->base);

	hisi_zip_set_acomp_cb(ctx, NULL);
	hisi_zip_release_sgl_pool(ctx);
	hisi_zip_release_req_q(ctx);
	hisi_zip_ctx_exit(ctx);
}

static int add_comp_head(struct scatterlist *dst, u8 req_type)
{
	int head_size = TO_HEAD_SIZE(req_type);
	const u8 *head = TO_HEAD(req_type);
	int ret;

	ret = sg_copy_from_buffer(dst, sg_nents(dst), head, head_size);
	if (ret != head_size) {
		pr_err("the head size of buffer is wrong (%d)!\n", ret);
		return -ENOMEM;
	}

	return head_size;
}

static size_t __maybe_unused get_gzip_head_size(struct scatterlist *sgl)
{
	char buf[HZIP_GZIP_HEAD_BUF];

	sg_copy_to_buffer(sgl, sg_nents(sgl), buf, sizeof(buf));

	return __get_gzip_head_size(buf);
}

static int  get_comp_head_size(struct acomp_req *acomp_req, u8 req_type)
{
	if (!acomp_req->src || !acomp_req->slen)
		return -EINVAL;

	if ((req_type == HZIP_ALG_TYPE_GZIP) &&
	    (acomp_req->slen < GZIP_HEAD_FEXTRA_SHIFT))
		return -EINVAL;

	switch (req_type) {
	case HZIP_ALG_TYPE_ZLIB:
		return TO_HEAD_SIZE(HZIP_ALG_TYPE_ZLIB);
	case HZIP_ALG_TYPE_GZIP:
		return TO_HEAD_SIZE(HZIP_ALG_TYPE_GZIP);
	default:
		pr_err("request type does not support!\n");
		return -EINVAL;
	}
}

static struct hisi_zip_req *hisi_zip_create_req(struct acomp_req *req,
						struct hisi_zip_qp_ctx *qp_ctx,
						size_t head_size, bool is_comp)
{
	struct hisi_zip_req_q *req_q = &qp_ctx->req_q;
	struct hisi_zip_req *q = req_q->q;
	struct hisi_zip_req *req_cache;
	int req_id;

	write_lock(&req_q->req_lock);

	req_id = find_first_zero_bit(req_q->req_bitmap, req_q->size);
	if (req_id >= req_q->size) {
		write_unlock(&req_q->req_lock);
		dev_dbg(&qp_ctx->qp->qm->pdev->dev, "req cache is full!\n");
<<<<<<< HEAD
		return ERR_PTR(-EBUSY);
=======
		return ERR_PTR(-EAGAIN);
>>>>>>> d1988041
	}
	set_bit(req_id, req_q->req_bitmap);

	req_cache = q + req_id;
	req_cache->req_id = req_id;
	req_cache->req = req;

	if (is_comp) {
		req_cache->sskip = 0;
		req_cache->dskip = head_size;
	} else {
		req_cache->sskip = head_size;
		req_cache->dskip = 0;
	}

	write_unlock(&req_q->req_lock);

	return req_cache;
}

static int hisi_zip_do_work(struct hisi_zip_req *req,
			    struct hisi_zip_qp_ctx *qp_ctx)
{
<<<<<<< HEAD
	struct hisi_zip_sqe *zip_sqe = &qp_ctx->zip_sqe;
=======
>>>>>>> d1988041
	struct acomp_req *a_req = req->req;
	struct hisi_qp *qp = qp_ctx->qp;
	struct device *dev = &qp->qm->pdev->dev;
	struct hisi_acc_sgl_pool *pool = qp_ctx->sgl_pool;
	struct hisi_zip_dfx *dfx = &qp_ctx->zip_dev->dfx;
	struct hisi_zip_sqe zip_sqe;
	dma_addr_t input, output;
	int ret;

	if (!a_req->src || !a_req->slen || !a_req->dst || !a_req->dlen)
		return -EINVAL;

	req->hw_src = hisi_acc_sg_buf_map_to_hw_sgl(dev, a_req->src, pool,
						    req->req_id << 1, &input);
	if (IS_ERR(req->hw_src)) {
		dev_err(dev, "failed to map the src buffer to hw sgl (%ld)!\n",
			PTR_ERR(req->hw_src));
		return PTR_ERR(req->hw_src);
	}
	req->dma_src = input;

	req->hw_dst = hisi_acc_sg_buf_map_to_hw_sgl(dev, a_req->dst, pool,
						    (req->req_id << 1) + 1,
						    &output);
	if (IS_ERR(req->hw_dst)) {
		ret = PTR_ERR(req->hw_dst);
		dev_err(dev, "failed to map the dst buffer to hw slg (%d)!\n",
			ret);
		goto err_unmap_input;
	}
	req->dma_dst = output;

<<<<<<< HEAD
	hisi_zip_fill_sqe(zip_sqe, qp->req_type, input, output, a_req->slen,
			  a_req->dlen, req->sskip, req->dskip);
	hisi_zip_config_buf_type(zip_sqe, HZIP_SGL);
	hisi_zip_config_tag(zip_sqe, req->req_id);
=======
	hisi_zip_fill_sqe(&zip_sqe, qp->req_type, input, output, a_req->slen,
			  a_req->dlen, req->sskip, req->dskip);
	hisi_zip_config_buf_type(&zip_sqe, HZIP_SGL);
	hisi_zip_config_tag(&zip_sqe, req->req_id);
>>>>>>> d1988041

	/* send command to start a task */
	atomic64_inc(&dfx->send_cnt);
	ret = hisi_qp_send(qp, &zip_sqe);
	if (ret < 0) {
		atomic64_inc(&dfx->send_busy_cnt);
		ret = -EAGAIN;
		dev_dbg_ratelimited(dev, "failed to send request!\n");
		goto err_unmap_output;
	}

	return -EINPROGRESS;

err_unmap_output:
	hisi_acc_sg_buf_unmap(dev, a_req->dst, req->hw_dst);
err_unmap_input:
	hisi_acc_sg_buf_unmap(dev, a_req->src, req->hw_src);
	return ret;
}

static int hisi_zip_acompress(struct acomp_req *acomp_req)
{
	struct hisi_zip_ctx *ctx = crypto_tfm_ctx(acomp_req->base.tfm);
	struct hisi_zip_qp_ctx *qp_ctx = &ctx->qp_ctx[HZIP_QPC_COMP];
	struct device *dev = &qp_ctx->qp->qm->pdev->dev;
	struct hisi_zip_req *req;
	int head_size;
	int ret;

	/* let's output compression head now */
	head_size = add_comp_head(acomp_req->dst, qp_ctx->qp->req_type);
	if (head_size < 0) {
		dev_err_ratelimited(dev, "failed to add comp head (%d)!\n",
				    head_size);
		return head_size;
	}

	req = hisi_zip_create_req(acomp_req, qp_ctx, head_size, true);
	if (IS_ERR(req))
		return PTR_ERR(req);

	ret = hisi_zip_do_work(req, qp_ctx);
	if (ret != -EINPROGRESS) {
		dev_info_ratelimited(dev, "failed to do compress (%d)!\n", ret);
		hisi_zip_remove_req(qp_ctx, req);
	}

	return ret;
}

static int hisi_zip_adecompress(struct acomp_req *acomp_req)
{
	struct hisi_zip_ctx *ctx = crypto_tfm_ctx(acomp_req->base.tfm);
	struct hisi_zip_qp_ctx *qp_ctx = &ctx->qp_ctx[HZIP_QPC_DECOMP];
	struct device *dev = &qp_ctx->qp->qm->pdev->dev;
	struct hisi_zip_req *req;
	int head_size, ret;

	head_size = get_comp_head_size(acomp_req, qp_ctx->qp->req_type);
	if (head_size < 0) {
		dev_err_ratelimited(dev, "failed to get comp head size (%d)!\n",
				    head_size);
		return head_size;
	}

	req = hisi_zip_create_req(acomp_req, qp_ctx, head_size, false);
	if (IS_ERR(req))
		return PTR_ERR(req);

	ret = hisi_zip_do_work(req, qp_ctx);
	if (ret != -EINPROGRESS) {
		dev_info_ratelimited(dev, "failed to do decompress (%d)!\n",
				     ret);
		hisi_zip_remove_req(qp_ctx, req);
	}

	return ret;
}

static struct acomp_alg hisi_zip_acomp_zlib = {
	.init			= hisi_zip_acomp_init,
	.exit			= hisi_zip_acomp_exit,
	.compress		= hisi_zip_acompress,
	.decompress		= hisi_zip_adecompress,
	.base			= {
		.cra_name		= "zlib-deflate",
		.cra_driver_name	= "hisi-zlib-acomp",
		.cra_module		= THIS_MODULE,
		.cra_priority           = HZIP_ALG_PRIORITY,
		.cra_ctxsize		= sizeof(struct hisi_zip_ctx),
	}
};

static struct acomp_alg hisi_zip_acomp_gzip = {
	.init			= hisi_zip_acomp_init,
	.exit			= hisi_zip_acomp_exit,
	.compress		= hisi_zip_acompress,
	.decompress		= hisi_zip_adecompress,
	.base			= {
		.cra_name		= "gzip",
		.cra_driver_name	= "hisi-gzip-acomp",
		.cra_module		= THIS_MODULE,
		.cra_priority           = HZIP_ALG_PRIORITY,
		.cra_ctxsize		= sizeof(struct hisi_zip_ctx),
	}
};

int hisi_zip_register_to_crypto(void)
{
	int ret;

	ret = crypto_register_acomp(&hisi_zip_acomp_zlib);
	if (ret) {
		pr_err("failed to register to zlib (%d)!\n", ret);
		return ret;
	}

	ret = crypto_register_acomp(&hisi_zip_acomp_gzip);
	if (ret) {
		pr_err("failed to register to gzip (%d)!\n", ret);
		crypto_unregister_acomp(&hisi_zip_acomp_zlib);
	}

	return ret;
}

void hisi_zip_unregister_from_crypto(void)
{
	crypto_unregister_acomp(&hisi_zip_acomp_gzip);
	crypto_unregister_acomp(&hisi_zip_acomp_zlib);
}<|MERGE_RESOLUTION|>--- conflicted
+++ resolved
@@ -67,13 +67,8 @@
 
 struct hisi_zip_req {
 	struct acomp_req *req;
-<<<<<<< HEAD
-	int sskip;
-	int dskip;
-=======
 	u32 sskip;
 	u32 dskip;
->>>>>>> d1988041
 	struct hisi_acc_hw_sgl *hw_src;
 	struct hisi_acc_hw_sgl *hw_dst;
 	dma_addr_t dma_src;
@@ -140,11 +135,7 @@
 
 static void hisi_zip_fill_sqe(struct hisi_zip_sqe *sqe, u8 req_type,
 			      dma_addr_t s_addr, dma_addr_t d_addr, u32 slen,
-<<<<<<< HEAD
-			      u32 dlen, int sskip, int dskip)
-=======
 			      u32 dlen, u32 sskip, u32 dskip)
->>>>>>> d1988041
 {
 	memset(sqe, 0, sizeof(struct hisi_zip_sqe));
 
@@ -507,11 +498,7 @@
 	if (req_id >= req_q->size) {
 		write_unlock(&req_q->req_lock);
 		dev_dbg(&qp_ctx->qp->qm->pdev->dev, "req cache is full!\n");
-<<<<<<< HEAD
-		return ERR_PTR(-EBUSY);
-=======
 		return ERR_PTR(-EAGAIN);
->>>>>>> d1988041
 	}
 	set_bit(req_id, req_q->req_bitmap);
 
@@ -535,10 +522,6 @@
 static int hisi_zip_do_work(struct hisi_zip_req *req,
 			    struct hisi_zip_qp_ctx *qp_ctx)
 {
-<<<<<<< HEAD
-	struct hisi_zip_sqe *zip_sqe = &qp_ctx->zip_sqe;
-=======
->>>>>>> d1988041
 	struct acomp_req *a_req = req->req;
 	struct hisi_qp *qp = qp_ctx->qp;
 	struct device *dev = &qp->qm->pdev->dev;
@@ -571,17 +554,10 @@
 	}
 	req->dma_dst = output;
 
-<<<<<<< HEAD
-	hisi_zip_fill_sqe(zip_sqe, qp->req_type, input, output, a_req->slen,
-			  a_req->dlen, req->sskip, req->dskip);
-	hisi_zip_config_buf_type(zip_sqe, HZIP_SGL);
-	hisi_zip_config_tag(zip_sqe, req->req_id);
-=======
 	hisi_zip_fill_sqe(&zip_sqe, qp->req_type, input, output, a_req->slen,
 			  a_req->dlen, req->sskip, req->dskip);
 	hisi_zip_config_buf_type(&zip_sqe, HZIP_SGL);
 	hisi_zip_config_tag(&zip_sqe, req->req_id);
->>>>>>> d1988041
 
 	/* send command to start a task */
 	atomic64_inc(&dfx->send_cnt);
