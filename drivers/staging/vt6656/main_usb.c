// SPDX-License-Identifier: GPL-2.0+
/*
 * Copyright (c) 1996, 2003 VIA Networking Technologies, Inc.
 * All rights reserved.
 *
 * File: main_usb.c
 *
 * Purpose: driver entry for initial, open, close, tx and rx.
 *
 * Author: Lyndon Chen
 *
 * Date: Dec 8, 2005
 *
 * Functions:
 *
 *   vt6656_probe - module initial (insmod) driver entry
 *   vnt_free_tx_bufs - free tx buffer function
 *   vnt_init_registers- initial MAC & BBP & RF internal registers.
 *
 * Revision History:
 */
#undef __NO_VERSION__

#include <linux/bits.h>
#include <linux/etherdevice.h>
#include <linux/file.h>
#include <linux/kernel.h>
#include "device.h"
#include "card.h"
#include "baseband.h"
#include "mac.h"
#include "power.h"
#include "wcmd.h"
#include "rxtx.h"
#include "rf.h"
#include "usbpipe.h"
#include "channel.h"

/*
 * define module options
 */

/* version information */
#define DRIVER_AUTHOR \
	"VIA Networking Technologies, Inc., <lyndonchen@vntek.com.tw>"
MODULE_AUTHOR(DRIVER_AUTHOR);
MODULE_LICENSE("GPL");
MODULE_DESCRIPTION(DEVICE_FULL_DRV_NAM);

#define RX_DESC_DEF0 64
static int vnt_rx_buffers = RX_DESC_DEF0;
module_param_named(rx_buffers, vnt_rx_buffers, int, 0644);
MODULE_PARM_DESC(rx_buffers, "Number of receive usb rx buffers");

#define TX_DESC_DEF0 64
static int vnt_tx_buffers = TX_DESC_DEF0;
module_param_named(tx_buffers, vnt_tx_buffers, int, 0644);
MODULE_PARM_DESC(tx_buffers, "Number of receive usb tx buffers");

#define RTS_THRESH_DEF     2347
#define FRAG_THRESH_DEF     2346

/* BasebandType[] baseband type selected
 * 0: indicate 802.11a type
 * 1: indicate 802.11b type
 * 2: indicate 802.11g type
 */

#define BBP_TYPE_DEF     2

/*
 * Static vars definitions
 */

static const struct usb_device_id vt6656_table[] = {
	{USB_DEVICE(VNT_USB_VENDOR_ID, VNT_USB_PRODUCT_ID)},
	{}
};

static void vnt_set_options(struct vnt_private *priv)
{
	/* Set number of TX buffers */
	if (vnt_tx_buffers < CB_MIN_TX_DESC || vnt_tx_buffers > CB_MAX_TX_DESC)
		priv->num_tx_context = TX_DESC_DEF0;
	else
		priv->num_tx_context = vnt_tx_buffers;

	/* Set number of RX buffers */
	if (vnt_rx_buffers < CB_MIN_RX_DESC || vnt_rx_buffers > CB_MAX_RX_DESC)
		priv->num_rcb = RX_DESC_DEF0;
	else
		priv->num_rcb = vnt_rx_buffers;

	priv->op_mode = NL80211_IFTYPE_UNSPECIFIED;
	priv->bb_type = BBP_TYPE_DEF;
	priv->packet_type = priv->bb_type;
	priv->preamble_type = PREAMBLE_LONG;
	priv->exist_sw_net_addr = false;
}

static int vnt_download_firmware(struct vnt_private *priv)
{
	struct device *dev = &priv->usb->dev;
	const struct firmware *fw;
	u16 length;
	int ii;
	int ret = 0;

	dev_dbg(dev, "---->Download firmware\n");

	ret = request_firmware(&fw, FIRMWARE_NAME, dev);
	if (ret) {
		dev_err(dev, "firmware file %s request failed (%d)\n",
			FIRMWARE_NAME, ret);
		goto end;
	}

	for (ii = 0; ii < fw->size; ii += FIRMWARE_CHUNK_SIZE) {
		length = min_t(int, fw->size - ii, FIRMWARE_CHUNK_SIZE);

		ret = vnt_control_out(priv, 0, 0x1200 + ii, 0x0000, length,
				      fw->data + ii);
		if (ret)
			goto free_fw;

		dev_dbg(dev, "Download firmware...%d %zu\n", ii, fw->size);
	}

free_fw:
	release_firmware(fw);
end:
	return ret;
}

static int vnt_firmware_branch_to_sram(struct vnt_private *priv)
{
	dev_dbg(&priv->usb->dev, "---->Branch to Sram\n");

	return vnt_control_out(priv, 1, 0x1200, 0x0000, 0, NULL);
}

static int vnt_check_firmware_version(struct vnt_private *priv)
{
	int ret = 0;

	ret = vnt_control_in(priv, MESSAGE_TYPE_READ, 0,
			     MESSAGE_REQUEST_VERSION, 2,
			     (u8 *)&priv->firmware_version);
	if (ret) {
		dev_dbg(&priv->usb->dev,
			"Could not get firmware version: %d.\n", ret);
		goto end;
	}

	dev_dbg(&priv->usb->dev, "Firmware Version [%04x]\n",
		priv->firmware_version);

	if (priv->firmware_version == 0xFFFF) {
		dev_dbg(&priv->usb->dev, "In Loader.\n");
		ret = -EINVAL;
		goto end;
	}

	if (priv->firmware_version < FIRMWARE_VERSION) {
		/* branch to loader for download new firmware */
		ret = vnt_firmware_branch_to_sram(priv);
		if (ret) {
			dev_dbg(&priv->usb->dev,
				"Could not branch to SRAM: %d.\n", ret);
		} else {
			ret = -EINVAL;
		}
	}

end:
	return ret;
}

/*
 * initialization of MAC & BBP registers
 */
static int vnt_init_registers(struct vnt_private *priv)
{
	int ret;
	struct vnt_cmd_card_init *init_cmd = &priv->init_command;
	struct vnt_rsp_card_init *init_rsp = &priv->init_response;
	u8 antenna;
	int ii;
	u8 tmp;
	u8 calib_tx_iq = 0, calib_tx_dc = 0, calib_rx_iq = 0;

	dev_dbg(&priv->usb->dev, "---->INIbInitAdapter. [%d][%d]\n",
		DEVICE_INIT_COLD, priv->packet_type);

	ret = vnt_check_firmware_version(priv);
	if (ret) {
		ret = vnt_download_firmware(priv);
		if (ret) {
			dev_dbg(&priv->usb->dev,
				"Could not download firmware: %d.\n", ret);
			goto end;
		}

		ret = vnt_firmware_branch_to_sram(priv);
		if (ret) {
			dev_dbg(&priv->usb->dev,
				"Could not branch to SRAM: %d.\n", ret);
			goto end;
		}
	}

	ret = vnt_vt3184_init(priv);
	if (ret) {
		dev_dbg(&priv->usb->dev, "vnt_vt3184_init fail\n");
		goto end;
	}

	init_cmd->init_class = DEVICE_INIT_COLD;
	init_cmd->exist_sw_net_addr = priv->exist_sw_net_addr;
	for (ii = 0; ii < ARRAY_SIZE(init_cmd->sw_net_addr); ii++)
		init_cmd->sw_net_addr[ii] = priv->current_net_addr[ii];
	init_cmd->short_retry_limit = priv->hw->wiphy->retry_short;
	init_cmd->long_retry_limit = priv->hw->wiphy->retry_long;

	/* issue card_init command to device */
	ret = vnt_control_out(priv, MESSAGE_TYPE_CARDINIT, 0, 0,
			      sizeof(struct vnt_cmd_card_init),
			      (u8 *)init_cmd);
	if (ret) {
		dev_dbg(&priv->usb->dev, "Issue Card init fail\n");
		goto end;
	}

	ret = vnt_control_in(priv, MESSAGE_TYPE_INIT_RSP, 0, 0,
			     sizeof(struct vnt_rsp_card_init),
			     (u8 *)init_rsp);
	if (ret) {
		dev_dbg(&priv->usb->dev, "Cardinit request in status fail!\n");
		goto end;
	}

	/* local ID for AES functions */
	ret = vnt_control_in(priv, MESSAGE_TYPE_READ, MAC_REG_LOCALID,
			     MESSAGE_REQUEST_MACREG, 1, &priv->local_id);
	if (ret)
		goto end;

	/* do MACbSoftwareReset in MACvInitialize */

	priv->top_ofdm_basic_rate = RATE_24M;
	priv->top_cck_basic_rate = RATE_1M;

	/* target to IF pin while programming to RF chip */
	priv->power = 0xFF;

	priv->cck_pwr = priv->eeprom[EEP_OFS_PWR_CCK];
	priv->ofdm_pwr_g = priv->eeprom[EEP_OFS_PWR_OFDMG];
	/* load power table */
	for (ii = 0; ii < ARRAY_SIZE(priv->cck_pwr_tbl); ii++) {
		priv->cck_pwr_tbl[ii] =
			priv->eeprom[ii + EEP_OFS_CCK_PWR_TBL];
		if (priv->cck_pwr_tbl[ii] == 0)
			priv->cck_pwr_tbl[ii] = priv->cck_pwr;

		priv->ofdm_pwr_tbl[ii] =
				priv->eeprom[ii + EEP_OFS_OFDM_PWR_TBL];
		if (priv->ofdm_pwr_tbl[ii] == 0)
			priv->ofdm_pwr_tbl[ii] = priv->ofdm_pwr_g;
	}

	/*
	 * original zonetype is USA, but custom zonetype is Europe,
	 * then need to recover 12, 13, 14 channels with 11 channel
	 */
	for (ii = 11; ii < ARRAY_SIZE(priv->cck_pwr_tbl); ii++) {
		priv->cck_pwr_tbl[ii] = priv->cck_pwr_tbl[10];
		priv->ofdm_pwr_tbl[ii] = priv->ofdm_pwr_tbl[10];
	}

	priv->ofdm_pwr_a = 0x34; /* same as RFbMA2829SelectChannel */

	/* load OFDM A power table */
	for (ii = 0; ii < CB_MAX_CHANNEL_5G; ii++) {
		priv->ofdm_a_pwr_tbl[ii] =
			priv->eeprom[ii + EEP_OFS_OFDMA_PWR_TBL];

		if (priv->ofdm_a_pwr_tbl[ii] == 0)
			priv->ofdm_a_pwr_tbl[ii] = priv->ofdm_pwr_a;
	}

	antenna = priv->eeprom[EEP_OFS_ANTENNA];

	if (antenna & EEP_ANTINV)
		priv->tx_rx_ant_inv = true;
	else
		priv->tx_rx_ant_inv = false;

	antenna &= (EEP_ANTENNA_AUX | EEP_ANTENNA_MAIN);

	if (antenna == 0) /* if not set default is both */
		antenna = (EEP_ANTENNA_AUX | EEP_ANTENNA_MAIN);

	if (antenna == (EEP_ANTENNA_AUX | EEP_ANTENNA_MAIN)) {
		priv->tx_antenna_mode = ANT_B;
		priv->rx_antenna_sel = 1;

		if (priv->tx_rx_ant_inv)
			priv->rx_antenna_mode = ANT_A;
		else
			priv->rx_antenna_mode = ANT_B;
	} else  {
		priv->rx_antenna_sel = 0;

		if (antenna & EEP_ANTENNA_AUX) {
			priv->tx_antenna_mode = ANT_A;

			if (priv->tx_rx_ant_inv)
				priv->rx_antenna_mode = ANT_B;
			else
				priv->rx_antenna_mode = ANT_A;
		} else {
			priv->tx_antenna_mode = ANT_B;

			if (priv->tx_rx_ant_inv)
				priv->rx_antenna_mode = ANT_A;
			else
				priv->rx_antenna_mode = ANT_B;
		}
	}

	/* Set initial antenna mode */
	ret = vnt_set_antenna_mode(priv, priv->rx_antenna_mode);
	if (ret)
		goto end;

	/* default Auto Mode */
	priv->bb_type = BB_TYPE_11G;

	/* get RFType */
	priv->rf_type = init_rsp->rf_type;

	/* load vt3266 calibration parameters in EEPROM */
	if (priv->rf_type == RF_VT3226D0) {
		if ((priv->eeprom[EEP_OFS_MAJOR_VER] == 0x1) &&
		    (priv->eeprom[EEP_OFS_MINOR_VER] >= 0x4)) {
			calib_tx_iq = priv->eeprom[EEP_OFS_CALIB_TX_IQ];
			calib_tx_dc = priv->eeprom[EEP_OFS_CALIB_TX_DC];
			calib_rx_iq = priv->eeprom[EEP_OFS_CALIB_RX_IQ];
			if (calib_tx_iq || calib_tx_dc || calib_rx_iq) {
				/* CR255, enable TX/RX IQ and
				 * DC compensation mode
				 */
				ret = vnt_control_out_u8(priv,
							 MESSAGE_REQUEST_BBREG,
							 0xff, 0x03);
				if (ret)
					goto end;

				/* CR251, TX I/Q Imbalance Calibration */
				ret = vnt_control_out_u8(priv,
							 MESSAGE_REQUEST_BBREG,
							 0xfb, calib_tx_iq);
				if (ret)
					goto end;

				/* CR252, TX DC-Offset Calibration */
				ret = vnt_control_out_u8(priv,
							 MESSAGE_REQUEST_BBREG,
							 0xfC, calib_tx_dc);
				if (ret)
					goto end;

				/* CR253, RX I/Q Imbalance Calibration */
				ret = vnt_control_out_u8(priv,
							 MESSAGE_REQUEST_BBREG,
							 0xfd, calib_rx_iq);
				if (ret)
					goto end;
			} else {
				/* CR255, turn off
				 * BB Calibration compensation
				 */
				ret = vnt_control_out_u8(priv,
							 MESSAGE_REQUEST_BBREG,
							 0xff, 0x0);
				if (ret)
					goto end;
			}
		}
	}

	/* get permanent network address */
	memcpy(priv->permanent_net_addr, init_rsp->net_addr, 6);
	ether_addr_copy(priv->current_net_addr, priv->permanent_net_addr);

	/* if exist SW network address, use it */
	dev_dbg(&priv->usb->dev, "Network address = %pM\n",
		priv->current_net_addr);

	priv->radio_ctl = priv->eeprom[EEP_OFS_RADIOCTL];

	if ((priv->radio_ctl & EEP_RADIOCTL_ENABLE) != 0) {
		ret = vnt_control_in(priv, MESSAGE_TYPE_READ,
				     MAC_REG_GPIOCTL1, MESSAGE_REQUEST_MACREG,
				     1, &tmp);
		if (ret)
			goto end;

		if ((tmp & GPIO3_DATA) == 0) {
			ret = vnt_mac_reg_bits_on(priv, MAC_REG_GPIOCTL1,
						  GPIO3_INTMD);
		} else {
			ret = vnt_mac_reg_bits_off(priv, MAC_REG_GPIOCTL1,
						   GPIO3_INTMD);
		}

		if (ret)
			goto end;
	}

	ret = vnt_mac_set_led(priv, LEDSTS_TMLEN, 0x38);
	if (ret)
		goto end;

	ret = vnt_mac_set_led(priv, LEDSTS_STS, LEDSTS_SLOW);
	if (ret)
		goto end;

	ret = vnt_mac_reg_bits_on(priv, MAC_REG_GPIOCTL0, BIT(0));
	if (ret)
		goto end;

	ret = vnt_radio_power_on(priv);
	if (ret)
		goto end;

	dev_dbg(&priv->usb->dev, "<----INIbInitAdapter Exit\n");

end:
	return ret;
}

static void vnt_free_tx_bufs(struct vnt_private *priv)
{
	struct vnt_usb_send_context *tx_context;
	int ii;

	usb_kill_anchored_urbs(&priv->tx_submitted);

	for (ii = 0; ii < priv->num_tx_context; ii++) {
		tx_context = priv->tx_context[ii];
		if (!tx_context)
			continue;

		kfree(tx_context);
	}
}

static void vnt_free_rx_bufs(struct vnt_private *priv)
{
	struct vnt_rcb *rcb;
	int ii;

	for (ii = 0; ii < priv->num_rcb; ii++) {
		rcb = priv->rcb[ii];
		if (!rcb)
			continue;

		/* deallocate URBs */
		if (rcb->urb) {
			usb_kill_urb(rcb->urb);
			usb_free_urb(rcb->urb);
		}

		/* deallocate skb */
		if (rcb->skb)
			dev_kfree_skb(rcb->skb);

		kfree(rcb);
	}
}

static void vnt_free_int_bufs(struct vnt_private *priv)
{
	kfree(priv->int_buf.data_buf);
}

static int vnt_alloc_bufs(struct vnt_private *priv)
{
	int ret;
	struct vnt_usb_send_context *tx_context;
	struct vnt_rcb *rcb;
	int ii;

	init_usb_anchor(&priv->tx_submitted);

	for (ii = 0; ii < priv->num_tx_context; ii++) {
		tx_context = kmalloc(sizeof(*tx_context), GFP_KERNEL);
		if (!tx_context) {
			ret = -ENOMEM;
			goto free_tx;
		}

		priv->tx_context[ii] = tx_context;
		tx_context->priv = priv;
		tx_context->pkt_no = ii;
		tx_context->in_use = false;
	}

	for (ii = 0; ii < priv->num_rcb; ii++) {
		priv->rcb[ii] = kzalloc(sizeof(*priv->rcb[ii]), GFP_KERNEL);
		if (!priv->rcb[ii]) {
			ret = -ENOMEM;
			goto free_rx_tx;
		}

		rcb = priv->rcb[ii];

		rcb->priv = priv;

		/* allocate URBs */
		rcb->urb = usb_alloc_urb(0, GFP_KERNEL);
		if (!rcb->urb) {
			ret = -ENOMEM;
			goto free_rx_tx;
		}

		rcb->skb = dev_alloc_skb(priv->rx_buf_sz);
		if (!rcb->skb) {
			ret = -ENOMEM;
			goto free_rx_tx;
		}
		/* submit rx urb */
		ret = vnt_submit_rx_urb(priv, rcb);
		if (ret)
			goto free_rx_tx;
	}

	priv->interrupt_urb = usb_alloc_urb(0, GFP_KERNEL);
	if (!priv->interrupt_urb) {
		ret = -ENOMEM;
		goto free_rx_tx;
	}

	priv->int_buf.data_buf = kmalloc(MAX_INTERRUPT_SIZE, GFP_KERNEL);
	if (!priv->int_buf.data_buf) {
		ret = -ENOMEM;
		goto free_rx_tx_urb;
	}

	return 0;

free_rx_tx_urb:
	usb_free_urb(priv->interrupt_urb);
free_rx_tx:
	vnt_free_rx_bufs(priv);
free_tx:
	vnt_free_tx_bufs(priv);
	return ret;
}

static void vnt_tx_80211(struct ieee80211_hw *hw,
			 struct ieee80211_tx_control *control,
			 struct sk_buff *skb)
{
	struct vnt_private *priv = hw->priv;

	if (vnt_tx_packet(priv, skb))
		ieee80211_free_txskb(hw, skb);
}

static int vnt_start(struct ieee80211_hw *hw)
{
	int ret;
	struct vnt_private *priv = hw->priv;

	priv->rx_buf_sz = MAX_TOTAL_SIZE_WITH_ALL_HEADERS;

	ret = vnt_alloc_bufs(priv);
	if (ret) {
		dev_dbg(&priv->usb->dev, "vnt_alloc_bufs fail...\n");
		goto err;
	}

	clear_bit(DEVICE_FLAGS_DISCONNECTED, &priv->flags);

	ret = vnt_init_registers(priv);
	if (ret) {
		dev_dbg(&priv->usb->dev, " init register fail\n");
		goto free_all;
	}

	ret = vnt_key_init_table(priv);
	if (ret)
		goto free_all;

	priv->int_interval = 1;  /* bInterval is set to 1 */

	ret = vnt_start_interrupt_urb(priv);
	if (ret)
		goto free_all;

	ieee80211_wake_queues(hw);

	return 0;

free_all:
	vnt_free_rx_bufs(priv);
	vnt_free_tx_bufs(priv);
	vnt_free_int_bufs(priv);

	usb_kill_urb(priv->interrupt_urb);
	usb_free_urb(priv->interrupt_urb);
err:
	return ret;
}

static void vnt_stop(struct ieee80211_hw *hw)
{
	struct vnt_private *priv = hw->priv;
	int i;

	if (!priv)
		return;

	for (i = 0; i < MAX_KEY_TABLE; i++)
		vnt_mac_disable_keyentry(priv, i);

	/* clear all keys */
	priv->key_entry_inuse = 0;

	if (!test_bit(DEVICE_FLAGS_UNPLUG, &priv->flags))
		vnt_mac_shutdown(priv);

	ieee80211_stop_queues(hw);

	set_bit(DEVICE_FLAGS_DISCONNECTED, &priv->flags);

	cancel_delayed_work_sync(&priv->run_command_work);

	priv->cmd_running = false;

	vnt_free_tx_bufs(priv);
	vnt_free_rx_bufs(priv);
	vnt_free_int_bufs(priv);

	usb_kill_urb(priv->interrupt_urb);
	usb_free_urb(priv->interrupt_urb);
}

static int vnt_add_interface(struct ieee80211_hw *hw, struct ieee80211_vif *vif)
{
	struct vnt_private *priv = hw->priv;

	priv->vif = vif;

	switch (vif->type) {
	case NL80211_IFTYPE_STATION:
		break;
	case NL80211_IFTYPE_ADHOC:
		vnt_mac_reg_bits_off(priv, MAC_REG_RCR, RCR_UNICAST);

		vnt_mac_reg_bits_on(priv, MAC_REG_HOSTCR, HOSTCR_ADHOC);

		break;
	case NL80211_IFTYPE_AP:
		vnt_mac_reg_bits_off(priv, MAC_REG_RCR, RCR_UNICAST);

		vnt_mac_reg_bits_on(priv, MAC_REG_HOSTCR, HOSTCR_AP);

		break;
	default:
		return -EOPNOTSUPP;
	}

	priv->op_mode = vif->type;

	/* LED blink on TX */
	vnt_mac_set_led(priv, LEDSTS_STS, LEDSTS_INTER);

	return 0;
}

static void vnt_remove_interface(struct ieee80211_hw *hw,
				 struct ieee80211_vif *vif)
{
	struct vnt_private *priv = hw->priv;

	switch (vif->type) {
	case NL80211_IFTYPE_STATION:
		break;
	case NL80211_IFTYPE_ADHOC:
		vnt_mac_reg_bits_off(priv, MAC_REG_TCR, TCR_AUTOBCNTX);
		vnt_mac_reg_bits_off(priv, MAC_REG_TFTCTL, TFTCTL_TSFCNTREN);
		vnt_mac_reg_bits_off(priv, MAC_REG_HOSTCR, HOSTCR_ADHOC);
		break;
	case NL80211_IFTYPE_AP:
		vnt_mac_reg_bits_off(priv, MAC_REG_TCR, TCR_AUTOBCNTX);
		vnt_mac_reg_bits_off(priv, MAC_REG_TFTCTL, TFTCTL_TSFCNTREN);
		vnt_mac_reg_bits_off(priv, MAC_REG_HOSTCR, HOSTCR_AP);
		break;
	default:
		break;
	}

	vnt_radio_power_off(priv);

	priv->op_mode = NL80211_IFTYPE_UNSPECIFIED;

	/* LED slow blink */
	vnt_mac_set_led(priv, LEDSTS_STS, LEDSTS_SLOW);
}

static int vnt_config(struct ieee80211_hw *hw, u32 changed)
{
	struct vnt_private *priv = hw->priv;
	struct ieee80211_conf *conf = &hw->conf;

	if (changed & IEEE80211_CONF_CHANGE_PS) {
		if (conf->flags & IEEE80211_CONF_PS)
			vnt_enable_power_saving(priv, conf->listen_interval);
		else
			vnt_disable_power_saving(priv);
	}

	if ((changed & IEEE80211_CONF_CHANGE_CHANNEL) ||
	    (conf->flags & IEEE80211_CONF_OFFCHANNEL)) {
		vnt_set_channel(priv, conf->chandef.chan->hw_value);

		if (conf->chandef.chan->band == NL80211_BAND_5GHZ)
			priv->bb_type = BB_TYPE_11A;
		else
			priv->bb_type = BB_TYPE_11G;
	}

	if (changed & IEEE80211_CONF_CHANGE_POWER)
		vnt_rf_setpower(priv, conf->chandef.chan);

	if (conf->flags & (IEEE80211_CONF_OFFCHANNEL | IEEE80211_CONF_IDLE))
		/* Set max sensitivity*/
		vnt_update_pre_ed_threshold(priv, true);
	else
		vnt_update_pre_ed_threshold(priv, false);

	return 0;
}

static void vnt_bss_info_changed(struct ieee80211_hw *hw,
				 struct ieee80211_vif *vif,
				 struct ieee80211_bss_conf *conf, u32 changed)
{
	struct vnt_private *priv = hw->priv;

	priv->current_aid = conf->aid;

	if (changed & BSS_CHANGED_BSSID && conf->bssid)
		vnt_mac_set_bssid_addr(priv, (u8 *)conf->bssid);

	if (changed & BSS_CHANGED_BASIC_RATES) {
		priv->basic_rates = conf->basic_rates;

		vnt_update_top_rates(priv);

		dev_dbg(&priv->usb->dev, "basic rates %x\n", conf->basic_rates);
	}

	if (changed & BSS_CHANGED_ERP_PREAMBLE) {
		if (conf->use_short_preamble) {
			vnt_mac_enable_barker_preamble_mode(priv);
			priv->preamble_type = PREAMBLE_SHORT;
		} else {
			vnt_mac_disable_barker_preamble_mode(priv);
			priv->preamble_type = PREAMBLE_LONG;
		}
	}

	if (changed & BSS_CHANGED_ERP_CTS_PROT) {
		if (conf->use_cts_prot)
			vnt_mac_enable_protect_mode(priv);
		else
			vnt_mac_disable_protect_mode(priv);
	}

	if (changed & BSS_CHANGED_ERP_SLOT) {
		if (conf->use_short_slot)
			priv->short_slot_time = true;
		else
			priv->short_slot_time = false;

		vnt_set_short_slot_time(priv);
		vnt_set_vga_gain_offset(priv, priv->bb_vga[0]);
	}

	if (changed & (BSS_CHANGED_BASIC_RATES | BSS_CHANGED_ERP_PREAMBLE |
		       BSS_CHANGED_ERP_SLOT))
		vnt_set_bss_mode(priv);

<<<<<<< HEAD
	if (changed & BSS_CHANGED_TXPOWER)
		vnt_rf_setpower(priv, priv->current_rate,
				conf->chandef.chan->hw_value);
=======
	if (changed & (BSS_CHANGED_TXPOWER | BSS_CHANGED_BANDWIDTH))
		vnt_rf_setpower(priv, conf->chandef.chan);
>>>>>>> d1988041

	if (changed & BSS_CHANGED_BEACON_ENABLED) {
		dev_dbg(&priv->usb->dev,
			"Beacon enable %d\n", conf->enable_beacon);

		if (conf->enable_beacon) {
			vnt_beacon_enable(priv, vif, conf);

			vnt_mac_reg_bits_on(priv, MAC_REG_TCR, TCR_AUTOBCNTX);
		} else {
			vnt_mac_reg_bits_off(priv, MAC_REG_TCR, TCR_AUTOBCNTX);
		}
	}

	if (changed & (BSS_CHANGED_ASSOC | BSS_CHANGED_BEACON_INFO) &&
	    priv->op_mode != NL80211_IFTYPE_AP) {
		if (conf->assoc && conf->beacon_rate) {
			u16 ps_beacon_int = conf->beacon_int;

			if (conf->dtim_period)
				ps_beacon_int *= conf->dtim_period;
			else if (hw->conf.listen_interval)
				ps_beacon_int *= hw->conf.listen_interval;

			vnt_mac_reg_bits_on(priv, MAC_REG_TFTCTL,
					    TFTCTL_TSFCNTREN);

<<<<<<< HEAD
			vnt_mac_set_beacon_interval(priv, conf->beacon_int);
=======
			vnt_mac_set_beacon_interval(priv, ps_beacon_int);
>>>>>>> d1988041

			vnt_reset_next_tbtt(priv, conf->beacon_int);

			vnt_adjust_tsf(priv, conf->beacon_rate->hw_value,
				       conf->sync_tsf, priv->current_tsf);

			vnt_update_next_tbtt(priv,
<<<<<<< HEAD
					     conf->sync_tsf, conf->beacon_int);
=======
					     conf->sync_tsf, ps_beacon_int);
>>>>>>> d1988041
		} else {
			vnt_clear_current_tsf(priv);

			vnt_mac_reg_bits_off(priv, MAC_REG_TFTCTL,
					     TFTCTL_TSFCNTREN);
		}
	}
}

static u64 vnt_prepare_multicast(struct ieee80211_hw *hw,
				 struct netdev_hw_addr_list *mc_list)
{
	struct vnt_private *priv = hw->priv;
	struct netdev_hw_addr *ha;
	u64 mc_filter = 0;
	u32 bit_nr;

	netdev_hw_addr_list_for_each(ha, mc_list) {
		bit_nr = ether_crc(ETH_ALEN, ha->addr) >> 26;
		mc_filter |= BIT_ULL(bit_nr);
	}

	priv->mc_list_count = mc_list->count;

	return mc_filter;
}

static void vnt_configure(struct ieee80211_hw *hw,
			  unsigned int changed_flags,
			  unsigned int *total_flags, u64 multicast)
{
	struct vnt_private *priv = hw->priv;
	u8 rx_mode = 0;

	*total_flags &= FIF_ALLMULTI | FIF_OTHER_BSS | FIF_BCN_PRBRESP_PROMISC;

	vnt_control_in(priv, MESSAGE_TYPE_READ, MAC_REG_RCR,
		       MESSAGE_REQUEST_MACREG, sizeof(u8), &rx_mode);

	dev_dbg(&priv->usb->dev, "rx mode in = %x\n", rx_mode);

	if (changed_flags & FIF_ALLMULTI) {
		if (*total_flags & FIF_ALLMULTI) {
			if (priv->mc_list_count > 2)
				vnt_mac_set_filter(priv, ~0);
			else
				vnt_mac_set_filter(priv, multicast);

			rx_mode |= RCR_MULTICAST | RCR_BROADCAST;
		} else {
			rx_mode &= ~(RCR_MULTICAST | RCR_BROADCAST);
		}
	}

	if (changed_flags & (FIF_OTHER_BSS | FIF_BCN_PRBRESP_PROMISC)) {
		if (*total_flags & (FIF_OTHER_BSS | FIF_BCN_PRBRESP_PROMISC))
			rx_mode &= ~RCR_BSSID;
		else
			rx_mode |= RCR_BSSID;
	}

	vnt_control_out_u8(priv, MESSAGE_REQUEST_MACREG, MAC_REG_RCR, rx_mode);

	dev_dbg(&priv->usb->dev, "rx mode out= %x\n", rx_mode);
}

static int vnt_set_key(struct ieee80211_hw *hw, enum set_key_cmd cmd,
		       struct ieee80211_vif *vif, struct ieee80211_sta *sta,
		       struct ieee80211_key_conf *key)
{
	struct vnt_private *priv = hw->priv;

	switch (cmd) {
	case SET_KEY:
		return vnt_set_keys(hw, sta, vif, key);
	case DISABLE_KEY:
		if (test_bit(key->hw_key_idx, &priv->key_entry_inuse)) {
			clear_bit(key->hw_key_idx, &priv->key_entry_inuse);

			vnt_mac_disable_keyentry(priv, key->hw_key_idx);
		}

	default:
		break;
	}

	return 0;
}

static int vnt_get_stats(struct ieee80211_hw *hw,
			 struct ieee80211_low_level_stats *stats)
{
	struct vnt_private *priv = hw->priv;

	memcpy(stats, &priv->low_stats, sizeof(*stats));

	return 0;
}

static u64 vnt_get_tsf(struct ieee80211_hw *hw, struct ieee80211_vif *vif)
{
	struct vnt_private *priv = hw->priv;

	return priv->current_tsf;
}

static void vnt_set_tsf(struct ieee80211_hw *hw, struct ieee80211_vif *vif,
			u64 tsf)
{
	struct vnt_private *priv = hw->priv;

	vnt_update_next_tbtt(priv, tsf, vif->bss_conf.beacon_int);
}

static void vnt_reset_tsf(struct ieee80211_hw *hw, struct ieee80211_vif *vif)
{
	struct vnt_private *priv = hw->priv;

	vnt_mac_reg_bits_off(priv, MAC_REG_TFTCTL, TFTCTL_TSFCNTREN);

	vnt_clear_current_tsf(priv);
}

static const struct ieee80211_ops vnt_mac_ops = {
	.tx			= vnt_tx_80211,
	.start			= vnt_start,
	.stop			= vnt_stop,
	.add_interface		= vnt_add_interface,
	.remove_interface	= vnt_remove_interface,
	.config			= vnt_config,
	.bss_info_changed	= vnt_bss_info_changed,
	.prepare_multicast	= vnt_prepare_multicast,
	.configure_filter	= vnt_configure,
	.set_key		= vnt_set_key,
	.get_stats		= vnt_get_stats,
	.get_tsf		= vnt_get_tsf,
	.set_tsf		= vnt_set_tsf,
	.reset_tsf		= vnt_reset_tsf,
};

int vnt_init(struct vnt_private *priv)
{
	if (vnt_init_registers(priv))
		return -EAGAIN;

	SET_IEEE80211_PERM_ADDR(priv->hw, priv->permanent_net_addr);

	vnt_init_bands(priv);

	if (ieee80211_register_hw(priv->hw))
		return -ENODEV;

	priv->mac_hw = true;

	vnt_radio_power_off(priv);

	return 0;
}

static int
vt6656_probe(struct usb_interface *intf, const struct usb_device_id *id)
{
	struct usb_device *udev;
	struct vnt_private *priv;
	struct ieee80211_hw *hw;
	struct wiphy *wiphy;
	int rc;

	udev = usb_get_dev(interface_to_usbdev(intf));

	dev_notice(&udev->dev, "%s Ver. %s\n",
		   DEVICE_FULL_DRV_NAM, DEVICE_VERSION);
	dev_notice(&udev->dev,
		   "Copyright (c) 2004 VIA Networking Technologies, Inc.\n");

	hw = ieee80211_alloc_hw(sizeof(struct vnt_private), &vnt_mac_ops);
	if (!hw) {
		dev_err(&udev->dev, "could not register ieee80211_hw\n");
		rc = -ENOMEM;
		goto err_nomem;
	}

	priv = hw->priv;
	priv->hw = hw;
	priv->usb = udev;
	priv->intf = intf;

	vnt_set_options(priv);

	spin_lock_init(&priv->lock);
	mutex_init(&priv->usb_lock);

	INIT_DELAYED_WORK(&priv->run_command_work, vnt_run_command);

	usb_set_intfdata(intf, priv);

	wiphy = priv->hw->wiphy;

	wiphy->frag_threshold = FRAG_THRESH_DEF;
	wiphy->rts_threshold = RTS_THRESH_DEF;
	wiphy->interface_modes = BIT(NL80211_IFTYPE_STATION) |
		BIT(NL80211_IFTYPE_ADHOC) | BIT(NL80211_IFTYPE_AP);

	ieee80211_hw_set(priv->hw, TIMING_BEACON_ONLY);
	ieee80211_hw_set(priv->hw, SIGNAL_DBM);
	ieee80211_hw_set(priv->hw, RX_INCLUDES_FCS);
	ieee80211_hw_set(priv->hw, REPORTS_TX_ACK_STATUS);
	ieee80211_hw_set(priv->hw, SUPPORTS_PS);
	ieee80211_hw_set(priv->hw, PS_NULLFUNC_STACK);

	priv->hw->extra_tx_headroom =
		sizeof(struct vnt_tx_buffer) + sizeof(struct vnt_tx_usb_header);
	priv->hw->max_signal = 100;

	SET_IEEE80211_DEV(priv->hw, &intf->dev);

	rc = usb_reset_device(priv->usb);
	if (rc)
		dev_warn(&priv->usb->dev,
			 "%s reset fail status=%d\n", __func__, rc);

	clear_bit(DEVICE_FLAGS_DISCONNECTED, &priv->flags);
	vnt_reset_command_timer(priv);

	vnt_schedule_command(priv, WLAN_CMD_INIT_MAC80211);

	return 0;

err_nomem:
	usb_put_dev(udev);

	return rc;
}

static void vt6656_disconnect(struct usb_interface *intf)
{
	struct vnt_private *priv = usb_get_intfdata(intf);

	if (!priv)
		return;

	if (priv->mac_hw)
		ieee80211_unregister_hw(priv->hw);

	usb_set_intfdata(intf, NULL);
	usb_put_dev(interface_to_usbdev(intf));

	set_bit(DEVICE_FLAGS_UNPLUG, &priv->flags);

	ieee80211_free_hw(priv->hw);
}

#ifdef CONFIG_PM

static int vt6656_suspend(struct usb_interface *intf, pm_message_t message)
{
	return 0;
}

static int vt6656_resume(struct usb_interface *intf)
{
	return 0;
}

#endif /* CONFIG_PM */

MODULE_DEVICE_TABLE(usb, vt6656_table);

static struct usb_driver vt6656_driver = {
	.name =		DEVICE_NAME,
	.probe =	vt6656_probe,
	.disconnect =	vt6656_disconnect,
	.id_table =	vt6656_table,
#ifdef CONFIG_PM
	.suspend = vt6656_suspend,
	.resume = vt6656_resume,
#endif /* CONFIG_PM */
};

module_usb_driver(vt6656_driver);

MODULE_FIRMWARE(FIRMWARE_NAME);<|MERGE_RESOLUTION|>--- conflicted
+++ resolved
@@ -795,14 +795,8 @@
 		       BSS_CHANGED_ERP_SLOT))
 		vnt_set_bss_mode(priv);
 
-<<<<<<< HEAD
-	if (changed & BSS_CHANGED_TXPOWER)
-		vnt_rf_setpower(priv, priv->current_rate,
-				conf->chandef.chan->hw_value);
-=======
 	if (changed & (BSS_CHANGED_TXPOWER | BSS_CHANGED_BANDWIDTH))
 		vnt_rf_setpower(priv, conf->chandef.chan);
->>>>>>> d1988041
 
 	if (changed & BSS_CHANGED_BEACON_ENABLED) {
 		dev_dbg(&priv->usb->dev,
@@ -830,11 +824,7 @@
 			vnt_mac_reg_bits_on(priv, MAC_REG_TFTCTL,
 					    TFTCTL_TSFCNTREN);
 
-<<<<<<< HEAD
-			vnt_mac_set_beacon_interval(priv, conf->beacon_int);
-=======
 			vnt_mac_set_beacon_interval(priv, ps_beacon_int);
->>>>>>> d1988041
 
 			vnt_reset_next_tbtt(priv, conf->beacon_int);
 
@@ -842,11 +832,7 @@
 				       conf->sync_tsf, priv->current_tsf);
 
 			vnt_update_next_tbtt(priv,
-<<<<<<< HEAD
-					     conf->sync_tsf, conf->beacon_int);
-=======
 					     conf->sync_tsf, ps_beacon_int);
->>>>>>> d1988041
 		} else {
 			vnt_clear_current_tsf(priv);
 
