--- conflicted
+++ resolved
@@ -1946,11 +1946,7 @@
 	 * keycodes with rc_keydown, so lirc must be registered first.
 	 */
 	if (dev->allowed_protocols != RC_PROTO_BIT_CEC) {
-<<<<<<< HEAD
-		rc = ir_lirc_register(dev);
-=======
 		rc = lirc_register(dev);
->>>>>>> d1988041
 		if (rc < 0)
 			goto out_dev;
 	}
@@ -1976,11 +1972,7 @@
 	rc_free_rx_device(dev);
 out_lirc:
 	if (dev->allowed_protocols != RC_PROTO_BIT_CEC)
-<<<<<<< HEAD
-		ir_lirc_unregister(dev);
-=======
 		lirc_unregister(dev);
->>>>>>> d1988041
 out_dev:
 	device_del(&dev->dev);
 out_rx_free:
