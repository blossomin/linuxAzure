--- conflicted
+++ resolved
@@ -20,8 +20,6 @@
 	return container_of(smmu, struct qcom_smmu, smmu);
 }
 
-<<<<<<< HEAD
-=======
 static void qcom_adreno_smmu_write_sctlr(struct arm_smmu_device *smmu, int idx,
 		u32 reg)
 {
@@ -162,7 +160,6 @@
 	return 0;
 }
 
->>>>>>> e0733463
 static const struct of_device_id qcom_smmu_client_of_match[] __maybe_unused = {
 	{ .compatible = "qcom,adreno" },
 	{ .compatible = "qcom,mdp4" },
@@ -209,11 +206,8 @@
 		smr = arm_smmu_gr0_read(smmu, ARM_SMMU_GR0_SMR(i));
 
 		if (FIELD_GET(ARM_SMMU_SMR_VALID, smr)) {
-<<<<<<< HEAD
-=======
 			/* Ignore valid bit for SMR mask extraction. */
 			smr &= ~ARM_SMMU_SMR_VALID;
->>>>>>> e0733463
 			smmu->smrs[i].id = FIELD_GET(ARM_SMMU_SMR_ID, smr);
 			smmu->smrs[i].mask = FIELD_GET(ARM_SMMU_SMR_MASK, smr);
 			smmu->smrs[i].valid = true;
