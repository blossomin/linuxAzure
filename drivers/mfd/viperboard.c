--- conflicted
+++ resolved
@@ -93,14 +93,8 @@
 		 version >> 8, version & 0xff,
 		 vb->usb_dev->bus->busnum, vb->usb_dev->devnum);
 
-<<<<<<< HEAD
-	ret = mfd_add_devices(&interface->dev, PLATFORM_DEVID_AUTO,
-				vprbrd_devs, ARRAY_SIZE(vprbrd_devs), NULL, 0,
-				NULL);
-=======
 	ret = mfd_add_hotplug_devices(&interface->dev, vprbrd_devs,
 				      ARRAY_SIZE(vprbrd_devs));
->>>>>>> a3b63979
 	if (ret != 0) {
 		dev_err(&interface->dev, "Failed to add mfd devices to core.");
 		goto error;
