// SPDX-License-Identifier: GPL-2.0
#include <linux/bitmap.h>
#include <linux/kernel.h>
#include <linux/module.h>
#include <linux/interrupt.h>
#include <linux/irq.h>
#include <linux/spinlock.h>
#include <linux/list.h>
#include <linux/device.h>
#include <linux/err.h>
#include <linux/debugfs.h>
#include <linux/seq_file.h>
#include <linux/gpio.h>
#include <linux/idr.h>
#include <linux/slab.h>
#include <linux/acpi.h>
#include <linux/gpio/driver.h>
#include <linux/gpio/machine.h>
#include <linux/pinctrl/consumer.h>
#include <linux/cdev.h>
#include <linux/fs.h>
#include <linux/uaccess.h>
#include <linux/compat.h>
#include <linux/anon_inodes.h>
#include <linux/file.h>
#include <linux/kfifo.h>
#include <linux/poll.h>
#include <linux/timekeeping.h>
#include <uapi/linux/gpio.h>

#include "gpiolib.h"
#include "gpiolib-of.h"
#include "gpiolib-acpi.h"

#define CREATE_TRACE_POINTS
#include <trace/events/gpio.h>

/* Implementation infrastructure for GPIO interfaces.
 *
 * The GPIO programming interface allows for inlining speed-critical
 * get/set operations for common cases, so that access to SOC-integrated
 * GPIOs can sometimes cost only an instruction or two per bit.
 */


/* When debugging, extend minimal trust to callers and platform code.
 * Also emit diagnostic messages that may help initial bringup, when
 * board setup or driver bugs are most common.
 *
 * Otherwise, minimize overhead in what may be bitbanging codepaths.
 */
#ifdef	DEBUG
#define	extra_checks	1
#else
#define	extra_checks	0
#endif

/* Device and char device-related information */
static DEFINE_IDA(gpio_ida);
static dev_t gpio_devt;
#define GPIO_DEV_MAX 256 /* 256 GPIO chip devices supported */
static struct bus_type gpio_bus_type = {
	.name = "gpio",
};

/*
 * Number of GPIOs to use for the fast path in set array
 */
#define FASTPATH_NGPIO CONFIG_GPIOLIB_FASTPATH_LIMIT

/* gpio_lock prevents conflicts during gpio_desc[] table updates.
 * While any GPIO is requested, its gpio_chip is not removable;
 * each GPIO's "requested" flag serves as a lock and refcount.
 */
DEFINE_SPINLOCK(gpio_lock);

static DEFINE_MUTEX(gpio_lookup_lock);
static LIST_HEAD(gpio_lookup_list);
LIST_HEAD(gpio_devices);

static DEFINE_MUTEX(gpio_machine_hogs_mutex);
static LIST_HEAD(gpio_machine_hogs);

static void gpiochip_free_hogs(struct gpio_chip *chip);
static int gpiochip_add_irqchip(struct gpio_chip *gpiochip,
				struct lock_class_key *lock_key,
				struct lock_class_key *request_key);
static void gpiochip_irqchip_remove(struct gpio_chip *gpiochip);
static int gpiochip_irqchip_init_hw(struct gpio_chip *gpiochip);
static int gpiochip_irqchip_init_valid_mask(struct gpio_chip *gpiochip);
static void gpiochip_irqchip_free_valid_mask(struct gpio_chip *gpiochip);

static bool gpiolib_initialized;

static inline void desc_set_label(struct gpio_desc *d, const char *label)
{
	d->label = label;
}

/**
 * gpio_to_desc - Convert a GPIO number to its descriptor
 * @gpio: global GPIO number
 *
 * Returns:
 * The GPIO descriptor associated with the given GPIO, or %NULL if no GPIO
 * with the given number exists in the system.
 */
struct gpio_desc *gpio_to_desc(unsigned gpio)
{
	struct gpio_device *gdev;
	unsigned long flags;

	spin_lock_irqsave(&gpio_lock, flags);

	list_for_each_entry(gdev, &gpio_devices, list) {
		if (gdev->base <= gpio &&
		    gdev->base + gdev->ngpio > gpio) {
			spin_unlock_irqrestore(&gpio_lock, flags);
			return &gdev->descs[gpio - gdev->base];
		}
	}

	spin_unlock_irqrestore(&gpio_lock, flags);

	if (!gpio_is_valid(gpio))
		WARN(1, "invalid GPIO %d\n", gpio);

	return NULL;
}
EXPORT_SYMBOL_GPL(gpio_to_desc);

/**
 * gpiochip_get_desc - get the GPIO descriptor corresponding to the given
 *                     hardware number for this chip
 * @chip: GPIO chip
 * @hwnum: hardware number of the GPIO for this chip
 *
 * Returns:
 * A pointer to the GPIO descriptor or %ERR_PTR(-EINVAL) if no GPIO exists
 * in the given chip for the specified hardware number.
 */
struct gpio_desc *gpiochip_get_desc(struct gpio_chip *chip,
				    u16 hwnum)
{
	struct gpio_device *gdev = chip->gpiodev;

	if (hwnum >= gdev->ngpio)
		return ERR_PTR(-EINVAL);

	return &gdev->descs[hwnum];
}

/**
 * desc_to_gpio - convert a GPIO descriptor to the integer namespace
 * @desc: GPIO descriptor
 *
 * This should disappear in the future but is needed since we still
 * use GPIO numbers for error messages and sysfs nodes.
 *
 * Returns:
 * The global GPIO number for the GPIO specified by its descriptor.
 */
int desc_to_gpio(const struct gpio_desc *desc)
{
	return desc->gdev->base + (desc - &desc->gdev->descs[0]);
}
EXPORT_SYMBOL_GPL(desc_to_gpio);


/**
 * gpiod_to_chip - Return the GPIO chip to which a GPIO descriptor belongs
 * @desc:	descriptor to return the chip of
 */
struct gpio_chip *gpiod_to_chip(const struct gpio_desc *desc)
{
	if (!desc || !desc->gdev)
		return NULL;
	return desc->gdev->chip;
}
EXPORT_SYMBOL_GPL(gpiod_to_chip);

/* dynamic allocation of GPIOs, e.g. on a hotplugged device */
static int gpiochip_find_base(int ngpio)
{
	struct gpio_device *gdev;
	int base = ARCH_NR_GPIOS - ngpio;

	list_for_each_entry_reverse(gdev, &gpio_devices, list) {
		/* found a free space? */
		if (gdev->base + gdev->ngpio <= base)
			break;
		else
			/* nope, check the space right before the chip */
			base = gdev->base - ngpio;
	}

	if (gpio_is_valid(base)) {
		pr_debug("%s: found new base at %d\n", __func__, base);
		return base;
	} else {
		pr_err("%s: cannot find free range\n", __func__);
		return -ENOSPC;
	}
}

/**
 * gpiod_get_direction - return the current direction of a GPIO
 * @desc:	GPIO to get the direction of
 *
 * Returns 0 for output, 1 for input, or an error code in case of error.
 *
 * This function may sleep if gpiod_cansleep() is true.
 */
int gpiod_get_direction(struct gpio_desc *desc)
{
	struct gpio_chip *chip;
	unsigned offset;
	int ret;

	chip = gpiod_to_chip(desc);
	offset = gpio_chip_hwgpio(desc);

	if (!chip->get_direction)
		return -ENOTSUPP;

	ret = chip->get_direction(chip, offset);
	if (ret > 0) {
		/* GPIOF_DIR_IN, or other positive */
		ret = 1;
		clear_bit(FLAG_IS_OUT, &desc->flags);
	}
	if (ret == 0) {
		/* GPIOF_DIR_OUT */
		set_bit(FLAG_IS_OUT, &desc->flags);
	}
	return ret;
}
EXPORT_SYMBOL_GPL(gpiod_get_direction);

/*
 * Add a new chip to the global chips list, keeping the list of chips sorted
 * by range(means [base, base + ngpio - 1]) order.
 *
 * Return -EBUSY if the new chip overlaps with some other chip's integer
 * space.
 */
static int gpiodev_add_to_list(struct gpio_device *gdev)
{
	struct gpio_device *prev, *next;

	if (list_empty(&gpio_devices)) {
		/* initial entry in list */
		list_add_tail(&gdev->list, &gpio_devices);
		return 0;
	}

	next = list_entry(gpio_devices.next, struct gpio_device, list);
	if (gdev->base + gdev->ngpio <= next->base) {
		/* add before first entry */
		list_add(&gdev->list, &gpio_devices);
		return 0;
	}

	prev = list_entry(gpio_devices.prev, struct gpio_device, list);
	if (prev->base + prev->ngpio <= gdev->base) {
		/* add behind last entry */
		list_add_tail(&gdev->list, &gpio_devices);
		return 0;
	}

	list_for_each_entry_safe(prev, next, &gpio_devices, list) {
		/* at the end of the list */
		if (&next->list == &gpio_devices)
			break;

		/* add between prev and next */
		if (prev->base + prev->ngpio <= gdev->base
				&& gdev->base + gdev->ngpio <= next->base) {
			list_add(&gdev->list, &prev->list);
			return 0;
		}
	}

	dev_err(&gdev->dev, "GPIO integer space overlap, cannot add chip\n");
	return -EBUSY;
}

/*
 * Convert a GPIO name to its descriptor
 */
static struct gpio_desc *gpio_name_to_desc(const char * const name)
{
	struct gpio_device *gdev;
	unsigned long flags;

	spin_lock_irqsave(&gpio_lock, flags);

	list_for_each_entry(gdev, &gpio_devices, list) {
		int i;

		for (i = 0; i != gdev->ngpio; ++i) {
			struct gpio_desc *desc = &gdev->descs[i];

			if (!desc->name || !name)
				continue;

			if (!strcmp(desc->name, name)) {
				spin_unlock_irqrestore(&gpio_lock, flags);
				return desc;
			}
		}
	}

	spin_unlock_irqrestore(&gpio_lock, flags);

	return NULL;
}

/*
 * Takes the names from gc->names and checks if they are all unique. If they
 * are, they are assigned to their gpio descriptors.
 *
 * Warning if one of the names is already used for a different GPIO.
 */
static int gpiochip_set_desc_names(struct gpio_chip *gc)
{
	struct gpio_device *gdev = gc->gpiodev;
	int i;

	if (!gc->names)
		return 0;

	/* First check all names if they are unique */
	for (i = 0; i != gc->ngpio; ++i) {
		struct gpio_desc *gpio;

		gpio = gpio_name_to_desc(gc->names[i]);
		if (gpio)
			dev_warn(&gdev->dev,
				 "Detected name collision for GPIO name '%s'\n",
				 gc->names[i]);
	}

	/* Then add all names to the GPIO descriptors */
	for (i = 0; i != gc->ngpio; ++i)
		gdev->descs[i].name = gc->names[i];

	return 0;
}

static unsigned long *gpiochip_allocate_mask(struct gpio_chip *chip)
{
	unsigned long *p;

	p = bitmap_alloc(chip->ngpio, GFP_KERNEL);
	if (!p)
		return NULL;

	/* Assume by default all GPIOs are valid */
	bitmap_fill(p, chip->ngpio);

	return p;
}

static int gpiochip_alloc_valid_mask(struct gpio_chip *gc)
{
	if (!(of_gpio_need_valid_mask(gc) || gc->init_valid_mask))
		return 0;

	gc->valid_mask = gpiochip_allocate_mask(gc);
	if (!gc->valid_mask)
		return -ENOMEM;

	return 0;
}

static int gpiochip_init_valid_mask(struct gpio_chip *gc)
{
	if (gc->init_valid_mask)
		return gc->init_valid_mask(gc,
					   gc->valid_mask,
					   gc->ngpio);

	return 0;
}

static void gpiochip_free_valid_mask(struct gpio_chip *gpiochip)
{
	bitmap_free(gpiochip->valid_mask);
	gpiochip->valid_mask = NULL;
}

bool gpiochip_line_is_valid(const struct gpio_chip *gpiochip,
				unsigned int offset)
{
	/* No mask means all valid */
	if (likely(!gpiochip->valid_mask))
		return true;
	return test_bit(offset, gpiochip->valid_mask);
}
EXPORT_SYMBOL_GPL(gpiochip_line_is_valid);

/*
 * GPIO line handle management
 */

/**
 * struct linehandle_state - contains the state of a userspace handle
 * @gdev: the GPIO device the handle pertains to
 * @label: consumer label used to tag descriptors
 * @descs: the GPIO descriptors held by this handle
 * @numdescs: the number of descriptors held in the descs array
 */
struct linehandle_state {
	struct gpio_device *gdev;
	const char *label;
	struct gpio_desc *descs[GPIOHANDLES_MAX];
	u32 numdescs;
};

#define GPIOHANDLE_REQUEST_VALID_FLAGS \
	(GPIOHANDLE_REQUEST_INPUT | \
	GPIOHANDLE_REQUEST_OUTPUT | \
	GPIOHANDLE_REQUEST_ACTIVE_LOW | \
	GPIOHANDLE_REQUEST_OPEN_DRAIN | \
	GPIOHANDLE_REQUEST_OPEN_SOURCE)

static long linehandle_ioctl(struct file *filep, unsigned int cmd,
			     unsigned long arg)
{
	struct linehandle_state *lh = filep->private_data;
	void __user *ip = (void __user *)arg;
	struct gpiohandle_data ghd;
	DECLARE_BITMAP(vals, GPIOHANDLES_MAX);
	int i;

	if (cmd == GPIOHANDLE_GET_LINE_VALUES_IOCTL) {
		/* NOTE: It's ok to read values of output lines. */
		int ret = gpiod_get_array_value_complex(false,
							true,
							lh->numdescs,
							lh->descs,
							NULL,
							vals);
		if (ret)
			return ret;

		memset(&ghd, 0, sizeof(ghd));
		for (i = 0; i < lh->numdescs; i++)
			ghd.values[i] = test_bit(i, vals);

		if (copy_to_user(ip, &ghd, sizeof(ghd)))
			return -EFAULT;

		return 0;
	} else if (cmd == GPIOHANDLE_SET_LINE_VALUES_IOCTL) {
		/*
		 * All line descriptors were created at once with the same
		 * flags so just check if the first one is really output.
		 */
		if (!test_bit(FLAG_IS_OUT, &lh->descs[0]->flags))
			return -EPERM;

		if (copy_from_user(&ghd, ip, sizeof(ghd)))
			return -EFAULT;

		/* Clamp all values to [0,1] */
		for (i = 0; i < lh->numdescs; i++)
			__assign_bit(i, vals, ghd.values[i]);

		/* Reuse the array setting function */
		return gpiod_set_array_value_complex(false,
					      true,
					      lh->numdescs,
					      lh->descs,
					      NULL,
					      vals);
	}
	return -EINVAL;
}

#ifdef CONFIG_COMPAT
static long linehandle_ioctl_compat(struct file *filep, unsigned int cmd,
			     unsigned long arg)
{
	return linehandle_ioctl(filep, cmd, (unsigned long)compat_ptr(arg));
}
#endif

static int linehandle_release(struct inode *inode, struct file *filep)
{
	struct linehandle_state *lh = filep->private_data;
	struct gpio_device *gdev = lh->gdev;
	int i;

	for (i = 0; i < lh->numdescs; i++)
		gpiod_free(lh->descs[i]);
	kfree(lh->label);
	kfree(lh);
	put_device(&gdev->dev);
	return 0;
}

static const struct file_operations linehandle_fileops = {
	.release = linehandle_release,
	.owner = THIS_MODULE,
	.llseek = noop_llseek,
	.unlocked_ioctl = linehandle_ioctl,
#ifdef CONFIG_COMPAT
	.compat_ioctl = linehandle_ioctl_compat,
#endif
};

static int linehandle_create(struct gpio_device *gdev, void __user *ip)
{
	struct gpiohandle_request handlereq;
	struct linehandle_state *lh;
	struct file *file;
	int fd, i, count = 0, ret;
	u32 lflags;

	if (copy_from_user(&handlereq, ip, sizeof(handlereq)))
		return -EFAULT;
	if ((handlereq.lines == 0) || (handlereq.lines > GPIOHANDLES_MAX))
		return -EINVAL;

	lflags = handlereq.flags;

	/* Return an error if an unknown flag is set */
	if (lflags & ~GPIOHANDLE_REQUEST_VALID_FLAGS)
		return -EINVAL;

	/*
	 * Do not allow both INPUT & OUTPUT flags to be set as they are
	 * contradictory.
	 */
	if ((lflags & GPIOHANDLE_REQUEST_INPUT) &&
	    (lflags & GPIOHANDLE_REQUEST_OUTPUT))
		return -EINVAL;

	/*
	 * Do not allow OPEN_SOURCE & OPEN_DRAIN flags in a single request. If
	 * the hardware actually supports enabling both at the same time the
	 * electrical result would be disastrous.
	 */
	if ((lflags & GPIOHANDLE_REQUEST_OPEN_DRAIN) &&
	    (lflags & GPIOHANDLE_REQUEST_OPEN_SOURCE))
		return -EINVAL;

	/* OPEN_DRAIN and OPEN_SOURCE flags only make sense for output mode. */
	if (!(lflags & GPIOHANDLE_REQUEST_OUTPUT) &&
	    ((lflags & GPIOHANDLE_REQUEST_OPEN_DRAIN) ||
	     (lflags & GPIOHANDLE_REQUEST_OPEN_SOURCE)))
		return -EINVAL;

	lh = kzalloc(sizeof(*lh), GFP_KERNEL);
	if (!lh)
		return -ENOMEM;
	lh->gdev = gdev;
	get_device(&gdev->dev);

	/* Make sure this is terminated */
	handlereq.consumer_label[sizeof(handlereq.consumer_label)-1] = '\0';
	if (strlen(handlereq.consumer_label)) {
		lh->label = kstrdup(handlereq.consumer_label,
				    GFP_KERNEL);
		if (!lh->label) {
			ret = -ENOMEM;
			goto out_free_lh;
		}
	}

	/* Request each GPIO */
	for (i = 0; i < handlereq.lines; i++) {
		u32 offset = handlereq.lineoffsets[i];
		struct gpio_desc *desc;

		if (offset >= gdev->ngpio) {
			ret = -EINVAL;
			goto out_free_descs;
		}

		desc = &gdev->descs[offset];
		ret = gpiod_request(desc, lh->label);
		if (ret)
			goto out_free_descs;
		lh->descs[i] = desc;
		count = i + 1;

		if (lflags & GPIOHANDLE_REQUEST_ACTIVE_LOW)
			set_bit(FLAG_ACTIVE_LOW, &desc->flags);
		if (lflags & GPIOHANDLE_REQUEST_OPEN_DRAIN)
			set_bit(FLAG_OPEN_DRAIN, &desc->flags);
		if (lflags & GPIOHANDLE_REQUEST_OPEN_SOURCE)
			set_bit(FLAG_OPEN_SOURCE, &desc->flags);

		ret = gpiod_set_transitory(desc, false);
		if (ret < 0)
			goto out_free_descs;

		/*
		 * Lines have to be requested explicitly for input
		 * or output, else the line will be treated "as is".
		 */
		if (lflags & GPIOHANDLE_REQUEST_OUTPUT) {
			int val = !!handlereq.default_values[i];

			ret = gpiod_direction_output(desc, val);
			if (ret)
				goto out_free_descs;
		} else if (lflags & GPIOHANDLE_REQUEST_INPUT) {
			ret = gpiod_direction_input(desc);
			if (ret)
				goto out_free_descs;
		}
		dev_dbg(&gdev->dev, "registered chardev handle for line %d\n",
			offset);
	}
	/* Let i point at the last handle */
	i--;
	lh->numdescs = handlereq.lines;

	fd = get_unused_fd_flags(O_RDONLY | O_CLOEXEC);
	if (fd < 0) {
		ret = fd;
		goto out_free_descs;
	}

	file = anon_inode_getfile("gpio-linehandle",
				  &linehandle_fileops,
				  lh,
				  O_RDONLY | O_CLOEXEC);
	if (IS_ERR(file)) {
		ret = PTR_ERR(file);
		goto out_put_unused_fd;
	}

	handlereq.fd = fd;
	if (copy_to_user(ip, &handlereq, sizeof(handlereq))) {
		/*
		 * fput() will trigger the release() callback, so do not go onto
		 * the regular error cleanup path here.
		 */
		fput(file);
		put_unused_fd(fd);
		return -EFAULT;
	}

	fd_install(fd, file);

	dev_dbg(&gdev->dev, "registered chardev handle for %d lines\n",
		lh->numdescs);

	return 0;

out_put_unused_fd:
	put_unused_fd(fd);
out_free_descs:
	for (i = 0; i < count; i++)
		gpiod_free(lh->descs[i]);
	kfree(lh->label);
out_free_lh:
	kfree(lh);
	put_device(&gdev->dev);
	return ret;
}

/*
 * GPIO line event management
 */

/**
 * struct lineevent_state - contains the state of a userspace event
 * @gdev: the GPIO device the event pertains to
 * @label: consumer label used to tag descriptors
 * @desc: the GPIO descriptor held by this event
 * @eflags: the event flags this line was requested with
 * @irq: the interrupt that trigger in response to events on this GPIO
 * @wait: wait queue that handles blocking reads of events
 * @events: KFIFO for the GPIO events
 * @read_lock: mutex lock to protect reads from colliding with adding
 * new events to the FIFO
 * @timestamp: cache for the timestamp storing it between hardirq
 * and IRQ thread, used to bring the timestamp close to the actual
 * event
 */
struct lineevent_state {
	struct gpio_device *gdev;
	const char *label;
	struct gpio_desc *desc;
	u32 eflags;
	int irq;
	wait_queue_head_t wait;
	DECLARE_KFIFO(events, struct gpioevent_data, 16);
	struct mutex read_lock;
	u64 timestamp;
};

#define GPIOEVENT_REQUEST_VALID_FLAGS \
	(GPIOEVENT_REQUEST_RISING_EDGE | \
	GPIOEVENT_REQUEST_FALLING_EDGE)

static __poll_t lineevent_poll(struct file *filep,
				   struct poll_table_struct *wait)
{
	struct lineevent_state *le = filep->private_data;
	__poll_t events = 0;

	poll_wait(filep, &le->wait, wait);

	if (!kfifo_is_empty(&le->events))
		events = EPOLLIN | EPOLLRDNORM;

	return events;
}


static ssize_t lineevent_read(struct file *filep,
			      char __user *buf,
			      size_t count,
			      loff_t *f_ps)
{
	struct lineevent_state *le = filep->private_data;
	unsigned int copied;
	int ret;

	if (count < sizeof(struct gpioevent_data))
		return -EINVAL;

	do {
		if (kfifo_is_empty(&le->events)) {
			if (filep->f_flags & O_NONBLOCK)
				return -EAGAIN;

			ret = wait_event_interruptible(le->wait,
					!kfifo_is_empty(&le->events));
			if (ret)
				return ret;
		}

		if (mutex_lock_interruptible(&le->read_lock))
			return -ERESTARTSYS;
		ret = kfifo_to_user(&le->events, buf, count, &copied);
		mutex_unlock(&le->read_lock);

		if (ret)
			return ret;

		/*
		 * If we couldn't read anything from the fifo (a different
		 * thread might have been faster) we either return -EAGAIN if
		 * the file descriptor is non-blocking, otherwise we go back to
		 * sleep and wait for more data to arrive.
		 */
		if (copied == 0 && (filep->f_flags & O_NONBLOCK))
			return -EAGAIN;

	} while (copied == 0);

	return copied;
}

static int lineevent_release(struct inode *inode, struct file *filep)
{
	struct lineevent_state *le = filep->private_data;
	struct gpio_device *gdev = le->gdev;

	free_irq(le->irq, le);
	gpiod_free(le->desc);
	kfree(le->label);
	kfree(le);
	put_device(&gdev->dev);
	return 0;
}

static long lineevent_ioctl(struct file *filep, unsigned int cmd,
			    unsigned long arg)
{
	struct lineevent_state *le = filep->private_data;
	void __user *ip = (void __user *)arg;
	struct gpiohandle_data ghd;

	/*
	 * We can get the value for an event line but not set it,
	 * because it is input by definition.
	 */
	if (cmd == GPIOHANDLE_GET_LINE_VALUES_IOCTL) {
		int val;

		memset(&ghd, 0, sizeof(ghd));

		val = gpiod_get_value_cansleep(le->desc);
		if (val < 0)
			return val;
		ghd.values[0] = val;

		if (copy_to_user(ip, &ghd, sizeof(ghd)))
			return -EFAULT;

		return 0;
	}
	return -EINVAL;
}

#ifdef CONFIG_COMPAT
static long lineevent_ioctl_compat(struct file *filep, unsigned int cmd,
				   unsigned long arg)
{
	return lineevent_ioctl(filep, cmd, (unsigned long)compat_ptr(arg));
}
#endif

static const struct file_operations lineevent_fileops = {
	.release = lineevent_release,
	.read = lineevent_read,
	.poll = lineevent_poll,
	.owner = THIS_MODULE,
	.llseek = noop_llseek,
	.unlocked_ioctl = lineevent_ioctl,
#ifdef CONFIG_COMPAT
	.compat_ioctl = lineevent_ioctl_compat,
#endif
};

static irqreturn_t lineevent_irq_thread(int irq, void *p)
{
	struct lineevent_state *le = p;
	struct gpioevent_data ge;
	int ret;

	/* Do not leak kernel stack to userspace */
	memset(&ge, 0, sizeof(ge));

	/*
	 * We may be running from a nested threaded interrupt in which case
	 * we didn't get the timestamp from lineevent_irq_handler().
	 */
	if (!le->timestamp)
		ge.timestamp = ktime_get_real_ns();
	else
		ge.timestamp = le->timestamp;
<<<<<<< HEAD

	level = gpiod_get_value_cansleep(le->desc);
=======
>>>>>>> f7688b48

	if (le->eflags & GPIOEVENT_REQUEST_RISING_EDGE
	    && le->eflags & GPIOEVENT_REQUEST_FALLING_EDGE) {
		int level = gpiod_get_value_cansleep(le->desc);
		if (level)
			/* Emit low-to-high event */
			ge.id = GPIOEVENT_EVENT_RISING_EDGE;
		else
			/* Emit high-to-low event */
			ge.id = GPIOEVENT_EVENT_FALLING_EDGE;
	} else if (le->eflags & GPIOEVENT_REQUEST_RISING_EDGE) {
		/* Emit low-to-high event */
		ge.id = GPIOEVENT_EVENT_RISING_EDGE;
	} else if (le->eflags & GPIOEVENT_REQUEST_FALLING_EDGE) {
		/* Emit high-to-low event */
		ge.id = GPIOEVENT_EVENT_FALLING_EDGE;
	} else {
		return IRQ_NONE;
	}

	ret = kfifo_put(&le->events, ge);
	if (ret)
		wake_up_poll(&le->wait, EPOLLIN);

	return IRQ_HANDLED;
}

static irqreturn_t lineevent_irq_handler(int irq, void *p)
{
	struct lineevent_state *le = p;

	/*
	 * Just store the timestamp in hardirq context so we get it as
	 * close in time as possible to the actual event.
	 */
	le->timestamp = ktime_get_real_ns();

	return IRQ_WAKE_THREAD;
}

static int lineevent_create(struct gpio_device *gdev, void __user *ip)
{
	struct gpioevent_request eventreq;
	struct lineevent_state *le;
	struct gpio_desc *desc;
	struct file *file;
	u32 offset;
	u32 lflags;
	u32 eflags;
	int fd;
	int ret;
	int irqflags = 0;

	if (copy_from_user(&eventreq, ip, sizeof(eventreq)))
		return -EFAULT;

	le = kzalloc(sizeof(*le), GFP_KERNEL);
	if (!le)
		return -ENOMEM;
	le->gdev = gdev;
	get_device(&gdev->dev);

	/* Make sure this is terminated */
	eventreq.consumer_label[sizeof(eventreq.consumer_label)-1] = '\0';
	if (strlen(eventreq.consumer_label)) {
		le->label = kstrdup(eventreq.consumer_label,
				    GFP_KERNEL);
		if (!le->label) {
			ret = -ENOMEM;
			goto out_free_le;
		}
	}

	offset = eventreq.lineoffset;
	lflags = eventreq.handleflags;
	eflags = eventreq.eventflags;

	if (offset >= gdev->ngpio) {
		ret = -EINVAL;
		goto out_free_label;
	}

	/* Return an error if a unknown flag is set */
	if ((lflags & ~GPIOHANDLE_REQUEST_VALID_FLAGS) ||
	    (eflags & ~GPIOEVENT_REQUEST_VALID_FLAGS)) {
		ret = -EINVAL;
		goto out_free_label;
	}

	/* This is just wrong: we don't look for events on output lines */
	if ((lflags & GPIOHANDLE_REQUEST_OUTPUT) ||
	    (lflags & GPIOHANDLE_REQUEST_OPEN_DRAIN) ||
	    (lflags & GPIOHANDLE_REQUEST_OPEN_SOURCE)) {
		ret = -EINVAL;
		goto out_free_label;
	}

	desc = &gdev->descs[offset];
	ret = gpiod_request(desc, le->label);
	if (ret)
		goto out_free_label;
	le->desc = desc;
	le->eflags = eflags;

	if (lflags & GPIOHANDLE_REQUEST_ACTIVE_LOW)
		set_bit(FLAG_ACTIVE_LOW, &desc->flags);

	ret = gpiod_direction_input(desc);
	if (ret)
		goto out_free_desc;

	le->irq = gpiod_to_irq(desc);
	if (le->irq <= 0) {
		ret = -ENODEV;
		goto out_free_desc;
	}

	if (eflags & GPIOEVENT_REQUEST_RISING_EDGE)
		irqflags |= test_bit(FLAG_ACTIVE_LOW, &desc->flags) ?
			IRQF_TRIGGER_FALLING : IRQF_TRIGGER_RISING;
	if (eflags & GPIOEVENT_REQUEST_FALLING_EDGE)
		irqflags |= test_bit(FLAG_ACTIVE_LOW, &desc->flags) ?
			IRQF_TRIGGER_RISING : IRQF_TRIGGER_FALLING;
	irqflags |= IRQF_ONESHOT;

	INIT_KFIFO(le->events);
	init_waitqueue_head(&le->wait);
	mutex_init(&le->read_lock);

	/* Request a thread to read the events */
	ret = request_threaded_irq(le->irq,
			lineevent_irq_handler,
			lineevent_irq_thread,
			irqflags,
			le->label,
			le);
	if (ret)
		goto out_free_desc;

	fd = get_unused_fd_flags(O_RDONLY | O_CLOEXEC);
	if (fd < 0) {
		ret = fd;
		goto out_free_irq;
	}

	file = anon_inode_getfile("gpio-event",
				  &lineevent_fileops,
				  le,
				  O_RDONLY | O_CLOEXEC);
	if (IS_ERR(file)) {
		ret = PTR_ERR(file);
		goto out_put_unused_fd;
	}

	eventreq.fd = fd;
	if (copy_to_user(ip, &eventreq, sizeof(eventreq))) {
		/*
		 * fput() will trigger the release() callback, so do not go onto
		 * the regular error cleanup path here.
		 */
		fput(file);
		put_unused_fd(fd);
		return -EFAULT;
	}

	fd_install(fd, file);

	return 0;

out_put_unused_fd:
	put_unused_fd(fd);
out_free_irq:
	free_irq(le->irq, le);
out_free_desc:
	gpiod_free(le->desc);
out_free_label:
	kfree(le->label);
out_free_le:
	kfree(le);
	put_device(&gdev->dev);
	return ret;
}

/*
 * gpio_ioctl() - ioctl handler for the GPIO chardev
 */
static long gpio_ioctl(struct file *filp, unsigned int cmd, unsigned long arg)
{
	struct gpio_device *gdev = filp->private_data;
	struct gpio_chip *chip = gdev->chip;
	void __user *ip = (void __user *)arg;

	/* We fail any subsequent ioctl():s when the chip is gone */
	if (!chip)
		return -ENODEV;

	/* Fill in the struct and pass to userspace */
	if (cmd == GPIO_GET_CHIPINFO_IOCTL) {
		struct gpiochip_info chipinfo;

		memset(&chipinfo, 0, sizeof(chipinfo));

		strncpy(chipinfo.name, dev_name(&gdev->dev),
			sizeof(chipinfo.name));
		chipinfo.name[sizeof(chipinfo.name)-1] = '\0';
		strncpy(chipinfo.label, gdev->label,
			sizeof(chipinfo.label));
		chipinfo.label[sizeof(chipinfo.label)-1] = '\0';
		chipinfo.lines = gdev->ngpio;
		if (copy_to_user(ip, &chipinfo, sizeof(chipinfo)))
			return -EFAULT;
		return 0;
	} else if (cmd == GPIO_GET_LINEINFO_IOCTL) {
		struct gpioline_info lineinfo;
		struct gpio_desc *desc;

		if (copy_from_user(&lineinfo, ip, sizeof(lineinfo)))
			return -EFAULT;
		if (lineinfo.line_offset >= gdev->ngpio)
			return -EINVAL;

		desc = &gdev->descs[lineinfo.line_offset];
		if (desc->name) {
			strncpy(lineinfo.name, desc->name,
				sizeof(lineinfo.name));
			lineinfo.name[sizeof(lineinfo.name)-1] = '\0';
		} else {
			lineinfo.name[0] = '\0';
		}
		if (desc->label) {
			strncpy(lineinfo.consumer, desc->label,
				sizeof(lineinfo.consumer));
			lineinfo.consumer[sizeof(lineinfo.consumer)-1] = '\0';
		} else {
			lineinfo.consumer[0] = '\0';
		}

		/*
		 * Userspace only need to know that the kernel is using
		 * this GPIO so it can't use it.
		 */
		lineinfo.flags = 0;
		if (test_bit(FLAG_REQUESTED, &desc->flags) ||
		    test_bit(FLAG_IS_HOGGED, &desc->flags) ||
		    test_bit(FLAG_USED_AS_IRQ, &desc->flags) ||
		    test_bit(FLAG_EXPORT, &desc->flags) ||
		    test_bit(FLAG_SYSFS, &desc->flags) ||
		    !pinctrl_gpio_can_use_line(chip->base + lineinfo.line_offset))
			lineinfo.flags |= GPIOLINE_FLAG_KERNEL;
		if (test_bit(FLAG_IS_OUT, &desc->flags))
			lineinfo.flags |= GPIOLINE_FLAG_IS_OUT;
		if (test_bit(FLAG_ACTIVE_LOW, &desc->flags))
			lineinfo.flags |= GPIOLINE_FLAG_ACTIVE_LOW;
		if (test_bit(FLAG_OPEN_DRAIN, &desc->flags))
			lineinfo.flags |= (GPIOLINE_FLAG_OPEN_DRAIN |
					   GPIOLINE_FLAG_IS_OUT);
		if (test_bit(FLAG_OPEN_SOURCE, &desc->flags))
			lineinfo.flags |= (GPIOLINE_FLAG_OPEN_SOURCE |
					   GPIOLINE_FLAG_IS_OUT);

		if (copy_to_user(ip, &lineinfo, sizeof(lineinfo)))
			return -EFAULT;
		return 0;
	} else if (cmd == GPIO_GET_LINEHANDLE_IOCTL) {
		return linehandle_create(gdev, ip);
	} else if (cmd == GPIO_GET_LINEEVENT_IOCTL) {
		return lineevent_create(gdev, ip);
	}
	return -EINVAL;
}

#ifdef CONFIG_COMPAT
static long gpio_ioctl_compat(struct file *filp, unsigned int cmd,
			      unsigned long arg)
{
	return gpio_ioctl(filp, cmd, (unsigned long)compat_ptr(arg));
}
#endif

/**
 * gpio_chrdev_open() - open the chardev for ioctl operations
 * @inode: inode for this chardev
 * @filp: file struct for storing private data
 * Returns 0 on success
 */
static int gpio_chrdev_open(struct inode *inode, struct file *filp)
{
	struct gpio_device *gdev = container_of(inode->i_cdev,
					      struct gpio_device, chrdev);

	/* Fail on open if the backing gpiochip is gone */
	if (!gdev->chip)
		return -ENODEV;
	get_device(&gdev->dev);
	filp->private_data = gdev;

	return nonseekable_open(inode, filp);
}

/**
 * gpio_chrdev_release() - close chardev after ioctl operations
 * @inode: inode for this chardev
 * @filp: file struct for storing private data
 * Returns 0 on success
 */
static int gpio_chrdev_release(struct inode *inode, struct file *filp)
{
	struct gpio_device *gdev = container_of(inode->i_cdev,
					      struct gpio_device, chrdev);

	put_device(&gdev->dev);
	return 0;
}


static const struct file_operations gpio_fileops = {
	.release = gpio_chrdev_release,
	.open = gpio_chrdev_open,
	.owner = THIS_MODULE,
	.llseek = no_llseek,
	.unlocked_ioctl = gpio_ioctl,
#ifdef CONFIG_COMPAT
	.compat_ioctl = gpio_ioctl_compat,
#endif
};

static void gpiodevice_release(struct device *dev)
{
	struct gpio_device *gdev = dev_get_drvdata(dev);

	list_del(&gdev->list);
	ida_simple_remove(&gpio_ida, gdev->id);
	kfree_const(gdev->label);
	kfree(gdev->descs);
	kfree(gdev);
}

static int gpiochip_setup_dev(struct gpio_device *gdev)
{
	int ret;

	cdev_init(&gdev->chrdev, &gpio_fileops);
	gdev->chrdev.owner = THIS_MODULE;
	gdev->dev.devt = MKDEV(MAJOR(gpio_devt), gdev->id);

	ret = cdev_device_add(&gdev->chrdev, &gdev->dev);
	if (ret)
		return ret;

	chip_dbg(gdev->chip, "added GPIO chardev (%d:%d)\n",
		 MAJOR(gpio_devt), gdev->id);

	ret = gpiochip_sysfs_register(gdev);
	if (ret)
		goto err_remove_device;

	/* From this point, the .release() function cleans up gpio_device */
	gdev->dev.release = gpiodevice_release;
	pr_debug("%s: registered GPIOs %d to %d on device: %s (%s)\n",
		 __func__, gdev->base, gdev->base + gdev->ngpio - 1,
		 dev_name(&gdev->dev), gdev->chip->label ? : "generic");

	return 0;

err_remove_device:
	cdev_device_del(&gdev->chrdev, &gdev->dev);
	return ret;
}

static void gpiochip_machine_hog(struct gpio_chip *chip, struct gpiod_hog *hog)
{
	struct gpio_desc *desc;
	int rv;

	desc = gpiochip_get_desc(chip, hog->chip_hwnum);
	if (IS_ERR(desc)) {
		pr_err("%s: unable to get GPIO desc: %ld\n",
		       __func__, PTR_ERR(desc));
		return;
	}

	if (test_bit(FLAG_IS_HOGGED, &desc->flags))
		return;

	rv = gpiod_hog(desc, hog->line_name, hog->lflags, hog->dflags);
	if (rv)
		pr_err("%s: unable to hog GPIO line (%s:%u): %d\n",
		       __func__, chip->label, hog->chip_hwnum, rv);
}

static void machine_gpiochip_add(struct gpio_chip *chip)
{
	struct gpiod_hog *hog;

	mutex_lock(&gpio_machine_hogs_mutex);

	list_for_each_entry(hog, &gpio_machine_hogs, list) {
		if (!strcmp(chip->label, hog->chip_label))
			gpiochip_machine_hog(chip, hog);
	}

	mutex_unlock(&gpio_machine_hogs_mutex);
}

static void gpiochip_setup_devs(void)
{
	struct gpio_device *gdev;
	int ret;

	list_for_each_entry(gdev, &gpio_devices, list) {
		ret = gpiochip_setup_dev(gdev);
		if (ret)
			pr_err("%s: Failed to initialize gpio device (%d)\n",
			       dev_name(&gdev->dev), ret);
	}
}

int gpiochip_add_data_with_key(struct gpio_chip *chip, void *data,
			       struct lock_class_key *lock_key,
			       struct lock_class_key *request_key)
{
	unsigned long	flags;
	int		ret = 0;
	unsigned	i;
	int		base = chip->base;
	struct gpio_device *gdev;

	/*
	 * First: allocate and populate the internal stat container, and
	 * set up the struct device.
	 */
	gdev = kzalloc(sizeof(*gdev), GFP_KERNEL);
	if (!gdev)
		return -ENOMEM;
	gdev->dev.bus = &gpio_bus_type;
	gdev->chip = chip;
	chip->gpiodev = gdev;
	if (chip->parent) {
		gdev->dev.parent = chip->parent;
		gdev->dev.of_node = chip->parent->of_node;
	}

#ifdef CONFIG_OF_GPIO
	/* If the gpiochip has an assigned OF node this takes precedence */
	if (chip->of_node)
		gdev->dev.of_node = chip->of_node;
	else
		chip->of_node = gdev->dev.of_node;
#endif

	gdev->id = ida_simple_get(&gpio_ida, 0, 0, GFP_KERNEL);
	if (gdev->id < 0) {
		ret = gdev->id;
		goto err_free_gdev;
	}
	dev_set_name(&gdev->dev, "gpiochip%d", gdev->id);
	device_initialize(&gdev->dev);
	dev_set_drvdata(&gdev->dev, gdev);
	if (chip->parent && chip->parent->driver)
		gdev->owner = chip->parent->driver->owner;
	else if (chip->owner)
		/* TODO: remove chip->owner */
		gdev->owner = chip->owner;
	else
		gdev->owner = THIS_MODULE;

	gdev->descs = kcalloc(chip->ngpio, sizeof(gdev->descs[0]), GFP_KERNEL);
	if (!gdev->descs) {
<<<<<<< HEAD
		status = -ENOMEM;
=======
		ret = -ENOMEM;
>>>>>>> f7688b48
		goto err_free_ida;
	}

	if (chip->ngpio == 0) {
		chip_err(chip, "tried to insert a GPIO chip with zero lines\n");
		ret = -EINVAL;
		goto err_free_descs;
	}

	if (chip->ngpio > FASTPATH_NGPIO)
		chip_warn(chip, "line cnt %u is greater than fast path cnt %u\n",
		chip->ngpio, FASTPATH_NGPIO);

	gdev->label = kstrdup_const(chip->label ?: "unknown", GFP_KERNEL);
	if (!gdev->label) {
		ret = -ENOMEM;
		goto err_free_descs;
	}

	gdev->ngpio = chip->ngpio;
	gdev->data = data;

	spin_lock_irqsave(&gpio_lock, flags);

	/*
	 * TODO: this allocates a Linux GPIO number base in the global
	 * GPIO numberspace for this chip. In the long run we want to
	 * get *rid* of this numberspace and use only descriptors, but
	 * it may be a pipe dream. It will not happen before we get rid
	 * of the sysfs interface anyways.
	 */
	if (base < 0) {
		base = gpiochip_find_base(chip->ngpio);
		if (base < 0) {
			ret = base;
			spin_unlock_irqrestore(&gpio_lock, flags);
			goto err_free_label;
		}
		/*
		 * TODO: it should not be necessary to reflect the assigned
		 * base outside of the GPIO subsystem. Go over drivers and
		 * see if anyone makes use of this, else drop this and assign
		 * a poison instead.
		 */
		chip->base = base;
	}
	gdev->base = base;

	ret = gpiodev_add_to_list(gdev);
	if (ret) {
		spin_unlock_irqrestore(&gpio_lock, flags);
		goto err_free_label;
	}

	spin_unlock_irqrestore(&gpio_lock, flags);

	for (i = 0; i < chip->ngpio; i++)
		gdev->descs[i].gdev = gdev;

#ifdef CONFIG_PINCTRL
	INIT_LIST_HEAD(&gdev->pin_ranges);
#endif

	ret = gpiochip_set_desc_names(chip);
	if (ret)
		goto err_remove_from_list;

	ret = gpiochip_alloc_valid_mask(chip);
	if (ret)
		goto err_remove_from_list;

	ret = of_gpiochip_add(chip);
	if (ret)
		goto err_free_gpiochip_mask;

	ret = gpiochip_init_valid_mask(chip);
	if (ret)
		goto err_remove_of_chip;

	for (i = 0; i < chip->ngpio; i++) {
		struct gpio_desc *desc = &gdev->descs[i];

		if (chip->get_direction && gpiochip_line_is_valid(chip, i)) {
			if (!chip->get_direction(chip, i))
				set_bit(FLAG_IS_OUT, &desc->flags);
			else
				clear_bit(FLAG_IS_OUT, &desc->flags);
		} else {
			if (!chip->direction_input)
				set_bit(FLAG_IS_OUT, &desc->flags);
			else
				clear_bit(FLAG_IS_OUT, &desc->flags);
		}
	}

	acpi_gpiochip_add(chip);

	machine_gpiochip_add(chip);

	ret = gpiochip_irqchip_init_hw(chip);
	if (ret)
		goto err_remove_acpi_chip;

	ret = gpiochip_irqchip_init_valid_mask(chip);
	if (ret)
		goto err_remove_acpi_chip;

	ret = gpiochip_add_irqchip(chip, lock_key, request_key);
	if (ret)
		goto err_remove_irqchip_mask;

	/*
	 * By first adding the chardev, and then adding the device,
	 * we get a device node entry in sysfs under
	 * /sys/bus/gpio/devices/gpiochipN/dev that can be used for
	 * coldplug of device nodes and other udev business.
	 * We can do this only if gpiolib has been initialized.
	 * Otherwise, defer until later.
	 */
	if (gpiolib_initialized) {
		ret = gpiochip_setup_dev(gdev);
		if (ret)
			goto err_remove_irqchip;
	}
	return 0;

err_remove_irqchip:
	gpiochip_irqchip_remove(chip);
err_remove_irqchip_mask:
	gpiochip_irqchip_free_valid_mask(chip);
err_remove_acpi_chip:
	acpi_gpiochip_remove(chip);
err_remove_of_chip:
	gpiochip_free_hogs(chip);
	of_gpiochip_remove(chip);
err_free_gpiochip_mask:
	gpiochip_free_valid_mask(chip);
err_remove_from_list:
	spin_lock_irqsave(&gpio_lock, flags);
	list_del(&gdev->list);
	spin_unlock_irqrestore(&gpio_lock, flags);
err_free_label:
	kfree_const(gdev->label);
err_free_descs:
	kfree(gdev->descs);
err_free_ida:
	ida_simple_remove(&gpio_ida, gdev->id);
err_free_gdev:
	/* failures here can mean systems won't boot... */
	pr_err("%s: GPIOs %d..%d (%s) failed to register, %d\n", __func__,
	       gdev->base, gdev->base + gdev->ngpio - 1,
	       chip->label ? : "generic", ret);
	kfree(gdev);
	return ret;
}
EXPORT_SYMBOL_GPL(gpiochip_add_data_with_key);

/**
 * gpiochip_get_data() - get per-subdriver data for the chip
 * @chip: GPIO chip
 *
 * Returns:
 * The per-subdriver data for the chip.
 */
void *gpiochip_get_data(struct gpio_chip *chip)
{
	return chip->gpiodev->data;
}
EXPORT_SYMBOL_GPL(gpiochip_get_data);

/**
 * gpiochip_remove() - unregister a gpio_chip
 * @chip: the chip to unregister
 *
 * A gpio_chip with any GPIOs still requested may not be removed.
 */
void gpiochip_remove(struct gpio_chip *chip)
{
	struct gpio_device *gdev = chip->gpiodev;
	struct gpio_desc *desc;
	unsigned long	flags;
	unsigned	i;
	bool		requested = false;

	/* FIXME: should the legacy sysfs handling be moved to gpio_device? */
	gpiochip_sysfs_unregister(gdev);
	gpiochip_free_hogs(chip);
	/* Numb the device, cancelling all outstanding operations */
	gdev->chip = NULL;
	gpiochip_irqchip_remove(chip);
	acpi_gpiochip_remove(chip);
	gpiochip_remove_pin_ranges(chip);
	of_gpiochip_remove(chip);
	gpiochip_free_valid_mask(chip);
	/*
	 * We accept no more calls into the driver from this point, so
	 * NULL the driver data pointer
	 */
	gdev->data = NULL;

	spin_lock_irqsave(&gpio_lock, flags);
	for (i = 0; i < gdev->ngpio; i++) {
		desc = &gdev->descs[i];
		if (test_bit(FLAG_REQUESTED, &desc->flags))
			requested = true;
	}
	spin_unlock_irqrestore(&gpio_lock, flags);

	if (requested)
		dev_crit(&gdev->dev,
			 "REMOVING GPIOCHIP WITH GPIOS STILL REQUESTED\n");

	/*
	 * The gpiochip side puts its use of the device to rest here:
	 * if there are no userspace clients, the chardev and device will
	 * be removed, else it will be dangling until the last user is
	 * gone.
	 */
	cdev_device_del(&gdev->chrdev, &gdev->dev);
	put_device(&gdev->dev);
}
EXPORT_SYMBOL_GPL(gpiochip_remove);

static void devm_gpio_chip_release(struct device *dev, void *res)
{
	struct gpio_chip *chip = *(struct gpio_chip **)res;

	gpiochip_remove(chip);
}

/**
 * devm_gpiochip_add_data() - Resource manager gpiochip_add_data()
 * @dev: pointer to the device that gpio_chip belongs to.
 * @chip: the chip to register, with chip->base initialized
 * @data: driver-private data associated with this chip
 *
 * Context: potentially before irqs will work
 *
 * The gpio chip automatically be released when the device is unbound.
 *
 * Returns:
 * A negative errno if the chip can't be registered, such as because the
 * chip->base is invalid or already associated with a different chip.
 * Otherwise it returns zero as a success code.
 */
int devm_gpiochip_add_data(struct device *dev, struct gpio_chip *chip,
			   void *data)
{
	struct gpio_chip **ptr;
	int ret;

	ptr = devres_alloc(devm_gpio_chip_release, sizeof(*ptr),
			     GFP_KERNEL);
	if (!ptr)
		return -ENOMEM;

	ret = gpiochip_add_data(chip, data);
	if (ret < 0) {
		devres_free(ptr);
		return ret;
	}

	*ptr = chip;
	devres_add(dev, ptr);

	return 0;
}
EXPORT_SYMBOL_GPL(devm_gpiochip_add_data);

/**
 * gpiochip_find() - iterator for locating a specific gpio_chip
 * @data: data to pass to match function
 * @match: Callback function to check gpio_chip
 *
 * Similar to bus_find_device.  It returns a reference to a gpio_chip as
 * determined by a user supplied @match callback.  The callback should return
 * 0 if the device doesn't match and non-zero if it does.  If the callback is
 * non-zero, this function will return to the caller and not iterate over any
 * more gpio_chips.
 */
struct gpio_chip *gpiochip_find(void *data,
				int (*match)(struct gpio_chip *chip,
					     void *data))
{
	struct gpio_device *gdev;
	struct gpio_chip *chip = NULL;
	unsigned long flags;

	spin_lock_irqsave(&gpio_lock, flags);
	list_for_each_entry(gdev, &gpio_devices, list)
		if (gdev->chip && match(gdev->chip, data)) {
			chip = gdev->chip;
			break;
		}

	spin_unlock_irqrestore(&gpio_lock, flags);

	return chip;
}
EXPORT_SYMBOL_GPL(gpiochip_find);

static int gpiochip_match_name(struct gpio_chip *chip, void *data)
{
	const char *name = data;

	return !strcmp(chip->label, name);
}

static struct gpio_chip *find_chip_by_name(const char *name)
{
	return gpiochip_find((void *)name, gpiochip_match_name);
}

#ifdef CONFIG_GPIOLIB_IRQCHIP

/*
 * The following is irqchip helper code for gpiochips.
 */

static int gpiochip_irqchip_init_hw(struct gpio_chip *gc)
{
	struct gpio_irq_chip *girq = &gc->irq;

	if (!girq->init_hw)
		return 0;

	return girq->init_hw(gc);
}

static int gpiochip_irqchip_init_valid_mask(struct gpio_chip *gc)
{
	struct gpio_irq_chip *girq = &gc->irq;

	if (!girq->init_valid_mask)
		return 0;

	girq->valid_mask = gpiochip_allocate_mask(gc);
	if (!girq->valid_mask)
		return -ENOMEM;

	girq->init_valid_mask(gc, girq->valid_mask, gc->ngpio);

	return 0;
}

static void gpiochip_irqchip_free_valid_mask(struct gpio_chip *gpiochip)
{
	bitmap_free(gpiochip->irq.valid_mask);
	gpiochip->irq.valid_mask = NULL;
}

bool gpiochip_irqchip_irq_valid(const struct gpio_chip *gpiochip,
				unsigned int offset)
{
	if (!gpiochip_line_is_valid(gpiochip, offset))
		return false;
	/* No mask means all valid */
	if (likely(!gpiochip->irq.valid_mask))
		return true;
	return test_bit(offset, gpiochip->irq.valid_mask);
}
EXPORT_SYMBOL_GPL(gpiochip_irqchip_irq_valid);

/**
 * gpiochip_set_cascaded_irqchip() - connects a cascaded irqchip to a gpiochip
 * @gc: the gpiochip to set the irqchip chain to
 * @parent_irq: the irq number corresponding to the parent IRQ for this
 * chained irqchip
 * @parent_handler: the parent interrupt handler for the accumulated IRQ
 * coming out of the gpiochip. If the interrupt is nested rather than
 * cascaded, pass NULL in this handler argument
 */
static void gpiochip_set_cascaded_irqchip(struct gpio_chip *gc,
					  unsigned int parent_irq,
					  irq_flow_handler_t parent_handler)
{
	struct gpio_irq_chip *girq = &gc->irq;
	struct device *dev = &gc->gpiodev->dev;

	if (!girq->domain) {
		chip_err(gc, "called %s before setting up irqchip\n",
			 __func__);
		return;
	}

	if (parent_handler) {
		if (gc->can_sleep) {
			chip_err(gc,
				 "you cannot have chained interrupts on a chip that may sleep\n");
			return;
		}
		girq->parents = devm_kcalloc(dev, 1,
					     sizeof(*girq->parents),
					     GFP_KERNEL);
		if (!girq->parents) {
			chip_err(gc, "out of memory allocating parent IRQ\n");
			return;
		}
		girq->parents[0] = parent_irq;
		girq->num_parents = 1;
		/*
		 * The parent irqchip is already using the chip_data for this
		 * irqchip, so our callbacks simply use the handler_data.
		 */
		irq_set_chained_handler_and_data(parent_irq, parent_handler,
						 gc);
	}
}

/**
 * gpiochip_set_chained_irqchip() - connects a chained irqchip to a gpiochip
 * @gpiochip: the gpiochip to set the irqchip chain to
 * @irqchip: the irqchip to chain to the gpiochip
 * @parent_irq: the irq number corresponding to the parent IRQ for this
 * chained irqchip
 * @parent_handler: the parent interrupt handler for the accumulated IRQ
 * coming out of the gpiochip.
 */
void gpiochip_set_chained_irqchip(struct gpio_chip *gpiochip,
				  struct irq_chip *irqchip,
				  unsigned int parent_irq,
				  irq_flow_handler_t parent_handler)
{
	if (gpiochip->irq.threaded) {
		chip_err(gpiochip, "tried to chain a threaded gpiochip\n");
		return;
	}

	gpiochip_set_cascaded_irqchip(gpiochip, parent_irq, parent_handler);
}
EXPORT_SYMBOL_GPL(gpiochip_set_chained_irqchip);

/**
 * gpiochip_set_nested_irqchip() - connects a nested irqchip to a gpiochip
 * @gpiochip: the gpiochip to set the irqchip nested handler to
 * @irqchip: the irqchip to nest to the gpiochip
 * @parent_irq: the irq number corresponding to the parent IRQ for this
 * nested irqchip
 */
void gpiochip_set_nested_irqchip(struct gpio_chip *gpiochip,
				 struct irq_chip *irqchip,
				 unsigned int parent_irq)
{
	gpiochip_set_cascaded_irqchip(gpiochip, parent_irq, NULL);
}
EXPORT_SYMBOL_GPL(gpiochip_set_nested_irqchip);

#ifdef CONFIG_IRQ_DOMAIN_HIERARCHY

/**
 * gpiochip_set_hierarchical_irqchip() - connects a hierarchical irqchip
 * to a gpiochip
 * @gc: the gpiochip to set the irqchip hierarchical handler to
 * @irqchip: the irqchip to handle this level of the hierarchy, the interrupt
 * will then percolate up to the parent
 */
static void gpiochip_set_hierarchical_irqchip(struct gpio_chip *gc,
					      struct irq_chip *irqchip)
{
	/* DT will deal with mapping each IRQ as we go along */
	if (is_of_node(gc->irq.fwnode))
		return;

	/*
	 * This is for legacy and boardfile "irqchip" fwnodes: allocate
	 * irqs upfront instead of dynamically since we don't have the
	 * dynamic type of allocation that hardware description languages
	 * provide. Once all GPIO drivers using board files are gone from
	 * the kernel we can delete this code, but for a transitional period
	 * it is necessary to keep this around.
	 */
	if (is_fwnode_irqchip(gc->irq.fwnode)) {
		int i;
		int ret;

		for (i = 0; i < gc->ngpio; i++) {
			struct irq_fwspec fwspec;
			unsigned int parent_hwirq;
			unsigned int parent_type;
			struct gpio_irq_chip *girq = &gc->irq;

			/*
			 * We call the child to parent translation function
			 * only to check if the child IRQ is valid or not.
			 * Just pick the rising edge type here as that is what
			 * we likely need to support.
			 */
			ret = girq->child_to_parent_hwirq(gc, i,
							  IRQ_TYPE_EDGE_RISING,
							  &parent_hwirq,
							  &parent_type);
			if (ret) {
				chip_err(gc, "skip set-up on hwirq %d\n",
					 i);
				continue;
			}

			fwspec.fwnode = gc->irq.fwnode;
			/* This is the hwirq for the GPIO line side of things */
			fwspec.param[0] = girq->child_offset_to_irq(gc, i);
			/* Just pick something */
			fwspec.param[1] = IRQ_TYPE_EDGE_RISING;
			fwspec.param_count = 2;
			ret = __irq_domain_alloc_irqs(gc->irq.domain,
						      /* just pick something */
						      -1,
						      1,
						      NUMA_NO_NODE,
						      &fwspec,
						      false,
						      NULL);
			if (ret < 0) {
				chip_err(gc,
					 "can not allocate irq for GPIO line %d parent hwirq %d in hierarchy domain: %d\n",
					 i, parent_hwirq,
					 ret);
			}
		}
	}

	chip_err(gc, "%s unknown fwnode type proceed anyway\n", __func__);

	return;
}

static int gpiochip_hierarchy_irq_domain_translate(struct irq_domain *d,
						   struct irq_fwspec *fwspec,
						   unsigned long *hwirq,
						   unsigned int *type)
{
	/* We support standard DT translation */
	if (is_of_node(fwspec->fwnode) && fwspec->param_count == 2) {
		return irq_domain_translate_twocell(d, fwspec, hwirq, type);
	}

	/* This is for board files and others not using DT */
	if (is_fwnode_irqchip(fwspec->fwnode)) {
		int ret;

		ret = irq_domain_translate_twocell(d, fwspec, hwirq, type);
		if (ret)
			return ret;
		WARN_ON(*type == IRQ_TYPE_NONE);
		return 0;
	}
	return -EINVAL;
}

static int gpiochip_hierarchy_irq_domain_alloc(struct irq_domain *d,
					       unsigned int irq,
					       unsigned int nr_irqs,
					       void *data)
{
	struct gpio_chip *gc = d->host_data;
	irq_hw_number_t hwirq;
	unsigned int type = IRQ_TYPE_NONE;
	struct irq_fwspec *fwspec = data;
	struct irq_fwspec parent_fwspec;
	unsigned int parent_hwirq;
	unsigned int parent_type;
	struct gpio_irq_chip *girq = &gc->irq;
	int ret;

	/*
	 * The nr_irqs parameter is always one except for PCI multi-MSI
	 * so this should not happen.
	 */
	WARN_ON(nr_irqs != 1);

	ret = gc->irq.child_irq_domain_ops.translate(d, fwspec, &hwirq, &type);
	if (ret)
		return ret;

	chip_info(gc, "allocate IRQ %d, hwirq %lu\n", irq,  hwirq);

	ret = girq->child_to_parent_hwirq(gc, hwirq, type,
					  &parent_hwirq, &parent_type);
	if (ret) {
		chip_err(gc, "can't look up hwirq %lu\n", hwirq);
		return ret;
	}
	chip_info(gc, "found parent hwirq %u\n", parent_hwirq);

	/*
	 * We set handle_bad_irq because the .set_type() should
	 * always be invoked and set the right type of handler.
	 */
	irq_domain_set_info(d,
			    irq,
			    hwirq,
			    gc->irq.chip,
			    gc,
			    girq->handler,
			    NULL, NULL);
	irq_set_probe(irq);

	/*
	 * Create a IRQ fwspec to send up to the parent irqdomain:
	 * specify the hwirq we address on the parent and tie it
	 * all together up the chain.
	 */
	parent_fwspec.fwnode = d->parent->fwnode;
	/* This parent only handles asserted level IRQs */
	girq->populate_parent_fwspec(gc, &parent_fwspec, parent_hwirq,
				     parent_type);
	chip_info(gc, "alloc_irqs_parent for %d parent hwirq %d\n",
		  irq, parent_hwirq);
	ret = irq_domain_alloc_irqs_parent(d, irq, 1, &parent_fwspec);
	if (ret)
		chip_err(gc,
			 "failed to allocate parent hwirq %d for hwirq %lu\n",
			 parent_hwirq, hwirq);

	return ret;
}

static unsigned int gpiochip_child_offset_to_irq_noop(struct gpio_chip *chip,
						      unsigned int offset)
{
	return offset;
}

static void gpiochip_hierarchy_setup_domain_ops(struct irq_domain_ops *ops)
{
	ops->activate = gpiochip_irq_domain_activate;
	ops->deactivate = gpiochip_irq_domain_deactivate;
	ops->alloc = gpiochip_hierarchy_irq_domain_alloc;
	ops->free = irq_domain_free_irqs_common;

	/*
	 * We only allow overriding the translate() function for
	 * hierarchical chips, and this should only be done if the user
	 * really need something other than 1:1 translation.
	 */
	if (!ops->translate)
		ops->translate = gpiochip_hierarchy_irq_domain_translate;
}

static int gpiochip_hierarchy_add_domain(struct gpio_chip *gc)
{
	if (!gc->irq.child_to_parent_hwirq ||
	    !gc->irq.fwnode) {
		chip_err(gc, "missing irqdomain vital data\n");
		return -EINVAL;
	}

	if (!gc->irq.child_offset_to_irq)
		gc->irq.child_offset_to_irq = gpiochip_child_offset_to_irq_noop;

	if (!gc->irq.populate_parent_fwspec)
		gc->irq.populate_parent_fwspec =
			gpiochip_populate_parent_fwspec_twocell;

	gpiochip_hierarchy_setup_domain_ops(&gc->irq.child_irq_domain_ops);

	gc->irq.domain = irq_domain_create_hierarchy(
		gc->irq.parent_domain,
		0,
		gc->ngpio,
		gc->irq.fwnode,
		&gc->irq.child_irq_domain_ops,
		gc);

	if (!gc->irq.domain)
		return -ENOMEM;

	gpiochip_set_hierarchical_irqchip(gc, gc->irq.chip);

	return 0;
}

static bool gpiochip_hierarchy_is_hierarchical(struct gpio_chip *gc)
{
	return !!gc->irq.parent_domain;
}

void gpiochip_populate_parent_fwspec_twocell(struct gpio_chip *chip,
					     struct irq_fwspec *fwspec,
					     unsigned int parent_hwirq,
					     unsigned int parent_type)
{
	fwspec->param_count = 2;
	fwspec->param[0] = parent_hwirq;
	fwspec->param[1] = parent_type;
}
EXPORT_SYMBOL_GPL(gpiochip_populate_parent_fwspec_twocell);

void gpiochip_populate_parent_fwspec_fourcell(struct gpio_chip *chip,
					      struct irq_fwspec *fwspec,
					      unsigned int parent_hwirq,
					      unsigned int parent_type)
{
	fwspec->param_count = 4;
	fwspec->param[0] = 0;
	fwspec->param[1] = parent_hwirq;
	fwspec->param[2] = 0;
	fwspec->param[3] = parent_type;
}
EXPORT_SYMBOL_GPL(gpiochip_populate_parent_fwspec_fourcell);

#else

static int gpiochip_hierarchy_add_domain(struct gpio_chip *gc)
{
	return -EINVAL;
}

static bool gpiochip_hierarchy_is_hierarchical(struct gpio_chip *gc)
{
	return false;
}

#endif /* CONFIG_IRQ_DOMAIN_HIERARCHY */

/**
 * gpiochip_irq_map() - maps an IRQ into a GPIO irqchip
 * @d: the irqdomain used by this irqchip
 * @irq: the global irq number used by this GPIO irqchip irq
 * @hwirq: the local IRQ/GPIO line offset on this gpiochip
 *
 * This function will set up the mapping for a certain IRQ line on a
 * gpiochip by assigning the gpiochip as chip data, and using the irqchip
 * stored inside the gpiochip.
 */
int gpiochip_irq_map(struct irq_domain *d, unsigned int irq,
		     irq_hw_number_t hwirq)
{
	struct gpio_chip *chip = d->host_data;
	int ret = 0;

	if (!gpiochip_irqchip_irq_valid(chip, hwirq))
		return -ENXIO;

	irq_set_chip_data(irq, chip);
	/*
	 * This lock class tells lockdep that GPIO irqs are in a different
	 * category than their parents, so it won't report false recursion.
	 */
	irq_set_lockdep_class(irq, chip->irq.lock_key, chip->irq.request_key);
	irq_set_chip_and_handler(irq, chip->irq.chip, chip->irq.handler);
	/* Chips that use nested thread handlers have them marked */
	if (chip->irq.threaded)
		irq_set_nested_thread(irq, 1);
	irq_set_noprobe(irq);

	if (chip->irq.num_parents == 1)
		ret = irq_set_parent(irq, chip->irq.parents[0]);
	else if (chip->irq.map)
		ret = irq_set_parent(irq, chip->irq.map[hwirq]);

	if (ret < 0)
		return ret;

	/*
	 * No set-up of the hardware will happen if IRQ_TYPE_NONE
	 * is passed as default type.
	 */
	if (chip->irq.default_type != IRQ_TYPE_NONE)
		irq_set_irq_type(irq, chip->irq.default_type);

	return 0;
}
EXPORT_SYMBOL_GPL(gpiochip_irq_map);

void gpiochip_irq_unmap(struct irq_domain *d, unsigned int irq)
{
	struct gpio_chip *chip = d->host_data;

	if (chip->irq.threaded)
		irq_set_nested_thread(irq, 0);
	irq_set_chip_and_handler(irq, NULL, NULL);
	irq_set_chip_data(irq, NULL);
}
EXPORT_SYMBOL_GPL(gpiochip_irq_unmap);

static const struct irq_domain_ops gpiochip_domain_ops = {
	.map	= gpiochip_irq_map,
	.unmap	= gpiochip_irq_unmap,
	/* Virtually all GPIO irqchips are twocell:ed */
	.xlate	= irq_domain_xlate_twocell,
};

/*
 * TODO: move these activate/deactivate in under the hierarchicial
 * irqchip implementation as static once SPMI and SSBI (all external
 * users) are phased over.
 */
/**
 * gpiochip_irq_domain_activate() - Lock a GPIO to be used as an IRQ
 * @domain: The IRQ domain used by this IRQ chip
 * @data: Outermost irq_data associated with the IRQ
 * @reserve: If set, only reserve an interrupt vector instead of assigning one
 *
 * This function is a wrapper that calls gpiochip_lock_as_irq() and is to be
 * used as the activate function for the &struct irq_domain_ops. The host_data
 * for the IRQ domain must be the &struct gpio_chip.
 */
int gpiochip_irq_domain_activate(struct irq_domain *domain,
				 struct irq_data *data, bool reserve)
{
	struct gpio_chip *chip = domain->host_data;

	return gpiochip_lock_as_irq(chip, data->hwirq);
}
EXPORT_SYMBOL_GPL(gpiochip_irq_domain_activate);

/**
 * gpiochip_irq_domain_deactivate() - Unlock a GPIO used as an IRQ
 * @domain: The IRQ domain used by this IRQ chip
 * @data: Outermost irq_data associated with the IRQ
 *
 * This function is a wrapper that will call gpiochip_unlock_as_irq() and is to
 * be used as the deactivate function for the &struct irq_domain_ops. The
 * host_data for the IRQ domain must be the &struct gpio_chip.
 */
void gpiochip_irq_domain_deactivate(struct irq_domain *domain,
				    struct irq_data *data)
{
	struct gpio_chip *chip = domain->host_data;

	return gpiochip_unlock_as_irq(chip, data->hwirq);
}
EXPORT_SYMBOL_GPL(gpiochip_irq_domain_deactivate);

static int gpiochip_to_irq(struct gpio_chip *chip, unsigned offset)
{
	struct irq_domain *domain = chip->irq.domain;

	if (!gpiochip_irqchip_irq_valid(chip, offset))
		return -ENXIO;

#ifdef CONFIG_IRQ_DOMAIN_HIERARCHY
	if (irq_domain_is_hierarchy(domain)) {
		struct irq_fwspec spec;

		spec.fwnode = domain->fwnode;
		spec.param_count = 2;
		spec.param[0] = chip->irq.child_offset_to_irq(chip, offset);
		spec.param[1] = IRQ_TYPE_NONE;

		return irq_create_fwspec_mapping(&spec);
	}
#endif

	return irq_create_mapping(domain, offset);
}

static int gpiochip_irq_reqres(struct irq_data *d)
{
	struct gpio_chip *chip = irq_data_get_irq_chip_data(d);

	return gpiochip_reqres_irq(chip, d->hwirq);
}

static void gpiochip_irq_relres(struct irq_data *d)
{
	struct gpio_chip *chip = irq_data_get_irq_chip_data(d);

	gpiochip_relres_irq(chip, d->hwirq);
}

static void gpiochip_irq_enable(struct irq_data *d)
{
	struct gpio_chip *chip = irq_data_get_irq_chip_data(d);

	gpiochip_enable_irq(chip, d->hwirq);
	if (chip->irq.irq_enable)
		chip->irq.irq_enable(d);
	else
		chip->irq.chip->irq_unmask(d);
}

static void gpiochip_irq_disable(struct irq_data *d)
{
	struct gpio_chip *chip = irq_data_get_irq_chip_data(d);

	if (chip->irq.irq_disable)
		chip->irq.irq_disable(d);
	else
		chip->irq.chip->irq_mask(d);
	gpiochip_disable_irq(chip, d->hwirq);
}

static void gpiochip_set_irq_hooks(struct gpio_chip *gpiochip)
{
	struct irq_chip *irqchip = gpiochip->irq.chip;

	if (!irqchip->irq_request_resources &&
	    !irqchip->irq_release_resources) {
		irqchip->irq_request_resources = gpiochip_irq_reqres;
		irqchip->irq_release_resources = gpiochip_irq_relres;
	}
	if (WARN_ON(gpiochip->irq.irq_enable))
		return;
	/* Check if the irqchip already has this hook... */
	if (irqchip->irq_enable == gpiochip_irq_enable) {
		/*
		 * ...and if so, give a gentle warning that this is bad
		 * practice.
		 */
		chip_info(gpiochip,
			  "detected irqchip that is shared with multiple gpiochips: please fix the driver.\n");
		return;
	}
	gpiochip->irq.irq_enable = irqchip->irq_enable;
	gpiochip->irq.irq_disable = irqchip->irq_disable;
	irqchip->irq_enable = gpiochip_irq_enable;
	irqchip->irq_disable = gpiochip_irq_disable;
}

/**
 * gpiochip_add_irqchip() - adds an IRQ chip to a GPIO chip
 * @gpiochip: the GPIO chip to add the IRQ chip to
 * @lock_key: lockdep class for IRQ lock
 * @request_key: lockdep class for IRQ request
 */
static int gpiochip_add_irqchip(struct gpio_chip *gpiochip,
				struct lock_class_key *lock_key,
				struct lock_class_key *request_key)
{
	struct irq_chip *irqchip = gpiochip->irq.chip;
	const struct irq_domain_ops *ops = NULL;
	struct device_node *np;
	unsigned int type;
	unsigned int i;

	if (!irqchip)
		return 0;

	if (gpiochip->irq.parent_handler && gpiochip->can_sleep) {
		chip_err(gpiochip, "you cannot have chained interrupts on a chip that may sleep\n");
		return -EINVAL;
	}

	np = gpiochip->gpiodev->dev.of_node;
	type = gpiochip->irq.default_type;

	/*
	 * Specifying a default trigger is a terrible idea if DT or ACPI is
	 * used to configure the interrupts, as you may end up with
	 * conflicting triggers. Tell the user, and reset to NONE.
	 */
	if (WARN(np && type != IRQ_TYPE_NONE,
		 "%s: Ignoring %u default trigger\n", np->full_name, type))
		type = IRQ_TYPE_NONE;

	if (has_acpi_companion(gpiochip->parent) && type != IRQ_TYPE_NONE) {
		acpi_handle_warn(ACPI_HANDLE(gpiochip->parent),
				 "Ignoring %u default trigger\n", type);
		type = IRQ_TYPE_NONE;
	}

	gpiochip->to_irq = gpiochip_to_irq;
	gpiochip->irq.default_type = type;
	gpiochip->irq.lock_key = lock_key;
	gpiochip->irq.request_key = request_key;

	/* If a parent irqdomain is provided, let's build a hierarchy */
	if (gpiochip_hierarchy_is_hierarchical(gpiochip)) {
		int ret = gpiochip_hierarchy_add_domain(gpiochip);
		if (ret)
			return ret;
	} else {
		/* Some drivers provide custom irqdomain ops */
		if (gpiochip->irq.domain_ops)
			ops = gpiochip->irq.domain_ops;

		if (!ops)
			ops = &gpiochip_domain_ops;
		gpiochip->irq.domain = irq_domain_add_simple(np,
			gpiochip->ngpio,
			gpiochip->irq.first,
			ops, gpiochip);
		if (!gpiochip->irq.domain)
			return -EINVAL;
	}

	if (gpiochip->irq.parent_handler) {
		void *data = gpiochip->irq.parent_handler_data ?: gpiochip;

		for (i = 0; i < gpiochip->irq.num_parents; i++) {
			/*
			 * The parent IRQ chip is already using the chip_data
			 * for this IRQ chip, so our callbacks simply use the
			 * handler_data.
			 */
			irq_set_chained_handler_and_data(gpiochip->irq.parents[i],
							 gpiochip->irq.parent_handler,
							 data);
		}
	}

	gpiochip_set_irq_hooks(gpiochip);

	acpi_gpiochip_request_interrupts(gpiochip);

	return 0;
}

/**
 * gpiochip_irqchip_remove() - removes an irqchip added to a gpiochip
 * @gpiochip: the gpiochip to remove the irqchip from
 *
 * This is called only from gpiochip_remove()
 */
static void gpiochip_irqchip_remove(struct gpio_chip *gpiochip)
{
	struct irq_chip *irqchip = gpiochip->irq.chip;
	unsigned int offset;

	acpi_gpiochip_free_interrupts(gpiochip);

	if (irqchip && gpiochip->irq.parent_handler) {
		struct gpio_irq_chip *irq = &gpiochip->irq;
		unsigned int i;

		for (i = 0; i < irq->num_parents; i++)
			irq_set_chained_handler_and_data(irq->parents[i],
							 NULL, NULL);
	}

	/* Remove all IRQ mappings and delete the domain */
	if (gpiochip->irq.domain) {
		unsigned int irq;

		for (offset = 0; offset < gpiochip->ngpio; offset++) {
			if (!gpiochip_irqchip_irq_valid(gpiochip, offset))
				continue;

			irq = irq_find_mapping(gpiochip->irq.domain, offset);
			irq_dispose_mapping(irq);
		}

		irq_domain_remove(gpiochip->irq.domain);
	}

	if (irqchip) {
		if (irqchip->irq_request_resources == gpiochip_irq_reqres) {
			irqchip->irq_request_resources = NULL;
			irqchip->irq_release_resources = NULL;
		}
		if (irqchip->irq_enable == gpiochip_irq_enable) {
			irqchip->irq_enable = gpiochip->irq.irq_enable;
			irqchip->irq_disable = gpiochip->irq.irq_disable;
		}
	}
	gpiochip->irq.irq_enable = NULL;
	gpiochip->irq.irq_disable = NULL;
	gpiochip->irq.chip = NULL;

	gpiochip_irqchip_free_valid_mask(gpiochip);
}

/**
 * gpiochip_irqchip_add_key() - adds an irqchip to a gpiochip
 * @gpiochip: the gpiochip to add the irqchip to
 * @irqchip: the irqchip to add to the gpiochip
 * @first_irq: if not dynamically assigned, the base (first) IRQ to
 * allocate gpiochip irqs from
 * @handler: the irq handler to use (often a predefined irq core function)
 * @type: the default type for IRQs on this irqchip, pass IRQ_TYPE_NONE
 * to have the core avoid setting up any default type in the hardware.
 * @threaded: whether this irqchip uses a nested thread handler
 * @lock_key: lockdep class for IRQ lock
 * @request_key: lockdep class for IRQ request
 *
 * This function closely associates a certain irqchip with a certain
 * gpiochip, providing an irq domain to translate the local IRQs to
 * global irqs in the gpiolib core, and making sure that the gpiochip
 * is passed as chip data to all related functions. Driver callbacks
 * need to use gpiochip_get_data() to get their local state containers back
 * from the gpiochip passed as chip data. An irqdomain will be stored
 * in the gpiochip that shall be used by the driver to handle IRQ number
 * translation. The gpiochip will need to be initialized and registered
 * before calling this function.
 *
 * This function will handle two cell:ed simple IRQs and assumes all
 * the pins on the gpiochip can generate a unique IRQ. Everything else
 * need to be open coded.
 */
int gpiochip_irqchip_add_key(struct gpio_chip *gpiochip,
			     struct irq_chip *irqchip,
			     unsigned int first_irq,
			     irq_flow_handler_t handler,
			     unsigned int type,
			     bool threaded,
			     struct lock_class_key *lock_key,
			     struct lock_class_key *request_key)
{
	struct device_node *of_node;

	if (!gpiochip || !irqchip)
		return -EINVAL;

	if (!gpiochip->parent) {
		pr_err("missing gpiochip .dev parent pointer\n");
		return -EINVAL;
	}
	gpiochip->irq.threaded = threaded;
	of_node = gpiochip->parent->of_node;
#ifdef CONFIG_OF_GPIO
	/*
	 * If the gpiochip has an assigned OF node this takes precedence
	 * FIXME: get rid of this and use gpiochip->parent->of_node
	 * everywhere
	 */
	if (gpiochip->of_node)
		of_node = gpiochip->of_node;
#endif
	/*
	 * Specifying a default trigger is a terrible idea if DT or ACPI is
	 * used to configure the interrupts, as you may end-up with
	 * conflicting triggers. Tell the user, and reset to NONE.
	 */
	if (WARN(of_node && type != IRQ_TYPE_NONE,
		 "%pOF: Ignoring %d default trigger\n", of_node, type))
		type = IRQ_TYPE_NONE;
	if (has_acpi_companion(gpiochip->parent) && type != IRQ_TYPE_NONE) {
		acpi_handle_warn(ACPI_HANDLE(gpiochip->parent),
				 "Ignoring %d default trigger\n", type);
		type = IRQ_TYPE_NONE;
	}

	gpiochip->irq.chip = irqchip;
	gpiochip->irq.handler = handler;
	gpiochip->irq.default_type = type;
	gpiochip->to_irq = gpiochip_to_irq;
	gpiochip->irq.lock_key = lock_key;
	gpiochip->irq.request_key = request_key;
	gpiochip->irq.domain = irq_domain_add_simple(of_node,
					gpiochip->ngpio, first_irq,
					&gpiochip_domain_ops, gpiochip);
	if (!gpiochip->irq.domain) {
		gpiochip->irq.chip = NULL;
		return -EINVAL;
	}

	gpiochip_set_irq_hooks(gpiochip);

	acpi_gpiochip_request_interrupts(gpiochip);

	return 0;
}
EXPORT_SYMBOL_GPL(gpiochip_irqchip_add_key);

#else /* CONFIG_GPIOLIB_IRQCHIP */

static inline int gpiochip_add_irqchip(struct gpio_chip *gpiochip,
				       struct lock_class_key *lock_key,
				       struct lock_class_key *request_key)
{
	return 0;
}
static void gpiochip_irqchip_remove(struct gpio_chip *gpiochip) {}

static inline int gpiochip_irqchip_init_hw(struct gpio_chip *gpiochip)
{
	return 0;
}

static inline int gpiochip_irqchip_init_valid_mask(struct gpio_chip *gpiochip)
{
	return 0;
}
static inline void gpiochip_irqchip_free_valid_mask(struct gpio_chip *gpiochip)
{ }

#endif /* CONFIG_GPIOLIB_IRQCHIP */

/**
 * gpiochip_generic_request() - request the gpio function for a pin
 * @chip: the gpiochip owning the GPIO
 * @offset: the offset of the GPIO to request for GPIO function
 */
int gpiochip_generic_request(struct gpio_chip *chip, unsigned offset)
{
	return pinctrl_gpio_request(chip->gpiodev->base + offset);
}
EXPORT_SYMBOL_GPL(gpiochip_generic_request);

/**
 * gpiochip_generic_free() - free the gpio function from a pin
 * @chip: the gpiochip to request the gpio function for
 * @offset: the offset of the GPIO to free from GPIO function
 */
void gpiochip_generic_free(struct gpio_chip *chip, unsigned offset)
{
	pinctrl_gpio_free(chip->gpiodev->base + offset);
}
EXPORT_SYMBOL_GPL(gpiochip_generic_free);

/**
 * gpiochip_generic_config() - apply configuration for a pin
 * @chip: the gpiochip owning the GPIO
 * @offset: the offset of the GPIO to apply the configuration
 * @config: the configuration to be applied
 */
int gpiochip_generic_config(struct gpio_chip *chip, unsigned offset,
			    unsigned long config)
{
	return pinctrl_gpio_set_config(chip->gpiodev->base + offset, config);
}
EXPORT_SYMBOL_GPL(gpiochip_generic_config);

#ifdef CONFIG_PINCTRL

/**
 * gpiochip_add_pingroup_range() - add a range for GPIO <-> pin mapping
 * @chip: the gpiochip to add the range for
 * @pctldev: the pin controller to map to
 * @gpio_offset: the start offset in the current gpio_chip number space
 * @pin_group: name of the pin group inside the pin controller
 *
 * Calling this function directly from a DeviceTree-supported
 * pinctrl driver is DEPRECATED. Please see Section 2.1 of
 * Documentation/devicetree/bindings/gpio/gpio.txt on how to
 * bind pinctrl and gpio drivers via the "gpio-ranges" property.
 */
int gpiochip_add_pingroup_range(struct gpio_chip *chip,
			struct pinctrl_dev *pctldev,
			unsigned int gpio_offset, const char *pin_group)
{
	struct gpio_pin_range *pin_range;
	struct gpio_device *gdev = chip->gpiodev;
	int ret;

	pin_range = kzalloc(sizeof(*pin_range), GFP_KERNEL);
	if (!pin_range) {
		chip_err(chip, "failed to allocate pin ranges\n");
		return -ENOMEM;
	}

	/* Use local offset as range ID */
	pin_range->range.id = gpio_offset;
	pin_range->range.gc = chip;
	pin_range->range.name = chip->label;
	pin_range->range.base = gdev->base + gpio_offset;
	pin_range->pctldev = pctldev;

	ret = pinctrl_get_group_pins(pctldev, pin_group,
					&pin_range->range.pins,
					&pin_range->range.npins);
	if (ret < 0) {
		kfree(pin_range);
		return ret;
	}

	pinctrl_add_gpio_range(pctldev, &pin_range->range);

	chip_dbg(chip, "created GPIO range %d->%d ==> %s PINGRP %s\n",
		 gpio_offset, gpio_offset + pin_range->range.npins - 1,
		 pinctrl_dev_get_devname(pctldev), pin_group);

	list_add_tail(&pin_range->node, &gdev->pin_ranges);

	return 0;
}
EXPORT_SYMBOL_GPL(gpiochip_add_pingroup_range);

/**
 * gpiochip_add_pin_range() - add a range for GPIO <-> pin mapping
 * @chip: the gpiochip to add the range for
 * @pinctl_name: the dev_name() of the pin controller to map to
 * @gpio_offset: the start offset in the current gpio_chip number space
 * @pin_offset: the start offset in the pin controller number space
 * @npins: the number of pins from the offset of each pin space (GPIO and
 *	pin controller) to accumulate in this range
 *
 * Returns:
 * 0 on success, or a negative error-code on failure.
 *
 * Calling this function directly from a DeviceTree-supported
 * pinctrl driver is DEPRECATED. Please see Section 2.1 of
 * Documentation/devicetree/bindings/gpio/gpio.txt on how to
 * bind pinctrl and gpio drivers via the "gpio-ranges" property.
 */
int gpiochip_add_pin_range(struct gpio_chip *chip, const char *pinctl_name,
			   unsigned int gpio_offset, unsigned int pin_offset,
			   unsigned int npins)
{
	struct gpio_pin_range *pin_range;
	struct gpio_device *gdev = chip->gpiodev;
	int ret;

	pin_range = kzalloc(sizeof(*pin_range), GFP_KERNEL);
	if (!pin_range) {
		chip_err(chip, "failed to allocate pin ranges\n");
		return -ENOMEM;
	}

	/* Use local offset as range ID */
	pin_range->range.id = gpio_offset;
	pin_range->range.gc = chip;
	pin_range->range.name = chip->label;
	pin_range->range.base = gdev->base + gpio_offset;
	pin_range->range.pin_base = pin_offset;
	pin_range->range.npins = npins;
	pin_range->pctldev = pinctrl_find_and_add_gpio_range(pinctl_name,
			&pin_range->range);
	if (IS_ERR(pin_range->pctldev)) {
		ret = PTR_ERR(pin_range->pctldev);
		chip_err(chip, "could not create pin range\n");
		kfree(pin_range);
		return ret;
	}
	chip_dbg(chip, "created GPIO range %d->%d ==> %s PIN %d->%d\n",
		 gpio_offset, gpio_offset + npins - 1,
		 pinctl_name,
		 pin_offset, pin_offset + npins - 1);

	list_add_tail(&pin_range->node, &gdev->pin_ranges);

	return 0;
}
EXPORT_SYMBOL_GPL(gpiochip_add_pin_range);

/**
 * gpiochip_remove_pin_ranges() - remove all the GPIO <-> pin mappings
 * @chip: the chip to remove all the mappings for
 */
void gpiochip_remove_pin_ranges(struct gpio_chip *chip)
{
	struct gpio_pin_range *pin_range, *tmp;
	struct gpio_device *gdev = chip->gpiodev;

	list_for_each_entry_safe(pin_range, tmp, &gdev->pin_ranges, node) {
		list_del(&pin_range->node);
		pinctrl_remove_gpio_range(pin_range->pctldev,
				&pin_range->range);
		kfree(pin_range);
	}
}
EXPORT_SYMBOL_GPL(gpiochip_remove_pin_ranges);

#endif /* CONFIG_PINCTRL */

/* These "optional" allocation calls help prevent drivers from stomping
 * on each other, and help provide better diagnostics in debugfs.
 * They're called even less than the "set direction" calls.
 */
static int gpiod_request_commit(struct gpio_desc *desc, const char *label)
{
	struct gpio_chip	*chip = desc->gdev->chip;
	int			ret;
	unsigned long		flags;
	unsigned		offset;

	if (label) {
		label = kstrdup_const(label, GFP_KERNEL);
		if (!label)
			return -ENOMEM;
	}

	spin_lock_irqsave(&gpio_lock, flags);

	/* NOTE:  gpio_request() can be called in early boot,
	 * before IRQs are enabled, for non-sleeping (SOC) GPIOs.
	 */

	if (test_and_set_bit(FLAG_REQUESTED, &desc->flags) == 0) {
		desc_set_label(desc, label ? : "?");
		ret = 0;
	} else {
		kfree_const(label);
<<<<<<< HEAD
		status = -EBUSY;
=======
		ret = -EBUSY;
>>>>>>> f7688b48
		goto done;
	}

	if (chip->request) {
		/* chip->request may sleep */
		spin_unlock_irqrestore(&gpio_lock, flags);
		offset = gpio_chip_hwgpio(desc);
		if (gpiochip_line_is_valid(chip, offset))
			ret = chip->request(chip, offset);
		else
			ret = -EINVAL;
		spin_lock_irqsave(&gpio_lock, flags);

		if (ret < 0) {
			desc_set_label(desc, NULL);
			kfree_const(label);
			clear_bit(FLAG_REQUESTED, &desc->flags);
			goto done;
		}
	}
	if (chip->get_direction) {
		/* chip->get_direction may sleep */
		spin_unlock_irqrestore(&gpio_lock, flags);
		gpiod_get_direction(desc);
		spin_lock_irqsave(&gpio_lock, flags);
	}
done:
	spin_unlock_irqrestore(&gpio_lock, flags);
	return ret;
}

/*
 * This descriptor validation needs to be inserted verbatim into each
 * function taking a descriptor, so we need to use a preprocessor
 * macro to avoid endless duplication. If the desc is NULL it is an
 * optional GPIO and calls should just bail out.
 */
static int validate_desc(const struct gpio_desc *desc, const char *func)
{
	if (!desc)
		return 0;
	if (IS_ERR(desc)) {
		pr_warn("%s: invalid GPIO (errorpointer)\n", func);
		return PTR_ERR(desc);
	}
	if (!desc->gdev) {
		pr_warn("%s: invalid GPIO (no device)\n", func);
		return -EINVAL;
	}
	if (!desc->gdev->chip) {
		dev_warn(&desc->gdev->dev,
			 "%s: backing chip is gone\n", func);
		return 0;
	}
	return 1;
}

#define VALIDATE_DESC(desc) do { \
	int __valid = validate_desc(desc, __func__); \
	if (__valid <= 0) \
		return __valid; \
	} while (0)

#define VALIDATE_DESC_VOID(desc) do { \
	int __valid = validate_desc(desc, __func__); \
	if (__valid <= 0) \
		return; \
	} while (0)

int gpiod_request(struct gpio_desc *desc, const char *label)
{
	int ret = -EPROBE_DEFER;
	struct gpio_device *gdev;

	VALIDATE_DESC(desc);
	gdev = desc->gdev;

	if (try_module_get(gdev->owner)) {
		ret = gpiod_request_commit(desc, label);
		if (ret < 0)
			module_put(gdev->owner);
		else
			get_device(&gdev->dev);
	}

	if (ret)
		gpiod_dbg(desc, "%s: status %d\n", __func__, ret);

	return ret;
}

static bool gpiod_free_commit(struct gpio_desc *desc)
{
	bool			ret = false;
	unsigned long		flags;
	struct gpio_chip	*chip;

	might_sleep();

	gpiod_unexport(desc);

	spin_lock_irqsave(&gpio_lock, flags);

	chip = desc->gdev->chip;
	if (chip && test_bit(FLAG_REQUESTED, &desc->flags)) {
		if (chip->free) {
			spin_unlock_irqrestore(&gpio_lock, flags);
			might_sleep_if(chip->can_sleep);
			chip->free(chip, gpio_chip_hwgpio(desc));
			spin_lock_irqsave(&gpio_lock, flags);
		}
		kfree_const(desc->label);
		desc_set_label(desc, NULL);
		clear_bit(FLAG_ACTIVE_LOW, &desc->flags);
		clear_bit(FLAG_REQUESTED, &desc->flags);
		clear_bit(FLAG_OPEN_DRAIN, &desc->flags);
		clear_bit(FLAG_OPEN_SOURCE, &desc->flags);
		clear_bit(FLAG_IS_HOGGED, &desc->flags);
		ret = true;
	}

	spin_unlock_irqrestore(&gpio_lock, flags);
	return ret;
}

void gpiod_free(struct gpio_desc *desc)
{
	if (desc && desc->gdev && gpiod_free_commit(desc)) {
		module_put(desc->gdev->owner);
		put_device(&desc->gdev->dev);
	} else {
		WARN_ON(extra_checks);
	}
}

/**
 * gpiochip_is_requested - return string iff signal was requested
 * @chip: controller managing the signal
 * @offset: of signal within controller's 0..(ngpio - 1) range
 *
 * Returns NULL if the GPIO is not currently requested, else a string.
 * The string returned is the label passed to gpio_request(); if none has been
 * passed it is a meaningless, non-NULL constant.
 *
 * This function is for use by GPIO controller drivers.  The label can
 * help with diagnostics, and knowing that the signal is used as a GPIO
 * can help avoid accidentally multiplexing it to another controller.
 */
const char *gpiochip_is_requested(struct gpio_chip *chip, unsigned offset)
{
	struct gpio_desc *desc;

	if (offset >= chip->ngpio)
		return NULL;

	desc = &chip->gpiodev->descs[offset];

	if (test_bit(FLAG_REQUESTED, &desc->flags) == 0)
		return NULL;
	return desc->label;
}
EXPORT_SYMBOL_GPL(gpiochip_is_requested);

/**
 * gpiochip_request_own_desc - Allow GPIO chip to request its own descriptor
 * @chip: GPIO chip
 * @hwnum: hardware number of the GPIO for which to request the descriptor
 * @label: label for the GPIO
 * @lflags: lookup flags for this GPIO or 0 if default, this can be used to
 * specify things like line inversion semantics with the machine flags
 * such as GPIO_OUT_LOW
 * @dflags: descriptor request flags for this GPIO or 0 if default, this
 * can be used to specify consumer semantics such as open drain
 *
 * Function allows GPIO chip drivers to request and use their own GPIO
 * descriptors via gpiolib API. Difference to gpiod_request() is that this
 * function will not increase reference count of the GPIO chip module. This
 * allows the GPIO chip module to be unloaded as needed (we assume that the
 * GPIO chip driver handles freeing the GPIOs it has requested).
 *
 * Returns:
 * A pointer to the GPIO descriptor, or an ERR_PTR()-encoded negative error
 * code on failure.
 */
struct gpio_desc *gpiochip_request_own_desc(struct gpio_chip *chip, u16 hwnum,
					    const char *label,
					    enum gpio_lookup_flags lflags,
					    enum gpiod_flags dflags)
{
	struct gpio_desc *desc = gpiochip_get_desc(chip, hwnum);
	int ret;

	if (IS_ERR(desc)) {
		chip_err(chip, "failed to get GPIO descriptor\n");
		return desc;
	}

	ret = gpiod_request_commit(desc, label);
	if (ret < 0)
		return ERR_PTR(ret);

	ret = gpiod_configure_flags(desc, label, lflags, dflags);
	if (ret) {
		chip_err(chip, "setup of own GPIO %s failed\n", label);
		gpiod_free_commit(desc);
		return ERR_PTR(ret);
	}

	return desc;
}
EXPORT_SYMBOL_GPL(gpiochip_request_own_desc);

/**
 * gpiochip_free_own_desc - Free GPIO requested by the chip driver
 * @desc: GPIO descriptor to free
 *
 * Function frees the given GPIO requested previously with
 * gpiochip_request_own_desc().
 */
void gpiochip_free_own_desc(struct gpio_desc *desc)
{
	if (desc)
		gpiod_free_commit(desc);
}
EXPORT_SYMBOL_GPL(gpiochip_free_own_desc);

/*
 * Drivers MUST set GPIO direction before making get/set calls.  In
 * some cases this is done in early boot, before IRQs are enabled.
 *
 * As a rule these aren't called more than once (except for drivers
 * using the open-drain emulation idiom) so these are natural places
 * to accumulate extra debugging checks.  Note that we can't (yet)
 * rely on gpio_request() having been called beforehand.
 */

static int gpio_set_config(struct gpio_chip *gc, unsigned offset,
			   enum pin_config_param mode)
{
	unsigned long config;
	unsigned arg;

	switch (mode) {
	case PIN_CONFIG_BIAS_PULL_DOWN:
	case PIN_CONFIG_BIAS_PULL_UP:
		arg = 1;
		break;

	default:
		arg = 0;
	}

	config = PIN_CONF_PACKED(mode, arg);
	return gc->set_config ? gc->set_config(gc, offset, config) : -ENOTSUPP;
}

/**
 * gpiod_direction_input - set the GPIO direction to input
 * @desc:	GPIO to set to input
 *
 * Set the direction of the passed GPIO to input, such as gpiod_get_value() can
 * be called safely on it.
 *
 * Return 0 in case of success, else an error code.
 */
int gpiod_direction_input(struct gpio_desc *desc)
{
	struct gpio_chip	*chip;
<<<<<<< HEAD
	int			status = 0;
=======
	int			ret = 0;
>>>>>>> f7688b48

	VALIDATE_DESC(desc);
	chip = desc->gdev->chip;

<<<<<<< HEAD
	if (!chip->get && chip->direction_input) {
		gpiod_warn(desc,
			"%s: missing get() and direction_input() operations\n",
			__func__);
		return -EIO;
	}

	if (chip->direction_input) {
		status = chip->direction_input(chip, gpio_chip_hwgpio(desc));
	} else if (chip->get_direction &&
		  (chip->get_direction(chip, gpio_chip_hwgpio(desc)) != 1)) {
		gpiod_warn(desc,
			"%s: missing direction_input() operation\n",
			__func__);
		return -EIO;
	}
	if (status == 0)
=======
	/*
	 * It is legal to have no .get() and .direction_input() specified if
	 * the chip is output-only, but you can't specify .direction_input()
	 * and not support the .get() operation, that doesn't make sense.
	 */
	if (!chip->get && chip->direction_input) {
		gpiod_warn(desc,
			   "%s: missing get() but have direction_input()\n",
			   __func__);
		return -EIO;
	}

	/*
	 * If we have a .direction_input() callback, things are simple,
	 * just call it. Else we are some input-only chip so try to check the
	 * direction (if .get_direction() is supported) else we silently
	 * assume we are in input mode after this.
	 */
	if (chip->direction_input) {
		ret = chip->direction_input(chip, gpio_chip_hwgpio(desc));
	} else if (chip->get_direction &&
		  (chip->get_direction(chip, gpio_chip_hwgpio(desc)) != 1)) {
		gpiod_warn(desc,
			   "%s: missing direction_input() operation and line is output\n",
			   __func__);
		return -EIO;
	}
	if (ret == 0)
>>>>>>> f7688b48
		clear_bit(FLAG_IS_OUT, &desc->flags);

	if (test_bit(FLAG_PULL_UP, &desc->flags))
		gpio_set_config(chip, gpio_chip_hwgpio(desc),
				PIN_CONFIG_BIAS_PULL_UP);
	else if (test_bit(FLAG_PULL_DOWN, &desc->flags))
		gpio_set_config(chip, gpio_chip_hwgpio(desc),
				PIN_CONFIG_BIAS_PULL_DOWN);

	trace_gpio_direction(desc_to_gpio(desc), 1, ret);

	return ret;
}
EXPORT_SYMBOL_GPL(gpiod_direction_input);

static int gpiod_direction_output_raw_commit(struct gpio_desc *desc, int value)
{
	struct gpio_chip *gc = desc->gdev->chip;
	int val = !!value;
	int ret = 0;

<<<<<<< HEAD
	if (!gc->set && !gc->direction_output) {
		gpiod_warn(desc,
		       "%s: missing set() and direction_output() operations\n",
		       __func__);
=======
	/*
	 * It's OK not to specify .direction_output() if the gpiochip is
	 * output-only, but if there is then not even a .set() operation it
	 * is pretty tricky to drive the output line.
	 */
	if (!gc->set && !gc->direction_output) {
		gpiod_warn(desc,
			   "%s: missing set() and direction_output() operations\n",
			   __func__);
>>>>>>> f7688b48
		return -EIO;
	}

	if (gc->direction_output) {
		ret = gc->direction_output(gc, gpio_chip_hwgpio(desc), val);
	} else {
<<<<<<< HEAD
=======
		/* Check that we are in output mode if we can */
>>>>>>> f7688b48
		if (gc->get_direction &&
		    gc->get_direction(gc, gpio_chip_hwgpio(desc))) {
			gpiod_warn(desc,
				"%s: missing direction_output() operation\n",
				__func__);
			return -EIO;
		}
<<<<<<< HEAD
=======
		/*
		 * If we can't actively set the direction, we are some
		 * output-only chip, so just drive the output as desired.
		 */
>>>>>>> f7688b48
		gc->set(gc, gpio_chip_hwgpio(desc), val);
	}

	if (!ret)
		set_bit(FLAG_IS_OUT, &desc->flags);
	trace_gpio_value(desc_to_gpio(desc), 0, val);
	trace_gpio_direction(desc_to_gpio(desc), 0, ret);
	return ret;
}

/**
 * gpiod_direction_output_raw - set the GPIO direction to output
 * @desc:	GPIO to set to output
 * @value:	initial output value of the GPIO
 *
 * Set the direction of the passed GPIO to output, such as gpiod_set_value() can
 * be called safely on it. The initial value of the output must be specified
 * as raw value on the physical line without regard for the ACTIVE_LOW status.
 *
 * Return 0 in case of success, else an error code.
 */
int gpiod_direction_output_raw(struct gpio_desc *desc, int value)
{
	VALIDATE_DESC(desc);
	return gpiod_direction_output_raw_commit(desc, value);
}
EXPORT_SYMBOL_GPL(gpiod_direction_output_raw);

/**
 * gpiod_direction_output - set the GPIO direction to output
 * @desc:	GPIO to set to output
 * @value:	initial output value of the GPIO
 *
 * Set the direction of the passed GPIO to output, such as gpiod_set_value() can
 * be called safely on it. The initial value of the output must be specified
 * as the logical value of the GPIO, i.e. taking its ACTIVE_LOW status into
 * account.
 *
 * Return 0 in case of success, else an error code.
 */
int gpiod_direction_output(struct gpio_desc *desc, int value)
{
	struct gpio_chip *gc;
	int ret;

	VALIDATE_DESC(desc);
	if (test_bit(FLAG_ACTIVE_LOW, &desc->flags))
		value = !value;
	else
		value = !!value;

	/* GPIOs used for enabled IRQs shall not be set as output */
	if (test_bit(FLAG_USED_AS_IRQ, &desc->flags) &&
	    test_bit(FLAG_IRQ_IS_ENABLED, &desc->flags)) {
		gpiod_err(desc,
			  "%s: tried to set a GPIO tied to an IRQ as output\n",
			  __func__);
		return -EIO;
	}

	gc = desc->gdev->chip;
	if (test_bit(FLAG_OPEN_DRAIN, &desc->flags)) {
		/* First see if we can enable open drain in hardware */
		ret = gpio_set_config(gc, gpio_chip_hwgpio(desc),
				      PIN_CONFIG_DRIVE_OPEN_DRAIN);
		if (!ret)
			goto set_output_value;
		/* Emulate open drain by not actively driving the line high */
		if (value) {
			ret = gpiod_direction_input(desc);
			goto set_output_flag;
		}
	}
	else if (test_bit(FLAG_OPEN_SOURCE, &desc->flags)) {
		ret = gpio_set_config(gc, gpio_chip_hwgpio(desc),
				      PIN_CONFIG_DRIVE_OPEN_SOURCE);
		if (!ret)
			goto set_output_value;
		/* Emulate open source by not actively driving the line low */
		if (!value) {
			ret = gpiod_direction_input(desc);
			goto set_output_flag;
		}
	} else {
		gpio_set_config(gc, gpio_chip_hwgpio(desc),
				PIN_CONFIG_DRIVE_PUSH_PULL);
	}

set_output_value:
	return gpiod_direction_output_raw_commit(desc, value);

set_output_flag:
	/*
	 * When emulating open-source or open-drain functionalities by not
	 * actively driving the line (setting mode to input) we still need to
	 * set the IS_OUT flag or otherwise we won't be able to set the line
	 * value anymore.
	 */
	if (ret == 0)
		set_bit(FLAG_IS_OUT, &desc->flags);
	return ret;
}
EXPORT_SYMBOL_GPL(gpiod_direction_output);

/**
 * gpiod_set_debounce - sets @debounce time for a GPIO
 * @desc: descriptor of the GPIO for which to set debounce time
 * @debounce: debounce time in microseconds
 *
 * Returns:
 * 0 on success, %-ENOTSUPP if the controller doesn't support setting the
 * debounce time.
 */
int gpiod_set_debounce(struct gpio_desc *desc, unsigned debounce)
{
	struct gpio_chip	*chip;
	unsigned long		config;

	VALIDATE_DESC(desc);
	chip = desc->gdev->chip;
	if (!chip->set || !chip->set_config) {
		gpiod_dbg(desc,
			  "%s: missing set() or set_config() operations\n",
			  __func__);
		return -ENOTSUPP;
	}

	config = pinconf_to_config_packed(PIN_CONFIG_INPUT_DEBOUNCE, debounce);
	return chip->set_config(chip, gpio_chip_hwgpio(desc), config);
}
EXPORT_SYMBOL_GPL(gpiod_set_debounce);

/**
 * gpiod_set_transitory - Lose or retain GPIO state on suspend or reset
 * @desc: descriptor of the GPIO for which to configure persistence
 * @transitory: True to lose state on suspend or reset, false for persistence
 *
 * Returns:
 * 0 on success, otherwise a negative error code.
 */
int gpiod_set_transitory(struct gpio_desc *desc, bool transitory)
{
	struct gpio_chip *chip;
	unsigned long packed;
	int gpio;
	int rc;

	VALIDATE_DESC(desc);
	/*
	 * Handle FLAG_TRANSITORY first, enabling queries to gpiolib for
	 * persistence state.
	 */
	if (transitory)
		set_bit(FLAG_TRANSITORY, &desc->flags);
	else
		clear_bit(FLAG_TRANSITORY, &desc->flags);

	/* If the driver supports it, set the persistence state now */
	chip = desc->gdev->chip;
	if (!chip->set_config)
		return 0;

	packed = pinconf_to_config_packed(PIN_CONFIG_PERSIST_STATE,
					  !transitory);
	gpio = gpio_chip_hwgpio(desc);
	rc = chip->set_config(chip, gpio, packed);
	if (rc == -ENOTSUPP) {
		dev_dbg(&desc->gdev->dev, "Persistence not supported for GPIO %d\n",
				gpio);
		return 0;
	}

	return rc;
}
EXPORT_SYMBOL_GPL(gpiod_set_transitory);

/**
 * gpiod_is_active_low - test whether a GPIO is active-low or not
 * @desc: the gpio descriptor to test
 *
 * Returns 1 if the GPIO is active-low, 0 otherwise.
 */
int gpiod_is_active_low(const struct gpio_desc *desc)
{
	VALIDATE_DESC(desc);
	return test_bit(FLAG_ACTIVE_LOW, &desc->flags);
}
EXPORT_SYMBOL_GPL(gpiod_is_active_low);

/* I/O calls are only valid after configuration completed; the relevant
 * "is this a valid GPIO" error checks should already have been done.
 *
 * "Get" operations are often inlinable as reading a pin value register,
 * and masking the relevant bit in that register.
 *
 * When "set" operations are inlinable, they involve writing that mask to
 * one register to set a low value, or a different register to set it high.
 * Otherwise locking is needed, so there may be little value to inlining.
 *
 *------------------------------------------------------------------------
 *
 * IMPORTANT!!!  The hot paths -- get/set value -- assume that callers
 * have requested the GPIO.  That can include implicit requesting by
 * a direction setting call.  Marking a gpio as requested locks its chip
 * in memory, guaranteeing that these table lookups need no more locking
 * and that gpiochip_remove() will fail.
 *
 * REVISIT when debugging, consider adding some instrumentation to ensure
 * that the GPIO was actually requested.
 */

static int gpiod_get_raw_value_commit(const struct gpio_desc *desc)
{
	struct gpio_chip	*chip;
	int offset;
	int value;

	chip = desc->gdev->chip;
	offset = gpio_chip_hwgpio(desc);
	value = chip->get ? chip->get(chip, offset) : -EIO;
	value = value < 0 ? value : !!value;
	trace_gpio_value(desc_to_gpio(desc), 1, value);
	return value;
}

static int gpio_chip_get_multiple(struct gpio_chip *chip,
				  unsigned long *mask, unsigned long *bits)
{
	if (chip->get_multiple) {
		return chip->get_multiple(chip, mask, bits);
	} else if (chip->get) {
		int i, value;

		for_each_set_bit(i, mask, chip->ngpio) {
			value = chip->get(chip, i);
			if (value < 0)
				return value;
			__assign_bit(i, bits, value);
		}
		return 0;
	}
	return -EIO;
}

int gpiod_get_array_value_complex(bool raw, bool can_sleep,
				  unsigned int array_size,
				  struct gpio_desc **desc_array,
				  struct gpio_array *array_info,
				  unsigned long *value_bitmap)
{
	int ret, i = 0;

	/*
	 * Validate array_info against desc_array and its size.
	 * It should immediately follow desc_array if both
	 * have been obtained from the same gpiod_get_array() call.
	 */
	if (array_info && array_info->desc == desc_array &&
	    array_size <= array_info->size &&
	    (void *)array_info == desc_array + array_info->size) {
		if (!can_sleep)
			WARN_ON(array_info->chip->can_sleep);

		ret = gpio_chip_get_multiple(array_info->chip,
					     array_info->get_mask,
					     value_bitmap);
		if (ret)
			return ret;

		if (!raw && !bitmap_empty(array_info->invert_mask, array_size))
			bitmap_xor(value_bitmap, value_bitmap,
				   array_info->invert_mask, array_size);

		if (bitmap_full(array_info->get_mask, array_size))
			return 0;

		i = find_first_zero_bit(array_info->get_mask, array_size);
	} else {
		array_info = NULL;
	}

	while (i < array_size) {
		struct gpio_chip *chip = desc_array[i]->gdev->chip;
		unsigned long fastpath[2 * BITS_TO_LONGS(FASTPATH_NGPIO)];
		unsigned long *mask, *bits;
		int first, j, ret;

		if (likely(chip->ngpio <= FASTPATH_NGPIO)) {
			mask = fastpath;
		} else {
			mask = kmalloc_array(2 * BITS_TO_LONGS(chip->ngpio),
					   sizeof(*mask),
					   can_sleep ? GFP_KERNEL : GFP_ATOMIC);
			if (!mask)
				return -ENOMEM;
		}

		bits = mask + BITS_TO_LONGS(chip->ngpio);
		bitmap_zero(mask, chip->ngpio);

		if (!can_sleep)
			WARN_ON(chip->can_sleep);

		/* collect all inputs belonging to the same chip */
		first = i;
		do {
			const struct gpio_desc *desc = desc_array[i];
			int hwgpio = gpio_chip_hwgpio(desc);

			__set_bit(hwgpio, mask);
			i++;

			if (array_info)
				i = find_next_zero_bit(array_info->get_mask,
						       array_size, i);
		} while ((i < array_size) &&
			 (desc_array[i]->gdev->chip == chip));

		ret = gpio_chip_get_multiple(chip, mask, bits);
		if (ret) {
			if (mask != fastpath)
				kfree(mask);
			return ret;
		}

		for (j = first; j < i; ) {
			const struct gpio_desc *desc = desc_array[j];
			int hwgpio = gpio_chip_hwgpio(desc);
			int value = test_bit(hwgpio, bits);

			if (!raw && test_bit(FLAG_ACTIVE_LOW, &desc->flags))
				value = !value;
			__assign_bit(j, value_bitmap, value);
			trace_gpio_value(desc_to_gpio(desc), 1, value);
			j++;

			if (array_info)
				j = find_next_zero_bit(array_info->get_mask, i,
						       j);
		}

		if (mask != fastpath)
			kfree(mask);
	}
	return 0;
}

/**
 * gpiod_get_raw_value() - return a gpio's raw value
 * @desc: gpio whose value will be returned
 *
 * Return the GPIO's raw value, i.e. the value of the physical line disregarding
 * its ACTIVE_LOW status, or negative errno on failure.
 *
 * This function can be called from contexts where we cannot sleep, and will
 * complain if the GPIO chip functions potentially sleep.
 */
int gpiod_get_raw_value(const struct gpio_desc *desc)
{
	VALIDATE_DESC(desc);
	/* Should be using gpiod_get_raw_value_cansleep() */
	WARN_ON(desc->gdev->chip->can_sleep);
	return gpiod_get_raw_value_commit(desc);
}
EXPORT_SYMBOL_GPL(gpiod_get_raw_value);

/**
 * gpiod_get_value() - return a gpio's value
 * @desc: gpio whose value will be returned
 *
 * Return the GPIO's logical value, i.e. taking the ACTIVE_LOW status into
 * account, or negative errno on failure.
 *
 * This function can be called from contexts where we cannot sleep, and will
 * complain if the GPIO chip functions potentially sleep.
 */
int gpiod_get_value(const struct gpio_desc *desc)
{
	int value;

	VALIDATE_DESC(desc);
	/* Should be using gpiod_get_value_cansleep() */
	WARN_ON(desc->gdev->chip->can_sleep);

	value = gpiod_get_raw_value_commit(desc);
	if (value < 0)
		return value;

	if (test_bit(FLAG_ACTIVE_LOW, &desc->flags))
		value = !value;

	return value;
}
EXPORT_SYMBOL_GPL(gpiod_get_value);

/**
 * gpiod_get_raw_array_value() - read raw values from an array of GPIOs
 * @array_size: number of elements in the descriptor array / value bitmap
 * @desc_array: array of GPIO descriptors whose values will be read
 * @array_info: information on applicability of fast bitmap processing path
 * @value_bitmap: bitmap to store the read values
 *
 * Read the raw values of the GPIOs, i.e. the values of the physical lines
 * without regard for their ACTIVE_LOW status.  Return 0 in case of success,
 * else an error code.
 *
 * This function can be called from contexts where we cannot sleep,
 * and it will complain if the GPIO chip functions potentially sleep.
 */
int gpiod_get_raw_array_value(unsigned int array_size,
			      struct gpio_desc **desc_array,
			      struct gpio_array *array_info,
			      unsigned long *value_bitmap)
{
	if (!desc_array)
		return -EINVAL;
	return gpiod_get_array_value_complex(true, false, array_size,
					     desc_array, array_info,
					     value_bitmap);
}
EXPORT_SYMBOL_GPL(gpiod_get_raw_array_value);

/**
 * gpiod_get_array_value() - read values from an array of GPIOs
 * @array_size: number of elements in the descriptor array / value bitmap
 * @desc_array: array of GPIO descriptors whose values will be read
 * @array_info: information on applicability of fast bitmap processing path
 * @value_bitmap: bitmap to store the read values
 *
 * Read the logical values of the GPIOs, i.e. taking their ACTIVE_LOW status
 * into account.  Return 0 in case of success, else an error code.
 *
 * This function can be called from contexts where we cannot sleep,
 * and it will complain if the GPIO chip functions potentially sleep.
 */
int gpiod_get_array_value(unsigned int array_size,
			  struct gpio_desc **desc_array,
			  struct gpio_array *array_info,
			  unsigned long *value_bitmap)
{
	if (!desc_array)
		return -EINVAL;
	return gpiod_get_array_value_complex(false, false, array_size,
					     desc_array, array_info,
					     value_bitmap);
}
EXPORT_SYMBOL_GPL(gpiod_get_array_value);

/*
 *  gpio_set_open_drain_value_commit() - Set the open drain gpio's value.
 * @desc: gpio descriptor whose state need to be set.
 * @value: Non-zero for setting it HIGH otherwise it will set to LOW.
 */
static void gpio_set_open_drain_value_commit(struct gpio_desc *desc, bool value)
{
	int ret = 0;
	struct gpio_chip *chip = desc->gdev->chip;
	int offset = gpio_chip_hwgpio(desc);

	if (value) {
<<<<<<< HEAD
		err = chip->direction_input(chip, offset);
=======
		ret = chip->direction_input(chip, offset);
>>>>>>> f7688b48
	} else {
		ret = chip->direction_output(chip, offset, 0);
		if (!ret)
			set_bit(FLAG_IS_OUT, &desc->flags);
	}
	trace_gpio_direction(desc_to_gpio(desc), value, ret);
	if (ret < 0)
		gpiod_err(desc,
			  "%s: Error in set_value for open drain err %d\n",
			  __func__, ret);
}

/*
 *  _gpio_set_open_source_value() - Set the open source gpio's value.
 * @desc: gpio descriptor whose state need to be set.
 * @value: Non-zero for setting it HIGH otherwise it will set to LOW.
 */
static void gpio_set_open_source_value_commit(struct gpio_desc *desc, bool value)
{
	int ret = 0;
	struct gpio_chip *chip = desc->gdev->chip;
	int offset = gpio_chip_hwgpio(desc);

	if (value) {
		ret = chip->direction_output(chip, offset, 1);
		if (!ret)
			set_bit(FLAG_IS_OUT, &desc->flags);
	} else {
<<<<<<< HEAD
		err = chip->direction_input(chip, offset);
=======
		ret = chip->direction_input(chip, offset);
>>>>>>> f7688b48
	}
	trace_gpio_direction(desc_to_gpio(desc), !value, ret);
	if (ret < 0)
		gpiod_err(desc,
			  "%s: Error in set_value for open source err %d\n",
			  __func__, ret);
}

static void gpiod_set_raw_value_commit(struct gpio_desc *desc, bool value)
{
	struct gpio_chip	*chip;

	chip = desc->gdev->chip;
	trace_gpio_value(desc_to_gpio(desc), 0, value);
	chip->set(chip, gpio_chip_hwgpio(desc), value);
}

/*
 * set multiple outputs on the same chip;
 * use the chip's set_multiple function if available;
 * otherwise set the outputs sequentially;
 * @mask: bit mask array; one bit per output; BITS_PER_LONG bits per word
 *        defines which outputs are to be changed
 * @bits: bit value array; one bit per output; BITS_PER_LONG bits per word
 *        defines the values the outputs specified by mask are to be set to
 */
static void gpio_chip_set_multiple(struct gpio_chip *chip,
				   unsigned long *mask, unsigned long *bits)
{
	if (chip->set_multiple) {
		chip->set_multiple(chip, mask, bits);
	} else {
		unsigned int i;

		/* set outputs if the corresponding mask bit is set */
		for_each_set_bit(i, mask, chip->ngpio)
			chip->set(chip, i, test_bit(i, bits));
	}
}

int gpiod_set_array_value_complex(bool raw, bool can_sleep,
				  unsigned int array_size,
				  struct gpio_desc **desc_array,
				  struct gpio_array *array_info,
				  unsigned long *value_bitmap)
{
	int i = 0;

	/*
	 * Validate array_info against desc_array and its size.
	 * It should immediately follow desc_array if both
	 * have been obtained from the same gpiod_get_array() call.
	 */
	if (array_info && array_info->desc == desc_array &&
	    array_size <= array_info->size &&
	    (void *)array_info == desc_array + array_info->size) {
		if (!can_sleep)
			WARN_ON(array_info->chip->can_sleep);

		if (!raw && !bitmap_empty(array_info->invert_mask, array_size))
			bitmap_xor(value_bitmap, value_bitmap,
				   array_info->invert_mask, array_size);

		gpio_chip_set_multiple(array_info->chip, array_info->set_mask,
				       value_bitmap);

		if (bitmap_full(array_info->set_mask, array_size))
			return 0;

		i = find_first_zero_bit(array_info->set_mask, array_size);
	} else {
		array_info = NULL;
	}

	while (i < array_size) {
		struct gpio_chip *chip = desc_array[i]->gdev->chip;
		unsigned long fastpath[2 * BITS_TO_LONGS(FASTPATH_NGPIO)];
		unsigned long *mask, *bits;
		int count = 0;

		if (likely(chip->ngpio <= FASTPATH_NGPIO)) {
			mask = fastpath;
		} else {
			mask = kmalloc_array(2 * BITS_TO_LONGS(chip->ngpio),
					   sizeof(*mask),
					   can_sleep ? GFP_KERNEL : GFP_ATOMIC);
			if (!mask)
				return -ENOMEM;
		}

		bits = mask + BITS_TO_LONGS(chip->ngpio);
		bitmap_zero(mask, chip->ngpio);

		if (!can_sleep)
			WARN_ON(chip->can_sleep);

		do {
			struct gpio_desc *desc = desc_array[i];
			int hwgpio = gpio_chip_hwgpio(desc);
			int value = test_bit(i, value_bitmap);

			/*
			 * Pins applicable for fast input but not for
			 * fast output processing may have been already
			 * inverted inside the fast path, skip them.
			 */
			if (!raw && !(array_info &&
			    test_bit(i, array_info->invert_mask)) &&
			    test_bit(FLAG_ACTIVE_LOW, &desc->flags))
				value = !value;
			trace_gpio_value(desc_to_gpio(desc), 0, value);
			/*
			 * collect all normal outputs belonging to the same chip
			 * open drain and open source outputs are set individually
			 */
			if (test_bit(FLAG_OPEN_DRAIN, &desc->flags) && !raw) {
				gpio_set_open_drain_value_commit(desc, value);
			} else if (test_bit(FLAG_OPEN_SOURCE, &desc->flags) && !raw) {
				gpio_set_open_source_value_commit(desc, value);
			} else {
				__set_bit(hwgpio, mask);
				if (value)
					__set_bit(hwgpio, bits);
				else
					__clear_bit(hwgpio, bits);
				count++;
			}
			i++;

			if (array_info)
				i = find_next_zero_bit(array_info->set_mask,
						       array_size, i);
		} while ((i < array_size) &&
			 (desc_array[i]->gdev->chip == chip));
		/* push collected bits to outputs */
		if (count != 0)
			gpio_chip_set_multiple(chip, mask, bits);

		if (mask != fastpath)
			kfree(mask);
	}
	return 0;
}

/**
 * gpiod_set_raw_value() - assign a gpio's raw value
 * @desc: gpio whose value will be assigned
 * @value: value to assign
 *
 * Set the raw value of the GPIO, i.e. the value of its physical line without
 * regard for its ACTIVE_LOW status.
 *
 * This function can be called from contexts where we cannot sleep, and will
 * complain if the GPIO chip functions potentially sleep.
 */
void gpiod_set_raw_value(struct gpio_desc *desc, int value)
{
	VALIDATE_DESC_VOID(desc);
	/* Should be using gpiod_set_raw_value_cansleep() */
	WARN_ON(desc->gdev->chip->can_sleep);
	gpiod_set_raw_value_commit(desc, value);
}
EXPORT_SYMBOL_GPL(gpiod_set_raw_value);

/**
 * gpiod_set_value_nocheck() - set a GPIO line value without checking
 * @desc: the descriptor to set the value on
 * @value: value to set
 *
 * This sets the value of a GPIO line backing a descriptor, applying
 * different semantic quirks like active low and open drain/source
 * handling.
 */
static void gpiod_set_value_nocheck(struct gpio_desc *desc, int value)
{
	if (test_bit(FLAG_ACTIVE_LOW, &desc->flags))
		value = !value;
	if (test_bit(FLAG_OPEN_DRAIN, &desc->flags))
		gpio_set_open_drain_value_commit(desc, value);
	else if (test_bit(FLAG_OPEN_SOURCE, &desc->flags))
		gpio_set_open_source_value_commit(desc, value);
	else
		gpiod_set_raw_value_commit(desc, value);
}

/**
 * gpiod_set_value() - assign a gpio's value
 * @desc: gpio whose value will be assigned
 * @value: value to assign
 *
 * Set the logical value of the GPIO, i.e. taking its ACTIVE_LOW,
 * OPEN_DRAIN and OPEN_SOURCE flags into account.
 *
 * This function can be called from contexts where we cannot sleep, and will
 * complain if the GPIO chip functions potentially sleep.
 */
void gpiod_set_value(struct gpio_desc *desc, int value)
{
	VALIDATE_DESC_VOID(desc);
	/* Should be using gpiod_set_value_cansleep() */
	WARN_ON(desc->gdev->chip->can_sleep);
	gpiod_set_value_nocheck(desc, value);
}
EXPORT_SYMBOL_GPL(gpiod_set_value);

/**
 * gpiod_set_raw_array_value() - assign values to an array of GPIOs
 * @array_size: number of elements in the descriptor array / value bitmap
 * @desc_array: array of GPIO descriptors whose values will be assigned
 * @array_info: information on applicability of fast bitmap processing path
 * @value_bitmap: bitmap of values to assign
 *
 * Set the raw values of the GPIOs, i.e. the values of the physical lines
 * without regard for their ACTIVE_LOW status.
 *
 * This function can be called from contexts where we cannot sleep, and will
 * complain if the GPIO chip functions potentially sleep.
 */
int gpiod_set_raw_array_value(unsigned int array_size,
			      struct gpio_desc **desc_array,
			      struct gpio_array *array_info,
			      unsigned long *value_bitmap)
{
	if (!desc_array)
		return -EINVAL;
	return gpiod_set_array_value_complex(true, false, array_size,
					desc_array, array_info, value_bitmap);
}
EXPORT_SYMBOL_GPL(gpiod_set_raw_array_value);

/**
 * gpiod_set_array_value() - assign values to an array of GPIOs
 * @array_size: number of elements in the descriptor array / value bitmap
 * @desc_array: array of GPIO descriptors whose values will be assigned
 * @array_info: information on applicability of fast bitmap processing path
 * @value_bitmap: bitmap of values to assign
 *
 * Set the logical values of the GPIOs, i.e. taking their ACTIVE_LOW status
 * into account.
 *
 * This function can be called from contexts where we cannot sleep, and will
 * complain if the GPIO chip functions potentially sleep.
 */
int gpiod_set_array_value(unsigned int array_size,
			  struct gpio_desc **desc_array,
			  struct gpio_array *array_info,
			  unsigned long *value_bitmap)
{
	if (!desc_array)
		return -EINVAL;
	return gpiod_set_array_value_complex(false, false, array_size,
					     desc_array, array_info,
					     value_bitmap);
}
EXPORT_SYMBOL_GPL(gpiod_set_array_value);

/**
 * gpiod_cansleep() - report whether gpio value access may sleep
 * @desc: gpio to check
 *
 */
int gpiod_cansleep(const struct gpio_desc *desc)
{
	VALIDATE_DESC(desc);
	return desc->gdev->chip->can_sleep;
}
EXPORT_SYMBOL_GPL(gpiod_cansleep);

/**
 * gpiod_set_consumer_name() - set the consumer name for the descriptor
 * @desc: gpio to set the consumer name on
 * @name: the new consumer name
 */
int gpiod_set_consumer_name(struct gpio_desc *desc, const char *name)
{
	VALIDATE_DESC(desc);
	if (name) {
		name = kstrdup_const(name, GFP_KERNEL);
		if (!name)
			return -ENOMEM;
	}

	kfree_const(desc->label);
	desc_set_label(desc, name);

	return 0;
}
EXPORT_SYMBOL_GPL(gpiod_set_consumer_name);

/**
 * gpiod_to_irq() - return the IRQ corresponding to a GPIO
 * @desc: gpio whose IRQ will be returned (already requested)
 *
 * Return the IRQ corresponding to the passed GPIO, or an error code in case of
 * error.
 */
int gpiod_to_irq(const struct gpio_desc *desc)
{
	struct gpio_chip *chip;
	int offset;

	/*
	 * Cannot VALIDATE_DESC() here as gpiod_to_irq() consumer semantics
	 * requires this function to not return zero on an invalid descriptor
	 * but rather a negative error number.
	 */
	if (!desc || IS_ERR(desc) || !desc->gdev || !desc->gdev->chip)
		return -EINVAL;

	chip = desc->gdev->chip;
	offset = gpio_chip_hwgpio(desc);
	if (chip->to_irq) {
		int retirq = chip->to_irq(chip, offset);

		/* Zero means NO_IRQ */
		if (!retirq)
			return -ENXIO;

		return retirq;
	}
	return -ENXIO;
}
EXPORT_SYMBOL_GPL(gpiod_to_irq);

/**
 * gpiochip_lock_as_irq() - lock a GPIO to be used as IRQ
 * @chip: the chip the GPIO to lock belongs to
 * @offset: the offset of the GPIO to lock as IRQ
 *
 * This is used directly by GPIO drivers that want to lock down
 * a certain GPIO line to be used for IRQs.
 */
int gpiochip_lock_as_irq(struct gpio_chip *chip, unsigned int offset)
{
	struct gpio_desc *desc;

	desc = gpiochip_get_desc(chip, offset);
	if (IS_ERR(desc))
		return PTR_ERR(desc);

	/*
	 * If it's fast: flush the direction setting if something changed
	 * behind our back
	 */
	if (!chip->can_sleep && chip->get_direction) {
		int dir = gpiod_get_direction(desc);

		if (dir < 0) {
			chip_err(chip, "%s: cannot get GPIO direction\n",
				 __func__);
			return dir;
		}
	}

	if (test_bit(FLAG_IS_OUT, &desc->flags)) {
		chip_err(chip,
			 "%s: tried to flag a GPIO set as output for IRQ\n",
			 __func__);
		return -EIO;
	}

	set_bit(FLAG_USED_AS_IRQ, &desc->flags);
	set_bit(FLAG_IRQ_IS_ENABLED, &desc->flags);

	/*
	 * If the consumer has not set up a label (such as when the
	 * IRQ is referenced from .to_irq()) we set up a label here
	 * so it is clear this is used as an interrupt.
	 */
	if (!desc->label)
		desc_set_label(desc, "interrupt");

	return 0;
}
EXPORT_SYMBOL_GPL(gpiochip_lock_as_irq);

/**
 * gpiochip_unlock_as_irq() - unlock a GPIO used as IRQ
 * @chip: the chip the GPIO to lock belongs to
 * @offset: the offset of the GPIO to lock as IRQ
 *
 * This is used directly by GPIO drivers that want to indicate
 * that a certain GPIO is no longer used exclusively for IRQ.
 */
void gpiochip_unlock_as_irq(struct gpio_chip *chip, unsigned int offset)
{
	struct gpio_desc *desc;

	desc = gpiochip_get_desc(chip, offset);
	if (IS_ERR(desc))
		return;

	clear_bit(FLAG_USED_AS_IRQ, &desc->flags);
	clear_bit(FLAG_IRQ_IS_ENABLED, &desc->flags);

	/* If we only had this marking, erase it */
	if (desc->label && !strcmp(desc->label, "interrupt"))
		desc_set_label(desc, NULL);
}
EXPORT_SYMBOL_GPL(gpiochip_unlock_as_irq);

void gpiochip_disable_irq(struct gpio_chip *chip, unsigned int offset)
{
	struct gpio_desc *desc = gpiochip_get_desc(chip, offset);

	if (!IS_ERR(desc) &&
	    !WARN_ON(!test_bit(FLAG_USED_AS_IRQ, &desc->flags)))
		clear_bit(FLAG_IRQ_IS_ENABLED, &desc->flags);
}
EXPORT_SYMBOL_GPL(gpiochip_disable_irq);

void gpiochip_enable_irq(struct gpio_chip *chip, unsigned int offset)
{
	struct gpio_desc *desc = gpiochip_get_desc(chip, offset);

	if (!IS_ERR(desc) &&
	    !WARN_ON(!test_bit(FLAG_USED_AS_IRQ, &desc->flags))) {
		WARN_ON(test_bit(FLAG_IS_OUT, &desc->flags));
		set_bit(FLAG_IRQ_IS_ENABLED, &desc->flags);
	}
}
EXPORT_SYMBOL_GPL(gpiochip_enable_irq);

bool gpiochip_line_is_irq(struct gpio_chip *chip, unsigned int offset)
{
	if (offset >= chip->ngpio)
		return false;

	return test_bit(FLAG_USED_AS_IRQ, &chip->gpiodev->descs[offset].flags);
}
EXPORT_SYMBOL_GPL(gpiochip_line_is_irq);

int gpiochip_reqres_irq(struct gpio_chip *chip, unsigned int offset)
{
	int ret;

	if (!try_module_get(chip->gpiodev->owner))
		return -ENODEV;

	ret = gpiochip_lock_as_irq(chip, offset);
	if (ret) {
		chip_err(chip, "unable to lock HW IRQ %u for IRQ\n", offset);
		module_put(chip->gpiodev->owner);
		return ret;
	}
	return 0;
}
EXPORT_SYMBOL_GPL(gpiochip_reqres_irq);

void gpiochip_relres_irq(struct gpio_chip *chip, unsigned int offset)
{
	gpiochip_unlock_as_irq(chip, offset);
	module_put(chip->gpiodev->owner);
}
EXPORT_SYMBOL_GPL(gpiochip_relres_irq);

bool gpiochip_line_is_open_drain(struct gpio_chip *chip, unsigned int offset)
{
	if (offset >= chip->ngpio)
		return false;

	return test_bit(FLAG_OPEN_DRAIN, &chip->gpiodev->descs[offset].flags);
}
EXPORT_SYMBOL_GPL(gpiochip_line_is_open_drain);

bool gpiochip_line_is_open_source(struct gpio_chip *chip, unsigned int offset)
{
	if (offset >= chip->ngpio)
		return false;

	return test_bit(FLAG_OPEN_SOURCE, &chip->gpiodev->descs[offset].flags);
}
EXPORT_SYMBOL_GPL(gpiochip_line_is_open_source);

bool gpiochip_line_is_persistent(struct gpio_chip *chip, unsigned int offset)
{
	if (offset >= chip->ngpio)
		return false;

	return !test_bit(FLAG_TRANSITORY, &chip->gpiodev->descs[offset].flags);
}
EXPORT_SYMBOL_GPL(gpiochip_line_is_persistent);

/**
 * gpiod_get_raw_value_cansleep() - return a gpio's raw value
 * @desc: gpio whose value will be returned
 *
 * Return the GPIO's raw value, i.e. the value of the physical line disregarding
 * its ACTIVE_LOW status, or negative errno on failure.
 *
 * This function is to be called from contexts that can sleep.
 */
int gpiod_get_raw_value_cansleep(const struct gpio_desc *desc)
{
	might_sleep_if(extra_checks);
	VALIDATE_DESC(desc);
	return gpiod_get_raw_value_commit(desc);
}
EXPORT_SYMBOL_GPL(gpiod_get_raw_value_cansleep);

/**
 * gpiod_get_value_cansleep() - return a gpio's value
 * @desc: gpio whose value will be returned
 *
 * Return the GPIO's logical value, i.e. taking the ACTIVE_LOW status into
 * account, or negative errno on failure.
 *
 * This function is to be called from contexts that can sleep.
 */
int gpiod_get_value_cansleep(const struct gpio_desc *desc)
{
	int value;

	might_sleep_if(extra_checks);
	VALIDATE_DESC(desc);
	value = gpiod_get_raw_value_commit(desc);
	if (value < 0)
		return value;

	if (test_bit(FLAG_ACTIVE_LOW, &desc->flags))
		value = !value;

	return value;
}
EXPORT_SYMBOL_GPL(gpiod_get_value_cansleep);

/**
 * gpiod_get_raw_array_value_cansleep() - read raw values from an array of GPIOs
 * @array_size: number of elements in the descriptor array / value bitmap
 * @desc_array: array of GPIO descriptors whose values will be read
 * @array_info: information on applicability of fast bitmap processing path
 * @value_bitmap: bitmap to store the read values
 *
 * Read the raw values of the GPIOs, i.e. the values of the physical lines
 * without regard for their ACTIVE_LOW status.  Return 0 in case of success,
 * else an error code.
 *
 * This function is to be called from contexts that can sleep.
 */
int gpiod_get_raw_array_value_cansleep(unsigned int array_size,
				       struct gpio_desc **desc_array,
				       struct gpio_array *array_info,
				       unsigned long *value_bitmap)
{
	might_sleep_if(extra_checks);
	if (!desc_array)
		return -EINVAL;
	return gpiod_get_array_value_complex(true, true, array_size,
					     desc_array, array_info,
					     value_bitmap);
}
EXPORT_SYMBOL_GPL(gpiod_get_raw_array_value_cansleep);

/**
 * gpiod_get_array_value_cansleep() - read values from an array of GPIOs
 * @array_size: number of elements in the descriptor array / value bitmap
 * @desc_array: array of GPIO descriptors whose values will be read
 * @array_info: information on applicability of fast bitmap processing path
 * @value_bitmap: bitmap to store the read values
 *
 * Read the logical values of the GPIOs, i.e. taking their ACTIVE_LOW status
 * into account.  Return 0 in case of success, else an error code.
 *
 * This function is to be called from contexts that can sleep.
 */
int gpiod_get_array_value_cansleep(unsigned int array_size,
				   struct gpio_desc **desc_array,
				   struct gpio_array *array_info,
				   unsigned long *value_bitmap)
{
	might_sleep_if(extra_checks);
	if (!desc_array)
		return -EINVAL;
	return gpiod_get_array_value_complex(false, true, array_size,
					     desc_array, array_info,
					     value_bitmap);
}
EXPORT_SYMBOL_GPL(gpiod_get_array_value_cansleep);

/**
 * gpiod_set_raw_value_cansleep() - assign a gpio's raw value
 * @desc: gpio whose value will be assigned
 * @value: value to assign
 *
 * Set the raw value of the GPIO, i.e. the value of its physical line without
 * regard for its ACTIVE_LOW status.
 *
 * This function is to be called from contexts that can sleep.
 */
void gpiod_set_raw_value_cansleep(struct gpio_desc *desc, int value)
{
	might_sleep_if(extra_checks);
	VALIDATE_DESC_VOID(desc);
	gpiod_set_raw_value_commit(desc, value);
}
EXPORT_SYMBOL_GPL(gpiod_set_raw_value_cansleep);

/**
 * gpiod_set_value_cansleep() - assign a gpio's value
 * @desc: gpio whose value will be assigned
 * @value: value to assign
 *
 * Set the logical value of the GPIO, i.e. taking its ACTIVE_LOW status into
 * account
 *
 * This function is to be called from contexts that can sleep.
 */
void gpiod_set_value_cansleep(struct gpio_desc *desc, int value)
{
	might_sleep_if(extra_checks);
	VALIDATE_DESC_VOID(desc);
	gpiod_set_value_nocheck(desc, value);
}
EXPORT_SYMBOL_GPL(gpiod_set_value_cansleep);

/**
 * gpiod_set_raw_array_value_cansleep() - assign values to an array of GPIOs
 * @array_size: number of elements in the descriptor array / value bitmap
 * @desc_array: array of GPIO descriptors whose values will be assigned
 * @array_info: information on applicability of fast bitmap processing path
 * @value_bitmap: bitmap of values to assign
 *
 * Set the raw values of the GPIOs, i.e. the values of the physical lines
 * without regard for their ACTIVE_LOW status.
 *
 * This function is to be called from contexts that can sleep.
 */
int gpiod_set_raw_array_value_cansleep(unsigned int array_size,
				       struct gpio_desc **desc_array,
				       struct gpio_array *array_info,
				       unsigned long *value_bitmap)
{
	might_sleep_if(extra_checks);
	if (!desc_array)
		return -EINVAL;
	return gpiod_set_array_value_complex(true, true, array_size, desc_array,
				      array_info, value_bitmap);
}
EXPORT_SYMBOL_GPL(gpiod_set_raw_array_value_cansleep);

/**
 * gpiod_add_lookup_tables() - register GPIO device consumers
 * @tables: list of tables of consumers to register
 * @n: number of tables in the list
 */
void gpiod_add_lookup_tables(struct gpiod_lookup_table **tables, size_t n)
{
	unsigned int i;

	mutex_lock(&gpio_lookup_lock);

	for (i = 0; i < n; i++)
		list_add_tail(&tables[i]->list, &gpio_lookup_list);

	mutex_unlock(&gpio_lookup_lock);
}

/**
 * gpiod_set_array_value_cansleep() - assign values to an array of GPIOs
 * @array_size: number of elements in the descriptor array / value bitmap
 * @desc_array: array of GPIO descriptors whose values will be assigned
 * @array_info: information on applicability of fast bitmap processing path
 * @value_bitmap: bitmap of values to assign
 *
 * Set the logical values of the GPIOs, i.e. taking their ACTIVE_LOW status
 * into account.
 *
 * This function is to be called from contexts that can sleep.
 */
int gpiod_set_array_value_cansleep(unsigned int array_size,
				   struct gpio_desc **desc_array,
				   struct gpio_array *array_info,
				   unsigned long *value_bitmap)
{
	might_sleep_if(extra_checks);
	if (!desc_array)
		return -EINVAL;
	return gpiod_set_array_value_complex(false, true, array_size,
					     desc_array, array_info,
					     value_bitmap);
}
EXPORT_SYMBOL_GPL(gpiod_set_array_value_cansleep);

/**
 * gpiod_add_lookup_table() - register GPIO device consumers
 * @table: table of consumers to register
 */
void gpiod_add_lookup_table(struct gpiod_lookup_table *table)
{
	mutex_lock(&gpio_lookup_lock);

	list_add_tail(&table->list, &gpio_lookup_list);

	mutex_unlock(&gpio_lookup_lock);
}
EXPORT_SYMBOL_GPL(gpiod_add_lookup_table);

/**
 * gpiod_remove_lookup_table() - unregister GPIO device consumers
 * @table: table of consumers to unregister
 */
void gpiod_remove_lookup_table(struct gpiod_lookup_table *table)
{
	mutex_lock(&gpio_lookup_lock);

	list_del(&table->list);

	mutex_unlock(&gpio_lookup_lock);
}
EXPORT_SYMBOL_GPL(gpiod_remove_lookup_table);

/**
 * gpiod_add_hogs() - register a set of GPIO hogs from machine code
 * @hogs: table of gpio hog entries with a zeroed sentinel at the end
 */
void gpiod_add_hogs(struct gpiod_hog *hogs)
{
	struct gpio_chip *chip;
	struct gpiod_hog *hog;

	mutex_lock(&gpio_machine_hogs_mutex);

	for (hog = &hogs[0]; hog->chip_label; hog++) {
		list_add_tail(&hog->list, &gpio_machine_hogs);

		/*
		 * The chip may have been registered earlier, so check if it
		 * exists and, if so, try to hog the line now.
		 */
		chip = find_chip_by_name(hog->chip_label);
		if (chip)
			gpiochip_machine_hog(chip, hog);
	}

	mutex_unlock(&gpio_machine_hogs_mutex);
}
EXPORT_SYMBOL_GPL(gpiod_add_hogs);

static struct gpiod_lookup_table *gpiod_find_lookup_table(struct device *dev)
{
	const char *dev_id = dev ? dev_name(dev) : NULL;
	struct gpiod_lookup_table *table;

	mutex_lock(&gpio_lookup_lock);

	list_for_each_entry(table, &gpio_lookup_list, list) {
		if (table->dev_id && dev_id) {
			/*
			 * Valid strings on both ends, must be identical to have
			 * a match
			 */
			if (!strcmp(table->dev_id, dev_id))
				goto found;
		} else {
			/*
			 * One of the pointers is NULL, so both must be to have
			 * a match
			 */
			if (dev_id == table->dev_id)
				goto found;
		}
	}
	table = NULL;

found:
	mutex_unlock(&gpio_lookup_lock);
	return table;
}

static struct gpio_desc *gpiod_find(struct device *dev, const char *con_id,
				    unsigned int idx, unsigned long *flags)
{
	struct gpio_desc *desc = ERR_PTR(-ENOENT);
	struct gpiod_lookup_table *table;
	struct gpiod_lookup *p;

	table = gpiod_find_lookup_table(dev);
	if (!table)
		return desc;

	for (p = &table->table[0]; p->chip_label; p++) {
		struct gpio_chip *chip;

		/* idx must always match exactly */
		if (p->idx != idx)
			continue;

		/* If the lookup entry has a con_id, require exact match */
		if (p->con_id && (!con_id || strcmp(p->con_id, con_id)))
			continue;

		chip = find_chip_by_name(p->chip_label);

		if (!chip) {
			/*
			 * As the lookup table indicates a chip with
			 * p->chip_label should exist, assume it may
			 * still appear later and let the interested
			 * consumer be probed again or let the Deferred
			 * Probe infrastructure handle the error.
			 */
			dev_warn(dev, "cannot find GPIO chip %s, deferring\n",
				 p->chip_label);
			return ERR_PTR(-EPROBE_DEFER);
		}

		if (chip->ngpio <= p->chip_hwnum) {
			dev_err(dev,
				"requested GPIO %d is out of range [0..%d] for chip %s\n",
				idx, chip->ngpio, chip->label);
			return ERR_PTR(-EINVAL);
		}

		desc = gpiochip_get_desc(chip, p->chip_hwnum);
		*flags = p->flags;

		return desc;
	}

	return desc;
}

static int platform_gpio_count(struct device *dev, const char *con_id)
{
	struct gpiod_lookup_table *table;
	struct gpiod_lookup *p;
	unsigned int count = 0;

	table = gpiod_find_lookup_table(dev);
	if (!table)
		return -ENOENT;

	for (p = &table->table[0]; p->chip_label; p++) {
		if ((con_id && p->con_id && !strcmp(con_id, p->con_id)) ||
		    (!con_id && !p->con_id))
			count++;
	}
	if (!count)
		return -ENOENT;

	return count;
}

/**
 * gpiod_count - return the number of GPIOs associated with a device / function
 *		or -ENOENT if no GPIO has been assigned to the requested function
 * @dev:	GPIO consumer, can be NULL for system-global GPIOs
 * @con_id:	function within the GPIO consumer
 */
int gpiod_count(struct device *dev, const char *con_id)
{
	int count = -ENOENT;

	if (IS_ENABLED(CONFIG_OF) && dev && dev->of_node)
		count = of_gpio_get_count(dev, con_id);
	else if (IS_ENABLED(CONFIG_ACPI) && dev && ACPI_HANDLE(dev))
		count = acpi_gpio_count(dev, con_id);

	if (count < 0)
		count = platform_gpio_count(dev, con_id);

	return count;
}
EXPORT_SYMBOL_GPL(gpiod_count);

/**
 * gpiod_get - obtain a GPIO for a given GPIO function
 * @dev:	GPIO consumer, can be NULL for system-global GPIOs
 * @con_id:	function within the GPIO consumer
 * @flags:	optional GPIO initialization flags
 *
 * Return the GPIO descriptor corresponding to the function con_id of device
 * dev, -ENOENT if no GPIO has been assigned to the requested function, or
 * another IS_ERR() code if an error occurred while trying to acquire the GPIO.
 */
struct gpio_desc *__must_check gpiod_get(struct device *dev, const char *con_id,
					 enum gpiod_flags flags)
{
	return gpiod_get_index(dev, con_id, 0, flags);
}
EXPORT_SYMBOL_GPL(gpiod_get);

/**
 * gpiod_get_optional - obtain an optional GPIO for a given GPIO function
 * @dev: GPIO consumer, can be NULL for system-global GPIOs
 * @con_id: function within the GPIO consumer
 * @flags: optional GPIO initialization flags
 *
 * This is equivalent to gpiod_get(), except that when no GPIO was assigned to
 * the requested function it will return NULL. This is convenient for drivers
 * that need to handle optional GPIOs.
 */
struct gpio_desc *__must_check gpiod_get_optional(struct device *dev,
						  const char *con_id,
						  enum gpiod_flags flags)
{
	return gpiod_get_index_optional(dev, con_id, 0, flags);
}
EXPORT_SYMBOL_GPL(gpiod_get_optional);


/**
 * gpiod_configure_flags - helper function to configure a given GPIO
 * @desc:	gpio whose value will be assigned
 * @con_id:	function within the GPIO consumer
 * @lflags:	bitmask of gpio_lookup_flags GPIO_* values - returned from
 *		of_find_gpio() or of_get_gpio_hog()
 * @dflags:	gpiod_flags - optional GPIO initialization flags
 *
 * Return 0 on success, -ENOENT if no GPIO has been assigned to the
 * requested function and/or index, or another IS_ERR() code if an error
 * occurred while trying to acquire the GPIO.
 */
int gpiod_configure_flags(struct gpio_desc *desc, const char *con_id,
		unsigned long lflags, enum gpiod_flags dflags)
{
	int ret;

	if (lflags & GPIO_ACTIVE_LOW)
		set_bit(FLAG_ACTIVE_LOW, &desc->flags);

	if (lflags & GPIO_OPEN_DRAIN)
		set_bit(FLAG_OPEN_DRAIN, &desc->flags);
	else if (dflags & GPIOD_FLAGS_BIT_OPEN_DRAIN) {
		/*
		 * This enforces open drain mode from the consumer side.
		 * This is necessary for some busses like I2C, but the lookup
		 * should *REALLY* have specified them as open drain in the
		 * first place, so print a little warning here.
		 */
		set_bit(FLAG_OPEN_DRAIN, &desc->flags);
		gpiod_warn(desc,
			   "enforced open drain please flag it properly in DT/ACPI DSDT/board file\n");
	}

	if (lflags & GPIO_OPEN_SOURCE)
		set_bit(FLAG_OPEN_SOURCE, &desc->flags);

	if ((lflags & GPIO_PULL_UP) && (lflags & GPIO_PULL_DOWN)) {
		gpiod_err(desc,
			  "both pull-up and pull-down enabled, invalid configuration\n");
		return -EINVAL;
	}

	if (lflags & GPIO_PULL_UP)
		set_bit(FLAG_PULL_UP, &desc->flags);
	else if (lflags & GPIO_PULL_DOWN)
		set_bit(FLAG_PULL_DOWN, &desc->flags);

	ret = gpiod_set_transitory(desc, (lflags & GPIO_TRANSITORY));
	if (ret < 0)
		return ret;

	/* No particular flag request, return here... */
	if (!(dflags & GPIOD_FLAGS_BIT_DIR_SET)) {
		pr_debug("no flags found for %s\n", con_id);
		return 0;
	}

	/* Process flags */
	if (dflags & GPIOD_FLAGS_BIT_DIR_OUT)
		ret = gpiod_direction_output(desc,
				!!(dflags & GPIOD_FLAGS_BIT_DIR_VAL));
	else
		ret = gpiod_direction_input(desc);

	return ret;
}

/**
 * gpiod_get_index - obtain a GPIO from a multi-index GPIO function
 * @dev:	GPIO consumer, can be NULL for system-global GPIOs
 * @con_id:	function within the GPIO consumer
 * @idx:	index of the GPIO to obtain in the consumer
 * @flags:	optional GPIO initialization flags
 *
 * This variant of gpiod_get() allows to access GPIOs other than the first
 * defined one for functions that define several GPIOs.
 *
 * Return a valid GPIO descriptor, -ENOENT if no GPIO has been assigned to the
 * requested function and/or index, or another IS_ERR() code if an error
 * occurred while trying to acquire the GPIO.
 */
struct gpio_desc *__must_check gpiod_get_index(struct device *dev,
					       const char *con_id,
					       unsigned int idx,
					       enum gpiod_flags flags)
{
	unsigned long lookupflags = GPIO_LOOKUP_FLAGS_DEFAULT;
	struct gpio_desc *desc = NULL;
	int ret;
	/* Maybe we have a device name, maybe not */
	const char *devname = dev ? dev_name(dev) : "?";

	dev_dbg(dev, "GPIO lookup for consumer %s\n", con_id);

	if (dev) {
		/* Using device tree? */
		if (IS_ENABLED(CONFIG_OF) && dev->of_node) {
			dev_dbg(dev, "using device tree for GPIO lookup\n");
			desc = of_find_gpio(dev, con_id, idx, &lookupflags);
		} else if (ACPI_COMPANION(dev)) {
			dev_dbg(dev, "using ACPI for GPIO lookup\n");
			desc = acpi_find_gpio(dev, con_id, idx, &flags, &lookupflags);
		}
	}

	/*
	 * Either we are not using DT or ACPI, or their lookup did not return
	 * a result. In that case, use platform lookup as a fallback.
	 */
	if (!desc || desc == ERR_PTR(-ENOENT)) {
		dev_dbg(dev, "using lookup tables for GPIO lookup\n");
		desc = gpiod_find(dev, con_id, idx, &lookupflags);
	}

	if (IS_ERR(desc)) {
		dev_dbg(dev, "No GPIO consumer %s found\n", con_id);
		return desc;
	}

	/*
	 * If a connection label was passed use that, else attempt to use
	 * the device name as label
	 */
	ret = gpiod_request(desc, con_id ? con_id : devname);
	if (ret < 0) {
		if (ret == -EBUSY && flags & GPIOD_FLAGS_BIT_NONEXCLUSIVE) {
			/*
			 * This happens when there are several consumers for
			 * the same GPIO line: we just return here without
			 * further initialization. It is a bit if a hack.
			 * This is necessary to support fixed regulators.
			 *
			 * FIXME: Make this more sane and safe.
			 */
			dev_info(dev, "nonexclusive access to GPIO for %s\n",
				 con_id ? con_id : devname);
			return desc;
		} else {
			return ERR_PTR(ret);
		}
	}

	ret = gpiod_configure_flags(desc, con_id, lookupflags, flags);
	if (ret < 0) {
		dev_dbg(dev, "setup of GPIO %s failed\n", con_id);
		gpiod_put(desc);
		return ERR_PTR(ret);
	}

	return desc;
}
EXPORT_SYMBOL_GPL(gpiod_get_index);

/**
 * fwnode_get_named_gpiod - obtain a GPIO from firmware node
 * @fwnode:	handle of the firmware node
 * @propname:	name of the firmware property representing the GPIO
 * @index:	index of the GPIO to obtain for the consumer
 * @dflags:	GPIO initialization flags
 * @label:	label to attach to the requested GPIO
 *
 * This function can be used for drivers that get their configuration
 * from opaque firmware.
 *
 * The function properly finds the corresponding GPIO using whatever is the
 * underlying firmware interface and then makes sure that the GPIO
 * descriptor is requested before it is returned to the caller.
 *
 * Returns:
 * On successful request the GPIO pin is configured in accordance with
 * provided @dflags.
 *
 * In case of error an ERR_PTR() is returned.
 */
struct gpio_desc *fwnode_get_named_gpiod(struct fwnode_handle *fwnode,
					 const char *propname, int index,
					 enum gpiod_flags dflags,
					 const char *label)
{
	unsigned long lflags = GPIO_LOOKUP_FLAGS_DEFAULT;
	struct gpio_desc *desc = ERR_PTR(-ENODEV);
	int ret;

	if (!fwnode)
		return ERR_PTR(-EINVAL);

	if (is_of_node(fwnode)) {
		desc = gpiod_get_from_of_node(to_of_node(fwnode),
					      propname, index,
					      dflags,
					      label);
		return desc;
	} else if (is_acpi_node(fwnode)) {
		struct acpi_gpio_info info;

		desc = acpi_node_get_gpiod(fwnode, propname, index, &info);
		if (IS_ERR(desc))
			return desc;

		acpi_gpio_update_gpiod_flags(&dflags, &info);
		acpi_gpio_update_gpiod_lookup_flags(&lflags, &info);
	}

	/* Currently only ACPI takes this path */
	ret = gpiod_request(desc, label);
	if (ret)
		return ERR_PTR(ret);

	ret = gpiod_configure_flags(desc, propname, lflags, dflags);
	if (ret < 0) {
		gpiod_put(desc);
		return ERR_PTR(ret);
	}

	return desc;
}
EXPORT_SYMBOL_GPL(fwnode_get_named_gpiod);

/**
 * gpiod_get_index_optional - obtain an optional GPIO from a multi-index GPIO
 *                            function
 * @dev: GPIO consumer, can be NULL for system-global GPIOs
 * @con_id: function within the GPIO consumer
 * @index: index of the GPIO to obtain in the consumer
 * @flags: optional GPIO initialization flags
 *
 * This is equivalent to gpiod_get_index(), except that when no GPIO with the
 * specified index was assigned to the requested function it will return NULL.
 * This is convenient for drivers that need to handle optional GPIOs.
 */
struct gpio_desc *__must_check gpiod_get_index_optional(struct device *dev,
							const char *con_id,
							unsigned int index,
							enum gpiod_flags flags)
{
	struct gpio_desc *desc;

	desc = gpiod_get_index(dev, con_id, index, flags);
	if (IS_ERR(desc)) {
		if (PTR_ERR(desc) == -ENOENT)
			return NULL;
	}

	return desc;
}
EXPORT_SYMBOL_GPL(gpiod_get_index_optional);

/**
 * gpiod_hog - Hog the specified GPIO desc given the provided flags
 * @desc:	gpio whose value will be assigned
 * @name:	gpio line name
 * @lflags:	bitmask of gpio_lookup_flags GPIO_* values - returned from
 *		of_find_gpio() or of_get_gpio_hog()
 * @dflags:	gpiod_flags - optional GPIO initialization flags
 */
int gpiod_hog(struct gpio_desc *desc, const char *name,
	      unsigned long lflags, enum gpiod_flags dflags)
{
	struct gpio_chip *chip;
	struct gpio_desc *local_desc;
	int hwnum;
	int ret;

	chip = gpiod_to_chip(desc);
	hwnum = gpio_chip_hwgpio(desc);

	local_desc = gpiochip_request_own_desc(chip, hwnum, name,
					       lflags, dflags);
	if (IS_ERR(local_desc)) {
		ret = PTR_ERR(local_desc);
		pr_err("requesting hog GPIO %s (chip %s, offset %d) failed, %d\n",
		       name, chip->label, hwnum, ret);
		return ret;
	}

	/* Mark GPIO as hogged so it can be identified and removed later */
	set_bit(FLAG_IS_HOGGED, &desc->flags);

	pr_info("GPIO line %d (%s) hogged as %s%s\n",
		desc_to_gpio(desc), name,
		(dflags&GPIOD_FLAGS_BIT_DIR_OUT) ? "output" : "input",
		(dflags&GPIOD_FLAGS_BIT_DIR_OUT) ?
		  (dflags&GPIOD_FLAGS_BIT_DIR_VAL) ? "/high" : "/low":"");

	return 0;
}

/**
 * gpiochip_free_hogs - Scan gpio-controller chip and release GPIO hog
 * @chip:	gpio chip to act on
 */
static void gpiochip_free_hogs(struct gpio_chip *chip)
{
	int id;

	for (id = 0; id < chip->ngpio; id++) {
		if (test_bit(FLAG_IS_HOGGED, &chip->gpiodev->descs[id].flags))
			gpiochip_free_own_desc(&chip->gpiodev->descs[id]);
	}
}

/**
 * gpiod_get_array - obtain multiple GPIOs from a multi-index GPIO function
 * @dev:	GPIO consumer, can be NULL for system-global GPIOs
 * @con_id:	function within the GPIO consumer
 * @flags:	optional GPIO initialization flags
 *
 * This function acquires all the GPIOs defined under a given function.
 *
 * Return a struct gpio_descs containing an array of descriptors, -ENOENT if
 * no GPIO has been assigned to the requested function, or another IS_ERR()
 * code if an error occurred while trying to acquire the GPIOs.
 */
struct gpio_descs *__must_check gpiod_get_array(struct device *dev,
						const char *con_id,
						enum gpiod_flags flags)
{
	struct gpio_desc *desc;
	struct gpio_descs *descs;
	struct gpio_array *array_info = NULL;
	struct gpio_chip *chip;
	int count, bitmap_size;

	count = gpiod_count(dev, con_id);
	if (count < 0)
		return ERR_PTR(count);

	descs = kzalloc(struct_size(descs, desc, count), GFP_KERNEL);
	if (!descs)
		return ERR_PTR(-ENOMEM);

	for (descs->ndescs = 0; descs->ndescs < count; ) {
		desc = gpiod_get_index(dev, con_id, descs->ndescs, flags);
		if (IS_ERR(desc)) {
			gpiod_put_array(descs);
			return ERR_CAST(desc);
		}

		descs->desc[descs->ndescs] = desc;

		chip = gpiod_to_chip(desc);
		/*
		 * If pin hardware number of array member 0 is also 0, select
		 * its chip as a candidate for fast bitmap processing path.
		 */
		if (descs->ndescs == 0 && gpio_chip_hwgpio(desc) == 0) {
			struct gpio_descs *array;

			bitmap_size = BITS_TO_LONGS(chip->ngpio > count ?
						    chip->ngpio : count);

			array = kzalloc(struct_size(descs, desc, count) +
					struct_size(array_info, invert_mask,
					3 * bitmap_size), GFP_KERNEL);
			if (!array) {
				gpiod_put_array(descs);
				return ERR_PTR(-ENOMEM);
			}

			memcpy(array, descs,
			       struct_size(descs, desc, descs->ndescs + 1));
			kfree(descs);

			descs = array;
			array_info = (void *)(descs->desc + count);
			array_info->get_mask = array_info->invert_mask +
						  bitmap_size;
			array_info->set_mask = array_info->get_mask +
						  bitmap_size;

			array_info->desc = descs->desc;
			array_info->size = count;
			array_info->chip = chip;
			bitmap_set(array_info->get_mask, descs->ndescs,
				   count - descs->ndescs);
			bitmap_set(array_info->set_mask, descs->ndescs,
				   count - descs->ndescs);
			descs->info = array_info;
		}
		/* Unmark array members which don't belong to the 'fast' chip */
		if (array_info && array_info->chip != chip) {
			__clear_bit(descs->ndescs, array_info->get_mask);
			__clear_bit(descs->ndescs, array_info->set_mask);
		}
		/*
		 * Detect array members which belong to the 'fast' chip
		 * but their pins are not in hardware order.
		 */
		else if (array_info &&
			   gpio_chip_hwgpio(desc) != descs->ndescs) {
			/*
			 * Don't use fast path if all array members processed so
			 * far belong to the same chip as this one but its pin
			 * hardware number is different from its array index.
			 */
			if (bitmap_full(array_info->get_mask, descs->ndescs)) {
				array_info = NULL;
			} else {
				__clear_bit(descs->ndescs,
					    array_info->get_mask);
				__clear_bit(descs->ndescs,
					    array_info->set_mask);
			}
		} else if (array_info) {
			/* Exclude open drain or open source from fast output */
			if (gpiochip_line_is_open_drain(chip, descs->ndescs) ||
			    gpiochip_line_is_open_source(chip, descs->ndescs))
				__clear_bit(descs->ndescs,
					    array_info->set_mask);
			/* Identify 'fast' pins which require invertion */
			if (gpiod_is_active_low(desc))
				__set_bit(descs->ndescs,
					  array_info->invert_mask);
		}

		descs->ndescs++;
	}
	if (array_info)
		dev_dbg(dev,
			"GPIO array info: chip=%s, size=%d, get_mask=%lx, set_mask=%lx, invert_mask=%lx\n",
			array_info->chip->label, array_info->size,
			*array_info->get_mask, *array_info->set_mask,
			*array_info->invert_mask);
	return descs;
}
EXPORT_SYMBOL_GPL(gpiod_get_array);

/**
 * gpiod_get_array_optional - obtain multiple GPIOs from a multi-index GPIO
 *                            function
 * @dev:	GPIO consumer, can be NULL for system-global GPIOs
 * @con_id:	function within the GPIO consumer
 * @flags:	optional GPIO initialization flags
 *
 * This is equivalent to gpiod_get_array(), except that when no GPIO was
 * assigned to the requested function it will return NULL.
 */
struct gpio_descs *__must_check gpiod_get_array_optional(struct device *dev,
							const char *con_id,
							enum gpiod_flags flags)
{
	struct gpio_descs *descs;

	descs = gpiod_get_array(dev, con_id, flags);
	if (IS_ERR(descs) && (PTR_ERR(descs) == -ENOENT))
		return NULL;

	return descs;
}
EXPORT_SYMBOL_GPL(gpiod_get_array_optional);

/**
 * gpiod_put - dispose of a GPIO descriptor
 * @desc:	GPIO descriptor to dispose of
 *
 * No descriptor can be used after gpiod_put() has been called on it.
 */
void gpiod_put(struct gpio_desc *desc)
{
	if (desc)
		gpiod_free(desc);
}
EXPORT_SYMBOL_GPL(gpiod_put);

/**
 * gpiod_put_array - dispose of multiple GPIO descriptors
 * @descs:	struct gpio_descs containing an array of descriptors
 */
void gpiod_put_array(struct gpio_descs *descs)
{
	unsigned int i;

	for (i = 0; i < descs->ndescs; i++)
		gpiod_put(descs->desc[i]);

	kfree(descs);
}
EXPORT_SYMBOL_GPL(gpiod_put_array);

static int __init gpiolib_dev_init(void)
{
	int ret;

	/* Register GPIO sysfs bus */
	ret = bus_register(&gpio_bus_type);
	if (ret < 0) {
		pr_err("gpiolib: could not register GPIO bus type\n");
		return ret;
	}

	ret = alloc_chrdev_region(&gpio_devt, 0, GPIO_DEV_MAX, "gpiochip");
	if (ret < 0) {
		pr_err("gpiolib: failed to allocate char dev region\n");
		bus_unregister(&gpio_bus_type);
	} else {
		gpiolib_initialized = true;
		gpiochip_setup_devs();
	}
	return ret;
}
core_initcall(gpiolib_dev_init);

#ifdef CONFIG_DEBUG_FS

static void gpiolib_dbg_show(struct seq_file *s, struct gpio_device *gdev)
{
	unsigned		i;
	struct gpio_chip	*chip = gdev->chip;
	unsigned		gpio = gdev->base;
	struct gpio_desc	*gdesc = &gdev->descs[0];
	bool			is_out;
	bool			is_irq;
	bool			active_low;

	for (i = 0; i < gdev->ngpio; i++, gpio++, gdesc++) {
		if (!test_bit(FLAG_REQUESTED, &gdesc->flags)) {
			if (gdesc->name) {
				seq_printf(s, " gpio-%-3d (%-20.20s)\n",
					   gpio, gdesc->name);
			}
			continue;
		}

		gpiod_get_direction(gdesc);
		is_out = test_bit(FLAG_IS_OUT, &gdesc->flags);
		is_irq = test_bit(FLAG_USED_AS_IRQ, &gdesc->flags);
		active_low = test_bit(FLAG_ACTIVE_LOW, &gdesc->flags);
		seq_printf(s, " gpio-%-3d (%-20.20s|%-20.20s) %s %s %s%s",
			gpio, gdesc->name ? gdesc->name : "", gdesc->label,
			is_out ? "out" : "in ",
			chip->get ? (chip->get(chip, i) ? "hi" : "lo") : "?  ",
			is_irq ? "IRQ " : "",
			active_low ? "ACTIVE LOW" : "");
		seq_printf(s, "\n");
	}
}

static void *gpiolib_seq_start(struct seq_file *s, loff_t *pos)
{
	unsigned long flags;
	struct gpio_device *gdev = NULL;
	loff_t index = *pos;

	s->private = "";

	spin_lock_irqsave(&gpio_lock, flags);
	list_for_each_entry(gdev, &gpio_devices, list)
		if (index-- == 0) {
			spin_unlock_irqrestore(&gpio_lock, flags);
			return gdev;
		}
	spin_unlock_irqrestore(&gpio_lock, flags);

	return NULL;
}

static void *gpiolib_seq_next(struct seq_file *s, void *v, loff_t *pos)
{
	unsigned long flags;
	struct gpio_device *gdev = v;
	void *ret = NULL;

	spin_lock_irqsave(&gpio_lock, flags);
	if (list_is_last(&gdev->list, &gpio_devices))
		ret = NULL;
	else
		ret = list_entry(gdev->list.next, struct gpio_device, list);
	spin_unlock_irqrestore(&gpio_lock, flags);

	s->private = "\n";
	++*pos;

	return ret;
}

static void gpiolib_seq_stop(struct seq_file *s, void *v)
{
}

static int gpiolib_seq_show(struct seq_file *s, void *v)
{
	struct gpio_device *gdev = v;
	struct gpio_chip *chip = gdev->chip;
	struct device *parent;

	if (!chip) {
		seq_printf(s, "%s%s: (dangling chip)", (char *)s->private,
			   dev_name(&gdev->dev));
		return 0;
	}

	seq_printf(s, "%s%s: GPIOs %d-%d", (char *)s->private,
		   dev_name(&gdev->dev),
		   gdev->base, gdev->base + gdev->ngpio - 1);
	parent = chip->parent;
	if (parent)
		seq_printf(s, ", parent: %s/%s",
			   parent->bus ? parent->bus->name : "no-bus",
			   dev_name(parent));
	if (chip->label)
		seq_printf(s, ", %s", chip->label);
	if (chip->can_sleep)
		seq_printf(s, ", can sleep");
	seq_printf(s, ":\n");

	if (chip->dbg_show)
		chip->dbg_show(s, chip);
	else
		gpiolib_dbg_show(s, gdev);

	return 0;
}

static const struct seq_operations gpiolib_seq_ops = {
	.start = gpiolib_seq_start,
	.next = gpiolib_seq_next,
	.stop = gpiolib_seq_stop,
	.show = gpiolib_seq_show,
};

static int gpiolib_open(struct inode *inode, struct file *file)
{
	return seq_open(file, &gpiolib_seq_ops);
}

static const struct file_operations gpiolib_operations = {
	.owner		= THIS_MODULE,
	.open		= gpiolib_open,
	.read		= seq_read,
	.llseek		= seq_lseek,
	.release	= seq_release,
};

static int __init gpiolib_debugfs_init(void)
{
	/* /sys/kernel/debug/gpio */
	debugfs_create_file("gpio", S_IFREG | S_IRUGO, NULL, NULL,
			    &gpiolib_operations);
	return 0;
}
subsys_initcall(gpiolib_debugfs_init);

#endif	/* DEBUG_FS */<|MERGE_RESOLUTION|>--- conflicted
+++ resolved
@@ -839,11 +839,6 @@
 		ge.timestamp = ktime_get_real_ns();
 	else
 		ge.timestamp = le->timestamp;
-<<<<<<< HEAD
-
-	level = gpiod_get_value_cansleep(le->desc);
-=======
->>>>>>> f7688b48
 
 	if (le->eflags & GPIOEVENT_REQUEST_RISING_EDGE
 	    && le->eflags & GPIOEVENT_REQUEST_FALLING_EDGE) {
@@ -1312,11 +1307,7 @@
 
 	gdev->descs = kcalloc(chip->ngpio, sizeof(gdev->descs[0]), GFP_KERNEL);
 	if (!gdev->descs) {
-<<<<<<< HEAD
-		status = -ENOMEM;
-=======
 		ret = -ENOMEM;
->>>>>>> f7688b48
 		goto err_free_ida;
 	}
 
@@ -2681,11 +2672,7 @@
 		ret = 0;
 	} else {
 		kfree_const(label);
-<<<<<<< HEAD
-		status = -EBUSY;
-=======
 		ret = -EBUSY;
->>>>>>> f7688b48
 		goto done;
 	}
 
@@ -2954,34 +2941,11 @@
 int gpiod_direction_input(struct gpio_desc *desc)
 {
 	struct gpio_chip	*chip;
-<<<<<<< HEAD
-	int			status = 0;
-=======
 	int			ret = 0;
->>>>>>> f7688b48
 
 	VALIDATE_DESC(desc);
 	chip = desc->gdev->chip;
 
-<<<<<<< HEAD
-	if (!chip->get && chip->direction_input) {
-		gpiod_warn(desc,
-			"%s: missing get() and direction_input() operations\n",
-			__func__);
-		return -EIO;
-	}
-
-	if (chip->direction_input) {
-		status = chip->direction_input(chip, gpio_chip_hwgpio(desc));
-	} else if (chip->get_direction &&
-		  (chip->get_direction(chip, gpio_chip_hwgpio(desc)) != 1)) {
-		gpiod_warn(desc,
-			"%s: missing direction_input() operation\n",
-			__func__);
-		return -EIO;
-	}
-	if (status == 0)
-=======
 	/*
 	 * It is legal to have no .get() and .direction_input() specified if
 	 * the chip is output-only, but you can't specify .direction_input()
@@ -3010,7 +2974,6 @@
 		return -EIO;
 	}
 	if (ret == 0)
->>>>>>> f7688b48
 		clear_bit(FLAG_IS_OUT, &desc->flags);
 
 	if (test_bit(FLAG_PULL_UP, &desc->flags))
@@ -3032,12 +2995,6 @@
 	int val = !!value;
 	int ret = 0;
 
-<<<<<<< HEAD
-	if (!gc->set && !gc->direction_output) {
-		gpiod_warn(desc,
-		       "%s: missing set() and direction_output() operations\n",
-		       __func__);
-=======
 	/*
 	 * It's OK not to specify .direction_output() if the gpiochip is
 	 * output-only, but if there is then not even a .set() operation it
@@ -3047,17 +3004,13 @@
 		gpiod_warn(desc,
 			   "%s: missing set() and direction_output() operations\n",
 			   __func__);
->>>>>>> f7688b48
 		return -EIO;
 	}
 
 	if (gc->direction_output) {
 		ret = gc->direction_output(gc, gpio_chip_hwgpio(desc), val);
 	} else {
-<<<<<<< HEAD
-=======
 		/* Check that we are in output mode if we can */
->>>>>>> f7688b48
 		if (gc->get_direction &&
 		    gc->get_direction(gc, gpio_chip_hwgpio(desc))) {
 			gpiod_warn(desc,
@@ -3065,13 +3018,10 @@
 				__func__);
 			return -EIO;
 		}
-<<<<<<< HEAD
-=======
 		/*
 		 * If we can't actively set the direction, we are some
 		 * output-only chip, so just drive the output as desired.
 		 */
->>>>>>> f7688b48
 		gc->set(gc, gpio_chip_hwgpio(desc), val);
 	}
 
@@ -3532,11 +3482,7 @@
 	int offset = gpio_chip_hwgpio(desc);
 
 	if (value) {
-<<<<<<< HEAD
-		err = chip->direction_input(chip, offset);
-=======
 		ret = chip->direction_input(chip, offset);
->>>>>>> f7688b48
 	} else {
 		ret = chip->direction_output(chip, offset, 0);
 		if (!ret)
@@ -3565,11 +3511,7 @@
 		if (!ret)
 			set_bit(FLAG_IS_OUT, &desc->flags);
 	} else {
-<<<<<<< HEAD
-		err = chip->direction_input(chip, offset);
-=======
 		ret = chip->direction_input(chip, offset);
->>>>>>> f7688b48
 	}
 	trace_gpio_direction(desc_to_gpio(desc), !value, ret);
 	if (ret < 0)
