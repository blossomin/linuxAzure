// SPDX-License-Identifier: GPL-2.0
/*
 * Copyright (C) 2009-2011 Gabor Juhos <juhosg@openwrt.org>
 * Copyright (C) 2013 John Crispin <blogic@openwrt.org>
 */

#include <linux/err.h>
#include <linux/gpio/driver.h>
#include <linux/interrupt.h>
#include <linux/io.h>
#include <linux/module.h>
#include <linux/of_irq.h>
#include <linux/platform_device.h>
#include <linux/spinlock.h>

#define MTK_BANK_CNT	3
#define MTK_BANK_WIDTH	32

#define GPIO_BANK_STRIDE	0x04
#define GPIO_REG_CTRL		0x00
#define GPIO_REG_POL		0x10
#define GPIO_REG_DATA		0x20
#define GPIO_REG_DSET		0x30
#define GPIO_REG_DCLR		0x40
#define GPIO_REG_REDGE		0x50
#define GPIO_REG_FEDGE		0x60
#define GPIO_REG_HLVL		0x70
#define GPIO_REG_LLVL		0x80
#define GPIO_REG_STAT		0x90
#define GPIO_REG_EDGE		0xA0

struct mtk_gc {
	struct irq_chip irq_chip;
	struct gpio_chip chip;
	spinlock_t lock;
	int bank;
	u32 rising;
	u32 falling;
	u32 hlevel;
	u32 llevel;
};

/**
 * struct mtk - state container for
 * data of the platform driver. It is 3
 * separate gpio-chip each one with its
 * own irq_chip.
 * @dev: device instance
 * @base: memory base address
 * @gpio_irq: irq number from the device tree
 * @gc_map: array of the gpio chips
 */
struct mtk {
	struct device *dev;
	void __iomem *base;
	int gpio_irq;
	struct mtk_gc gc_map[MTK_BANK_CNT];
};

static inline struct mtk_gc *
to_mediatek_gpio(struct gpio_chip *chip)
{
	return container_of(chip, struct mtk_gc, chip);
}

static inline void
mtk_gpio_w32(struct mtk_gc *rg, u32 offset, u32 val)
{
	struct gpio_chip *gc = &rg->chip;
	struct mtk *mtk = gpiochip_get_data(gc);

	offset = (rg->bank * GPIO_BANK_STRIDE) + offset;
	gc->write_reg(mtk->base + offset, val);
}

static inline u32
mtk_gpio_r32(struct mtk_gc *rg, u32 offset)
{
	struct gpio_chip *gc = &rg->chip;
	struct mtk *mtk = gpiochip_get_data(gc);

	offset = (rg->bank * GPIO_BANK_STRIDE) + offset;
	return gc->read_reg(mtk->base + offset);
}

static irqreturn_t
mediatek_gpio_irq_handler(int irq, void *data)
{
	struct gpio_chip *gc = data;
	struct mtk_gc *rg = to_mediatek_gpio(gc);
	irqreturn_t ret = IRQ_NONE;
	unsigned long pending;
	int bit;

	pending = mtk_gpio_r32(rg, GPIO_REG_STAT);

	for_each_set_bit(bit, &pending, MTK_BANK_WIDTH) {
		u32 map = irq_find_mapping(gc->irq.domain, bit);

		generic_handle_irq(map);
		mtk_gpio_w32(rg, GPIO_REG_STAT, BIT(bit));
		ret |= IRQ_HANDLED;
	}

	return ret;
}

static void
mediatek_gpio_irq_unmask(struct irq_data *d)
{
	struct gpio_chip *gc = irq_data_get_irq_chip_data(d);
	struct mtk_gc *rg = to_mediatek_gpio(gc);
	int pin = d->hwirq;
	unsigned long flags;
	u32 rise, fall, high, low;

	spin_lock_irqsave(&rg->lock, flags);
	rise = mtk_gpio_r32(rg, GPIO_REG_REDGE);
	fall = mtk_gpio_r32(rg, GPIO_REG_FEDGE);
	high = mtk_gpio_r32(rg, GPIO_REG_HLVL);
	low = mtk_gpio_r32(rg, GPIO_REG_LLVL);
	mtk_gpio_w32(rg, GPIO_REG_REDGE, rise | (BIT(pin) & rg->rising));
	mtk_gpio_w32(rg, GPIO_REG_FEDGE, fall | (BIT(pin) & rg->falling));
	mtk_gpio_w32(rg, GPIO_REG_HLVL, high | (BIT(pin) & rg->hlevel));
	mtk_gpio_w32(rg, GPIO_REG_LLVL, low | (BIT(pin) & rg->llevel));
	spin_unlock_irqrestore(&rg->lock, flags);
}

static void
mediatek_gpio_irq_mask(struct irq_data *d)
{
	struct gpio_chip *gc = irq_data_get_irq_chip_data(d);
	struct mtk_gc *rg = to_mediatek_gpio(gc);
	int pin = d->hwirq;
	unsigned long flags;
	u32 rise, fall, high, low;

	spin_lock_irqsave(&rg->lock, flags);
	rise = mtk_gpio_r32(rg, GPIO_REG_REDGE);
	fall = mtk_gpio_r32(rg, GPIO_REG_FEDGE);
	high = mtk_gpio_r32(rg, GPIO_REG_HLVL);
	low = mtk_gpio_r32(rg, GPIO_REG_LLVL);
	mtk_gpio_w32(rg, GPIO_REG_FEDGE, fall & ~BIT(pin));
	mtk_gpio_w32(rg, GPIO_REG_REDGE, rise & ~BIT(pin));
	mtk_gpio_w32(rg, GPIO_REG_HLVL, high & ~BIT(pin));
	mtk_gpio_w32(rg, GPIO_REG_LLVL, low & ~BIT(pin));
	spin_unlock_irqrestore(&rg->lock, flags);
}

static int
mediatek_gpio_irq_type(struct irq_data *d, unsigned int type)
{
	struct gpio_chip *gc = irq_data_get_irq_chip_data(d);
	struct mtk_gc *rg = to_mediatek_gpio(gc);
	int pin = d->hwirq;
	u32 mask = BIT(pin);

	if (type == IRQ_TYPE_PROBE) {
		if ((rg->rising | rg->falling |
		     rg->hlevel | rg->llevel) & mask)
			return 0;

		type = IRQ_TYPE_EDGE_RISING | IRQ_TYPE_EDGE_FALLING;
	}

	rg->rising &= ~mask;
	rg->falling &= ~mask;
	rg->hlevel &= ~mask;
	rg->llevel &= ~mask;

	switch (type & IRQ_TYPE_SENSE_MASK) {
	case IRQ_TYPE_EDGE_BOTH:
		rg->rising |= mask;
		rg->falling |= mask;
		break;
	case IRQ_TYPE_EDGE_RISING:
		rg->rising |= mask;
		break;
	case IRQ_TYPE_EDGE_FALLING:
		rg->falling |= mask;
		break;
	case IRQ_TYPE_LEVEL_HIGH:
		rg->hlevel |= mask;
		break;
	case IRQ_TYPE_LEVEL_LOW:
		rg->llevel |= mask;
		break;
	}

	return 0;
}

static int
mediatek_gpio_xlate(struct gpio_chip *chip,
		    const struct of_phandle_args *spec, u32 *flags)
{
	int gpio = spec->args[0];
	struct mtk_gc *rg = to_mediatek_gpio(chip);

	if (rg->bank != gpio / MTK_BANK_WIDTH)
		return -EINVAL;

	if (flags)
		*flags = spec->args[1];

	return gpio % MTK_BANK_WIDTH;
}

static int
mediatek_gpio_bank_probe(struct device *dev,
			 struct device_node *node, int bank)
{
	struct mtk *mtk = dev_get_drvdata(dev);
	struct mtk_gc *rg;
	void __iomem *dat, *set, *ctrl, *diro;
	int ret;

	rg = &mtk->gc_map[bank];
	memset(rg, 0, sizeof(*rg));

	spin_lock_init(&rg->lock);
	rg->chip.of_node = node;
	rg->bank = bank;

	dat = mtk->base + GPIO_REG_DATA + (rg->bank * GPIO_BANK_STRIDE);
	set = mtk->base + GPIO_REG_DSET + (rg->bank * GPIO_BANK_STRIDE);
	ctrl = mtk->base + GPIO_REG_DCLR + (rg->bank * GPIO_BANK_STRIDE);
	diro = mtk->base + GPIO_REG_CTRL + (rg->bank * GPIO_BANK_STRIDE);

	ret = bgpio_init(&rg->chip, dev, 4,
			 dat, set, ctrl, diro, NULL, 0);
	if (ret) {
		dev_err(dev, "bgpio_init() failed\n");
		return ret;
	}

	rg->chip.of_gpio_n_cells = 2;
	rg->chip.of_xlate = mediatek_gpio_xlate;
	rg->chip.label = devm_kasprintf(dev, GFP_KERNEL, "%s-bank%d",
					dev_name(dev), bank);
	if (!rg->chip.label)
		return -ENOMEM;

	rg->irq_chip.name = dev_name(dev);
	rg->irq_chip.parent_device = dev;
	rg->irq_chip.irq_unmask = mediatek_gpio_irq_unmask;
	rg->irq_chip.irq_mask = mediatek_gpio_irq_mask;
	rg->irq_chip.irq_mask_ack = mediatek_gpio_irq_mask;
	rg->irq_chip.irq_set_type = mediatek_gpio_irq_type;

	rg->irq_chip.name = dev_name(dev);
	rg->irq_chip.parent_device = dev;
	rg->irq_chip.irq_unmask = mediatek_gpio_irq_unmask;
	rg->irq_chip.irq_mask = mediatek_gpio_irq_mask;
	rg->irq_chip.irq_mask_ack = mediatek_gpio_irq_mask;
	rg->irq_chip.irq_set_type = mediatek_gpio_irq_type;

	if (mtk->gpio_irq) {
		struct gpio_irq_chip *girq;

		/*
		 * Directly request the irq here instead of passing
		 * a flow-handler to gpiochip_set_chained_irqchip,
		 * because the irq is shared.
		 */
		ret = devm_request_irq(dev, mtk->gpio_irq,
				       mediatek_gpio_irq_handler, IRQF_SHARED,
				       rg->chip.label, &rg->chip);

		if (ret) {
			dev_err(dev, "Error requesting IRQ %d: %d\n",
				mtk->gpio_irq, ret);
			return ret;
		}

<<<<<<< HEAD
		ret = gpiochip_irqchip_add(&rg->chip, &rg->irq_chip,
					   0, handle_simple_irq, IRQ_TYPE_NONE);
		if (ret) {
			dev_err(dev, "failed to add gpiochip_irqchip\n");
			return ret;
		}

		gpiochip_set_chained_irqchip(&rg->chip, &rg->irq_chip,
					     mtk->gpio_irq, NULL);
=======
		girq = &rg->chip.irq;
		girq->chip = &rg->irq_chip;
		/* This will let us handle the parent IRQ in the driver */
		girq->parent_handler = NULL;
		girq->num_parents = 0;
		girq->parents = NULL;
		girq->default_type = IRQ_TYPE_NONE;
		girq->handler = handle_simple_irq;
	}

	ret = devm_gpiochip_add_data(dev, &rg->chip, mtk);
	if (ret < 0) {
		dev_err(dev, "Could not register gpio %d, ret=%d\n",
			rg->chip.ngpio, ret);
		return ret;
>>>>>>> f7688b48
	}

	/* set polarity to low for all gpios */
	mtk_gpio_w32(rg, GPIO_REG_POL, 0);

	dev_info(dev, "registering %d gpios\n", rg->chip.ngpio);

	return 0;
}

static int
mediatek_gpio_probe(struct platform_device *pdev)
{
	struct device *dev = &pdev->dev;
	struct device_node *np = dev->of_node;
	struct mtk *mtk;
	int i;
	int ret;

	mtk = devm_kzalloc(dev, sizeof(*mtk), GFP_KERNEL);
	if (!mtk)
		return -ENOMEM;

	mtk->base = devm_platform_ioremap_resource(pdev, 0);
	if (IS_ERR(mtk->base))
		return PTR_ERR(mtk->base);

	mtk->gpio_irq = irq_of_parse_and_map(np, 0);
	mtk->dev = dev;
	platform_set_drvdata(pdev, mtk);

	for (i = 0; i < MTK_BANK_CNT; i++) {
		ret = mediatek_gpio_bank_probe(dev, np, i);
		if (ret)
			return ret;
	}

	return 0;
}

static const struct of_device_id mediatek_gpio_match[] = {
	{ .compatible = "mediatek,mt7621-gpio" },
	{},
};
MODULE_DEVICE_TABLE(of, mediatek_gpio_match);

static struct platform_driver mediatek_gpio_driver = {
	.probe = mediatek_gpio_probe,
	.driver = {
		.name = "mt7621_gpio",
		.of_match_table = mediatek_gpio_match,
	},
};

builtin_platform_driver(mediatek_gpio_driver);<|MERGE_RESOLUTION|>--- conflicted
+++ resolved
@@ -248,13 +248,6 @@
 	rg->irq_chip.irq_mask_ack = mediatek_gpio_irq_mask;
 	rg->irq_chip.irq_set_type = mediatek_gpio_irq_type;
 
-	rg->irq_chip.name = dev_name(dev);
-	rg->irq_chip.parent_device = dev;
-	rg->irq_chip.irq_unmask = mediatek_gpio_irq_unmask;
-	rg->irq_chip.irq_mask = mediatek_gpio_irq_mask;
-	rg->irq_chip.irq_mask_ack = mediatek_gpio_irq_mask;
-	rg->irq_chip.irq_set_type = mediatek_gpio_irq_type;
-
 	if (mtk->gpio_irq) {
 		struct gpio_irq_chip *girq;
 
@@ -273,17 +266,6 @@
 			return ret;
 		}
 
-<<<<<<< HEAD
-		ret = gpiochip_irqchip_add(&rg->chip, &rg->irq_chip,
-					   0, handle_simple_irq, IRQ_TYPE_NONE);
-		if (ret) {
-			dev_err(dev, "failed to add gpiochip_irqchip\n");
-			return ret;
-		}
-
-		gpiochip_set_chained_irqchip(&rg->chip, &rg->irq_chip,
-					     mtk->gpio_irq, NULL);
-=======
 		girq = &rg->chip.irq;
 		girq->chip = &rg->irq_chip;
 		/* This will let us handle the parent IRQ in the driver */
@@ -299,7 +281,6 @@
 		dev_err(dev, "Could not register gpio %d, ret=%d\n",
 			rg->chip.ngpio, ret);
 		return ret;
->>>>>>> f7688b48
 	}
 
 	/* set polarity to low for all gpios */
