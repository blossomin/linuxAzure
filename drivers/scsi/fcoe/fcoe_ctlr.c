--- conflicted
+++ resolved
@@ -2764,21 +2764,6 @@
 	mutex_lock(&fip->ctlr_mutex);
 	switch (sub) {
 	case FIP_SC_VN_PROBE_REQ:
-<<<<<<< HEAD
-		fcoe_ctlr_vn_probe_req(fip, &frport.rdata);
-		break;
-	case FIP_SC_VN_PROBE_REP:
-		fcoe_ctlr_vn_probe_reply(fip, &frport.rdata);
-		break;
-	case FIP_SC_VN_CLAIM_NOTIFY:
-		fcoe_ctlr_vn_claim_notify(fip, &frport.rdata);
-		break;
-	case FIP_SC_VN_CLAIM_REP:
-		fcoe_ctlr_vn_claim_resp(fip, &frport.rdata);
-		break;
-	case FIP_SC_VN_BEACON:
-		fcoe_ctlr_vn_beacon(fip, &frport.rdata);
-=======
 		fcoe_ctlr_vn_probe_req(fip, &frport);
 		break;
 	case FIP_SC_VN_PROBE_REP:
@@ -2792,7 +2777,6 @@
 		break;
 	case FIP_SC_VN_BEACON:
 		fcoe_ctlr_vn_beacon(fip, &frport);
->>>>>>> f7688b48
 		break;
 	default:
 		LIBFCOE_FIP_DBG(fip, "vn_recv unknown subcode %d\n", sub);
@@ -3005,11 +2989,7 @@
 	}
 	mutex_lock(&fip->ctlr_mutex);
 	if (sub == FIP_SC_VL_REQ)
-<<<<<<< HEAD
-		fcoe_ctlr_vlan_disc_reply(fip, &frport.rdata);
-=======
 		fcoe_ctlr_vlan_disc_reply(fip, &frport);
->>>>>>> f7688b48
 	mutex_unlock(&fip->ctlr_mutex);
 
 drop:
