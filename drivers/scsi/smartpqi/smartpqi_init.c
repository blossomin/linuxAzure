// SPDX-License-Identifier: GPL-2.0
/*
 *    driver for Microsemi PQI-based storage controllers
 *    Copyright (c) 2019-2020 Microchip Technology Inc. and its subsidiaries
 *    Copyright (c) 2016-2018 Microsemi Corporation
 *    Copyright (c) 2016 PMC-Sierra, Inc.
 *
 *    Questions/Comments/Bugfixes to storagedev@microchip.com
 *
 */

#include <linux/module.h>
#include <linux/kernel.h>
#include <linux/pci.h>
#include <linux/delay.h>
#include <linux/interrupt.h>
#include <linux/sched.h>
#include <linux/rtc.h>
#include <linux/bcd.h>
#include <linux/reboot.h>
#include <linux/cciss_ioctl.h>
#include <linux/blk-mq-pci.h>
#include <scsi/scsi_host.h>
#include <scsi/scsi_cmnd.h>
#include <scsi/scsi_device.h>
#include <scsi/scsi_eh.h>
#include <scsi/scsi_transport_sas.h>
#include <asm/unaligned.h>
#include "smartpqi.h"
#include "smartpqi_sis.h"

#if !defined(BUILD_TIMESTAMP)
#define BUILD_TIMESTAMP
#endif

#define DRIVER_VERSION		"1.2.16-010"
#define DRIVER_MAJOR		1
#define DRIVER_MINOR		2
#define DRIVER_RELEASE		16
#define DRIVER_REVISION		10

#define DRIVER_NAME		"Microsemi PQI Driver (v" \
				DRIVER_VERSION BUILD_TIMESTAMP ")"
#define DRIVER_NAME_SHORT	"smartpqi"

#define PQI_EXTRA_SGL_MEMORY	(12 * sizeof(struct pqi_sg_descriptor))

MODULE_AUTHOR("Microsemi");
MODULE_DESCRIPTION("Driver for Microsemi Smart Family Controller version "
	DRIVER_VERSION);
MODULE_SUPPORTED_DEVICE("Microsemi Smart Family Controllers");
MODULE_VERSION(DRIVER_VERSION);
MODULE_LICENSE("GPL");

static void pqi_take_ctrl_offline(struct pqi_ctrl_info *ctrl_info);
static void pqi_ctrl_offline_worker(struct work_struct *work);
static void pqi_retry_raid_bypass_requests(struct pqi_ctrl_info *ctrl_info);
static int pqi_scan_scsi_devices(struct pqi_ctrl_info *ctrl_info);
static void pqi_scan_start(struct Scsi_Host *shost);
static void pqi_start_io(struct pqi_ctrl_info *ctrl_info,
	struct pqi_queue_group *queue_group, enum pqi_io_path path,
	struct pqi_io_request *io_request);
static int pqi_submit_raid_request_synchronous(struct pqi_ctrl_info *ctrl_info,
	struct pqi_iu_header *request, unsigned int flags,
	struct pqi_raid_error_info *error_info, unsigned long timeout_msecs);
static int pqi_aio_submit_io(struct pqi_ctrl_info *ctrl_info,
	struct scsi_cmnd *scmd, u32 aio_handle, u8 *cdb,
	unsigned int cdb_length, struct pqi_queue_group *queue_group,
	struct pqi_encryption_info *encryption_info, bool raid_bypass);
static void pqi_ofa_ctrl_quiesce(struct pqi_ctrl_info *ctrl_info);
static void pqi_ofa_ctrl_unquiesce(struct pqi_ctrl_info *ctrl_info);
static int pqi_ofa_ctrl_restart(struct pqi_ctrl_info *ctrl_info);
static void pqi_ofa_setup_host_buffer(struct pqi_ctrl_info *ctrl_info,
	u32 bytes_requested);
static void pqi_ofa_free_host_buffer(struct pqi_ctrl_info *ctrl_info);
static int pqi_ofa_host_memory_update(struct pqi_ctrl_info *ctrl_info);
static int pqi_device_wait_for_pending_io(struct pqi_ctrl_info *ctrl_info,
	struct pqi_scsi_dev *device, unsigned long timeout_secs);

/* for flags argument to pqi_submit_raid_request_synchronous() */
#define PQI_SYNC_FLAGS_INTERRUPTABLE	0x1

static struct scsi_transport_template *pqi_sas_transport_template;

static atomic_t pqi_controller_count = ATOMIC_INIT(0);

enum pqi_lockup_action {
	NONE,
	REBOOT,
	PANIC
};

static enum pqi_lockup_action pqi_lockup_action = NONE;

static struct {
	enum pqi_lockup_action	action;
	char			*name;
} pqi_lockup_actions[] = {
	{
		.action = NONE,
		.name = "none",
	},
	{
		.action = REBOOT,
		.name = "reboot",
	},
	{
		.action = PANIC,
		.name = "panic",
	},
};

static unsigned int pqi_supported_event_types[] = {
	PQI_EVENT_TYPE_HOTPLUG,
	PQI_EVENT_TYPE_HARDWARE,
	PQI_EVENT_TYPE_PHYSICAL_DEVICE,
	PQI_EVENT_TYPE_LOGICAL_DEVICE,
	PQI_EVENT_TYPE_OFA,
	PQI_EVENT_TYPE_AIO_STATE_CHANGE,
	PQI_EVENT_TYPE_AIO_CONFIG_CHANGE,
};

static int pqi_disable_device_id_wildcards;
module_param_named(disable_device_id_wildcards,
	pqi_disable_device_id_wildcards, int, 0644);
MODULE_PARM_DESC(disable_device_id_wildcards,
	"Disable device ID wildcards.");

static int pqi_disable_heartbeat;
module_param_named(disable_heartbeat,
	pqi_disable_heartbeat, int, 0644);
MODULE_PARM_DESC(disable_heartbeat,
	"Disable heartbeat.");

static int pqi_disable_ctrl_shutdown;
module_param_named(disable_ctrl_shutdown,
	pqi_disable_ctrl_shutdown, int, 0644);
MODULE_PARM_DESC(disable_ctrl_shutdown,
	"Disable controller shutdown when controller locked up.");

static char *pqi_lockup_action_param;
module_param_named(lockup_action,
	pqi_lockup_action_param, charp, 0644);
MODULE_PARM_DESC(lockup_action, "Action to take when controller locked up.\n"
	"\t\tSupported: none, reboot, panic\n"
	"\t\tDefault: none");

static int pqi_expose_ld_first;
module_param_named(expose_ld_first,
	pqi_expose_ld_first, int, 0644);
MODULE_PARM_DESC(expose_ld_first,
	"Expose logical drives before physical drives.");

static int pqi_hide_vsep;
module_param_named(hide_vsep,
	pqi_hide_vsep, int, 0644);
MODULE_PARM_DESC(hide_vsep,
	"Hide the virtual SEP for direct attached drives.");

static char *raid_levels[] = {
	"RAID-0",
	"RAID-4",
	"RAID-1(1+0)",
	"RAID-5",
	"RAID-5+1",
	"RAID-ADG",
	"RAID-1(ADM)",
};

static char *pqi_raid_level_to_string(u8 raid_level)
{
	if (raid_level < ARRAY_SIZE(raid_levels))
		return raid_levels[raid_level];

	return "RAID UNKNOWN";
}

#define SA_RAID_0		0
#define SA_RAID_4		1
#define SA_RAID_1		2	/* also used for RAID 10 */
#define SA_RAID_5		3	/* also used for RAID 50 */
#define SA_RAID_51		4
#define SA_RAID_6		5	/* also used for RAID 60 */
#define SA_RAID_ADM		6	/* also used for RAID 1+0 ADM */
#define SA_RAID_MAX		SA_RAID_ADM
#define SA_RAID_UNKNOWN		0xff

static inline void pqi_scsi_done(struct scsi_cmnd *scmd)
{
	pqi_prep_for_scsi_done(scmd);
	scmd->scsi_done(scmd);
}

static inline void pqi_disable_write_same(struct scsi_device *sdev)
{
	sdev->no_write_same = 1;
}

static inline bool pqi_scsi3addr_equal(u8 *scsi3addr1, u8 *scsi3addr2)
{
	return memcmp(scsi3addr1, scsi3addr2, 8) == 0;
}

static inline bool pqi_is_logical_device(struct pqi_scsi_dev *device)
{
	return !device->is_physical_device;
}

static inline bool pqi_is_external_raid_addr(u8 *scsi3addr)
{
	return scsi3addr[2] != 0;
}

static inline bool pqi_ctrl_offline(struct pqi_ctrl_info *ctrl_info)
{
	return !ctrl_info->controller_online;
}

static inline void pqi_check_ctrl_health(struct pqi_ctrl_info *ctrl_info)
{
	if (ctrl_info->controller_online)
		if (!sis_is_firmware_running(ctrl_info))
			pqi_take_ctrl_offline(ctrl_info);
}

static inline bool pqi_is_hba_lunid(u8 *scsi3addr)
{
	return pqi_scsi3addr_equal(scsi3addr, RAID_CTLR_LUNID);
}

static inline enum pqi_ctrl_mode pqi_get_ctrl_mode(
	struct pqi_ctrl_info *ctrl_info)
{
	return sis_read_driver_scratch(ctrl_info);
}

static inline void pqi_save_ctrl_mode(struct pqi_ctrl_info *ctrl_info,
	enum pqi_ctrl_mode mode)
{
	sis_write_driver_scratch(ctrl_info, mode);
}

static inline void pqi_ctrl_block_device_reset(struct pqi_ctrl_info *ctrl_info)
{
	ctrl_info->block_device_reset = true;
}

static inline bool pqi_device_reset_blocked(struct pqi_ctrl_info *ctrl_info)
{
	return ctrl_info->block_device_reset;
}

static inline bool pqi_ctrl_blocked(struct pqi_ctrl_info *ctrl_info)
{
	return ctrl_info->block_requests;
}

static inline void pqi_ctrl_block_requests(struct pqi_ctrl_info *ctrl_info)
{
	ctrl_info->block_requests = true;
	scsi_block_requests(ctrl_info->scsi_host);
}

static inline void pqi_ctrl_unblock_requests(struct pqi_ctrl_info *ctrl_info)
{
	ctrl_info->block_requests = false;
	wake_up_all(&ctrl_info->block_requests_wait);
	pqi_retry_raid_bypass_requests(ctrl_info);
	scsi_unblock_requests(ctrl_info->scsi_host);
}

static unsigned long pqi_wait_if_ctrl_blocked(struct pqi_ctrl_info *ctrl_info,
	unsigned long timeout_msecs)
{
	unsigned long remaining_msecs;

	if (!pqi_ctrl_blocked(ctrl_info))
		return timeout_msecs;

	atomic_inc(&ctrl_info->num_blocked_threads);

	if (timeout_msecs == NO_TIMEOUT) {
		wait_event(ctrl_info->block_requests_wait,
			!pqi_ctrl_blocked(ctrl_info));
		remaining_msecs = timeout_msecs;
	} else {
		unsigned long remaining_jiffies;

		remaining_jiffies =
			wait_event_timeout(ctrl_info->block_requests_wait,
				!pqi_ctrl_blocked(ctrl_info),
				msecs_to_jiffies(timeout_msecs));
		remaining_msecs = jiffies_to_msecs(remaining_jiffies);
	}

	atomic_dec(&ctrl_info->num_blocked_threads);

	return remaining_msecs;
}

static inline void pqi_ctrl_wait_until_quiesced(struct pqi_ctrl_info *ctrl_info)
{
	while (atomic_read(&ctrl_info->num_busy_threads) >
		atomic_read(&ctrl_info->num_blocked_threads))
		usleep_range(1000, 2000);
}

static inline bool pqi_device_offline(struct pqi_scsi_dev *device)
{
	return device->device_offline;
}

static inline void pqi_device_reset_start(struct pqi_scsi_dev *device)
{
	device->in_reset = true;
}

static inline void pqi_device_reset_done(struct pqi_scsi_dev *device)
{
	device->in_reset = false;
}

static inline bool pqi_device_in_reset(struct pqi_scsi_dev *device)
{
	return device->in_reset;
}

static inline void pqi_ctrl_ofa_start(struct pqi_ctrl_info *ctrl_info)
{
	ctrl_info->in_ofa = true;
}

static inline void pqi_ctrl_ofa_done(struct pqi_ctrl_info *ctrl_info)
{
	ctrl_info->in_ofa = false;
}

static inline bool pqi_ctrl_in_ofa(struct pqi_ctrl_info *ctrl_info)
{
	return ctrl_info->in_ofa;
}

static inline void pqi_device_remove_start(struct pqi_scsi_dev *device)
{
	device->in_remove = true;
}

static inline bool pqi_device_in_remove(struct pqi_ctrl_info *ctrl_info,
					struct pqi_scsi_dev *device)
{
	return device->in_remove && !ctrl_info->in_shutdown;
}

static inline void pqi_ctrl_shutdown_start(struct pqi_ctrl_info *ctrl_info)
{
	ctrl_info->in_shutdown = true;
}

static inline bool pqi_ctrl_in_shutdown(struct pqi_ctrl_info *ctrl_info)
{
	return ctrl_info->in_shutdown;
}

static inline void pqi_schedule_rescan_worker_with_delay(
	struct pqi_ctrl_info *ctrl_info, unsigned long delay)
{
	if (pqi_ctrl_offline(ctrl_info))
		return;
	if (pqi_ctrl_in_ofa(ctrl_info))
		return;

	schedule_delayed_work(&ctrl_info->rescan_work, delay);
}

static inline void pqi_schedule_rescan_worker(struct pqi_ctrl_info *ctrl_info)
{
	pqi_schedule_rescan_worker_with_delay(ctrl_info, 0);
}

#define PQI_RESCAN_WORK_DELAY	(10 * PQI_HZ)

static inline void pqi_schedule_rescan_worker_delayed(
	struct pqi_ctrl_info *ctrl_info)
{
	pqi_schedule_rescan_worker_with_delay(ctrl_info, PQI_RESCAN_WORK_DELAY);
}

static inline void pqi_cancel_rescan_worker(struct pqi_ctrl_info *ctrl_info)
{
	cancel_delayed_work_sync(&ctrl_info->rescan_work);
}

static inline void pqi_cancel_event_worker(struct pqi_ctrl_info *ctrl_info)
{
	cancel_work_sync(&ctrl_info->event_work);
}

static inline u32 pqi_read_heartbeat_counter(struct pqi_ctrl_info *ctrl_info)
{
	if (!ctrl_info->heartbeat_counter)
		return 0;

	return readl(ctrl_info->heartbeat_counter);
}

static inline u8 pqi_read_soft_reset_status(struct pqi_ctrl_info *ctrl_info)
{
	if (!ctrl_info->soft_reset_status)
		return 0;

	return readb(ctrl_info->soft_reset_status);
}

static inline void pqi_clear_soft_reset_status(struct pqi_ctrl_info *ctrl_info,
	u8 clear)
{
	u8 status;

	if (!ctrl_info->soft_reset_status)
		return;

	status = pqi_read_soft_reset_status(ctrl_info);
	status &= ~clear;
	writeb(status, ctrl_info->soft_reset_status);
}

static int pqi_map_single(struct pci_dev *pci_dev,
	struct pqi_sg_descriptor *sg_descriptor, void *buffer,
	size_t buffer_length, enum dma_data_direction data_direction)
{
	dma_addr_t bus_address;

	if (!buffer || buffer_length == 0 || data_direction == DMA_NONE)
		return 0;

	bus_address = dma_map_single(&pci_dev->dev, buffer, buffer_length,
		data_direction);
	if (dma_mapping_error(&pci_dev->dev, bus_address))
		return -ENOMEM;

	put_unaligned_le64((u64)bus_address, &sg_descriptor->address);
	put_unaligned_le32(buffer_length, &sg_descriptor->length);
	put_unaligned_le32(CISS_SG_LAST, &sg_descriptor->flags);

	return 0;
}

static void pqi_pci_unmap(struct pci_dev *pci_dev,
	struct pqi_sg_descriptor *descriptors, int num_descriptors,
	enum dma_data_direction data_direction)
{
	int i;

	if (data_direction == DMA_NONE)
		return;

	for (i = 0; i < num_descriptors; i++)
		dma_unmap_single(&pci_dev->dev,
			(dma_addr_t)get_unaligned_le64(&descriptors[i].address),
			get_unaligned_le32(&descriptors[i].length),
			data_direction);
}

static int pqi_build_raid_path_request(struct pqi_ctrl_info *ctrl_info,
	struct pqi_raid_path_request *request, u8 cmd,
	u8 *scsi3addr, void *buffer, size_t buffer_length,
	u16 vpd_page, enum dma_data_direction *dir)
{
	u8 *cdb;
	size_t cdb_length = buffer_length;

	memset(request, 0, sizeof(*request));

	request->header.iu_type = PQI_REQUEST_IU_RAID_PATH_IO;
	put_unaligned_le16(offsetof(struct pqi_raid_path_request,
		sg_descriptors[1]) - PQI_REQUEST_HEADER_LENGTH,
		&request->header.iu_length);
	put_unaligned_le32(buffer_length, &request->buffer_length);
	memcpy(request->lun_number, scsi3addr, sizeof(request->lun_number));
	request->task_attribute = SOP_TASK_ATTRIBUTE_SIMPLE;
	request->additional_cdb_bytes_usage = SOP_ADDITIONAL_CDB_BYTES_0;

	cdb = request->cdb;

	switch (cmd) {
	case INQUIRY:
		request->data_direction = SOP_READ_FLAG;
		cdb[0] = INQUIRY;
		if (vpd_page & VPD_PAGE) {
			cdb[1] = 0x1;
			cdb[2] = (u8)vpd_page;
		}
		cdb[4] = (u8)cdb_length;
		break;
	case CISS_REPORT_LOG:
	case CISS_REPORT_PHYS:
		request->data_direction = SOP_READ_FLAG;
		cdb[0] = cmd;
		if (cmd == CISS_REPORT_PHYS)
			cdb[1] = CISS_REPORT_PHYS_FLAG_OTHER;
		else
			cdb[1] = CISS_REPORT_LOG_FLAG_UNIQUE_LUN_ID;
		put_unaligned_be32(cdb_length, &cdb[6]);
		break;
	case CISS_GET_RAID_MAP:
		request->data_direction = SOP_READ_FLAG;
		cdb[0] = CISS_READ;
		cdb[1] = CISS_GET_RAID_MAP;
		put_unaligned_be32(cdb_length, &cdb[6]);
		break;
	case SA_FLUSH_CACHE:
		request->data_direction = SOP_WRITE_FLAG;
		cdb[0] = BMIC_WRITE;
		cdb[6] = BMIC_FLUSH_CACHE;
		put_unaligned_be16(cdb_length, &cdb[7]);
		break;
	case BMIC_SENSE_DIAG_OPTIONS:
		cdb_length = 0;
		fallthrough;
	case BMIC_IDENTIFY_CONTROLLER:
	case BMIC_IDENTIFY_PHYSICAL_DEVICE:
	case BMIC_SENSE_SUBSYSTEM_INFORMATION:
		request->data_direction = SOP_READ_FLAG;
		cdb[0] = BMIC_READ;
		cdb[6] = cmd;
		put_unaligned_be16(cdb_length, &cdb[7]);
		break;
	case BMIC_SET_DIAG_OPTIONS:
		cdb_length = 0;
		fallthrough;
	case BMIC_WRITE_HOST_WELLNESS:
		request->data_direction = SOP_WRITE_FLAG;
		cdb[0] = BMIC_WRITE;
		cdb[6] = cmd;
		put_unaligned_be16(cdb_length, &cdb[7]);
		break;
	case BMIC_CSMI_PASSTHRU:
		request->data_direction = SOP_BIDIRECTIONAL;
		cdb[0] = BMIC_WRITE;
		cdb[5] = CSMI_CC_SAS_SMP_PASSTHRU;
		cdb[6] = cmd;
		put_unaligned_be16(cdb_length, &cdb[7]);
		break;
	default:
		dev_err(&ctrl_info->pci_dev->dev, "unknown command 0x%c\n", cmd);
		break;
	}

	switch (request->data_direction) {
	case SOP_READ_FLAG:
		*dir = DMA_FROM_DEVICE;
		break;
	case SOP_WRITE_FLAG:
		*dir = DMA_TO_DEVICE;
		break;
	case SOP_NO_DIRECTION_FLAG:
		*dir = DMA_NONE;
		break;
	default:
		*dir = DMA_BIDIRECTIONAL;
		break;
	}

	return pqi_map_single(ctrl_info->pci_dev, &request->sg_descriptors[0],
		buffer, buffer_length, *dir);
}

static inline void pqi_reinit_io_request(struct pqi_io_request *io_request)
{
	io_request->scmd = NULL;
	io_request->status = 0;
	io_request->error_info = NULL;
	io_request->raid_bypass = false;
}

static struct pqi_io_request *pqi_alloc_io_request(
	struct pqi_ctrl_info *ctrl_info)
{
	struct pqi_io_request *io_request;
	u16 i = ctrl_info->next_io_request_slot;	/* benignly racy */

	while (1) {
		io_request = &ctrl_info->io_request_pool[i];
		if (atomic_inc_return(&io_request->refcount) == 1)
			break;
		atomic_dec(&io_request->refcount);
		i = (i + 1) % ctrl_info->max_io_slots;
	}

	/* benignly racy */
	ctrl_info->next_io_request_slot = (i + 1) % ctrl_info->max_io_slots;

	pqi_reinit_io_request(io_request);

	return io_request;
}

static void pqi_free_io_request(struct pqi_io_request *io_request)
{
	atomic_dec(&io_request->refcount);
}

static int pqi_send_scsi_raid_request(struct pqi_ctrl_info *ctrl_info, u8 cmd,
	u8 *scsi3addr, void *buffer, size_t buffer_length, u16 vpd_page,
	struct pqi_raid_error_info *error_info,	unsigned long timeout_msecs)
{
	int rc;
	struct pqi_raid_path_request request;
	enum dma_data_direction dir;

	rc = pqi_build_raid_path_request(ctrl_info, &request,
		cmd, scsi3addr, buffer,
		buffer_length, vpd_page, &dir);
	if (rc)
		return rc;

	rc = pqi_submit_raid_request_synchronous(ctrl_info, &request.header, 0,
		error_info, timeout_msecs);

	pqi_pci_unmap(ctrl_info->pci_dev, request.sg_descriptors, 1, dir);

	return rc;
}

/* helper functions for pqi_send_scsi_raid_request */

static inline int pqi_send_ctrl_raid_request(struct pqi_ctrl_info *ctrl_info,
	u8 cmd, void *buffer, size_t buffer_length)
{
	return pqi_send_scsi_raid_request(ctrl_info, cmd, RAID_CTLR_LUNID,
		buffer, buffer_length, 0, NULL, NO_TIMEOUT);
}

static inline int pqi_send_ctrl_raid_with_error(struct pqi_ctrl_info *ctrl_info,
	u8 cmd, void *buffer, size_t buffer_length,
	struct pqi_raid_error_info *error_info)
{
	return pqi_send_scsi_raid_request(ctrl_info, cmd, RAID_CTLR_LUNID,
		buffer, buffer_length, 0, error_info, NO_TIMEOUT);
}

static inline int pqi_identify_controller(struct pqi_ctrl_info *ctrl_info,
	struct bmic_identify_controller *buffer)
{
	return pqi_send_ctrl_raid_request(ctrl_info, BMIC_IDENTIFY_CONTROLLER,
		buffer, sizeof(*buffer));
}

static inline int pqi_sense_subsystem_info(struct  pqi_ctrl_info *ctrl_info,
	struct bmic_sense_subsystem_info *sense_info)
{
	return pqi_send_ctrl_raid_request(ctrl_info,
		BMIC_SENSE_SUBSYSTEM_INFORMATION, sense_info,
		sizeof(*sense_info));
}

static inline int pqi_scsi_inquiry(struct pqi_ctrl_info *ctrl_info,
	u8 *scsi3addr, u16 vpd_page, void *buffer, size_t buffer_length)
{
	return pqi_send_scsi_raid_request(ctrl_info, INQUIRY, scsi3addr,
		buffer, buffer_length, vpd_page, NULL, NO_TIMEOUT);
}

static int pqi_identify_physical_device(struct pqi_ctrl_info *ctrl_info,
	struct pqi_scsi_dev *device,
	struct bmic_identify_physical_device *buffer, size_t buffer_length)
{
	int rc;
	enum dma_data_direction dir;
	u16 bmic_device_index;
	struct pqi_raid_path_request request;

	rc = pqi_build_raid_path_request(ctrl_info, &request,
		BMIC_IDENTIFY_PHYSICAL_DEVICE, RAID_CTLR_LUNID, buffer,
		buffer_length, 0, &dir);
	if (rc)
		return rc;

	bmic_device_index = CISS_GET_DRIVE_NUMBER(device->scsi3addr);
	request.cdb[2] = (u8)bmic_device_index;
	request.cdb[9] = (u8)(bmic_device_index >> 8);

	rc = pqi_submit_raid_request_synchronous(ctrl_info, &request.header,
		0, NULL, NO_TIMEOUT);

	pqi_pci_unmap(ctrl_info->pci_dev, request.sg_descriptors, 1, dir);

	return rc;
}

static int pqi_flush_cache(struct pqi_ctrl_info *ctrl_info,
	enum bmic_flush_cache_shutdown_event shutdown_event)
{
	int rc;
	struct bmic_flush_cache *flush_cache;

	/*
	 * Don't bother trying to flush the cache if the controller is
	 * locked up.
	 */
	if (pqi_ctrl_offline(ctrl_info))
		return -ENXIO;

	flush_cache = kzalloc(sizeof(*flush_cache), GFP_KERNEL);
	if (!flush_cache)
		return -ENOMEM;

	flush_cache->shutdown_event = shutdown_event;

	rc = pqi_send_ctrl_raid_request(ctrl_info, SA_FLUSH_CACHE, flush_cache,
		sizeof(*flush_cache));

	kfree(flush_cache);

	return rc;
}

int pqi_csmi_smp_passthru(struct pqi_ctrl_info *ctrl_info,
	struct bmic_csmi_smp_passthru_buffer *buffer, size_t buffer_length,
	struct pqi_raid_error_info *error_info)
{
	return pqi_send_ctrl_raid_with_error(ctrl_info, BMIC_CSMI_PASSTHRU,
		buffer, buffer_length, error_info);
}

#define PQI_FETCH_PTRAID_DATA		(1 << 31)

static int pqi_set_diag_rescan(struct pqi_ctrl_info *ctrl_info)
{
	int rc;
	struct bmic_diag_options *diag;

	diag = kzalloc(sizeof(*diag), GFP_KERNEL);
	if (!diag)
		return -ENOMEM;

	rc = pqi_send_ctrl_raid_request(ctrl_info, BMIC_SENSE_DIAG_OPTIONS,
		diag, sizeof(*diag));
	if (rc)
		goto out;

	diag->options |= cpu_to_le32(PQI_FETCH_PTRAID_DATA);

	rc = pqi_send_ctrl_raid_request(ctrl_info, BMIC_SET_DIAG_OPTIONS, diag,
		sizeof(*diag));

out:
	kfree(diag);

	return rc;
}

static inline int pqi_write_host_wellness(struct pqi_ctrl_info *ctrl_info,
	void *buffer, size_t buffer_length)
{
	return pqi_send_ctrl_raid_request(ctrl_info, BMIC_WRITE_HOST_WELLNESS,
		buffer, buffer_length);
}

#pragma pack(1)

struct bmic_host_wellness_driver_version {
	u8	start_tag[4];
	u8	driver_version_tag[2];
	__le16	driver_version_length;
	char	driver_version[32];
	u8	dont_write_tag[2];
	u8	end_tag[2];
};

#pragma pack()

static int pqi_write_driver_version_to_host_wellness(
	struct pqi_ctrl_info *ctrl_info)
{
	int rc;
	struct bmic_host_wellness_driver_version *buffer;
	size_t buffer_length;

	buffer_length = sizeof(*buffer);

	buffer = kmalloc(buffer_length, GFP_KERNEL);
	if (!buffer)
		return -ENOMEM;

	buffer->start_tag[0] = '<';
	buffer->start_tag[1] = 'H';
	buffer->start_tag[2] = 'W';
	buffer->start_tag[3] = '>';
	buffer->driver_version_tag[0] = 'D';
	buffer->driver_version_tag[1] = 'V';
	put_unaligned_le16(sizeof(buffer->driver_version),
		&buffer->driver_version_length);
	strncpy(buffer->driver_version, "Linux " DRIVER_VERSION,
		sizeof(buffer->driver_version) - 1);
	buffer->driver_version[sizeof(buffer->driver_version) - 1] = '\0';
	buffer->dont_write_tag[0] = 'D';
	buffer->dont_write_tag[1] = 'W';
	buffer->end_tag[0] = 'Z';
	buffer->end_tag[1] = 'Z';

	rc = pqi_write_host_wellness(ctrl_info, buffer, buffer_length);

	kfree(buffer);

	return rc;
}

#pragma pack(1)

struct bmic_host_wellness_time {
	u8	start_tag[4];
	u8	time_tag[2];
	__le16	time_length;
	u8	time[8];
	u8	dont_write_tag[2];
	u8	end_tag[2];
};

#pragma pack()

static int pqi_write_current_time_to_host_wellness(
	struct pqi_ctrl_info *ctrl_info)
{
	int rc;
	struct bmic_host_wellness_time *buffer;
	size_t buffer_length;
	time64_t local_time;
	unsigned int year;
	struct tm tm;

	buffer_length = sizeof(*buffer);

	buffer = kmalloc(buffer_length, GFP_KERNEL);
	if (!buffer)
		return -ENOMEM;

	buffer->start_tag[0] = '<';
	buffer->start_tag[1] = 'H';
	buffer->start_tag[2] = 'W';
	buffer->start_tag[3] = '>';
	buffer->time_tag[0] = 'T';
	buffer->time_tag[1] = 'D';
	put_unaligned_le16(sizeof(buffer->time),
		&buffer->time_length);

	local_time = ktime_get_real_seconds();
	time64_to_tm(local_time, -sys_tz.tz_minuteswest * 60, &tm);
	year = tm.tm_year + 1900;

	buffer->time[0] = bin2bcd(tm.tm_hour);
	buffer->time[1] = bin2bcd(tm.tm_min);
	buffer->time[2] = bin2bcd(tm.tm_sec);
	buffer->time[3] = 0;
	buffer->time[4] = bin2bcd(tm.tm_mon + 1);
	buffer->time[5] = bin2bcd(tm.tm_mday);
	buffer->time[6] = bin2bcd(year / 100);
	buffer->time[7] = bin2bcd(year % 100);

	buffer->dont_write_tag[0] = 'D';
	buffer->dont_write_tag[1] = 'W';
	buffer->end_tag[0] = 'Z';
	buffer->end_tag[1] = 'Z';

	rc = pqi_write_host_wellness(ctrl_info, buffer, buffer_length);

	kfree(buffer);

	return rc;
}

#define PQI_UPDATE_TIME_WORK_INTERVAL	(24UL * 60 * 60 * PQI_HZ)

static void pqi_update_time_worker(struct work_struct *work)
{
	int rc;
	struct pqi_ctrl_info *ctrl_info;

	ctrl_info = container_of(to_delayed_work(work), struct pqi_ctrl_info,
		update_time_work);

	if (pqi_ctrl_offline(ctrl_info))
		return;

	rc = pqi_write_current_time_to_host_wellness(ctrl_info);
	if (rc)
		dev_warn(&ctrl_info->pci_dev->dev,
			"error updating time on controller\n");

	schedule_delayed_work(&ctrl_info->update_time_work,
		PQI_UPDATE_TIME_WORK_INTERVAL);
}

static inline void pqi_schedule_update_time_worker(
	struct pqi_ctrl_info *ctrl_info)
{
	schedule_delayed_work(&ctrl_info->update_time_work, 0);
}

static inline void pqi_cancel_update_time_worker(
	struct pqi_ctrl_info *ctrl_info)
{
	cancel_delayed_work_sync(&ctrl_info->update_time_work);
}

static inline int pqi_report_luns(struct pqi_ctrl_info *ctrl_info, u8 cmd,
	void *buffer, size_t buffer_length)
{
	return pqi_send_ctrl_raid_request(ctrl_info, cmd, buffer,
		buffer_length);
}

static int pqi_report_phys_logical_luns(struct pqi_ctrl_info *ctrl_info, u8 cmd,
	void **buffer)
{
	int rc;
	size_t lun_list_length;
	size_t lun_data_length;
	size_t new_lun_list_length;
	void *lun_data = NULL;
	struct report_lun_header *report_lun_header;

	report_lun_header = kmalloc(sizeof(*report_lun_header), GFP_KERNEL);
	if (!report_lun_header) {
		rc = -ENOMEM;
		goto out;
	}

	rc = pqi_report_luns(ctrl_info, cmd, report_lun_header,
		sizeof(*report_lun_header));
	if (rc)
		goto out;

	lun_list_length = get_unaligned_be32(&report_lun_header->list_length);

again:
	lun_data_length = sizeof(struct report_lun_header) + lun_list_length;

	lun_data = kmalloc(lun_data_length, GFP_KERNEL);
	if (!lun_data) {
		rc = -ENOMEM;
		goto out;
	}

	if (lun_list_length == 0) {
		memcpy(lun_data, report_lun_header, sizeof(*report_lun_header));
		goto out;
	}

	rc = pqi_report_luns(ctrl_info, cmd, lun_data, lun_data_length);
	if (rc)
		goto out;

	new_lun_list_length = get_unaligned_be32(
		&((struct report_lun_header *)lun_data)->list_length);

	if (new_lun_list_length > lun_list_length) {
		lun_list_length = new_lun_list_length;
		kfree(lun_data);
		goto again;
	}

out:
	kfree(report_lun_header);

	if (rc) {
		kfree(lun_data);
		lun_data = NULL;
	}

	*buffer = lun_data;

	return rc;
}

static inline int pqi_report_phys_luns(struct pqi_ctrl_info *ctrl_info,
	void **buffer)
{
	return pqi_report_phys_logical_luns(ctrl_info, CISS_REPORT_PHYS,
		buffer);
}

static inline int pqi_report_logical_luns(struct pqi_ctrl_info *ctrl_info,
	void **buffer)
{
	return pqi_report_phys_logical_luns(ctrl_info, CISS_REPORT_LOG, buffer);
}

static int pqi_get_device_lists(struct pqi_ctrl_info *ctrl_info,
	struct report_phys_lun_extended **physdev_list,
	struct report_log_lun_extended **logdev_list)
{
	int rc;
	size_t logdev_list_length;
	size_t logdev_data_length;
	struct report_log_lun_extended *internal_logdev_list;
	struct report_log_lun_extended *logdev_data;
	struct report_lun_header report_lun_header;

	rc = pqi_report_phys_luns(ctrl_info, (void **)physdev_list);
	if (rc)
		dev_err(&ctrl_info->pci_dev->dev,
			"report physical LUNs failed\n");

	rc = pqi_report_logical_luns(ctrl_info, (void **)logdev_list);
	if (rc)
		dev_err(&ctrl_info->pci_dev->dev,
			"report logical LUNs failed\n");

	/*
	 * Tack the controller itself onto the end of the logical device list.
	 */

	logdev_data = *logdev_list;

	if (logdev_data) {
		logdev_list_length =
			get_unaligned_be32(&logdev_data->header.list_length);
	} else {
		memset(&report_lun_header, 0, sizeof(report_lun_header));
		logdev_data =
			(struct report_log_lun_extended *)&report_lun_header;
		logdev_list_length = 0;
	}

	logdev_data_length = sizeof(struct report_lun_header) +
		logdev_list_length;

	internal_logdev_list = kmalloc(logdev_data_length +
		sizeof(struct report_log_lun_extended), GFP_KERNEL);
	if (!internal_logdev_list) {
		kfree(*logdev_list);
		*logdev_list = NULL;
		return -ENOMEM;
	}

	memcpy(internal_logdev_list, logdev_data, logdev_data_length);
	memset((u8 *)internal_logdev_list + logdev_data_length, 0,
		sizeof(struct report_log_lun_extended_entry));
	put_unaligned_be32(logdev_list_length +
		sizeof(struct report_log_lun_extended_entry),
		&internal_logdev_list->header.list_length);

	kfree(*logdev_list);
	*logdev_list = internal_logdev_list;

	return 0;
}

static inline void pqi_set_bus_target_lun(struct pqi_scsi_dev *device,
	int bus, int target, int lun)
{
	device->bus = bus;
	device->target = target;
	device->lun = lun;
}

static void pqi_assign_bus_target_lun(struct pqi_scsi_dev *device)
{
	u8 *scsi3addr;
	u32 lunid;
	int bus;
	int target;
	int lun;

	scsi3addr = device->scsi3addr;
	lunid = get_unaligned_le32(scsi3addr);

	if (pqi_is_hba_lunid(scsi3addr)) {
		/* The specified device is the controller. */
		pqi_set_bus_target_lun(device, PQI_HBA_BUS, 0, lunid & 0x3fff);
		device->target_lun_valid = true;
		return;
	}

	if (pqi_is_logical_device(device)) {
		if (device->is_external_raid_device) {
			bus = PQI_EXTERNAL_RAID_VOLUME_BUS;
			target = (lunid >> 16) & 0x3fff;
			lun = lunid & 0xff;
		} else {
			bus = PQI_RAID_VOLUME_BUS;
			target = 0;
			lun = lunid & 0x3fff;
		}
		pqi_set_bus_target_lun(device, bus, target, lun);
		device->target_lun_valid = true;
		return;
	}

	/*
	 * Defer target and LUN assignment for non-controller physical devices
	 * because the SAS transport layer will make these assignments later.
	 */
	pqi_set_bus_target_lun(device, PQI_PHYSICAL_DEVICE_BUS, 0, 0);
}

static void pqi_get_raid_level(struct pqi_ctrl_info *ctrl_info,
	struct pqi_scsi_dev *device)
{
	int rc;
	u8 raid_level;
	u8 *buffer;

	raid_level = SA_RAID_UNKNOWN;

	buffer = kmalloc(64, GFP_KERNEL);
	if (buffer) {
		rc = pqi_scsi_inquiry(ctrl_info, device->scsi3addr,
			VPD_PAGE | CISS_VPD_LV_DEVICE_GEOMETRY, buffer, 64);
		if (rc == 0) {
			raid_level = buffer[8];
			if (raid_level > SA_RAID_MAX)
				raid_level = SA_RAID_UNKNOWN;
		}
		kfree(buffer);
	}

	device->raid_level = raid_level;
}

static int pqi_validate_raid_map(struct pqi_ctrl_info *ctrl_info,
	struct pqi_scsi_dev *device, struct raid_map *raid_map)
{
	char *err_msg;
	u32 raid_map_size;
	u32 r5or6_blocks_per_row;

	raid_map_size = get_unaligned_le32(&raid_map->structure_size);

	if (raid_map_size < offsetof(struct raid_map, disk_data)) {
		err_msg = "RAID map too small";
		goto bad_raid_map;
	}

	if (device->raid_level == SA_RAID_1) {
		if (get_unaligned_le16(&raid_map->layout_map_count) != 2) {
			err_msg = "invalid RAID-1 map";
			goto bad_raid_map;
		}
	} else if (device->raid_level == SA_RAID_ADM) {
		if (get_unaligned_le16(&raid_map->layout_map_count) != 3) {
			err_msg = "invalid RAID-1(ADM) map";
			goto bad_raid_map;
		}
	} else if ((device->raid_level == SA_RAID_5 ||
		device->raid_level == SA_RAID_6) &&
		get_unaligned_le16(&raid_map->layout_map_count) > 1) {
		/* RAID 50/60 */
		r5or6_blocks_per_row =
			get_unaligned_le16(&raid_map->strip_size) *
			get_unaligned_le16(&raid_map->data_disks_per_row);
		if (r5or6_blocks_per_row == 0) {
			err_msg = "invalid RAID-5 or RAID-6 map";
			goto bad_raid_map;
		}
	}

	return 0;

bad_raid_map:
	dev_warn(&ctrl_info->pci_dev->dev,
		"logical device %08x%08x %s\n",
		*((u32 *)&device->scsi3addr),
		*((u32 *)&device->scsi3addr[4]), err_msg);

	return -EINVAL;
}

static int pqi_get_raid_map(struct pqi_ctrl_info *ctrl_info,
	struct pqi_scsi_dev *device)
{
	int rc;
	u32 raid_map_size;
	struct raid_map *raid_map;

	raid_map = kmalloc(sizeof(*raid_map), GFP_KERNEL);
	if (!raid_map)
		return -ENOMEM;

	rc = pqi_send_scsi_raid_request(ctrl_info, CISS_GET_RAID_MAP,
		device->scsi3addr, raid_map, sizeof(*raid_map),
		0, NULL, NO_TIMEOUT);

	if (rc)
		goto error;

	raid_map_size = get_unaligned_le32(&raid_map->structure_size);

	if (raid_map_size > sizeof(*raid_map)) {

		kfree(raid_map);

		raid_map = kmalloc(raid_map_size, GFP_KERNEL);
		if (!raid_map)
			return -ENOMEM;

		rc = pqi_send_scsi_raid_request(ctrl_info, CISS_GET_RAID_MAP,
			device->scsi3addr, raid_map, raid_map_size,
			0, NULL, NO_TIMEOUT);
		if (rc)
			goto error;

		if (get_unaligned_le32(&raid_map->structure_size)
			!= raid_map_size) {
			dev_warn(&ctrl_info->pci_dev->dev,
				"Requested %d bytes, received %d bytes",
				raid_map_size,
				get_unaligned_le32(&raid_map->structure_size));
			goto error;
		}
	}

	rc = pqi_validate_raid_map(ctrl_info, device, raid_map);
	if (rc)
		goto error;

	device->raid_map = raid_map;

	return 0;

error:
	kfree(raid_map);

	return rc;
}

static void pqi_get_raid_bypass_status(struct pqi_ctrl_info *ctrl_info,
	struct pqi_scsi_dev *device)
{
	int rc;
	u8 *buffer;
	u8 bypass_status;

	buffer = kmalloc(64, GFP_KERNEL);
	if (!buffer)
		return;

	rc = pqi_scsi_inquiry(ctrl_info, device->scsi3addr,
		VPD_PAGE | CISS_VPD_LV_BYPASS_STATUS, buffer, 64);
	if (rc)
		goto out;

#define RAID_BYPASS_STATUS		4
#define RAID_BYPASS_CONFIGURED		0x1
#define RAID_BYPASS_ENABLED		0x2

	bypass_status = buffer[RAID_BYPASS_STATUS];
	device->raid_bypass_configured =
		(bypass_status & RAID_BYPASS_CONFIGURED) != 0;
	if (device->raid_bypass_configured &&
		(bypass_status & RAID_BYPASS_ENABLED) &&
		pqi_get_raid_map(ctrl_info, device) == 0)
		device->raid_bypass_enabled = true;

out:
	kfree(buffer);
}

/*
 * Use vendor-specific VPD to determine online/offline status of a volume.
 */

static void pqi_get_volume_status(struct pqi_ctrl_info *ctrl_info,
	struct pqi_scsi_dev *device)
{
	int rc;
	size_t page_length;
	u8 volume_status = CISS_LV_STATUS_UNAVAILABLE;
	bool volume_offline = true;
	u32 volume_flags;
	struct ciss_vpd_logical_volume_status *vpd;

	vpd = kmalloc(sizeof(*vpd), GFP_KERNEL);
	if (!vpd)
		goto no_buffer;

	rc = pqi_scsi_inquiry(ctrl_info, device->scsi3addr,
		VPD_PAGE | CISS_VPD_LV_STATUS, vpd, sizeof(*vpd));
	if (rc)
		goto out;

	if (vpd->page_code != CISS_VPD_LV_STATUS)
		goto out;

	page_length = offsetof(struct ciss_vpd_logical_volume_status,
		volume_status) + vpd->page_length;
	if (page_length < sizeof(*vpd))
		goto out;

	volume_status = vpd->volume_status;
	volume_flags = get_unaligned_be32(&vpd->flags);
	volume_offline = (volume_flags & CISS_LV_FLAGS_NO_HOST_IO) != 0;

out:
	kfree(vpd);
no_buffer:
	device->volume_status = volume_status;
	device->volume_offline = volume_offline;
}

static int pqi_get_physical_device_info(struct pqi_ctrl_info *ctrl_info,
	struct pqi_scsi_dev *device,
	struct bmic_identify_physical_device *id_phys)
{
	int rc;

	memset(id_phys, 0, sizeof(*id_phys));

	rc = pqi_identify_physical_device(ctrl_info, device,
		id_phys, sizeof(*id_phys));
	if (rc) {
		device->queue_depth = PQI_PHYSICAL_DISK_DEFAULT_MAX_QUEUE_DEPTH;
		return rc;
	}

	scsi_sanitize_inquiry_string(&id_phys->model[0], 8);
	scsi_sanitize_inquiry_string(&id_phys->model[8], 16);

	memcpy(device->vendor, &id_phys->model[0], sizeof(device->vendor));
	memcpy(device->model, &id_phys->model[8], sizeof(device->model));

	device->box_index = id_phys->box_index;
	device->phys_box_on_bus = id_phys->phys_box_on_bus;
	device->phy_connected_dev_type = id_phys->phy_connected_dev_type[0];
	device->queue_depth =
		get_unaligned_le16(&id_phys->current_queue_depth_limit);
	device->active_path_index = id_phys->active_path_number;
	device->path_map = id_phys->redundant_path_present_map;
	memcpy(&device->box,
		&id_phys->alternate_paths_phys_box_on_port,
		sizeof(device->box));
	memcpy(&device->phys_connector,
		&id_phys->alternate_paths_phys_connector,
		sizeof(device->phys_connector));
	device->bay = id_phys->phys_bay_in_box;

	return 0;
}

static int pqi_get_logical_device_info(struct pqi_ctrl_info *ctrl_info,
	struct pqi_scsi_dev *device)
{
	int rc;
	u8 *buffer;

	buffer = kmalloc(64, GFP_KERNEL);
	if (!buffer)
		return -ENOMEM;

	/* Send an inquiry to the device to see what it is. */
	rc = pqi_scsi_inquiry(ctrl_info, device->scsi3addr, 0, buffer, 64);
	if (rc)
		goto out;

	scsi_sanitize_inquiry_string(&buffer[8], 8);
	scsi_sanitize_inquiry_string(&buffer[16], 16);

	device->devtype = buffer[0] & 0x1f;
	memcpy(device->vendor, &buffer[8], sizeof(device->vendor));
	memcpy(device->model, &buffer[16], sizeof(device->model));

	if (device->devtype == TYPE_DISK) {
		if (device->is_external_raid_device) {
			device->raid_level = SA_RAID_UNKNOWN;
			device->volume_status = CISS_LV_OK;
			device->volume_offline = false;
		} else {
			pqi_get_raid_level(ctrl_info, device);
			pqi_get_raid_bypass_status(ctrl_info, device);
			pqi_get_volume_status(ctrl_info, device);
		}
	}

out:
	kfree(buffer);

	return rc;
}

static int pqi_get_device_info(struct pqi_ctrl_info *ctrl_info,
	struct pqi_scsi_dev *device,
	struct bmic_identify_physical_device *id_phys)
{
	int rc;

	if (device->is_expander_smp_device)
		return 0;

	if (pqi_is_logical_device(device))
		rc = pqi_get_logical_device_info(ctrl_info, device);
	else
		rc = pqi_get_physical_device_info(ctrl_info, device, id_phys);

	return rc;
}

static void pqi_show_volume_status(struct pqi_ctrl_info *ctrl_info,
	struct pqi_scsi_dev *device)
{
	char *status;
	static const char unknown_state_str[] =
		"Volume is in an unknown state (%u)";
	char unknown_state_buffer[sizeof(unknown_state_str) + 10];

	switch (device->volume_status) {
	case CISS_LV_OK:
		status = "Volume online";
		break;
	case CISS_LV_FAILED:
		status = "Volume failed";
		break;
	case CISS_LV_NOT_CONFIGURED:
		status = "Volume not configured";
		break;
	case CISS_LV_DEGRADED:
		status = "Volume degraded";
		break;
	case CISS_LV_READY_FOR_RECOVERY:
		status = "Volume ready for recovery operation";
		break;
	case CISS_LV_UNDERGOING_RECOVERY:
		status = "Volume undergoing recovery";
		break;
	case CISS_LV_WRONG_PHYSICAL_DRIVE_REPLACED:
		status = "Wrong physical drive was replaced";
		break;
	case CISS_LV_PHYSICAL_DRIVE_CONNECTION_PROBLEM:
		status = "A physical drive not properly connected";
		break;
	case CISS_LV_HARDWARE_OVERHEATING:
		status = "Hardware is overheating";
		break;
	case CISS_LV_HARDWARE_HAS_OVERHEATED:
		status = "Hardware has overheated";
		break;
	case CISS_LV_UNDERGOING_EXPANSION:
		status = "Volume undergoing expansion";
		break;
	case CISS_LV_NOT_AVAILABLE:
		status = "Volume waiting for transforming volume";
		break;
	case CISS_LV_QUEUED_FOR_EXPANSION:
		status = "Volume queued for expansion";
		break;
	case CISS_LV_DISABLED_SCSI_ID_CONFLICT:
		status = "Volume disabled due to SCSI ID conflict";
		break;
	case CISS_LV_EJECTED:
		status = "Volume has been ejected";
		break;
	case CISS_LV_UNDERGOING_ERASE:
		status = "Volume undergoing background erase";
		break;
	case CISS_LV_READY_FOR_PREDICTIVE_SPARE_REBUILD:
		status = "Volume ready for predictive spare rebuild";
		break;
	case CISS_LV_UNDERGOING_RPI:
		status = "Volume undergoing rapid parity initialization";
		break;
	case CISS_LV_PENDING_RPI:
		status = "Volume queued for rapid parity initialization";
		break;
	case CISS_LV_ENCRYPTED_NO_KEY:
		status = "Encrypted volume inaccessible - key not present";
		break;
	case CISS_LV_UNDERGOING_ENCRYPTION:
		status = "Volume undergoing encryption process";
		break;
	case CISS_LV_UNDERGOING_ENCRYPTION_REKEYING:
		status = "Volume undergoing encryption re-keying process";
		break;
	case CISS_LV_ENCRYPTED_IN_NON_ENCRYPTED_CONTROLLER:
		status = "Volume encrypted but encryption is disabled";
		break;
	case CISS_LV_PENDING_ENCRYPTION:
		status = "Volume pending migration to encrypted state";
		break;
	case CISS_LV_PENDING_ENCRYPTION_REKEYING:
		status = "Volume pending encryption rekeying";
		break;
	case CISS_LV_NOT_SUPPORTED:
		status = "Volume not supported on this controller";
		break;
	case CISS_LV_STATUS_UNAVAILABLE:
		status = "Volume status not available";
		break;
	default:
		snprintf(unknown_state_buffer, sizeof(unknown_state_buffer),
			unknown_state_str, device->volume_status);
		status = unknown_state_buffer;
		break;
	}

	dev_info(&ctrl_info->pci_dev->dev,
		"scsi %d:%d:%d:%d %s\n",
		ctrl_info->scsi_host->host_no,
		device->bus, device->target, device->lun, status);
}

static void pqi_rescan_worker(struct work_struct *work)
{
	struct pqi_ctrl_info *ctrl_info;

	ctrl_info = container_of(to_delayed_work(work), struct pqi_ctrl_info,
		rescan_work);

	pqi_scan_scsi_devices(ctrl_info);
}

static int pqi_add_device(struct pqi_ctrl_info *ctrl_info,
	struct pqi_scsi_dev *device)
{
	int rc;

	if (pqi_is_logical_device(device))
		rc = scsi_add_device(ctrl_info->scsi_host, device->bus,
			device->target, device->lun);
	else
		rc = pqi_add_sas_device(ctrl_info->sas_host, device);

	return rc;
}

#define PQI_PENDING_IO_TIMEOUT_SECS	20

static inline void pqi_remove_device(struct pqi_ctrl_info *ctrl_info,
	struct pqi_scsi_dev *device)
{
	int rc;

	pqi_device_remove_start(device);

	rc = pqi_device_wait_for_pending_io(ctrl_info, device, PQI_PENDING_IO_TIMEOUT_SECS);
	if (rc)
		dev_err(&ctrl_info->pci_dev->dev,
			"scsi %d:%d:%d:%d removing device with %d outstanding command(s)\n",
			ctrl_info->scsi_host->host_no, device->bus,
			device->target, device->lun,
			atomic_read(&device->scsi_cmds_outstanding));

	if (pqi_is_logical_device(device))
		scsi_remove_device(device->sdev);
	else
		pqi_remove_sas_device(device);
}

/* Assumes the SCSI device list lock is held. */

static struct pqi_scsi_dev *pqi_find_scsi_dev(struct pqi_ctrl_info *ctrl_info,
	int bus, int target, int lun)
{
	struct pqi_scsi_dev *device;

	list_for_each_entry(device, &ctrl_info->scsi_device_list, scsi_device_list_entry)
		if (device->bus == bus && device->target == target && device->lun == lun)
			return device;

	return NULL;
}

static inline bool pqi_device_equal(struct pqi_scsi_dev *dev1,
	struct pqi_scsi_dev *dev2)
{
	if (dev1->is_physical_device != dev2->is_physical_device)
		return false;

	if (dev1->is_physical_device)
		return dev1->wwid == dev2->wwid;

	return memcmp(dev1->volume_id, dev2->volume_id,
		sizeof(dev1->volume_id)) == 0;
}

enum pqi_find_result {
	DEVICE_NOT_FOUND,
	DEVICE_CHANGED,
	DEVICE_SAME,
};

static enum pqi_find_result pqi_scsi_find_entry(struct pqi_ctrl_info *ctrl_info,
	struct pqi_scsi_dev *device_to_find, struct pqi_scsi_dev **matching_device)
{
	struct pqi_scsi_dev *device;

	list_for_each_entry(device, &ctrl_info->scsi_device_list, scsi_device_list_entry) {
		if (pqi_scsi3addr_equal(device_to_find->scsi3addr, device->scsi3addr)) {
			*matching_device = device;
			if (pqi_device_equal(device_to_find, device)) {
				if (device_to_find->volume_offline)
					return DEVICE_CHANGED;
				return DEVICE_SAME;
			}
			return DEVICE_CHANGED;
		}
	}

	return DEVICE_NOT_FOUND;
}

static inline const char *pqi_device_type(struct pqi_scsi_dev *device)
{
	if (device->is_expander_smp_device)
		return "Enclosure SMP    ";

	return scsi_device_type(device->devtype);
}

#define PQI_DEV_INFO_BUFFER_LENGTH	128

static void pqi_dev_info(struct pqi_ctrl_info *ctrl_info,
	char *action, struct pqi_scsi_dev *device)
{
	ssize_t count;
	char buffer[PQI_DEV_INFO_BUFFER_LENGTH];

	count = snprintf(buffer, PQI_DEV_INFO_BUFFER_LENGTH,
		"%d:%d:", ctrl_info->scsi_host->host_no, device->bus);

	if (device->target_lun_valid)
		count += scnprintf(buffer + count,
			PQI_DEV_INFO_BUFFER_LENGTH - count,
			"%d:%d",
			device->target,
			device->lun);
	else
		count += scnprintf(buffer + count,
			PQI_DEV_INFO_BUFFER_LENGTH - count,
			"-:-");

	if (pqi_is_logical_device(device))
		count += scnprintf(buffer + count,
			PQI_DEV_INFO_BUFFER_LENGTH - count,
			" %08x%08x",
			*((u32 *)&device->scsi3addr),
			*((u32 *)&device->scsi3addr[4]));
	else
		count += scnprintf(buffer + count,
			PQI_DEV_INFO_BUFFER_LENGTH - count,
			" %016llx", device->sas_address);

	count += scnprintf(buffer + count, PQI_DEV_INFO_BUFFER_LENGTH - count,
		" %s %.8s %.16s ",
		pqi_device_type(device),
		device->vendor,
		device->model);

	if (pqi_is_logical_device(device)) {
		if (device->devtype == TYPE_DISK)
			count += scnprintf(buffer + count,
				PQI_DEV_INFO_BUFFER_LENGTH - count,
				"SSDSmartPathCap%c En%c %-12s",
				device->raid_bypass_configured ? '+' : '-',
				device->raid_bypass_enabled ? '+' : '-',
				pqi_raid_level_to_string(device->raid_level));
	} else {
		count += scnprintf(buffer + count,
			PQI_DEV_INFO_BUFFER_LENGTH - count,
			"AIO%c", device->aio_enabled ? '+' : '-');
		if (device->devtype == TYPE_DISK ||
			device->devtype == TYPE_ZBC)
			count += scnprintf(buffer + count,
				PQI_DEV_INFO_BUFFER_LENGTH - count,
				" qd=%-6d", device->queue_depth);
	}

	dev_info(&ctrl_info->pci_dev->dev, "%s %s\n", action, buffer);
}

/* Assumes the SCSI device list lock is held. */

static void pqi_scsi_update_device(struct pqi_scsi_dev *existing_device,
	struct pqi_scsi_dev *new_device)
{
	existing_device->devtype = new_device->devtype;
	existing_device->device_type = new_device->device_type;
	existing_device->bus = new_device->bus;
	if (new_device->target_lun_valid) {
		existing_device->target = new_device->target;
		existing_device->lun = new_device->lun;
		existing_device->target_lun_valid = true;
	}

	if ((existing_device->volume_status == CISS_LV_QUEUED_FOR_EXPANSION ||
		existing_device->volume_status == CISS_LV_UNDERGOING_EXPANSION) &&
		new_device->volume_status == CISS_LV_OK)
		existing_device->rescan = true;

	/* By definition, the scsi3addr and wwid fields are already the same. */

	existing_device->is_physical_device = new_device->is_physical_device;
	existing_device->is_external_raid_device =
		new_device->is_external_raid_device;
	existing_device->is_expander_smp_device =
		new_device->is_expander_smp_device;
	existing_device->aio_enabled = new_device->aio_enabled;
	memcpy(existing_device->vendor, new_device->vendor,
		sizeof(existing_device->vendor));
	memcpy(existing_device->model, new_device->model,
		sizeof(existing_device->model));
	existing_device->sas_address = new_device->sas_address;
	existing_device->raid_level = new_device->raid_level;
	existing_device->queue_depth = new_device->queue_depth;
	existing_device->aio_handle = new_device->aio_handle;
	existing_device->volume_status = new_device->volume_status;
	existing_device->active_path_index = new_device->active_path_index;
	existing_device->path_map = new_device->path_map;
	existing_device->bay = new_device->bay;
	existing_device->box_index = new_device->box_index;
	existing_device->phys_box_on_bus = new_device->phys_box_on_bus;
	existing_device->phy_connected_dev_type =
		new_device->phy_connected_dev_type;
	memcpy(existing_device->box, new_device->box,
		sizeof(existing_device->box));
	memcpy(existing_device->phys_connector, new_device->phys_connector,
		sizeof(existing_device->phys_connector));
	existing_device->offload_to_mirror = 0;
	kfree(existing_device->raid_map);
	existing_device->raid_map = new_device->raid_map;
	existing_device->raid_bypass_configured =
		new_device->raid_bypass_configured;
	existing_device->raid_bypass_enabled =
		new_device->raid_bypass_enabled;
	existing_device->device_offline = false;

	/* To prevent this from being freed later. */
	new_device->raid_map = NULL;
}

static inline void pqi_free_device(struct pqi_scsi_dev *device)
{
	if (device) {
		kfree(device->raid_map);
		kfree(device);
	}
}

/*
 * Called when exposing a new device to the OS fails in order to re-adjust
 * our internal SCSI device list to match the SCSI ML's view.
 */

static inline void pqi_fixup_botched_add(struct pqi_ctrl_info *ctrl_info,
	struct pqi_scsi_dev *device)
{
	unsigned long flags;

	spin_lock_irqsave(&ctrl_info->scsi_device_list_lock, flags);
	list_del(&device->scsi_device_list_entry);
	spin_unlock_irqrestore(&ctrl_info->scsi_device_list_lock, flags);

	/* Allow the device structure to be freed later. */
	device->keep_device = false;
}

static inline bool pqi_is_device_added(struct pqi_scsi_dev *device)
{
	if (device->is_expander_smp_device)
		return device->sas_port != NULL;

	return device->sdev != NULL;
}

static void pqi_update_device_list(struct pqi_ctrl_info *ctrl_info,
	struct pqi_scsi_dev *new_device_list[], unsigned int num_new_devices)
{
	int rc;
	unsigned int i;
	unsigned long flags;
	enum pqi_find_result find_result;
	struct pqi_scsi_dev *device;
	struct pqi_scsi_dev *next;
	struct pqi_scsi_dev *matching_device;
	LIST_HEAD(add_list);
	LIST_HEAD(delete_list);

	/*
	 * The idea here is to do as little work as possible while holding the
	 * spinlock.  That's why we go to great pains to defer anything other
	 * than updating the internal device list until after we release the
	 * spinlock.
	 */

	spin_lock_irqsave(&ctrl_info->scsi_device_list_lock, flags);

	/* Assume that all devices in the existing list have gone away. */
	list_for_each_entry(device, &ctrl_info->scsi_device_list, scsi_device_list_entry)
		device->device_gone = true;

	for (i = 0; i < num_new_devices; i++) {
		device = new_device_list[i];

		find_result = pqi_scsi_find_entry(ctrl_info, device,
			&matching_device);

		switch (find_result) {
		case DEVICE_SAME:
			/*
			 * The newly found device is already in the existing
			 * device list.
			 */
			device->new_device = false;
			matching_device->device_gone = false;
			pqi_scsi_update_device(matching_device, device);
			break;
		case DEVICE_NOT_FOUND:
			/*
			 * The newly found device is NOT in the existing device
			 * list.
			 */
			device->new_device = true;
			break;
		case DEVICE_CHANGED:
			/*
			 * The original device has gone away and we need to add
			 * the new device.
			 */
			device->new_device = true;
			break;
		}
	}

	/* Process all devices that have gone away. */
	list_for_each_entry_safe(device, next, &ctrl_info->scsi_device_list,
		scsi_device_list_entry) {
		if (device->device_gone) {
			list_del_init(&device->scsi_device_list_entry);
			list_add_tail(&device->delete_list_entry, &delete_list);
		}
	}

	/* Process all new devices. */
	for (i = 0; i < num_new_devices; i++) {
		device = new_device_list[i];
		if (!device->new_device)
			continue;
		if (device->volume_offline)
			continue;
		list_add_tail(&device->scsi_device_list_entry,
			&ctrl_info->scsi_device_list);
		list_add_tail(&device->add_list_entry, &add_list);
		/* To prevent this device structure from being freed later. */
		device->keep_device = true;
	}

	spin_unlock_irqrestore(&ctrl_info->scsi_device_list_lock, flags);

	if (pqi_ctrl_in_ofa(ctrl_info))
		pqi_ctrl_ofa_done(ctrl_info);

	/* Remove all devices that have gone away. */
	list_for_each_entry_safe(device, next, &delete_list, delete_list_entry) {
		if (device->volume_offline) {
			pqi_dev_info(ctrl_info, "offline", device);
			pqi_show_volume_status(ctrl_info, device);
		}
		list_del(&device->delete_list_entry);
		if (pqi_is_device_added(device)) {
			pqi_remove_device(ctrl_info, device);
		} else {
			if (!device->volume_offline)
				pqi_dev_info(ctrl_info, "removed", device);
			pqi_free_device(device);
		}
	}

	/*
	 * Notify the SCSI ML if the queue depth of any existing device has
	 * changed.
	 */
	list_for_each_entry(device, &ctrl_info->scsi_device_list,
		scsi_device_list_entry) {
		if (device->sdev) {
			if (device->queue_depth !=
				device->advertised_queue_depth) {
				device->advertised_queue_depth = device->queue_depth;
				scsi_change_queue_depth(device->sdev,
					device->advertised_queue_depth);
			}
			if (device->rescan) {
				scsi_rescan_device(&device->sdev->sdev_gendev);
				device->rescan = false;
			}
		}
	}

	/* Expose any new devices. */
	list_for_each_entry_safe(device, next, &add_list, add_list_entry) {
		if (!pqi_is_device_added(device)) {
			rc = pqi_add_device(ctrl_info, device);
			if (rc == 0) {
				pqi_dev_info(ctrl_info, "added", device);
			} else {
				dev_warn(&ctrl_info->pci_dev->dev,
					"scsi %d:%d:%d:%d addition failed, device not added\n",
					ctrl_info->scsi_host->host_no,
					device->bus, device->target,
					device->lun);
				pqi_fixup_botched_add(ctrl_info, device);
			}
		}
	}
}

static inline bool pqi_is_supported_device(struct pqi_scsi_dev *device)
{
	/*
	 * Only support the HBA controller itself as a RAID
	 * controller.  If it's a RAID controller other than
	 * the HBA itself (an external RAID controller, for
	 * example), we don't support it.
	 */
	if (device->device_type == SA_DEVICE_TYPE_CONTROLLER &&
		!pqi_is_hba_lunid(device->scsi3addr))
		return false;

	return true;
}

static inline bool pqi_skip_device(u8 *scsi3addr)
{
	/* Ignore all masked devices. */
	if (MASKED_DEVICE(scsi3addr))
		return true;

	return false;
}

static inline void pqi_mask_device(u8 *scsi3addr)
{
	scsi3addr[3] |= 0xc0;
}

static inline bool pqi_is_device_with_sas_address(struct pqi_scsi_dev *device)
{
	switch (device->device_type) {
	case SA_DEVICE_TYPE_SAS:
	case SA_DEVICE_TYPE_EXPANDER_SMP:
	case SA_DEVICE_TYPE_SES:
		return true;
	}

	return false;
}

static inline bool pqi_expose_device(struct pqi_scsi_dev *device)
{
	return !device->is_physical_device ||
		!pqi_skip_device(device->scsi3addr);
}

static int pqi_update_scsi_devices(struct pqi_ctrl_info *ctrl_info)
{
	int i;
	int rc;
	LIST_HEAD(new_device_list_head);
	struct report_phys_lun_extended *physdev_list = NULL;
	struct report_log_lun_extended *logdev_list = NULL;
	struct report_phys_lun_extended_entry *phys_lun_ext_entry;
	struct report_log_lun_extended_entry *log_lun_ext_entry;
	struct bmic_identify_physical_device *id_phys = NULL;
	u32 num_physicals;
	u32 num_logicals;
	struct pqi_scsi_dev **new_device_list = NULL;
	struct pqi_scsi_dev *device;
	struct pqi_scsi_dev *next;
	unsigned int num_new_devices;
	unsigned int num_valid_devices;
	bool is_physical_device;
	u8 *scsi3addr;
	unsigned int physical_index;
	unsigned int logical_index;
	static char *out_of_memory_msg =
		"failed to allocate memory, device discovery stopped";

	rc = pqi_get_device_lists(ctrl_info, &physdev_list, &logdev_list);
	if (rc)
		goto out;

	if (physdev_list)
		num_physicals =
			get_unaligned_be32(&physdev_list->header.list_length)
				/ sizeof(physdev_list->lun_entries[0]);
	else
		num_physicals = 0;

	if (logdev_list)
		num_logicals =
			get_unaligned_be32(&logdev_list->header.list_length)
				/ sizeof(logdev_list->lun_entries[0]);
	else
		num_logicals = 0;

	if (num_physicals) {
		/*
		 * We need this buffer for calls to pqi_get_physical_disk_info()
		 * below.  We allocate it here instead of inside
		 * pqi_get_physical_disk_info() because it's a fairly large
		 * buffer.
		 */
		id_phys = kmalloc(sizeof(*id_phys), GFP_KERNEL);
		if (!id_phys) {
			dev_warn(&ctrl_info->pci_dev->dev, "%s\n",
				out_of_memory_msg);
			rc = -ENOMEM;
			goto out;
		}

		if (pqi_hide_vsep) {
			for (i = num_physicals - 1; i >= 0; i--) {
				phys_lun_ext_entry =
						&physdev_list->lun_entries[i];
				if (CISS_GET_DRIVE_NUMBER(
					phys_lun_ext_entry->lunid) ==
						PQI_VSEP_CISS_BTL) {
					pqi_mask_device(
						phys_lun_ext_entry->lunid);
					break;
				}
			}
		}
	}

	num_new_devices = num_physicals + num_logicals;

	new_device_list = kmalloc_array(num_new_devices,
					sizeof(*new_device_list),
					GFP_KERNEL);
	if (!new_device_list) {
		dev_warn(&ctrl_info->pci_dev->dev, "%s\n", out_of_memory_msg);
		rc = -ENOMEM;
		goto out;
	}

	for (i = 0; i < num_new_devices; i++) {
		device = kzalloc(sizeof(*device), GFP_KERNEL);
		if (!device) {
			dev_warn(&ctrl_info->pci_dev->dev, "%s\n",
				out_of_memory_msg);
			rc = -ENOMEM;
			goto out;
		}
		list_add_tail(&device->new_device_list_entry,
			&new_device_list_head);
	}

	device = NULL;
	num_valid_devices = 0;
	physical_index = 0;
	logical_index = 0;

	for (i = 0; i < num_new_devices; i++) {

		if ((!pqi_expose_ld_first && i < num_physicals) ||
			(pqi_expose_ld_first && i >= num_logicals)) {
			is_physical_device = true;
			phys_lun_ext_entry =
				&physdev_list->lun_entries[physical_index++];
			log_lun_ext_entry = NULL;
			scsi3addr = phys_lun_ext_entry->lunid;
		} else {
			is_physical_device = false;
			phys_lun_ext_entry = NULL;
			log_lun_ext_entry =
				&logdev_list->lun_entries[logical_index++];
			scsi3addr = log_lun_ext_entry->lunid;
		}

		if (is_physical_device && pqi_skip_device(scsi3addr))
			continue;

		if (device)
			device = list_next_entry(device, new_device_list_entry);
		else
			device = list_first_entry(&new_device_list_head,
				struct pqi_scsi_dev, new_device_list_entry);

		memcpy(device->scsi3addr, scsi3addr, sizeof(device->scsi3addr));
		device->is_physical_device = is_physical_device;
		if (is_physical_device) {
			device->device_type = phys_lun_ext_entry->device_type;
			if (device->device_type == SA_DEVICE_TYPE_EXPANDER_SMP)
				device->is_expander_smp_device = true;
		} else {
			device->is_external_raid_device =
				pqi_is_external_raid_addr(scsi3addr);
		}

		if (!pqi_is_supported_device(device))
			continue;

		/* Gather information about the device. */
		rc = pqi_get_device_info(ctrl_info, device, id_phys);
		if (rc == -ENOMEM) {
			dev_warn(&ctrl_info->pci_dev->dev, "%s\n",
				out_of_memory_msg);
			goto out;
		}
		if (rc) {
			if (device->is_physical_device)
				dev_warn(&ctrl_info->pci_dev->dev,
					"obtaining device info failed, skipping physical device %016llx\n",
					get_unaligned_be64(
						&phys_lun_ext_entry->wwid));
			else
				dev_warn(&ctrl_info->pci_dev->dev,
					"obtaining device info failed, skipping logical device %08x%08x\n",
					*((u32 *)&device->scsi3addr),
					*((u32 *)&device->scsi3addr[4]));
			rc = 0;
			continue;
		}

		pqi_assign_bus_target_lun(device);

		if (device->is_physical_device) {
			device->wwid = phys_lun_ext_entry->wwid;
			if ((phys_lun_ext_entry->device_flags &
				CISS_REPORT_PHYS_DEV_FLAG_AIO_ENABLED) &&
				phys_lun_ext_entry->aio_handle) {
				device->aio_enabled = true;
				device->aio_handle =
					phys_lun_ext_entry->aio_handle;
			}
		} else {
			memcpy(device->volume_id, log_lun_ext_entry->volume_id,
				sizeof(device->volume_id));
		}

		if (pqi_is_device_with_sas_address(device))
			device->sas_address = get_unaligned_be64(&device->wwid);

		new_device_list[num_valid_devices++] = device;
	}

	pqi_update_device_list(ctrl_info, new_device_list, num_valid_devices);

out:
	list_for_each_entry_safe(device, next, &new_device_list_head,
		new_device_list_entry) {
		if (device->keep_device)
			continue;
		list_del(&device->new_device_list_entry);
		pqi_free_device(device);
	}

	kfree(new_device_list);
	kfree(physdev_list);
	kfree(logdev_list);
	kfree(id_phys);

	return rc;
}

static int pqi_scan_scsi_devices(struct pqi_ctrl_info *ctrl_info)
{
	int rc = 0;

	if (pqi_ctrl_offline(ctrl_info))
		return -ENXIO;

	if (!mutex_trylock(&ctrl_info->scan_mutex)) {
		pqi_schedule_rescan_worker_delayed(ctrl_info);
		rc = -EINPROGRESS;
	} else {
		rc = pqi_update_scsi_devices(ctrl_info);
		if (rc)
			pqi_schedule_rescan_worker_delayed(ctrl_info);
		mutex_unlock(&ctrl_info->scan_mutex);
	}

	return rc;
}

static void pqi_scan_start(struct Scsi_Host *shost)
{
	struct pqi_ctrl_info *ctrl_info;

	ctrl_info = shost_to_hba(shost);
	if (pqi_ctrl_in_ofa(ctrl_info))
		return;

	pqi_scan_scsi_devices(ctrl_info);
}

/* Returns TRUE if scan is finished. */

static int pqi_scan_finished(struct Scsi_Host *shost,
	unsigned long elapsed_time)
{
	struct pqi_ctrl_info *ctrl_info;

	ctrl_info = shost_priv(shost);

	return !mutex_is_locked(&ctrl_info->scan_mutex);
}

static void pqi_wait_until_scan_finished(struct pqi_ctrl_info *ctrl_info)
{
	mutex_lock(&ctrl_info->scan_mutex);
	mutex_unlock(&ctrl_info->scan_mutex);
}

static void pqi_wait_until_lun_reset_finished(struct pqi_ctrl_info *ctrl_info)
{
	mutex_lock(&ctrl_info->lun_reset_mutex);
	mutex_unlock(&ctrl_info->lun_reset_mutex);
}

static void pqi_wait_until_ofa_finished(struct pqi_ctrl_info *ctrl_info)
{
	mutex_lock(&ctrl_info->ofa_mutex);
	mutex_unlock(&ctrl_info->ofa_mutex);
}

static inline void pqi_set_encryption_info(
	struct pqi_encryption_info *encryption_info, struct raid_map *raid_map,
	u64 first_block)
{
	u32 volume_blk_size;

	/*
	 * Set the encryption tweak values based on logical block address.
	 * If the block size is 512, the tweak value is equal to the LBA.
	 * For other block sizes, tweak value is (LBA * block size) / 512.
	 */
	volume_blk_size = get_unaligned_le32(&raid_map->volume_blk_size);
	if (volume_blk_size != 512)
		first_block = (first_block * volume_blk_size) / 512;

	encryption_info->data_encryption_key_index =
		get_unaligned_le16(&raid_map->data_encryption_key_index);
	encryption_info->encrypt_tweak_lower = lower_32_bits(first_block);
	encryption_info->encrypt_tweak_upper = upper_32_bits(first_block);
}

/*
 * Attempt to perform RAID bypass mapping for a logical volume I/O.
 */

#define PQI_RAID_BYPASS_INELIGIBLE	1

static int pqi_raid_bypass_submit_scsi_cmd(struct pqi_ctrl_info *ctrl_info,
	struct pqi_scsi_dev *device, struct scsi_cmnd *scmd,
	struct pqi_queue_group *queue_group)
{
	struct raid_map *raid_map;
	bool is_write = false;
	u32 map_index;
	u64 first_block;
	u64 last_block;
	u32 block_cnt;
	u32 blocks_per_row;
	u64 first_row;
	u64 last_row;
	u32 first_row_offset;
	u32 last_row_offset;
	u32 first_column;
	u32 last_column;
	u64 r0_first_row;
	u64 r0_last_row;
	u32 r5or6_blocks_per_row;
	u64 r5or6_first_row;
	u64 r5or6_last_row;
	u32 r5or6_first_row_offset;
	u32 r5or6_last_row_offset;
	u32 r5or6_first_column;
	u32 r5or6_last_column;
	u16 data_disks_per_row;
	u32 total_disks_per_row;
	u16 layout_map_count;
	u32 stripesize;
	u16 strip_size;
	u32 first_group;
	u32 last_group;
	u32 current_group;
	u32 map_row;
	u32 aio_handle;
	u64 disk_block;
	u32 disk_block_cnt;
	u8 cdb[16];
	u8 cdb_length;
	int offload_to_mirror;
	struct pqi_encryption_info *encryption_info_ptr;
	struct pqi_encryption_info encryption_info;
#if BITS_PER_LONG == 32
	u64 tmpdiv;
#endif

	/* Check for valid opcode, get LBA and block count. */
	switch (scmd->cmnd[0]) {
	case WRITE_6:
		is_write = true;
		fallthrough;
	case READ_6:
		first_block = (u64)(((scmd->cmnd[1] & 0x1f) << 16) |
			(scmd->cmnd[2] << 8) | scmd->cmnd[3]);
		block_cnt = (u32)scmd->cmnd[4];
		if (block_cnt == 0)
			block_cnt = 256;
		break;
	case WRITE_10:
		is_write = true;
		fallthrough;
	case READ_10:
		first_block = (u64)get_unaligned_be32(&scmd->cmnd[2]);
		block_cnt = (u32)get_unaligned_be16(&scmd->cmnd[7]);
		break;
	case WRITE_12:
		is_write = true;
		fallthrough;
	case READ_12:
		first_block = (u64)get_unaligned_be32(&scmd->cmnd[2]);
		block_cnt = get_unaligned_be32(&scmd->cmnd[6]);
		break;
	case WRITE_16:
		is_write = true;
		fallthrough;
	case READ_16:
		first_block = get_unaligned_be64(&scmd->cmnd[2]);
		block_cnt = get_unaligned_be32(&scmd->cmnd[10]);
		break;
	default:
		/* Process via normal I/O path. */
		return PQI_RAID_BYPASS_INELIGIBLE;
	}

	/* Check for write to non-RAID-0. */
	if (is_write && device->raid_level != SA_RAID_0)
		return PQI_RAID_BYPASS_INELIGIBLE;

	if (unlikely(block_cnt == 0))
		return PQI_RAID_BYPASS_INELIGIBLE;

	last_block = first_block + block_cnt - 1;
	raid_map = device->raid_map;

	/* Check for invalid block or wraparound. */
	if (last_block >= get_unaligned_le64(&raid_map->volume_blk_cnt) ||
		last_block < first_block)
		return PQI_RAID_BYPASS_INELIGIBLE;

	data_disks_per_row = get_unaligned_le16(&raid_map->data_disks_per_row);
	strip_size = get_unaligned_le16(&raid_map->strip_size);
	layout_map_count = get_unaligned_le16(&raid_map->layout_map_count);

	/* Calculate stripe information for the request. */
	blocks_per_row = data_disks_per_row * strip_size;
#if BITS_PER_LONG == 32
	tmpdiv = first_block;
	do_div(tmpdiv, blocks_per_row);
	first_row = tmpdiv;
	tmpdiv = last_block;
	do_div(tmpdiv, blocks_per_row);
	last_row = tmpdiv;
	first_row_offset = (u32)(first_block - (first_row * blocks_per_row));
	last_row_offset = (u32)(last_block - (last_row * blocks_per_row));
	tmpdiv = first_row_offset;
	do_div(tmpdiv, strip_size);
	first_column = tmpdiv;
	tmpdiv = last_row_offset;
	do_div(tmpdiv, strip_size);
	last_column = tmpdiv;
#else
	first_row = first_block / blocks_per_row;
	last_row = last_block / blocks_per_row;
	first_row_offset = (u32)(first_block - (first_row * blocks_per_row));
	last_row_offset = (u32)(last_block - (last_row * blocks_per_row));
	first_column = first_row_offset / strip_size;
	last_column = last_row_offset / strip_size;
#endif

	/* If this isn't a single row/column then give to the controller. */
	if (first_row != last_row || first_column != last_column)
		return PQI_RAID_BYPASS_INELIGIBLE;

	/* Proceeding with driver mapping. */
	total_disks_per_row = data_disks_per_row +
		get_unaligned_le16(&raid_map->metadata_disks_per_row);
	map_row = ((u32)(first_row >> raid_map->parity_rotation_shift)) %
		get_unaligned_le16(&raid_map->row_cnt);
	map_index = (map_row * total_disks_per_row) + first_column;

	/* RAID 1 */
	if (device->raid_level == SA_RAID_1) {
		if (device->offload_to_mirror)
			map_index += data_disks_per_row;
		device->offload_to_mirror = !device->offload_to_mirror;
	} else if (device->raid_level == SA_RAID_ADM) {
		/* RAID ADM */
		/*
		 * Handles N-way mirrors  (R1-ADM) and R10 with # of drives
		 * divisible by 3.
		 */
		offload_to_mirror = device->offload_to_mirror;
		if (offload_to_mirror == 0)  {
			/* use physical disk in the first mirrored group. */
			map_index %= data_disks_per_row;
		} else {
			do {
				/*
				 * Determine mirror group that map_index
				 * indicates.
				 */
				current_group = map_index / data_disks_per_row;

				if (offload_to_mirror != current_group) {
					if (current_group <
						layout_map_count - 1) {
						/*
						 * Select raid index from
						 * next group.
						 */
						map_index += data_disks_per_row;
						current_group++;
					} else {
						/*
						 * Select raid index from first
						 * group.
						 */
						map_index %= data_disks_per_row;
						current_group = 0;
					}
				}
			} while (offload_to_mirror != current_group);
		}

		/* Set mirror group to use next time. */
		offload_to_mirror =
			(offload_to_mirror >= layout_map_count - 1) ?
				0 : offload_to_mirror + 1;
		device->offload_to_mirror = offload_to_mirror;
		/*
		 * Avoid direct use of device->offload_to_mirror within this
		 * function since multiple threads might simultaneously
		 * increment it beyond the range of device->layout_map_count -1.
		 */
	} else if ((device->raid_level == SA_RAID_5 ||
		device->raid_level == SA_RAID_6) && layout_map_count > 1) {
		/* RAID 50/60 */
		/* Verify first and last block are in same RAID group */
		r5or6_blocks_per_row = strip_size * data_disks_per_row;
		stripesize = r5or6_blocks_per_row * layout_map_count;
#if BITS_PER_LONG == 32
		tmpdiv = first_block;
		first_group = do_div(tmpdiv, stripesize);
		tmpdiv = first_group;
		do_div(tmpdiv, r5or6_blocks_per_row);
		first_group = tmpdiv;
		tmpdiv = last_block;
		last_group = do_div(tmpdiv, stripesize);
		tmpdiv = last_group;
		do_div(tmpdiv, r5or6_blocks_per_row);
		last_group = tmpdiv;
#else
		first_group = (first_block % stripesize) / r5or6_blocks_per_row;
		last_group = (last_block % stripesize) / r5or6_blocks_per_row;
#endif
		if (first_group != last_group)
			return PQI_RAID_BYPASS_INELIGIBLE;

		/* Verify request is in a single row of RAID 5/6 */
#if BITS_PER_LONG == 32
		tmpdiv = first_block;
		do_div(tmpdiv, stripesize);
		first_row = r5or6_first_row = r0_first_row = tmpdiv;
		tmpdiv = last_block;
		do_div(tmpdiv, stripesize);
		r5or6_last_row = r0_last_row = tmpdiv;
#else
		first_row = r5or6_first_row = r0_first_row =
			first_block / stripesize;
		r5or6_last_row = r0_last_row = last_block / stripesize;
#endif
		if (r5or6_first_row != r5or6_last_row)
			return PQI_RAID_BYPASS_INELIGIBLE;

		/* Verify request is in a single column */
#if BITS_PER_LONG == 32
		tmpdiv = first_block;
		first_row_offset = do_div(tmpdiv, stripesize);
		tmpdiv = first_row_offset;
		first_row_offset = (u32)do_div(tmpdiv, r5or6_blocks_per_row);
		r5or6_first_row_offset = first_row_offset;
		tmpdiv = last_block;
		r5or6_last_row_offset = do_div(tmpdiv, stripesize);
		tmpdiv = r5or6_last_row_offset;
		r5or6_last_row_offset = do_div(tmpdiv, r5or6_blocks_per_row);
		tmpdiv = r5or6_first_row_offset;
		do_div(tmpdiv, strip_size);
		first_column = r5or6_first_column = tmpdiv;
		tmpdiv = r5or6_last_row_offset;
		do_div(tmpdiv, strip_size);
		r5or6_last_column = tmpdiv;
#else
		first_row_offset = r5or6_first_row_offset =
			(u32)((first_block % stripesize) %
			r5or6_blocks_per_row);

		r5or6_last_row_offset =
			(u32)((last_block % stripesize) %
			r5or6_blocks_per_row);

		first_column = r5or6_first_row_offset / strip_size;
		r5or6_first_column = first_column;
		r5or6_last_column = r5or6_last_row_offset / strip_size;
#endif
		if (r5or6_first_column != r5or6_last_column)
			return PQI_RAID_BYPASS_INELIGIBLE;

		/* Request is eligible */
		map_row =
			((u32)(first_row >> raid_map->parity_rotation_shift)) %
			get_unaligned_le16(&raid_map->row_cnt);

		map_index = (first_group *
			(get_unaligned_le16(&raid_map->row_cnt) *
			total_disks_per_row)) +
			(map_row * total_disks_per_row) + first_column;
	}

	aio_handle = raid_map->disk_data[map_index].aio_handle;
	disk_block = get_unaligned_le64(&raid_map->disk_starting_blk) +
		first_row * strip_size +
		(first_row_offset - first_column * strip_size);
	disk_block_cnt = block_cnt;

	/* Handle differing logical/physical block sizes. */
	if (raid_map->phys_blk_shift) {
		disk_block <<= raid_map->phys_blk_shift;
		disk_block_cnt <<= raid_map->phys_blk_shift;
	}

	if (unlikely(disk_block_cnt > 0xffff))
		return PQI_RAID_BYPASS_INELIGIBLE;

	/* Build the new CDB for the physical disk I/O. */
	if (disk_block > 0xffffffff) {
		cdb[0] = is_write ? WRITE_16 : READ_16;
		cdb[1] = 0;
		put_unaligned_be64(disk_block, &cdb[2]);
		put_unaligned_be32(disk_block_cnt, &cdb[10]);
		cdb[14] = 0;
		cdb[15] = 0;
		cdb_length = 16;
	} else {
		cdb[0] = is_write ? WRITE_10 : READ_10;
		cdb[1] = 0;
		put_unaligned_be32((u32)disk_block, &cdb[2]);
		cdb[6] = 0;
		put_unaligned_be16((u16)disk_block_cnt, &cdb[7]);
		cdb[9] = 0;
		cdb_length = 10;
	}

	if (get_unaligned_le16(&raid_map->flags) &
		RAID_MAP_ENCRYPTION_ENABLED) {
		pqi_set_encryption_info(&encryption_info, raid_map,
			first_block);
		encryption_info_ptr = &encryption_info;
	} else {
		encryption_info_ptr = NULL;
	}

	return pqi_aio_submit_io(ctrl_info, scmd, aio_handle,
		cdb, cdb_length, queue_group, encryption_info_ptr, true);
}

#define PQI_STATUS_IDLE		0x0

#define PQI_CREATE_ADMIN_QUEUE_PAIR	1
#define PQI_DELETE_ADMIN_QUEUE_PAIR	2

#define PQI_DEVICE_STATE_POWER_ON_AND_RESET		0x0
#define PQI_DEVICE_STATE_STATUS_AVAILABLE		0x1
#define PQI_DEVICE_STATE_ALL_REGISTERS_READY		0x2
#define PQI_DEVICE_STATE_ADMIN_QUEUE_PAIR_READY		0x3
#define PQI_DEVICE_STATE_ERROR				0x4

#define PQI_MODE_READY_TIMEOUT_SECS		30
#define PQI_MODE_READY_POLL_INTERVAL_MSECS	1

static int pqi_wait_for_pqi_mode_ready(struct pqi_ctrl_info *ctrl_info)
{
	struct pqi_device_registers __iomem *pqi_registers;
	unsigned long timeout;
	u64 signature;
	u8 status;

	pqi_registers = ctrl_info->pqi_registers;
	timeout = (PQI_MODE_READY_TIMEOUT_SECS * PQI_HZ) + jiffies;

	while (1) {
		signature = readq(&pqi_registers->signature);
		if (memcmp(&signature, PQI_DEVICE_SIGNATURE,
			sizeof(signature)) == 0)
			break;
		if (time_after(jiffies, timeout)) {
			dev_err(&ctrl_info->pci_dev->dev,
				"timed out waiting for PQI signature\n");
			return -ETIMEDOUT;
		}
		msleep(PQI_MODE_READY_POLL_INTERVAL_MSECS);
	}

	while (1) {
		status = readb(&pqi_registers->function_and_status_code);
		if (status == PQI_STATUS_IDLE)
			break;
		if (time_after(jiffies, timeout)) {
			dev_err(&ctrl_info->pci_dev->dev,
				"timed out waiting for PQI IDLE\n");
			return -ETIMEDOUT;
		}
		msleep(PQI_MODE_READY_POLL_INTERVAL_MSECS);
	}

	while (1) {
		if (readl(&pqi_registers->device_status) ==
			PQI_DEVICE_STATE_ALL_REGISTERS_READY)
			break;
		if (time_after(jiffies, timeout)) {
			dev_err(&ctrl_info->pci_dev->dev,
				"timed out waiting for PQI all registers ready\n");
			return -ETIMEDOUT;
		}
		msleep(PQI_MODE_READY_POLL_INTERVAL_MSECS);
	}

	return 0;
}

static inline void pqi_aio_path_disabled(struct pqi_io_request *io_request)
{
	struct pqi_scsi_dev *device;

	device = io_request->scmd->device->hostdata;
	device->raid_bypass_enabled = false;
	device->aio_enabled = false;
}

static inline void pqi_take_device_offline(struct scsi_device *sdev, char *path)
{
	struct pqi_ctrl_info *ctrl_info;
	struct pqi_scsi_dev *device;

	device = sdev->hostdata;
	if (device->device_offline)
		return;

	device->device_offline = true;
	ctrl_info = shost_to_hba(sdev->host);
	pqi_schedule_rescan_worker(ctrl_info);
	dev_err(&ctrl_info->pci_dev->dev, "re-scanning %s scsi %d:%d:%d:%d\n",
		path, ctrl_info->scsi_host->host_no, device->bus,
		device->target, device->lun);
}

static void pqi_process_raid_io_error(struct pqi_io_request *io_request)
{
	u8 scsi_status;
	u8 host_byte;
	struct scsi_cmnd *scmd;
	struct pqi_raid_error_info *error_info;
	size_t sense_data_length;
	int residual_count;
	int xfer_count;
	struct scsi_sense_hdr sshdr;

	scmd = io_request->scmd;
	if (!scmd)
		return;

	error_info = io_request->error_info;
	scsi_status = error_info->status;
	host_byte = DID_OK;

	switch (error_info->data_out_result) {
	case PQI_DATA_IN_OUT_GOOD:
		break;
	case PQI_DATA_IN_OUT_UNDERFLOW:
		xfer_count =
			get_unaligned_le32(&error_info->data_out_transferred);
		residual_count = scsi_bufflen(scmd) - xfer_count;
		scsi_set_resid(scmd, residual_count);
		if (xfer_count < scmd->underflow)
			host_byte = DID_SOFT_ERROR;
		break;
	case PQI_DATA_IN_OUT_UNSOLICITED_ABORT:
	case PQI_DATA_IN_OUT_ABORTED:
		host_byte = DID_ABORT;
		break;
	case PQI_DATA_IN_OUT_TIMEOUT:
		host_byte = DID_TIME_OUT;
		break;
	case PQI_DATA_IN_OUT_BUFFER_OVERFLOW:
	case PQI_DATA_IN_OUT_PROTOCOL_ERROR:
	case PQI_DATA_IN_OUT_BUFFER_ERROR:
	case PQI_DATA_IN_OUT_BUFFER_OVERFLOW_DESCRIPTOR_AREA:
	case PQI_DATA_IN_OUT_BUFFER_OVERFLOW_BRIDGE:
	case PQI_DATA_IN_OUT_ERROR:
	case PQI_DATA_IN_OUT_HARDWARE_ERROR:
	case PQI_DATA_IN_OUT_PCIE_FABRIC_ERROR:
	case PQI_DATA_IN_OUT_PCIE_COMPLETION_TIMEOUT:
	case PQI_DATA_IN_OUT_PCIE_COMPLETER_ABORT_RECEIVED:
	case PQI_DATA_IN_OUT_PCIE_UNSUPPORTED_REQUEST_RECEIVED:
	case PQI_DATA_IN_OUT_PCIE_ECRC_CHECK_FAILED:
	case PQI_DATA_IN_OUT_PCIE_UNSUPPORTED_REQUEST:
	case PQI_DATA_IN_OUT_PCIE_ACS_VIOLATION:
	case PQI_DATA_IN_OUT_PCIE_TLP_PREFIX_BLOCKED:
	case PQI_DATA_IN_OUT_PCIE_POISONED_MEMORY_READ:
	default:
		host_byte = DID_ERROR;
		break;
	}

	sense_data_length = get_unaligned_le16(&error_info->sense_data_length);
	if (sense_data_length == 0)
		sense_data_length =
			get_unaligned_le16(&error_info->response_data_length);
	if (sense_data_length) {
		if (sense_data_length > sizeof(error_info->data))
			sense_data_length = sizeof(error_info->data);

		if (scsi_status == SAM_STAT_CHECK_CONDITION &&
			scsi_normalize_sense(error_info->data,
				sense_data_length, &sshdr) &&
				sshdr.sense_key == HARDWARE_ERROR &&
				sshdr.asc == 0x3e) {
			struct pqi_ctrl_info *ctrl_info = shost_to_hba(scmd->device->host);
			struct pqi_scsi_dev *device = scmd->device->hostdata;

			switch (sshdr.ascq) {
			case 0x1: /* LOGICAL UNIT FAILURE */
				if (printk_ratelimit())
					scmd_printk(KERN_ERR, scmd, "received 'logical unit failure' from controller for scsi %d:%d:%d:%d\n",
						ctrl_info->scsi_host->host_no, device->bus, device->target, device->lun);
				pqi_take_device_offline(scmd->device, "RAID");
				host_byte = DID_NO_CONNECT;
				break;

			default: /* See http://www.t10.org/lists/asc-num.htm#ASC_3E */
				if (printk_ratelimit())
					scmd_printk(KERN_ERR, scmd, "received unhandled error %d from controller for scsi %d:%d:%d:%d\n",
						sshdr.ascq, ctrl_info->scsi_host->host_no, device->bus, device->target, device->lun);
				break;
			}
		}

		if (sense_data_length > SCSI_SENSE_BUFFERSIZE)
			sense_data_length = SCSI_SENSE_BUFFERSIZE;
		memcpy(scmd->sense_buffer, error_info->data,
			sense_data_length);
	}

	scmd->result = scsi_status;
	set_host_byte(scmd, host_byte);
}

static void pqi_process_aio_io_error(struct pqi_io_request *io_request)
{
	u8 scsi_status;
	u8 host_byte;
	struct scsi_cmnd *scmd;
	struct pqi_aio_error_info *error_info;
	size_t sense_data_length;
	int residual_count;
	int xfer_count;
	bool device_offline;

	scmd = io_request->scmd;
	error_info = io_request->error_info;
	host_byte = DID_OK;
	sense_data_length = 0;
	device_offline = false;

	switch (error_info->service_response) {
	case PQI_AIO_SERV_RESPONSE_COMPLETE:
		scsi_status = error_info->status;
		break;
	case PQI_AIO_SERV_RESPONSE_FAILURE:
		switch (error_info->status) {
		case PQI_AIO_STATUS_IO_ABORTED:
			scsi_status = SAM_STAT_TASK_ABORTED;
			break;
		case PQI_AIO_STATUS_UNDERRUN:
			scsi_status = SAM_STAT_GOOD;
			residual_count = get_unaligned_le32(
						&error_info->residual_count);
			scsi_set_resid(scmd, residual_count);
			xfer_count = scsi_bufflen(scmd) - residual_count;
			if (xfer_count < scmd->underflow)
				host_byte = DID_SOFT_ERROR;
			break;
		case PQI_AIO_STATUS_OVERRUN:
			scsi_status = SAM_STAT_GOOD;
			break;
		case PQI_AIO_STATUS_AIO_PATH_DISABLED:
			pqi_aio_path_disabled(io_request);
			scsi_status = SAM_STAT_GOOD;
			io_request->status = -EAGAIN;
			break;
		case PQI_AIO_STATUS_NO_PATH_TO_DEVICE:
		case PQI_AIO_STATUS_INVALID_DEVICE:
			if (!io_request->raid_bypass) {
				device_offline = true;
				pqi_take_device_offline(scmd->device, "AIO");
				host_byte = DID_NO_CONNECT;
			}
			scsi_status = SAM_STAT_CHECK_CONDITION;
			break;
		case PQI_AIO_STATUS_IO_ERROR:
		default:
			scsi_status = SAM_STAT_CHECK_CONDITION;
			break;
		}
		break;
	case PQI_AIO_SERV_RESPONSE_TMF_COMPLETE:
	case PQI_AIO_SERV_RESPONSE_TMF_SUCCEEDED:
		scsi_status = SAM_STAT_GOOD;
		break;
	case PQI_AIO_SERV_RESPONSE_TMF_REJECTED:
	case PQI_AIO_SERV_RESPONSE_TMF_INCORRECT_LUN:
	default:
		scsi_status = SAM_STAT_CHECK_CONDITION;
		break;
	}

	if (error_info->data_present) {
		sense_data_length =
			get_unaligned_le16(&error_info->data_length);
		if (sense_data_length) {
			if (sense_data_length > sizeof(error_info->data))
				sense_data_length = sizeof(error_info->data);
			if (sense_data_length > SCSI_SENSE_BUFFERSIZE)
				sense_data_length = SCSI_SENSE_BUFFERSIZE;
			memcpy(scmd->sense_buffer, error_info->data,
				sense_data_length);
		}
	}

	if (device_offline && sense_data_length == 0)
		scsi_build_sense_buffer(0, scmd->sense_buffer, HARDWARE_ERROR,
			0x3e, 0x1);

	scmd->result = scsi_status;
	set_host_byte(scmd, host_byte);
}

static void pqi_process_io_error(unsigned int iu_type,
	struct pqi_io_request *io_request)
{
	switch (iu_type) {
	case PQI_RESPONSE_IU_RAID_PATH_IO_ERROR:
		pqi_process_raid_io_error(io_request);
		break;
	case PQI_RESPONSE_IU_AIO_PATH_IO_ERROR:
		pqi_process_aio_io_error(io_request);
		break;
	}
}

static int pqi_interpret_task_management_response(
	struct pqi_task_management_response *response)
{
	int rc;

	switch (response->response_code) {
	case SOP_TMF_COMPLETE:
	case SOP_TMF_FUNCTION_SUCCEEDED:
		rc = 0;
		break;
	case SOP_TMF_REJECTED:
		rc = -EAGAIN;
		break;
	default:
		rc = -EIO;
		break;
	}

	return rc;
}

static inline void pqi_invalid_response(struct pqi_ctrl_info *ctrl_info)
<<<<<<< HEAD
{
	pqi_take_ctrl_offline(ctrl_info);
}

static int pqi_process_io_intr(struct pqi_ctrl_info *ctrl_info, struct pqi_queue_group *queue_group)
{
=======
{
	pqi_take_ctrl_offline(ctrl_info);
}

static int pqi_process_io_intr(struct pqi_ctrl_info *ctrl_info, struct pqi_queue_group *queue_group)
{
>>>>>>> d1988041
	int num_responses;
	pqi_index_t oq_pi;
	pqi_index_t oq_ci;
	struct pqi_io_request *io_request;
	struct pqi_io_response *response;
	u16 request_id;

	num_responses = 0;
	oq_ci = queue_group->oq_ci_copy;

	while (1) {
		oq_pi = readl(queue_group->oq_pi);
		if (oq_pi >= ctrl_info->num_elements_per_oq) {
			pqi_invalid_response(ctrl_info);
			dev_err(&ctrl_info->pci_dev->dev,
				"I/O interrupt: producer index (%u) out of range (0-%u): consumer index: %u\n",
				oq_pi, ctrl_info->num_elements_per_oq - 1, oq_ci);
			return -1;
		}
		if (oq_pi == oq_ci)
			break;

		num_responses++;
		response = queue_group->oq_element_array +
			(oq_ci * PQI_OPERATIONAL_OQ_ELEMENT_LENGTH);

		request_id = get_unaligned_le16(&response->request_id);
		if (request_id >= ctrl_info->max_io_slots) {
			pqi_invalid_response(ctrl_info);
			dev_err(&ctrl_info->pci_dev->dev,
				"request ID in response (%u) out of range (0-%u): producer index: %u  consumer index: %u\n",
				request_id, ctrl_info->max_io_slots - 1, oq_pi, oq_ci);
			return -1;
		}

		io_request = &ctrl_info->io_request_pool[request_id];
		if (atomic_read(&io_request->refcount) == 0) {
			pqi_invalid_response(ctrl_info);
			dev_err(&ctrl_info->pci_dev->dev,
				"request ID in response (%u) does not match an outstanding I/O request: producer index: %u  consumer index: %u\n",
				request_id, oq_pi, oq_ci);
			return -1;
		}

		switch (response->header.iu_type) {
		case PQI_RESPONSE_IU_RAID_PATH_IO_SUCCESS:
		case PQI_RESPONSE_IU_AIO_PATH_IO_SUCCESS:
			if (io_request->scmd)
				io_request->scmd->result = 0;
			fallthrough;
		case PQI_RESPONSE_IU_GENERAL_MANAGEMENT:
			break;
		case PQI_RESPONSE_IU_VENDOR_GENERAL:
			io_request->status =
				get_unaligned_le16(
				&((struct pqi_vendor_general_response *)
					response)->status);
			break;
		case PQI_RESPONSE_IU_TASK_MANAGEMENT:
			io_request->status =
				pqi_interpret_task_management_response(
					(void *)response);
			break;
		case PQI_RESPONSE_IU_AIO_PATH_DISABLED:
			pqi_aio_path_disabled(io_request);
			io_request->status = -EAGAIN;
			break;
		case PQI_RESPONSE_IU_RAID_PATH_IO_ERROR:
		case PQI_RESPONSE_IU_AIO_PATH_IO_ERROR:
			io_request->error_info = ctrl_info->error_buffer +
				(get_unaligned_le16(&response->error_index) *
				PQI_ERROR_BUFFER_ELEMENT_LENGTH);
			pqi_process_io_error(response->header.iu_type, io_request);
			break;
		default:
			pqi_invalid_response(ctrl_info);
			dev_err(&ctrl_info->pci_dev->dev,
				"unexpected IU type: 0x%x: producer index: %u  consumer index: %u\n",
				response->header.iu_type, oq_pi, oq_ci);
			return -1;
		}

		io_request->io_complete_callback(io_request, io_request->context);

		/*
		 * Note that the I/O request structure CANNOT BE TOUCHED after
		 * returning from the I/O completion callback!
		 */
		oq_ci = (oq_ci + 1) % ctrl_info->num_elements_per_oq;
	}

	if (num_responses) {
		queue_group->oq_ci_copy = oq_ci;
		writel(oq_ci, queue_group->oq_ci);
	}

	return num_responses;
}

static inline unsigned int pqi_num_elements_free(unsigned int pi,
	unsigned int ci, unsigned int elements_in_queue)
{
	unsigned int num_elements_used;

	if (pi >= ci)
		num_elements_used = pi - ci;
	else
		num_elements_used = elements_in_queue - ci + pi;

	return elements_in_queue - num_elements_used - 1;
}

static void pqi_send_event_ack(struct pqi_ctrl_info *ctrl_info,
	struct pqi_event_acknowledge_request *iu, size_t iu_length)
{
	pqi_index_t iq_pi;
	pqi_index_t iq_ci;
	unsigned long flags;
	void *next_element;
	struct pqi_queue_group *queue_group;

	queue_group = &ctrl_info->queue_groups[PQI_DEFAULT_QUEUE_GROUP];
	put_unaligned_le16(queue_group->oq_id, &iu->header.response_queue_id);

	while (1) {
		spin_lock_irqsave(&queue_group->submit_lock[RAID_PATH], flags);

		iq_pi = queue_group->iq_pi_copy[RAID_PATH];
		iq_ci = readl(queue_group->iq_ci[RAID_PATH]);

		if (pqi_num_elements_free(iq_pi, iq_ci,
			ctrl_info->num_elements_per_iq))
			break;

		spin_unlock_irqrestore(
			&queue_group->submit_lock[RAID_PATH], flags);

		if (pqi_ctrl_offline(ctrl_info))
			return;
	}

	next_element = queue_group->iq_element_array[RAID_PATH] +
		(iq_pi * PQI_OPERATIONAL_IQ_ELEMENT_LENGTH);

	memcpy(next_element, iu, iu_length);

	iq_pi = (iq_pi + 1) % ctrl_info->num_elements_per_iq;
	queue_group->iq_pi_copy[RAID_PATH] = iq_pi;

	/*
	 * This write notifies the controller that an IU is available to be
	 * processed.
	 */
	writel(iq_pi, queue_group->iq_pi[RAID_PATH]);

	spin_unlock_irqrestore(&queue_group->submit_lock[RAID_PATH], flags);
}

static void pqi_acknowledge_event(struct pqi_ctrl_info *ctrl_info,
	struct pqi_event *event)
{
	struct pqi_event_acknowledge_request request;

	memset(&request, 0, sizeof(request));

	request.header.iu_type = PQI_REQUEST_IU_ACKNOWLEDGE_VENDOR_EVENT;
	put_unaligned_le16(sizeof(request) - PQI_REQUEST_HEADER_LENGTH,
		&request.header.iu_length);
	request.event_type = event->event_type;
	request.event_id = event->event_id;
	request.additional_event_id = event->additional_event_id;

	pqi_send_event_ack(ctrl_info, &request, sizeof(request));
}

#define PQI_SOFT_RESET_STATUS_TIMEOUT_SECS		30
#define PQI_SOFT_RESET_STATUS_POLL_INTERVAL_SECS	1

static enum pqi_soft_reset_status pqi_poll_for_soft_reset_status(
	struct pqi_ctrl_info *ctrl_info)
{
	unsigned long timeout;
	u8 status;

	timeout = (PQI_SOFT_RESET_STATUS_TIMEOUT_SECS * PQI_HZ) + jiffies;

	while (1) {
		status = pqi_read_soft_reset_status(ctrl_info);
		if (status & PQI_SOFT_RESET_INITIATE)
			return RESET_INITIATE_DRIVER;

		if (status & PQI_SOFT_RESET_ABORT)
			return RESET_ABORT;

		if (time_after(jiffies, timeout)) {
			dev_err(&ctrl_info->pci_dev->dev,
				"timed out waiting for soft reset status\n");
			return RESET_TIMEDOUT;
		}

		if (!sis_is_firmware_running(ctrl_info))
			return RESET_NORESPONSE;

		ssleep(PQI_SOFT_RESET_STATUS_POLL_INTERVAL_SECS);
	}
}

static void pqi_process_soft_reset(struct pqi_ctrl_info *ctrl_info,
	enum pqi_soft_reset_status reset_status)
{
	int rc;

	switch (reset_status) {
	case RESET_INITIATE_DRIVER:
	case RESET_TIMEDOUT:
		dev_info(&ctrl_info->pci_dev->dev,
			"resetting controller %u\n", ctrl_info->ctrl_id);
		sis_soft_reset(ctrl_info);
		fallthrough;
	case RESET_INITIATE_FIRMWARE:
		rc = pqi_ofa_ctrl_restart(ctrl_info);
		pqi_ofa_free_host_buffer(ctrl_info);
		dev_info(&ctrl_info->pci_dev->dev,
			"Online Firmware Activation for controller %u: %s\n",
			ctrl_info->ctrl_id, rc == 0 ? "SUCCESS" : "FAILED");
		break;
	case RESET_ABORT:
		pqi_ofa_ctrl_unquiesce(ctrl_info);
		dev_info(&ctrl_info->pci_dev->dev,
			"Online Firmware Activation for controller %u: %s\n",
			ctrl_info->ctrl_id, "ABORTED");
		break;
	case RESET_NORESPONSE:
		pqi_ofa_free_host_buffer(ctrl_info);
		pqi_take_ctrl_offline(ctrl_info);
		break;
	}
}

static void pqi_ofa_process_event(struct pqi_ctrl_info *ctrl_info,
	struct pqi_event *event)
{
	u16 event_id;
	enum pqi_soft_reset_status status;

	event_id = get_unaligned_le16(&event->event_id);

	mutex_lock(&ctrl_info->ofa_mutex);

	if (event_id == PQI_EVENT_OFA_QUIESCE) {
		dev_info(&ctrl_info->pci_dev->dev,
			"Received Online Firmware Activation quiesce event for controller %u\n",
			ctrl_info->ctrl_id);
		pqi_ofa_ctrl_quiesce(ctrl_info);
		pqi_acknowledge_event(ctrl_info, event);
		if (ctrl_info->soft_reset_handshake_supported) {
			status = pqi_poll_for_soft_reset_status(ctrl_info);
			pqi_process_soft_reset(ctrl_info, status);
		} else {
			pqi_process_soft_reset(ctrl_info,
					RESET_INITIATE_FIRMWARE);
		}

	} else if (event_id == PQI_EVENT_OFA_MEMORY_ALLOCATION) {
		pqi_acknowledge_event(ctrl_info, event);
		pqi_ofa_setup_host_buffer(ctrl_info,
			le32_to_cpu(event->ofa_bytes_requested));
		pqi_ofa_host_memory_update(ctrl_info);
	} else if (event_id == PQI_EVENT_OFA_CANCELLED) {
		pqi_ofa_free_host_buffer(ctrl_info);
		pqi_acknowledge_event(ctrl_info, event);
		dev_info(&ctrl_info->pci_dev->dev,
			"Online Firmware Activation(%u) cancel reason : %u\n",
			ctrl_info->ctrl_id, event->ofa_cancel_reason);
	}

	mutex_unlock(&ctrl_info->ofa_mutex);
}

static void pqi_event_worker(struct work_struct *work)
{
	unsigned int i;
	struct pqi_ctrl_info *ctrl_info;
	struct pqi_event *event;

	ctrl_info = container_of(work, struct pqi_ctrl_info, event_work);

	pqi_ctrl_busy(ctrl_info);
	pqi_wait_if_ctrl_blocked(ctrl_info, NO_TIMEOUT);
	if (pqi_ctrl_offline(ctrl_info))
		goto out;

	pqi_schedule_rescan_worker_delayed(ctrl_info);

	event = ctrl_info->events;
	for (i = 0; i < PQI_NUM_SUPPORTED_EVENTS; i++) {
		if (event->pending) {
			event->pending = false;
			if (event->event_type == PQI_EVENT_TYPE_OFA) {
				pqi_ctrl_unbusy(ctrl_info);
				pqi_ofa_process_event(ctrl_info, event);
				return;
			}
			pqi_acknowledge_event(ctrl_info, event);
		}
		event++;
	}

out:
	pqi_ctrl_unbusy(ctrl_info);
}

#define PQI_HEARTBEAT_TIMER_INTERVAL	(10 * PQI_HZ)

static void pqi_heartbeat_timer_handler(struct timer_list *t)
{
	int num_interrupts;
	u32 heartbeat_count;
	struct pqi_ctrl_info *ctrl_info = from_timer(ctrl_info, t,
						     heartbeat_timer);

	pqi_check_ctrl_health(ctrl_info);
	if (pqi_ctrl_offline(ctrl_info))
		return;

	num_interrupts = atomic_read(&ctrl_info->num_interrupts);
	heartbeat_count = pqi_read_heartbeat_counter(ctrl_info);

	if (num_interrupts == ctrl_info->previous_num_interrupts) {
		if (heartbeat_count == ctrl_info->previous_heartbeat_count) {
			dev_err(&ctrl_info->pci_dev->dev,
				"no heartbeat detected - last heartbeat count: %u\n",
				heartbeat_count);
			pqi_take_ctrl_offline(ctrl_info);
			return;
		}
	} else {
		ctrl_info->previous_num_interrupts = num_interrupts;
	}

	ctrl_info->previous_heartbeat_count = heartbeat_count;
	mod_timer(&ctrl_info->heartbeat_timer,
		jiffies + PQI_HEARTBEAT_TIMER_INTERVAL);
}

static void pqi_start_heartbeat_timer(struct pqi_ctrl_info *ctrl_info)
{
	if (!ctrl_info->heartbeat_counter)
		return;

	ctrl_info->previous_num_interrupts =
		atomic_read(&ctrl_info->num_interrupts);
	ctrl_info->previous_heartbeat_count =
		pqi_read_heartbeat_counter(ctrl_info);

	ctrl_info->heartbeat_timer.expires =
		jiffies + PQI_HEARTBEAT_TIMER_INTERVAL;
	add_timer(&ctrl_info->heartbeat_timer);
}

static inline void pqi_stop_heartbeat_timer(struct pqi_ctrl_info *ctrl_info)
{
	del_timer_sync(&ctrl_info->heartbeat_timer);
}

static inline int pqi_event_type_to_event_index(unsigned int event_type)
{
	int index;

	for (index = 0; index < ARRAY_SIZE(pqi_supported_event_types); index++)
		if (event_type == pqi_supported_event_types[index])
			return index;

	return -1;
}

static inline bool pqi_is_supported_event(unsigned int event_type)
{
	return pqi_event_type_to_event_index(event_type) != -1;
}

static void pqi_ofa_capture_event_payload(struct pqi_event *event,
	struct pqi_event_response *response)
{
	u16 event_id;

	event_id = get_unaligned_le16(&event->event_id);

	if (event->event_type == PQI_EVENT_TYPE_OFA) {
		if (event_id == PQI_EVENT_OFA_MEMORY_ALLOCATION) {
			event->ofa_bytes_requested =
			response->data.ofa_memory_allocation.bytes_requested;
		} else if (event_id == PQI_EVENT_OFA_CANCELLED) {
			event->ofa_cancel_reason =
			response->data.ofa_cancelled.reason;
		}
	}
}

static int pqi_process_event_intr(struct pqi_ctrl_info *ctrl_info)
{
	int num_events;
	pqi_index_t oq_pi;
	pqi_index_t oq_ci;
	struct pqi_event_queue *event_queue;
	struct pqi_event_response *response;
	struct pqi_event *event;
	int event_index;

	event_queue = &ctrl_info->event_queue;
	num_events = 0;
	oq_ci = event_queue->oq_ci_copy;

	while (1) {
		oq_pi = readl(event_queue->oq_pi);
		if (oq_pi >= PQI_NUM_EVENT_QUEUE_ELEMENTS) {
			pqi_invalid_response(ctrl_info);
			dev_err(&ctrl_info->pci_dev->dev,
				"event interrupt: producer index (%u) out of range (0-%u): consumer index: %u\n",
				oq_pi, PQI_NUM_EVENT_QUEUE_ELEMENTS - 1, oq_ci);
			return -1;
		}

		if (oq_pi == oq_ci)
			break;

		num_events++;
		response = event_queue->oq_element_array + (oq_ci * PQI_EVENT_OQ_ELEMENT_LENGTH);

		event_index =
			pqi_event_type_to_event_index(response->event_type);

		if (event_index >= 0 && response->request_acknowledge) {
			event = &ctrl_info->events[event_index];
			event->pending = true;
			event->event_type = response->event_type;
			event->event_id = response->event_id;
			event->additional_event_id = response->additional_event_id;
			if (event->event_type == PQI_EVENT_TYPE_OFA)
				pqi_ofa_capture_event_payload(event, response);
		}

		oq_ci = (oq_ci + 1) % PQI_NUM_EVENT_QUEUE_ELEMENTS;
	}

	if (num_events) {
		event_queue->oq_ci_copy = oq_ci;
		writel(oq_ci, event_queue->oq_ci);
		schedule_work(&ctrl_info->event_work);
	}

	return num_events;
}

#define PQI_LEGACY_INTX_MASK	0x1

static inline void pqi_configure_legacy_intx(struct pqi_ctrl_info *ctrl_info,
	bool enable_intx)
{
	u32 intx_mask;
	struct pqi_device_registers __iomem *pqi_registers;
	volatile void __iomem *register_addr;

	pqi_registers = ctrl_info->pqi_registers;

	if (enable_intx)
		register_addr = &pqi_registers->legacy_intx_mask_clear;
	else
		register_addr = &pqi_registers->legacy_intx_mask_set;

	intx_mask = readl(register_addr);
	intx_mask |= PQI_LEGACY_INTX_MASK;
	writel(intx_mask, register_addr);
}

static void pqi_change_irq_mode(struct pqi_ctrl_info *ctrl_info,
	enum pqi_irq_mode new_mode)
{
	switch (ctrl_info->irq_mode) {
	case IRQ_MODE_MSIX:
		switch (new_mode) {
		case IRQ_MODE_MSIX:
			break;
		case IRQ_MODE_INTX:
			pqi_configure_legacy_intx(ctrl_info, true);
			sis_enable_intx(ctrl_info);
			break;
		case IRQ_MODE_NONE:
			break;
		}
		break;
	case IRQ_MODE_INTX:
		switch (new_mode) {
		case IRQ_MODE_MSIX:
			pqi_configure_legacy_intx(ctrl_info, false);
			sis_enable_msix(ctrl_info);
			break;
		case IRQ_MODE_INTX:
			break;
		case IRQ_MODE_NONE:
			pqi_configure_legacy_intx(ctrl_info, false);
			break;
		}
		break;
	case IRQ_MODE_NONE:
		switch (new_mode) {
		case IRQ_MODE_MSIX:
			sis_enable_msix(ctrl_info);
			break;
		case IRQ_MODE_INTX:
			pqi_configure_legacy_intx(ctrl_info, true);
			sis_enable_intx(ctrl_info);
			break;
		case IRQ_MODE_NONE:
			break;
		}
		break;
	}

	ctrl_info->irq_mode = new_mode;
}

#define PQI_LEGACY_INTX_PENDING		0x1

static inline bool pqi_is_valid_irq(struct pqi_ctrl_info *ctrl_info)
{
	bool valid_irq;
	u32 intx_status;

	switch (ctrl_info->irq_mode) {
	case IRQ_MODE_MSIX:
		valid_irq = true;
		break;
	case IRQ_MODE_INTX:
		intx_status =
			readl(&ctrl_info->pqi_registers->legacy_intx_status);
		if (intx_status & PQI_LEGACY_INTX_PENDING)
			valid_irq = true;
		else
			valid_irq = false;
		break;
	case IRQ_MODE_NONE:
	default:
		valid_irq = false;
		break;
	}

	return valid_irq;
}

static irqreturn_t pqi_irq_handler(int irq, void *data)
{
	struct pqi_ctrl_info *ctrl_info;
	struct pqi_queue_group *queue_group;
	int num_io_responses_handled;
	int num_events_handled;

	queue_group = data;
	ctrl_info = queue_group->ctrl_info;

	if (!pqi_is_valid_irq(ctrl_info))
		return IRQ_NONE;

	num_io_responses_handled = pqi_process_io_intr(ctrl_info, queue_group);
	if (num_io_responses_handled < 0)
		goto out;

	if (irq == ctrl_info->event_irq) {
		num_events_handled = pqi_process_event_intr(ctrl_info);
		if (num_events_handled < 0)
			goto out;
	} else {
		num_events_handled = 0;
	}

	if (num_io_responses_handled + num_events_handled > 0)
		atomic_inc(&ctrl_info->num_interrupts);

	pqi_start_io(ctrl_info, queue_group, RAID_PATH, NULL);
	pqi_start_io(ctrl_info, queue_group, AIO_PATH, NULL);

out:
	return IRQ_HANDLED;
}

static int pqi_request_irqs(struct pqi_ctrl_info *ctrl_info)
{
	struct pci_dev *pci_dev = ctrl_info->pci_dev;
	int i;
	int rc;

	ctrl_info->event_irq = pci_irq_vector(pci_dev, 0);

	for (i = 0; i < ctrl_info->num_msix_vectors_enabled; i++) {
		rc = request_irq(pci_irq_vector(pci_dev, i), pqi_irq_handler, 0,
			DRIVER_NAME_SHORT, &ctrl_info->queue_groups[i]);
		if (rc) {
			dev_err(&pci_dev->dev,
				"irq %u init failed with error %d\n",
				pci_irq_vector(pci_dev, i), rc);
			return rc;
		}
		ctrl_info->num_msix_vectors_initialized++;
	}

	return 0;
}

static void pqi_free_irqs(struct pqi_ctrl_info *ctrl_info)
{
	int i;

	for (i = 0; i < ctrl_info->num_msix_vectors_initialized; i++)
		free_irq(pci_irq_vector(ctrl_info->pci_dev, i),
			&ctrl_info->queue_groups[i]);

	ctrl_info->num_msix_vectors_initialized = 0;
}

static int pqi_enable_msix_interrupts(struct pqi_ctrl_info *ctrl_info)
{
	int num_vectors_enabled;

	num_vectors_enabled = pci_alloc_irq_vectors(ctrl_info->pci_dev,
			PQI_MIN_MSIX_VECTORS, ctrl_info->num_queue_groups,
			PCI_IRQ_MSIX | PCI_IRQ_AFFINITY);
	if (num_vectors_enabled < 0) {
		dev_err(&ctrl_info->pci_dev->dev,
			"MSI-X init failed with error %d\n",
			num_vectors_enabled);
		return num_vectors_enabled;
	}

	ctrl_info->num_msix_vectors_enabled = num_vectors_enabled;
	ctrl_info->irq_mode = IRQ_MODE_MSIX;
	return 0;
}

static void pqi_disable_msix_interrupts(struct pqi_ctrl_info *ctrl_info)
{
	if (ctrl_info->num_msix_vectors_enabled) {
		pci_free_irq_vectors(ctrl_info->pci_dev);
		ctrl_info->num_msix_vectors_enabled = 0;
	}
}

static int pqi_alloc_operational_queues(struct pqi_ctrl_info *ctrl_info)
{
	unsigned int i;
	size_t alloc_length;
	size_t element_array_length_per_iq;
	size_t element_array_length_per_oq;
	void *element_array;
	void __iomem *next_queue_index;
	void *aligned_pointer;
	unsigned int num_inbound_queues;
	unsigned int num_outbound_queues;
	unsigned int num_queue_indexes;
	struct pqi_queue_group *queue_group;

	element_array_length_per_iq =
		PQI_OPERATIONAL_IQ_ELEMENT_LENGTH *
		ctrl_info->num_elements_per_iq;
	element_array_length_per_oq =
		PQI_OPERATIONAL_OQ_ELEMENT_LENGTH *
		ctrl_info->num_elements_per_oq;
	num_inbound_queues = ctrl_info->num_queue_groups * 2;
	num_outbound_queues = ctrl_info->num_queue_groups;
	num_queue_indexes = (ctrl_info->num_queue_groups * 3) + 1;

	aligned_pointer = NULL;

	for (i = 0; i < num_inbound_queues; i++) {
		aligned_pointer = PTR_ALIGN(aligned_pointer,
			PQI_QUEUE_ELEMENT_ARRAY_ALIGNMENT);
		aligned_pointer += element_array_length_per_iq;
	}

	for (i = 0; i < num_outbound_queues; i++) {
		aligned_pointer = PTR_ALIGN(aligned_pointer,
			PQI_QUEUE_ELEMENT_ARRAY_ALIGNMENT);
		aligned_pointer += element_array_length_per_oq;
	}

	aligned_pointer = PTR_ALIGN(aligned_pointer,
		PQI_QUEUE_ELEMENT_ARRAY_ALIGNMENT);
	aligned_pointer += PQI_NUM_EVENT_QUEUE_ELEMENTS *
		PQI_EVENT_OQ_ELEMENT_LENGTH;

	for (i = 0; i < num_queue_indexes; i++) {
		aligned_pointer = PTR_ALIGN(aligned_pointer,
			PQI_OPERATIONAL_INDEX_ALIGNMENT);
		aligned_pointer += sizeof(pqi_index_t);
	}

	alloc_length = (size_t)aligned_pointer +
		PQI_QUEUE_ELEMENT_ARRAY_ALIGNMENT;

	alloc_length += PQI_EXTRA_SGL_MEMORY;

	ctrl_info->queue_memory_base =
		dma_alloc_coherent(&ctrl_info->pci_dev->dev, alloc_length,
				   &ctrl_info->queue_memory_base_dma_handle,
				   GFP_KERNEL);

	if (!ctrl_info->queue_memory_base)
		return -ENOMEM;

	ctrl_info->queue_memory_length = alloc_length;

	element_array = PTR_ALIGN(ctrl_info->queue_memory_base,
		PQI_QUEUE_ELEMENT_ARRAY_ALIGNMENT);

	for (i = 0; i < ctrl_info->num_queue_groups; i++) {
		queue_group = &ctrl_info->queue_groups[i];
		queue_group->iq_element_array[RAID_PATH] = element_array;
		queue_group->iq_element_array_bus_addr[RAID_PATH] =
			ctrl_info->queue_memory_base_dma_handle +
				(element_array - ctrl_info->queue_memory_base);
		element_array += element_array_length_per_iq;
		element_array = PTR_ALIGN(element_array,
			PQI_QUEUE_ELEMENT_ARRAY_ALIGNMENT);
		queue_group->iq_element_array[AIO_PATH] = element_array;
		queue_group->iq_element_array_bus_addr[AIO_PATH] =
			ctrl_info->queue_memory_base_dma_handle +
			(element_array - ctrl_info->queue_memory_base);
		element_array += element_array_length_per_iq;
		element_array = PTR_ALIGN(element_array,
			PQI_QUEUE_ELEMENT_ARRAY_ALIGNMENT);
	}

	for (i = 0; i < ctrl_info->num_queue_groups; i++) {
		queue_group = &ctrl_info->queue_groups[i];
		queue_group->oq_element_array = element_array;
		queue_group->oq_element_array_bus_addr =
			ctrl_info->queue_memory_base_dma_handle +
			(element_array - ctrl_info->queue_memory_base);
		element_array += element_array_length_per_oq;
		element_array = PTR_ALIGN(element_array,
			PQI_QUEUE_ELEMENT_ARRAY_ALIGNMENT);
	}

	ctrl_info->event_queue.oq_element_array = element_array;
	ctrl_info->event_queue.oq_element_array_bus_addr =
		ctrl_info->queue_memory_base_dma_handle +
		(element_array - ctrl_info->queue_memory_base);
	element_array += PQI_NUM_EVENT_QUEUE_ELEMENTS *
		PQI_EVENT_OQ_ELEMENT_LENGTH;

	next_queue_index = (void __iomem *)PTR_ALIGN(element_array,
		PQI_OPERATIONAL_INDEX_ALIGNMENT);

	for (i = 0; i < ctrl_info->num_queue_groups; i++) {
		queue_group = &ctrl_info->queue_groups[i];
		queue_group->iq_ci[RAID_PATH] = next_queue_index;
		queue_group->iq_ci_bus_addr[RAID_PATH] =
			ctrl_info->queue_memory_base_dma_handle +
			(next_queue_index -
			(void __iomem *)ctrl_info->queue_memory_base);
		next_queue_index += sizeof(pqi_index_t);
		next_queue_index = PTR_ALIGN(next_queue_index,
			PQI_OPERATIONAL_INDEX_ALIGNMENT);
		queue_group->iq_ci[AIO_PATH] = next_queue_index;
		queue_group->iq_ci_bus_addr[AIO_PATH] =
			ctrl_info->queue_memory_base_dma_handle +
			(next_queue_index -
			(void __iomem *)ctrl_info->queue_memory_base);
		next_queue_index += sizeof(pqi_index_t);
		next_queue_index = PTR_ALIGN(next_queue_index,
			PQI_OPERATIONAL_INDEX_ALIGNMENT);
		queue_group->oq_pi = next_queue_index;
		queue_group->oq_pi_bus_addr =
			ctrl_info->queue_memory_base_dma_handle +
			(next_queue_index -
			(void __iomem *)ctrl_info->queue_memory_base);
		next_queue_index += sizeof(pqi_index_t);
		next_queue_index = PTR_ALIGN(next_queue_index,
			PQI_OPERATIONAL_INDEX_ALIGNMENT);
	}

	ctrl_info->event_queue.oq_pi = next_queue_index;
	ctrl_info->event_queue.oq_pi_bus_addr =
		ctrl_info->queue_memory_base_dma_handle +
		(next_queue_index -
		(void __iomem *)ctrl_info->queue_memory_base);

	return 0;
}

static void pqi_init_operational_queues(struct pqi_ctrl_info *ctrl_info)
{
	unsigned int i;
	u16 next_iq_id = PQI_MIN_OPERATIONAL_QUEUE_ID;
	u16 next_oq_id = PQI_MIN_OPERATIONAL_QUEUE_ID;

	/*
	 * Initialize the backpointers to the controller structure in
	 * each operational queue group structure.
	 */
	for (i = 0; i < ctrl_info->num_queue_groups; i++)
		ctrl_info->queue_groups[i].ctrl_info = ctrl_info;

	/*
	 * Assign IDs to all operational queues.  Note that the IDs
	 * assigned to operational IQs are independent of the IDs
	 * assigned to operational OQs.
	 */
	ctrl_info->event_queue.oq_id = next_oq_id++;
	for (i = 0; i < ctrl_info->num_queue_groups; i++) {
		ctrl_info->queue_groups[i].iq_id[RAID_PATH] = next_iq_id++;
		ctrl_info->queue_groups[i].iq_id[AIO_PATH] = next_iq_id++;
		ctrl_info->queue_groups[i].oq_id = next_oq_id++;
	}

	/*
	 * Assign MSI-X table entry indexes to all queues.  Note that the
	 * interrupt for the event queue is shared with the first queue group.
	 */
	ctrl_info->event_queue.int_msg_num = 0;
	for (i = 0; i < ctrl_info->num_queue_groups; i++)
		ctrl_info->queue_groups[i].int_msg_num = i;

	for (i = 0; i < ctrl_info->num_queue_groups; i++) {
		spin_lock_init(&ctrl_info->queue_groups[i].submit_lock[0]);
		spin_lock_init(&ctrl_info->queue_groups[i].submit_lock[1]);
		INIT_LIST_HEAD(&ctrl_info->queue_groups[i].request_list[0]);
		INIT_LIST_HEAD(&ctrl_info->queue_groups[i].request_list[1]);
	}
}

static int pqi_alloc_admin_queues(struct pqi_ctrl_info *ctrl_info)
{
	size_t alloc_length;
	struct pqi_admin_queues_aligned *admin_queues_aligned;
	struct pqi_admin_queues *admin_queues;

	alloc_length = sizeof(struct pqi_admin_queues_aligned) +
		PQI_QUEUE_ELEMENT_ARRAY_ALIGNMENT;

	ctrl_info->admin_queue_memory_base =
		dma_alloc_coherent(&ctrl_info->pci_dev->dev, alloc_length,
				   &ctrl_info->admin_queue_memory_base_dma_handle,
				   GFP_KERNEL);

	if (!ctrl_info->admin_queue_memory_base)
		return -ENOMEM;

	ctrl_info->admin_queue_memory_length = alloc_length;

	admin_queues = &ctrl_info->admin_queues;
	admin_queues_aligned = PTR_ALIGN(ctrl_info->admin_queue_memory_base,
		PQI_QUEUE_ELEMENT_ARRAY_ALIGNMENT);
	admin_queues->iq_element_array =
		&admin_queues_aligned->iq_element_array;
	admin_queues->oq_element_array =
		&admin_queues_aligned->oq_element_array;
	admin_queues->iq_ci = &admin_queues_aligned->iq_ci;
	admin_queues->oq_pi =
		(pqi_index_t __iomem *)&admin_queues_aligned->oq_pi;

	admin_queues->iq_element_array_bus_addr =
		ctrl_info->admin_queue_memory_base_dma_handle +
		(admin_queues->iq_element_array -
		ctrl_info->admin_queue_memory_base);
	admin_queues->oq_element_array_bus_addr =
		ctrl_info->admin_queue_memory_base_dma_handle +
		(admin_queues->oq_element_array -
		ctrl_info->admin_queue_memory_base);
	admin_queues->iq_ci_bus_addr =
		ctrl_info->admin_queue_memory_base_dma_handle +
		((void *)admin_queues->iq_ci -
		ctrl_info->admin_queue_memory_base);
	admin_queues->oq_pi_bus_addr =
		ctrl_info->admin_queue_memory_base_dma_handle +
		((void __iomem *)admin_queues->oq_pi -
		(void __iomem *)ctrl_info->admin_queue_memory_base);

	return 0;
}

#define PQI_ADMIN_QUEUE_CREATE_TIMEOUT_JIFFIES		PQI_HZ
#define PQI_ADMIN_QUEUE_CREATE_POLL_INTERVAL_MSECS	1

static int pqi_create_admin_queues(struct pqi_ctrl_info *ctrl_info)
{
	struct pqi_device_registers __iomem *pqi_registers;
	struct pqi_admin_queues *admin_queues;
	unsigned long timeout;
	u8 status;
	u32 reg;

	pqi_registers = ctrl_info->pqi_registers;
	admin_queues = &ctrl_info->admin_queues;

	writeq((u64)admin_queues->iq_element_array_bus_addr,
		&pqi_registers->admin_iq_element_array_addr);
	writeq((u64)admin_queues->oq_element_array_bus_addr,
		&pqi_registers->admin_oq_element_array_addr);
	writeq((u64)admin_queues->iq_ci_bus_addr,
		&pqi_registers->admin_iq_ci_addr);
	writeq((u64)admin_queues->oq_pi_bus_addr,
		&pqi_registers->admin_oq_pi_addr);

	reg = PQI_ADMIN_IQ_NUM_ELEMENTS |
		(PQI_ADMIN_OQ_NUM_ELEMENTS << 8) |
		(admin_queues->int_msg_num << 16);
	writel(reg, &pqi_registers->admin_iq_num_elements);
	writel(PQI_CREATE_ADMIN_QUEUE_PAIR,
		&pqi_registers->function_and_status_code);

	timeout = PQI_ADMIN_QUEUE_CREATE_TIMEOUT_JIFFIES + jiffies;
	while (1) {
		status = readb(&pqi_registers->function_and_status_code);
		if (status == PQI_STATUS_IDLE)
			break;
		if (time_after(jiffies, timeout))
			return -ETIMEDOUT;
		msleep(PQI_ADMIN_QUEUE_CREATE_POLL_INTERVAL_MSECS);
	}

	/*
	 * The offset registers are not initialized to the correct
	 * offsets until *after* the create admin queue pair command
	 * completes successfully.
	 */
	admin_queues->iq_pi = ctrl_info->iomem_base +
		PQI_DEVICE_REGISTERS_OFFSET +
		readq(&pqi_registers->admin_iq_pi_offset);
	admin_queues->oq_ci = ctrl_info->iomem_base +
		PQI_DEVICE_REGISTERS_OFFSET +
		readq(&pqi_registers->admin_oq_ci_offset);

	return 0;
}

static void pqi_submit_admin_request(struct pqi_ctrl_info *ctrl_info,
	struct pqi_general_admin_request *request)
{
	struct pqi_admin_queues *admin_queues;
	void *next_element;
	pqi_index_t iq_pi;

	admin_queues = &ctrl_info->admin_queues;
	iq_pi = admin_queues->iq_pi_copy;

	next_element = admin_queues->iq_element_array +
		(iq_pi * PQI_ADMIN_IQ_ELEMENT_LENGTH);

	memcpy(next_element, request, sizeof(*request));

	iq_pi = (iq_pi + 1) % PQI_ADMIN_IQ_NUM_ELEMENTS;
	admin_queues->iq_pi_copy = iq_pi;

	/*
	 * This write notifies the controller that an IU is available to be
	 * processed.
	 */
	writel(iq_pi, admin_queues->iq_pi);
}

#define PQI_ADMIN_REQUEST_TIMEOUT_SECS	60

static int pqi_poll_for_admin_response(struct pqi_ctrl_info *ctrl_info,
	struct pqi_general_admin_response *response)
{
	struct pqi_admin_queues *admin_queues;
	pqi_index_t oq_pi;
	pqi_index_t oq_ci;
	unsigned long timeout;

	admin_queues = &ctrl_info->admin_queues;
	oq_ci = admin_queues->oq_ci_copy;

	timeout = (PQI_ADMIN_REQUEST_TIMEOUT_SECS * PQI_HZ) + jiffies;

	while (1) {
		oq_pi = readl(admin_queues->oq_pi);
		if (oq_pi != oq_ci)
			break;
		if (time_after(jiffies, timeout)) {
			dev_err(&ctrl_info->pci_dev->dev,
				"timed out waiting for admin response\n");
			return -ETIMEDOUT;
		}
		if (!sis_is_firmware_running(ctrl_info))
			return -ENXIO;
		usleep_range(1000, 2000);
	}

	memcpy(response, admin_queues->oq_element_array +
		(oq_ci * PQI_ADMIN_OQ_ELEMENT_LENGTH), sizeof(*response));

	oq_ci = (oq_ci + 1) % PQI_ADMIN_OQ_NUM_ELEMENTS;
	admin_queues->oq_ci_copy = oq_ci;
	writel(oq_ci, admin_queues->oq_ci);

	return 0;
}

static void pqi_start_io(struct pqi_ctrl_info *ctrl_info,
	struct pqi_queue_group *queue_group, enum pqi_io_path path,
	struct pqi_io_request *io_request)
{
	struct pqi_io_request *next;
	void *next_element;
	pqi_index_t iq_pi;
	pqi_index_t iq_ci;
	size_t iu_length;
	unsigned long flags;
	unsigned int num_elements_needed;
	unsigned int num_elements_to_end_of_queue;
	size_t copy_count;
	struct pqi_iu_header *request;

	spin_lock_irqsave(&queue_group->submit_lock[path], flags);

	if (io_request) {
		io_request->queue_group = queue_group;
		list_add_tail(&io_request->request_list_entry,
			&queue_group->request_list[path]);
	}

	iq_pi = queue_group->iq_pi_copy[path];

	list_for_each_entry_safe(io_request, next,
		&queue_group->request_list[path], request_list_entry) {

		request = io_request->iu;

		iu_length = get_unaligned_le16(&request->iu_length) +
			PQI_REQUEST_HEADER_LENGTH;
		num_elements_needed =
			DIV_ROUND_UP(iu_length,
				PQI_OPERATIONAL_IQ_ELEMENT_LENGTH);

		iq_ci = readl(queue_group->iq_ci[path]);

		if (num_elements_needed > pqi_num_elements_free(iq_pi, iq_ci,
			ctrl_info->num_elements_per_iq))
			break;

		put_unaligned_le16(queue_group->oq_id,
			&request->response_queue_id);

		next_element = queue_group->iq_element_array[path] +
			(iq_pi * PQI_OPERATIONAL_IQ_ELEMENT_LENGTH);

		num_elements_to_end_of_queue =
			ctrl_info->num_elements_per_iq - iq_pi;

		if (num_elements_needed <= num_elements_to_end_of_queue) {
			memcpy(next_element, request, iu_length);
		} else {
			copy_count = num_elements_to_end_of_queue *
				PQI_OPERATIONAL_IQ_ELEMENT_LENGTH;
			memcpy(next_element, request, copy_count);
			memcpy(queue_group->iq_element_array[path],
				(u8 *)request + copy_count,
				iu_length - copy_count);
		}

		iq_pi = (iq_pi + num_elements_needed) %
			ctrl_info->num_elements_per_iq;

		list_del(&io_request->request_list_entry);
	}

	if (iq_pi != queue_group->iq_pi_copy[path]) {
		queue_group->iq_pi_copy[path] = iq_pi;
		/*
		 * This write notifies the controller that one or more IUs are
		 * available to be processed.
		 */
		writel(iq_pi, queue_group->iq_pi[path]);
	}

	spin_unlock_irqrestore(&queue_group->submit_lock[path], flags);
}

#define PQI_WAIT_FOR_COMPLETION_IO_TIMEOUT_SECS		10

static int pqi_wait_for_completion_io(struct pqi_ctrl_info *ctrl_info,
	struct completion *wait)
{
	int rc;

	while (1) {
		if (wait_for_completion_io_timeout(wait,
			PQI_WAIT_FOR_COMPLETION_IO_TIMEOUT_SECS * PQI_HZ)) {
			rc = 0;
			break;
		}

		pqi_check_ctrl_health(ctrl_info);
		if (pqi_ctrl_offline(ctrl_info)) {
			rc = -ENXIO;
			break;
		}
	}

	return rc;
}

static void pqi_raid_synchronous_complete(struct pqi_io_request *io_request,
	void *context)
{
	struct completion *waiting = context;

	complete(waiting);
}

static int pqi_process_raid_io_error_synchronous(
	struct pqi_raid_error_info *error_info)
{
	int rc = -EIO;

	switch (error_info->data_out_result) {
	case PQI_DATA_IN_OUT_GOOD:
		if (error_info->status == SAM_STAT_GOOD)
			rc = 0;
		break;
	case PQI_DATA_IN_OUT_UNDERFLOW:
		if (error_info->status == SAM_STAT_GOOD ||
			error_info->status == SAM_STAT_CHECK_CONDITION)
			rc = 0;
		break;
	case PQI_DATA_IN_OUT_ABORTED:
		rc = PQI_CMD_STATUS_ABORTED;
		break;
	}

	return rc;
}

static int pqi_submit_raid_request_synchronous(struct pqi_ctrl_info *ctrl_info,
	struct pqi_iu_header *request, unsigned int flags,
	struct pqi_raid_error_info *error_info, unsigned long timeout_msecs)
{
	int rc = 0;
	struct pqi_io_request *io_request;
	unsigned long start_jiffies;
	unsigned long msecs_blocked;
	size_t iu_length;
	DECLARE_COMPLETION_ONSTACK(wait);

	/*
	 * Note that specifying PQI_SYNC_FLAGS_INTERRUPTABLE and a timeout value
	 * are mutually exclusive.
	 */

	if (flags & PQI_SYNC_FLAGS_INTERRUPTABLE) {
		if (down_interruptible(&ctrl_info->sync_request_sem))
			return -ERESTARTSYS;
	} else {
		if (timeout_msecs == NO_TIMEOUT) {
			down(&ctrl_info->sync_request_sem);
		} else {
			start_jiffies = jiffies;
			if (down_timeout(&ctrl_info->sync_request_sem,
				msecs_to_jiffies(timeout_msecs)))
				return -ETIMEDOUT;
			msecs_blocked =
				jiffies_to_msecs(jiffies - start_jiffies);
			if (msecs_blocked >= timeout_msecs) {
				rc = -ETIMEDOUT;
				goto out;
			}
			timeout_msecs -= msecs_blocked;
		}
	}

	pqi_ctrl_busy(ctrl_info);
	timeout_msecs = pqi_wait_if_ctrl_blocked(ctrl_info, timeout_msecs);
	if (timeout_msecs == 0) {
		pqi_ctrl_unbusy(ctrl_info);
		rc = -ETIMEDOUT;
		goto out;
	}

	if (pqi_ctrl_offline(ctrl_info)) {
		pqi_ctrl_unbusy(ctrl_info);
		rc = -ENXIO;
		goto out;
	}

	atomic_inc(&ctrl_info->sync_cmds_outstanding);

	io_request = pqi_alloc_io_request(ctrl_info);

	put_unaligned_le16(io_request->index,
		&(((struct pqi_raid_path_request *)request)->request_id));

	if (request->iu_type == PQI_REQUEST_IU_RAID_PATH_IO)
		((struct pqi_raid_path_request *)request)->error_index =
			((struct pqi_raid_path_request *)request)->request_id;

	iu_length = get_unaligned_le16(&request->iu_length) +
		PQI_REQUEST_HEADER_LENGTH;
	memcpy(io_request->iu, request, iu_length);

	io_request->io_complete_callback = pqi_raid_synchronous_complete;
	io_request->context = &wait;

	pqi_start_io(ctrl_info,
		&ctrl_info->queue_groups[PQI_DEFAULT_QUEUE_GROUP], RAID_PATH,
		io_request);

	pqi_ctrl_unbusy(ctrl_info);

	if (timeout_msecs == NO_TIMEOUT) {
		pqi_wait_for_completion_io(ctrl_info, &wait);
	} else {
		if (!wait_for_completion_io_timeout(&wait,
			msecs_to_jiffies(timeout_msecs))) {
			dev_warn(&ctrl_info->pci_dev->dev,
				"command timed out\n");
			rc = -ETIMEDOUT;
		}
	}

	if (error_info) {
		if (io_request->error_info)
			memcpy(error_info, io_request->error_info,
				sizeof(*error_info));
		else
			memset(error_info, 0, sizeof(*error_info));
	} else if (rc == 0 && io_request->error_info) {
		rc = pqi_process_raid_io_error_synchronous(
			io_request->error_info);
	}

	pqi_free_io_request(io_request);

	atomic_dec(&ctrl_info->sync_cmds_outstanding);
out:
	up(&ctrl_info->sync_request_sem);

	return rc;
}

static int pqi_validate_admin_response(
	struct pqi_general_admin_response *response, u8 expected_function_code)
{
	if (response->header.iu_type != PQI_RESPONSE_IU_GENERAL_ADMIN)
		return -EINVAL;

	if (get_unaligned_le16(&response->header.iu_length) !=
		PQI_GENERAL_ADMIN_IU_LENGTH)
		return -EINVAL;

	if (response->function_code != expected_function_code)
		return -EINVAL;

	if (response->status != PQI_GENERAL_ADMIN_STATUS_SUCCESS)
		return -EINVAL;

	return 0;
}

static int pqi_submit_admin_request_synchronous(
	struct pqi_ctrl_info *ctrl_info,
	struct pqi_general_admin_request *request,
	struct pqi_general_admin_response *response)
{
	int rc;

	pqi_submit_admin_request(ctrl_info, request);

	rc = pqi_poll_for_admin_response(ctrl_info, response);

	if (rc == 0)
		rc = pqi_validate_admin_response(response,
			request->function_code);

	return rc;
}

static int pqi_report_device_capability(struct pqi_ctrl_info *ctrl_info)
{
	int rc;
	struct pqi_general_admin_request request;
	struct pqi_general_admin_response response;
	struct pqi_device_capability *capability;
	struct pqi_iu_layer_descriptor *sop_iu_layer_descriptor;

	capability = kmalloc(sizeof(*capability), GFP_KERNEL);
	if (!capability)
		return -ENOMEM;

	memset(&request, 0, sizeof(request));

	request.header.iu_type = PQI_REQUEST_IU_GENERAL_ADMIN;
	put_unaligned_le16(PQI_GENERAL_ADMIN_IU_LENGTH,
		&request.header.iu_length);
	request.function_code =
		PQI_GENERAL_ADMIN_FUNCTION_REPORT_DEVICE_CAPABILITY;
	put_unaligned_le32(sizeof(*capability),
		&request.data.report_device_capability.buffer_length);

	rc = pqi_map_single(ctrl_info->pci_dev,
		&request.data.report_device_capability.sg_descriptor,
		capability, sizeof(*capability),
		DMA_FROM_DEVICE);
	if (rc)
		goto out;

	rc = pqi_submit_admin_request_synchronous(ctrl_info, &request,
		&response);

	pqi_pci_unmap(ctrl_info->pci_dev,
		&request.data.report_device_capability.sg_descriptor, 1,
		DMA_FROM_DEVICE);

	if (rc)
		goto out;

	if (response.status != PQI_GENERAL_ADMIN_STATUS_SUCCESS) {
		rc = -EIO;
		goto out;
	}

	ctrl_info->max_inbound_queues =
		get_unaligned_le16(&capability->max_inbound_queues);
	ctrl_info->max_elements_per_iq =
		get_unaligned_le16(&capability->max_elements_per_iq);
	ctrl_info->max_iq_element_length =
		get_unaligned_le16(&capability->max_iq_element_length)
		* 16;
	ctrl_info->max_outbound_queues =
		get_unaligned_le16(&capability->max_outbound_queues);
	ctrl_info->max_elements_per_oq =
		get_unaligned_le16(&capability->max_elements_per_oq);
	ctrl_info->max_oq_element_length =
		get_unaligned_le16(&capability->max_oq_element_length)
		* 16;

	sop_iu_layer_descriptor =
		&capability->iu_layer_descriptors[PQI_PROTOCOL_SOP];

	ctrl_info->max_inbound_iu_length_per_firmware =
		get_unaligned_le16(
			&sop_iu_layer_descriptor->max_inbound_iu_length);
	ctrl_info->inbound_spanning_supported =
		sop_iu_layer_descriptor->inbound_spanning_supported;
	ctrl_info->outbound_spanning_supported =
		sop_iu_layer_descriptor->outbound_spanning_supported;

out:
	kfree(capability);

	return rc;
}

static int pqi_validate_device_capability(struct pqi_ctrl_info *ctrl_info)
{
	if (ctrl_info->max_iq_element_length <
		PQI_OPERATIONAL_IQ_ELEMENT_LENGTH) {
		dev_err(&ctrl_info->pci_dev->dev,
			"max. inbound queue element length of %d is less than the required length of %d\n",
			ctrl_info->max_iq_element_length,
			PQI_OPERATIONAL_IQ_ELEMENT_LENGTH);
		return -EINVAL;
	}

	if (ctrl_info->max_oq_element_length <
		PQI_OPERATIONAL_OQ_ELEMENT_LENGTH) {
		dev_err(&ctrl_info->pci_dev->dev,
			"max. outbound queue element length of %d is less than the required length of %d\n",
			ctrl_info->max_oq_element_length,
			PQI_OPERATIONAL_OQ_ELEMENT_LENGTH);
		return -EINVAL;
	}

	if (ctrl_info->max_inbound_iu_length_per_firmware <
		PQI_OPERATIONAL_IQ_ELEMENT_LENGTH) {
		dev_err(&ctrl_info->pci_dev->dev,
			"max. inbound IU length of %u is less than the min. required length of %d\n",
			ctrl_info->max_inbound_iu_length_per_firmware,
			PQI_OPERATIONAL_IQ_ELEMENT_LENGTH);
		return -EINVAL;
	}

	if (!ctrl_info->inbound_spanning_supported) {
		dev_err(&ctrl_info->pci_dev->dev,
			"the controller does not support inbound spanning\n");
		return -EINVAL;
	}

	if (ctrl_info->outbound_spanning_supported) {
		dev_err(&ctrl_info->pci_dev->dev,
			"the controller supports outbound spanning but this driver does not\n");
		return -EINVAL;
	}

	return 0;
}

static int pqi_create_event_queue(struct pqi_ctrl_info *ctrl_info)
{
	int rc;
	struct pqi_event_queue *event_queue;
	struct pqi_general_admin_request request;
	struct pqi_general_admin_response response;

	event_queue = &ctrl_info->event_queue;

	/*
	 * Create OQ (Outbound Queue - device to host queue) to dedicate
	 * to events.
	 */
	memset(&request, 0, sizeof(request));
	request.header.iu_type = PQI_REQUEST_IU_GENERAL_ADMIN;
	put_unaligned_le16(PQI_GENERAL_ADMIN_IU_LENGTH,
		&request.header.iu_length);
	request.function_code = PQI_GENERAL_ADMIN_FUNCTION_CREATE_OQ;
	put_unaligned_le16(event_queue->oq_id,
		&request.data.create_operational_oq.queue_id);
	put_unaligned_le64((u64)event_queue->oq_element_array_bus_addr,
		&request.data.create_operational_oq.element_array_addr);
	put_unaligned_le64((u64)event_queue->oq_pi_bus_addr,
		&request.data.create_operational_oq.pi_addr);
	put_unaligned_le16(PQI_NUM_EVENT_QUEUE_ELEMENTS,
		&request.data.create_operational_oq.num_elements);
	put_unaligned_le16(PQI_EVENT_OQ_ELEMENT_LENGTH / 16,
		&request.data.create_operational_oq.element_length);
	request.data.create_operational_oq.queue_protocol = PQI_PROTOCOL_SOP;
	put_unaligned_le16(event_queue->int_msg_num,
		&request.data.create_operational_oq.int_msg_num);

	rc = pqi_submit_admin_request_synchronous(ctrl_info, &request,
		&response);
	if (rc)
		return rc;

	event_queue->oq_ci = ctrl_info->iomem_base +
		PQI_DEVICE_REGISTERS_OFFSET +
		get_unaligned_le64(
			&response.data.create_operational_oq.oq_ci_offset);

	return 0;
}

static int pqi_create_queue_group(struct pqi_ctrl_info *ctrl_info,
	unsigned int group_number)
{
	int rc;
	struct pqi_queue_group *queue_group;
	struct pqi_general_admin_request request;
	struct pqi_general_admin_response response;

	queue_group = &ctrl_info->queue_groups[group_number];

	/*
	 * Create IQ (Inbound Queue - host to device queue) for
	 * RAID path.
	 */
	memset(&request, 0, sizeof(request));
	request.header.iu_type = PQI_REQUEST_IU_GENERAL_ADMIN;
	put_unaligned_le16(PQI_GENERAL_ADMIN_IU_LENGTH,
		&request.header.iu_length);
	request.function_code = PQI_GENERAL_ADMIN_FUNCTION_CREATE_IQ;
	put_unaligned_le16(queue_group->iq_id[RAID_PATH],
		&request.data.create_operational_iq.queue_id);
	put_unaligned_le64(
		(u64)queue_group->iq_element_array_bus_addr[RAID_PATH],
		&request.data.create_operational_iq.element_array_addr);
	put_unaligned_le64((u64)queue_group->iq_ci_bus_addr[RAID_PATH],
		&request.data.create_operational_iq.ci_addr);
	put_unaligned_le16(ctrl_info->num_elements_per_iq,
		&request.data.create_operational_iq.num_elements);
	put_unaligned_le16(PQI_OPERATIONAL_IQ_ELEMENT_LENGTH / 16,
		&request.data.create_operational_iq.element_length);
	request.data.create_operational_iq.queue_protocol = PQI_PROTOCOL_SOP;

	rc = pqi_submit_admin_request_synchronous(ctrl_info, &request,
		&response);
	if (rc) {
		dev_err(&ctrl_info->pci_dev->dev,
			"error creating inbound RAID queue\n");
		return rc;
	}

	queue_group->iq_pi[RAID_PATH] = ctrl_info->iomem_base +
		PQI_DEVICE_REGISTERS_OFFSET +
		get_unaligned_le64(
			&response.data.create_operational_iq.iq_pi_offset);

	/*
	 * Create IQ (Inbound Queue - host to device queue) for
	 * Advanced I/O (AIO) path.
	 */
	memset(&request, 0, sizeof(request));
	request.header.iu_type = PQI_REQUEST_IU_GENERAL_ADMIN;
	put_unaligned_le16(PQI_GENERAL_ADMIN_IU_LENGTH,
		&request.header.iu_length);
	request.function_code = PQI_GENERAL_ADMIN_FUNCTION_CREATE_IQ;
	put_unaligned_le16(queue_group->iq_id[AIO_PATH],
		&request.data.create_operational_iq.queue_id);
	put_unaligned_le64((u64)queue_group->
		iq_element_array_bus_addr[AIO_PATH],
		&request.data.create_operational_iq.element_array_addr);
	put_unaligned_le64((u64)queue_group->iq_ci_bus_addr[AIO_PATH],
		&request.data.create_operational_iq.ci_addr);
	put_unaligned_le16(ctrl_info->num_elements_per_iq,
		&request.data.create_operational_iq.num_elements);
	put_unaligned_le16(PQI_OPERATIONAL_IQ_ELEMENT_LENGTH / 16,
		&request.data.create_operational_iq.element_length);
	request.data.create_operational_iq.queue_protocol = PQI_PROTOCOL_SOP;

	rc = pqi_submit_admin_request_synchronous(ctrl_info, &request,
		&response);
	if (rc) {
		dev_err(&ctrl_info->pci_dev->dev,
			"error creating inbound AIO queue\n");
		return rc;
	}

	queue_group->iq_pi[AIO_PATH] = ctrl_info->iomem_base +
		PQI_DEVICE_REGISTERS_OFFSET +
		get_unaligned_le64(
			&response.data.create_operational_iq.iq_pi_offset);

	/*
	 * Designate the 2nd IQ as the AIO path.  By default, all IQs are
	 * assumed to be for RAID path I/O unless we change the queue's
	 * property.
	 */
	memset(&request, 0, sizeof(request));
	request.header.iu_type = PQI_REQUEST_IU_GENERAL_ADMIN;
	put_unaligned_le16(PQI_GENERAL_ADMIN_IU_LENGTH,
		&request.header.iu_length);
	request.function_code = PQI_GENERAL_ADMIN_FUNCTION_CHANGE_IQ_PROPERTY;
	put_unaligned_le16(queue_group->iq_id[AIO_PATH],
		&request.data.change_operational_iq_properties.queue_id);
	put_unaligned_le32(PQI_IQ_PROPERTY_IS_AIO_QUEUE,
		&request.data.change_operational_iq_properties.vendor_specific);

	rc = pqi_submit_admin_request_synchronous(ctrl_info, &request,
		&response);
	if (rc) {
		dev_err(&ctrl_info->pci_dev->dev,
			"error changing queue property\n");
		return rc;
	}

	/*
	 * Create OQ (Outbound Queue - device to host queue).
	 */
	memset(&request, 0, sizeof(request));
	request.header.iu_type = PQI_REQUEST_IU_GENERAL_ADMIN;
	put_unaligned_le16(PQI_GENERAL_ADMIN_IU_LENGTH,
		&request.header.iu_length);
	request.function_code = PQI_GENERAL_ADMIN_FUNCTION_CREATE_OQ;
	put_unaligned_le16(queue_group->oq_id,
		&request.data.create_operational_oq.queue_id);
	put_unaligned_le64((u64)queue_group->oq_element_array_bus_addr,
		&request.data.create_operational_oq.element_array_addr);
	put_unaligned_le64((u64)queue_group->oq_pi_bus_addr,
		&request.data.create_operational_oq.pi_addr);
	put_unaligned_le16(ctrl_info->num_elements_per_oq,
		&request.data.create_operational_oq.num_elements);
	put_unaligned_le16(PQI_OPERATIONAL_OQ_ELEMENT_LENGTH / 16,
		&request.data.create_operational_oq.element_length);
	request.data.create_operational_oq.queue_protocol = PQI_PROTOCOL_SOP;
	put_unaligned_le16(queue_group->int_msg_num,
		&request.data.create_operational_oq.int_msg_num);

	rc = pqi_submit_admin_request_synchronous(ctrl_info, &request,
		&response);
	if (rc) {
		dev_err(&ctrl_info->pci_dev->dev,
			"error creating outbound queue\n");
		return rc;
	}

	queue_group->oq_ci = ctrl_info->iomem_base +
		PQI_DEVICE_REGISTERS_OFFSET +
		get_unaligned_le64(
			&response.data.create_operational_oq.oq_ci_offset);

	return 0;
}

static int pqi_create_queues(struct pqi_ctrl_info *ctrl_info)
{
	int rc;
	unsigned int i;

	rc = pqi_create_event_queue(ctrl_info);
	if (rc) {
		dev_err(&ctrl_info->pci_dev->dev,
			"error creating event queue\n");
		return rc;
	}

	for (i = 0; i < ctrl_info->num_queue_groups; i++) {
		rc = pqi_create_queue_group(ctrl_info, i);
		if (rc) {
			dev_err(&ctrl_info->pci_dev->dev,
				"error creating queue group number %u/%u\n",
				i, ctrl_info->num_queue_groups);
			return rc;
		}
	}

	return 0;
}

#define PQI_REPORT_EVENT_CONFIG_BUFFER_LENGTH	\
	(offsetof(struct pqi_event_config, descriptors) + \
	(PQI_MAX_EVENT_DESCRIPTORS * sizeof(struct pqi_event_descriptor)))

static int pqi_configure_events(struct pqi_ctrl_info *ctrl_info,
	bool enable_events)
{
	int rc;
	unsigned int i;
	struct pqi_event_config *event_config;
	struct pqi_event_descriptor *event_descriptor;
	struct pqi_general_management_request request;

	event_config = kmalloc(PQI_REPORT_EVENT_CONFIG_BUFFER_LENGTH,
		GFP_KERNEL);
	if (!event_config)
		return -ENOMEM;

	memset(&request, 0, sizeof(request));

	request.header.iu_type = PQI_REQUEST_IU_REPORT_VENDOR_EVENT_CONFIG;
	put_unaligned_le16(offsetof(struct pqi_general_management_request,
		data.report_event_configuration.sg_descriptors[1]) -
		PQI_REQUEST_HEADER_LENGTH, &request.header.iu_length);
	put_unaligned_le32(PQI_REPORT_EVENT_CONFIG_BUFFER_LENGTH,
		&request.data.report_event_configuration.buffer_length);

	rc = pqi_map_single(ctrl_info->pci_dev,
		request.data.report_event_configuration.sg_descriptors,
		event_config, PQI_REPORT_EVENT_CONFIG_BUFFER_LENGTH,
		DMA_FROM_DEVICE);
	if (rc)
		goto out;

	rc = pqi_submit_raid_request_synchronous(ctrl_info, &request.header,
		0, NULL, NO_TIMEOUT);

	pqi_pci_unmap(ctrl_info->pci_dev,
		request.data.report_event_configuration.sg_descriptors, 1,
		DMA_FROM_DEVICE);

	if (rc)
		goto out;

	for (i = 0; i < event_config->num_event_descriptors; i++) {
		event_descriptor = &event_config->descriptors[i];
		if (enable_events &&
			pqi_is_supported_event(event_descriptor->event_type))
			put_unaligned_le16(ctrl_info->event_queue.oq_id,
					&event_descriptor->oq_id);
		else
			put_unaligned_le16(0, &event_descriptor->oq_id);
	}

	memset(&request, 0, sizeof(request));

	request.header.iu_type = PQI_REQUEST_IU_SET_VENDOR_EVENT_CONFIG;
	put_unaligned_le16(offsetof(struct pqi_general_management_request,
		data.report_event_configuration.sg_descriptors[1]) -
		PQI_REQUEST_HEADER_LENGTH, &request.header.iu_length);
	put_unaligned_le32(PQI_REPORT_EVENT_CONFIG_BUFFER_LENGTH,
		&request.data.report_event_configuration.buffer_length);

	rc = pqi_map_single(ctrl_info->pci_dev,
		request.data.report_event_configuration.sg_descriptors,
		event_config, PQI_REPORT_EVENT_CONFIG_BUFFER_LENGTH,
		DMA_TO_DEVICE);
	if (rc)
		goto out;

	rc = pqi_submit_raid_request_synchronous(ctrl_info, &request.header, 0,
		NULL, NO_TIMEOUT);

	pqi_pci_unmap(ctrl_info->pci_dev,
		request.data.report_event_configuration.sg_descriptors, 1,
		DMA_TO_DEVICE);

out:
	kfree(event_config);

	return rc;
}

static inline int pqi_enable_events(struct pqi_ctrl_info *ctrl_info)
{
	return pqi_configure_events(ctrl_info, true);
}

static inline int pqi_disable_events(struct pqi_ctrl_info *ctrl_info)
{
	return pqi_configure_events(ctrl_info, false);
}

static void pqi_free_all_io_requests(struct pqi_ctrl_info *ctrl_info)
{
	unsigned int i;
	struct device *dev;
	size_t sg_chain_buffer_length;
	struct pqi_io_request *io_request;

	if (!ctrl_info->io_request_pool)
		return;

	dev = &ctrl_info->pci_dev->dev;
	sg_chain_buffer_length = ctrl_info->sg_chain_buffer_length;
	io_request = ctrl_info->io_request_pool;

	for (i = 0; i < ctrl_info->max_io_slots; i++) {
		kfree(io_request->iu);
		if (!io_request->sg_chain_buffer)
			break;
		dma_free_coherent(dev, sg_chain_buffer_length,
			io_request->sg_chain_buffer,
			io_request->sg_chain_buffer_dma_handle);
		io_request++;
	}

	kfree(ctrl_info->io_request_pool);
	ctrl_info->io_request_pool = NULL;
}

static inline int pqi_alloc_error_buffer(struct pqi_ctrl_info *ctrl_info)
{

	ctrl_info->error_buffer = dma_alloc_coherent(&ctrl_info->pci_dev->dev,
				     ctrl_info->error_buffer_length,
				     &ctrl_info->error_buffer_dma_handle,
				     GFP_KERNEL);
	if (!ctrl_info->error_buffer)
		return -ENOMEM;

	return 0;
}

static int pqi_alloc_io_resources(struct pqi_ctrl_info *ctrl_info)
{
	unsigned int i;
	void *sg_chain_buffer;
	size_t sg_chain_buffer_length;
	dma_addr_t sg_chain_buffer_dma_handle;
	struct device *dev;
	struct pqi_io_request *io_request;

	ctrl_info->io_request_pool =
		kcalloc(ctrl_info->max_io_slots,
			sizeof(ctrl_info->io_request_pool[0]), GFP_KERNEL);

	if (!ctrl_info->io_request_pool) {
		dev_err(&ctrl_info->pci_dev->dev,
			"failed to allocate I/O request pool\n");
		goto error;
	}

	dev = &ctrl_info->pci_dev->dev;
	sg_chain_buffer_length = ctrl_info->sg_chain_buffer_length;
	io_request = ctrl_info->io_request_pool;

	for (i = 0; i < ctrl_info->max_io_slots; i++) {
		io_request->iu =
			kmalloc(ctrl_info->max_inbound_iu_length, GFP_KERNEL);

		if (!io_request->iu) {
			dev_err(&ctrl_info->pci_dev->dev,
				"failed to allocate IU buffers\n");
			goto error;
		}

		sg_chain_buffer = dma_alloc_coherent(dev,
			sg_chain_buffer_length, &sg_chain_buffer_dma_handle,
			GFP_KERNEL);

		if (!sg_chain_buffer) {
			dev_err(&ctrl_info->pci_dev->dev,
				"failed to allocate PQI scatter-gather chain buffers\n");
			goto error;
		}

		io_request->index = i;
		io_request->sg_chain_buffer = sg_chain_buffer;
		io_request->sg_chain_buffer_dma_handle =
			sg_chain_buffer_dma_handle;
		io_request++;
	}

	return 0;

error:
	pqi_free_all_io_requests(ctrl_info);

	return -ENOMEM;
}

/*
 * Calculate required resources that are sized based on max. outstanding
 * requests and max. transfer size.
 */

static void pqi_calculate_io_resources(struct pqi_ctrl_info *ctrl_info)
{
	u32 max_transfer_size;
	u32 max_sg_entries;

	ctrl_info->scsi_ml_can_queue =
		ctrl_info->max_outstanding_requests - PQI_RESERVED_IO_SLOTS;
	ctrl_info->max_io_slots = ctrl_info->max_outstanding_requests;

	ctrl_info->error_buffer_length =
		ctrl_info->max_io_slots * PQI_ERROR_BUFFER_ELEMENT_LENGTH;

	if (reset_devices)
		max_transfer_size = min(ctrl_info->max_transfer_size,
			PQI_MAX_TRANSFER_SIZE_KDUMP);
	else
		max_transfer_size = min(ctrl_info->max_transfer_size,
			PQI_MAX_TRANSFER_SIZE);

	max_sg_entries = max_transfer_size / PAGE_SIZE;

	/* +1 to cover when the buffer is not page-aligned. */
	max_sg_entries++;

	max_sg_entries = min(ctrl_info->max_sg_entries, max_sg_entries);

	max_transfer_size = (max_sg_entries - 1) * PAGE_SIZE;

	ctrl_info->sg_chain_buffer_length =
		(max_sg_entries * sizeof(struct pqi_sg_descriptor)) +
		PQI_EXTRA_SGL_MEMORY;
	ctrl_info->sg_tablesize = max_sg_entries;
	ctrl_info->max_sectors = max_transfer_size / 512;
}

static void pqi_calculate_queue_resources(struct pqi_ctrl_info *ctrl_info)
{
	int num_queue_groups;
	u16 num_elements_per_iq;
	u16 num_elements_per_oq;

	if (reset_devices) {
		num_queue_groups = 1;
	} else {
		int num_cpus;
		int max_queue_groups;

		max_queue_groups = min(ctrl_info->max_inbound_queues / 2,
			ctrl_info->max_outbound_queues - 1);
		max_queue_groups = min(max_queue_groups, PQI_MAX_QUEUE_GROUPS);

		num_cpus = num_online_cpus();
		num_queue_groups = min(num_cpus, ctrl_info->max_msix_vectors);
		num_queue_groups = min(num_queue_groups, max_queue_groups);
	}

	ctrl_info->num_queue_groups = num_queue_groups;
	ctrl_info->max_hw_queue_index = num_queue_groups - 1;

	/*
	 * Make sure that the max. inbound IU length is an even multiple
	 * of our inbound element length.
	 */
	ctrl_info->max_inbound_iu_length =
		(ctrl_info->max_inbound_iu_length_per_firmware /
		PQI_OPERATIONAL_IQ_ELEMENT_LENGTH) *
		PQI_OPERATIONAL_IQ_ELEMENT_LENGTH;

	num_elements_per_iq =
		(ctrl_info->max_inbound_iu_length /
		PQI_OPERATIONAL_IQ_ELEMENT_LENGTH);

	/* Add one because one element in each queue is unusable. */
	num_elements_per_iq++;

	num_elements_per_iq = min(num_elements_per_iq,
		ctrl_info->max_elements_per_iq);

	num_elements_per_oq = ((num_elements_per_iq - 1) * 2) + 1;
	num_elements_per_oq = min(num_elements_per_oq,
		ctrl_info->max_elements_per_oq);

	ctrl_info->num_elements_per_iq = num_elements_per_iq;
	ctrl_info->num_elements_per_oq = num_elements_per_oq;

	ctrl_info->max_sg_per_iu =
		((ctrl_info->max_inbound_iu_length -
		PQI_OPERATIONAL_IQ_ELEMENT_LENGTH) /
		sizeof(struct pqi_sg_descriptor)) +
		PQI_MAX_EMBEDDED_SG_DESCRIPTORS;
}

static inline void pqi_set_sg_descriptor(
	struct pqi_sg_descriptor *sg_descriptor, struct scatterlist *sg)
{
	u64 address = (u64)sg_dma_address(sg);
	unsigned int length = sg_dma_len(sg);

	put_unaligned_le64(address, &sg_descriptor->address);
	put_unaligned_le32(length, &sg_descriptor->length);
	put_unaligned_le32(0, &sg_descriptor->flags);
}

static int pqi_build_raid_sg_list(struct pqi_ctrl_info *ctrl_info,
	struct pqi_raid_path_request *request, struct scsi_cmnd *scmd,
	struct pqi_io_request *io_request)
{
	int i;
	u16 iu_length;
	int sg_count;
	bool chained;
	unsigned int num_sg_in_iu;
	unsigned int max_sg_per_iu;
	struct scatterlist *sg;
	struct pqi_sg_descriptor *sg_descriptor;

	sg_count = scsi_dma_map(scmd);
	if (sg_count < 0)
		return sg_count;

	iu_length = offsetof(struct pqi_raid_path_request, sg_descriptors) -
		PQI_REQUEST_HEADER_LENGTH;

	if (sg_count == 0)
		goto out;

	sg = scsi_sglist(scmd);
	sg_descriptor = request->sg_descriptors;
	max_sg_per_iu = ctrl_info->max_sg_per_iu - 1;
	chained = false;
	num_sg_in_iu = 0;
	i = 0;

	while (1) {
		pqi_set_sg_descriptor(sg_descriptor, sg);
		if (!chained)
			num_sg_in_iu++;
		i++;
		if (i == sg_count)
			break;
		sg_descriptor++;
		if (i == max_sg_per_iu) {
			put_unaligned_le64(
				(u64)io_request->sg_chain_buffer_dma_handle,
				&sg_descriptor->address);
			put_unaligned_le32((sg_count - num_sg_in_iu)
				* sizeof(*sg_descriptor),
				&sg_descriptor->length);
			put_unaligned_le32(CISS_SG_CHAIN,
				&sg_descriptor->flags);
			chained = true;
			num_sg_in_iu++;
			sg_descriptor = io_request->sg_chain_buffer;
		}
		sg = sg_next(sg);
	}

	put_unaligned_le32(CISS_SG_LAST, &sg_descriptor->flags);
	request->partial = chained;
	iu_length += num_sg_in_iu * sizeof(*sg_descriptor);

out:
	put_unaligned_le16(iu_length, &request->header.iu_length);

	return 0;
}

static int pqi_build_aio_sg_list(struct pqi_ctrl_info *ctrl_info,
	struct pqi_aio_path_request *request, struct scsi_cmnd *scmd,
	struct pqi_io_request *io_request)
{
	int i;
	u16 iu_length;
	int sg_count;
	bool chained;
	unsigned int num_sg_in_iu;
	unsigned int max_sg_per_iu;
	struct scatterlist *sg;
	struct pqi_sg_descriptor *sg_descriptor;

	sg_count = scsi_dma_map(scmd);
	if (sg_count < 0)
		return sg_count;

	iu_length = offsetof(struct pqi_aio_path_request, sg_descriptors) -
		PQI_REQUEST_HEADER_LENGTH;
	num_sg_in_iu = 0;

	if (sg_count == 0)
		goto out;

	sg = scsi_sglist(scmd);
	sg_descriptor = request->sg_descriptors;
	max_sg_per_iu = ctrl_info->max_sg_per_iu - 1;
	chained = false;
	i = 0;

	while (1) {
		pqi_set_sg_descriptor(sg_descriptor, sg);
		if (!chained)
			num_sg_in_iu++;
		i++;
		if (i == sg_count)
			break;
		sg_descriptor++;
		if (i == max_sg_per_iu) {
			put_unaligned_le64(
				(u64)io_request->sg_chain_buffer_dma_handle,
				&sg_descriptor->address);
			put_unaligned_le32((sg_count - num_sg_in_iu)
				* sizeof(*sg_descriptor),
				&sg_descriptor->length);
			put_unaligned_le32(CISS_SG_CHAIN,
				&sg_descriptor->flags);
			chained = true;
			num_sg_in_iu++;
			sg_descriptor = io_request->sg_chain_buffer;
		}
		sg = sg_next(sg);
	}

	put_unaligned_le32(CISS_SG_LAST, &sg_descriptor->flags);
	request->partial = chained;
	iu_length += num_sg_in_iu * sizeof(*sg_descriptor);

out:
	put_unaligned_le16(iu_length, &request->header.iu_length);
	request->num_sg_descriptors = num_sg_in_iu;

	return 0;
}

static void pqi_raid_io_complete(struct pqi_io_request *io_request,
	void *context)
{
	struct scsi_cmnd *scmd;

	scmd = io_request->scmd;
	pqi_free_io_request(io_request);
	scsi_dma_unmap(scmd);
	pqi_scsi_done(scmd);
}

static int pqi_raid_submit_scsi_cmd_with_io_request(
	struct pqi_ctrl_info *ctrl_info, struct pqi_io_request *io_request,
	struct pqi_scsi_dev *device, struct scsi_cmnd *scmd,
	struct pqi_queue_group *queue_group)
{
	int rc;
	size_t cdb_length;
	struct pqi_raid_path_request *request;

	io_request->io_complete_callback = pqi_raid_io_complete;
	io_request->scmd = scmd;

	request = io_request->iu;
	memset(request, 0,
		offsetof(struct pqi_raid_path_request, sg_descriptors));

	request->header.iu_type = PQI_REQUEST_IU_RAID_PATH_IO;
	put_unaligned_le32(scsi_bufflen(scmd), &request->buffer_length);
	request->task_attribute = SOP_TASK_ATTRIBUTE_SIMPLE;
	put_unaligned_le16(io_request->index, &request->request_id);
	request->error_index = request->request_id;
	memcpy(request->lun_number, device->scsi3addr,
		sizeof(request->lun_number));

	cdb_length = min_t(size_t, scmd->cmd_len, sizeof(request->cdb));
	memcpy(request->cdb, scmd->cmnd, cdb_length);

	switch (cdb_length) {
	case 6:
	case 10:
	case 12:
	case 16:
		/* No bytes in the Additional CDB bytes field */
		request->additional_cdb_bytes_usage =
			SOP_ADDITIONAL_CDB_BYTES_0;
		break;
	case 20:
		/* 4 bytes in the Additional cdb field */
		request->additional_cdb_bytes_usage =
			SOP_ADDITIONAL_CDB_BYTES_4;
		break;
	case 24:
		/* 8 bytes in the Additional cdb field */
		request->additional_cdb_bytes_usage =
			SOP_ADDITIONAL_CDB_BYTES_8;
		break;
	case 28:
		/* 12 bytes in the Additional cdb field */
		request->additional_cdb_bytes_usage =
			SOP_ADDITIONAL_CDB_BYTES_12;
		break;
	case 32:
	default:
		/* 16 bytes in the Additional cdb field */
		request->additional_cdb_bytes_usage =
			SOP_ADDITIONAL_CDB_BYTES_16;
		break;
	}

	switch (scmd->sc_data_direction) {
	case DMA_TO_DEVICE:
		request->data_direction = SOP_READ_FLAG;
		break;
	case DMA_FROM_DEVICE:
		request->data_direction = SOP_WRITE_FLAG;
		break;
	case DMA_NONE:
		request->data_direction = SOP_NO_DIRECTION_FLAG;
		break;
	case DMA_BIDIRECTIONAL:
		request->data_direction = SOP_BIDIRECTIONAL;
		break;
	default:
		dev_err(&ctrl_info->pci_dev->dev,
			"unknown data direction: %d\n",
			scmd->sc_data_direction);
		break;
	}

	rc = pqi_build_raid_sg_list(ctrl_info, request, scmd, io_request);
	if (rc) {
		pqi_free_io_request(io_request);
		return SCSI_MLQUEUE_HOST_BUSY;
	}

	pqi_start_io(ctrl_info, queue_group, RAID_PATH, io_request);

	return 0;
}

static inline int pqi_raid_submit_scsi_cmd(struct pqi_ctrl_info *ctrl_info,
	struct pqi_scsi_dev *device, struct scsi_cmnd *scmd,
	struct pqi_queue_group *queue_group)
{
	struct pqi_io_request *io_request;

	io_request = pqi_alloc_io_request(ctrl_info);

	return pqi_raid_submit_scsi_cmd_with_io_request(ctrl_info, io_request,
		device, scmd, queue_group);
}

static inline void pqi_schedule_bypass_retry(struct pqi_ctrl_info *ctrl_info)
{
	if (!pqi_ctrl_blocked(ctrl_info))
		schedule_work(&ctrl_info->raid_bypass_retry_work);
}

static bool pqi_raid_bypass_retry_needed(struct pqi_io_request *io_request)
{
	struct scsi_cmnd *scmd;
	struct pqi_scsi_dev *device;
	struct pqi_ctrl_info *ctrl_info;

	if (!io_request->raid_bypass)
		return false;

	scmd = io_request->scmd;
	if ((scmd->result & 0xff) == SAM_STAT_GOOD)
		return false;
	if (host_byte(scmd->result) == DID_NO_CONNECT)
		return false;

	device = scmd->device->hostdata;
	if (pqi_device_offline(device))
		return false;

	ctrl_info = shost_to_hba(scmd->device->host);
	if (pqi_ctrl_offline(ctrl_info))
		return false;

	return true;
}

static inline void pqi_add_to_raid_bypass_retry_list(
	struct pqi_ctrl_info *ctrl_info,
	struct pqi_io_request *io_request, bool at_head)
{
	unsigned long flags;

	spin_lock_irqsave(&ctrl_info->raid_bypass_retry_list_lock, flags);
	if (at_head)
		list_add(&io_request->request_list_entry,
			&ctrl_info->raid_bypass_retry_list);
	else
		list_add_tail(&io_request->request_list_entry,
			&ctrl_info->raid_bypass_retry_list);
	spin_unlock_irqrestore(&ctrl_info->raid_bypass_retry_list_lock, flags);
}

static void pqi_queued_raid_bypass_complete(struct pqi_io_request *io_request,
	void *context)
{
	struct scsi_cmnd *scmd;

	scmd = io_request->scmd;
	pqi_free_io_request(io_request);
	pqi_scsi_done(scmd);
}

static void pqi_queue_raid_bypass_retry(struct pqi_io_request *io_request)
{
	struct scsi_cmnd *scmd;
	struct pqi_ctrl_info *ctrl_info;

	io_request->io_complete_callback = pqi_queued_raid_bypass_complete;
	scmd = io_request->scmd;
	scmd->result = 0;
	ctrl_info = shost_to_hba(scmd->device->host);

	pqi_add_to_raid_bypass_retry_list(ctrl_info, io_request, false);
	pqi_schedule_bypass_retry(ctrl_info);
}

static int pqi_retry_raid_bypass(struct pqi_io_request *io_request)
{
	struct scsi_cmnd *scmd;
	struct pqi_scsi_dev *device;
	struct pqi_ctrl_info *ctrl_info;
	struct pqi_queue_group *queue_group;

	scmd = io_request->scmd;
	device = scmd->device->hostdata;
	if (pqi_device_in_reset(device)) {
		pqi_free_io_request(io_request);
		set_host_byte(scmd, DID_RESET);
		pqi_scsi_done(scmd);
		return 0;
	}

	ctrl_info = shost_to_hba(scmd->device->host);
	queue_group = io_request->queue_group;

	pqi_reinit_io_request(io_request);

	return pqi_raid_submit_scsi_cmd_with_io_request(ctrl_info, io_request,
		device, scmd, queue_group);
}

static inline struct pqi_io_request *pqi_next_queued_raid_bypass_request(
	struct pqi_ctrl_info *ctrl_info)
{
	unsigned long flags;
	struct pqi_io_request *io_request;

	spin_lock_irqsave(&ctrl_info->raid_bypass_retry_list_lock, flags);
	io_request = list_first_entry_or_null(
		&ctrl_info->raid_bypass_retry_list,
		struct pqi_io_request, request_list_entry);
	if (io_request)
		list_del(&io_request->request_list_entry);
	spin_unlock_irqrestore(&ctrl_info->raid_bypass_retry_list_lock, flags);

	return io_request;
}

static void pqi_retry_raid_bypass_requests(struct pqi_ctrl_info *ctrl_info)
{
	int rc;
	struct pqi_io_request *io_request;

	pqi_ctrl_busy(ctrl_info);

	while (1) {
		if (pqi_ctrl_blocked(ctrl_info))
			break;
		io_request = pqi_next_queued_raid_bypass_request(ctrl_info);
		if (!io_request)
			break;
		rc = pqi_retry_raid_bypass(io_request);
		if (rc) {
			pqi_add_to_raid_bypass_retry_list(ctrl_info, io_request,
				true);
			pqi_schedule_bypass_retry(ctrl_info);
			break;
		}
	}

	pqi_ctrl_unbusy(ctrl_info);
}

static void pqi_raid_bypass_retry_worker(struct work_struct *work)
{
	struct pqi_ctrl_info *ctrl_info;

	ctrl_info = container_of(work, struct pqi_ctrl_info,
		raid_bypass_retry_work);
	pqi_retry_raid_bypass_requests(ctrl_info);
}

static void pqi_clear_all_queued_raid_bypass_retries(
	struct pqi_ctrl_info *ctrl_info)
{
	unsigned long flags;

	spin_lock_irqsave(&ctrl_info->raid_bypass_retry_list_lock, flags);
	INIT_LIST_HEAD(&ctrl_info->raid_bypass_retry_list);
	spin_unlock_irqrestore(&ctrl_info->raid_bypass_retry_list_lock, flags);
}

static void pqi_aio_io_complete(struct pqi_io_request *io_request,
	void *context)
{
	struct scsi_cmnd *scmd;

	scmd = io_request->scmd;
	scsi_dma_unmap(scmd);
	if (io_request->status == -EAGAIN)
		set_host_byte(scmd, DID_IMM_RETRY);
	else if (pqi_raid_bypass_retry_needed(io_request)) {
		pqi_queue_raid_bypass_retry(io_request);
		return;
	}
	pqi_free_io_request(io_request);
	pqi_scsi_done(scmd);
}

static inline int pqi_aio_submit_scsi_cmd(struct pqi_ctrl_info *ctrl_info,
	struct pqi_scsi_dev *device, struct scsi_cmnd *scmd,
	struct pqi_queue_group *queue_group)
{
	return pqi_aio_submit_io(ctrl_info, scmd, device->aio_handle,
		scmd->cmnd, scmd->cmd_len, queue_group, NULL, false);
}

static int pqi_aio_submit_io(struct pqi_ctrl_info *ctrl_info,
	struct scsi_cmnd *scmd, u32 aio_handle, u8 *cdb,
	unsigned int cdb_length, struct pqi_queue_group *queue_group,
	struct pqi_encryption_info *encryption_info, bool raid_bypass)
{
	int rc;
	struct pqi_io_request *io_request;
	struct pqi_aio_path_request *request;

	io_request = pqi_alloc_io_request(ctrl_info);
	io_request->io_complete_callback = pqi_aio_io_complete;
	io_request->scmd = scmd;
	io_request->raid_bypass = raid_bypass;

	request = io_request->iu;
	memset(request, 0,
		offsetof(struct pqi_raid_path_request, sg_descriptors));

	request->header.iu_type = PQI_REQUEST_IU_AIO_PATH_IO;
	put_unaligned_le32(aio_handle, &request->nexus_id);
	put_unaligned_le32(scsi_bufflen(scmd), &request->buffer_length);
	request->task_attribute = SOP_TASK_ATTRIBUTE_SIMPLE;
	put_unaligned_le16(io_request->index, &request->request_id);
	request->error_index = request->request_id;
	if (cdb_length > sizeof(request->cdb))
		cdb_length = sizeof(request->cdb);
	request->cdb_length = cdb_length;
	memcpy(request->cdb, cdb, cdb_length);

	switch (scmd->sc_data_direction) {
	case DMA_TO_DEVICE:
		request->data_direction = SOP_READ_FLAG;
		break;
	case DMA_FROM_DEVICE:
		request->data_direction = SOP_WRITE_FLAG;
		break;
	case DMA_NONE:
		request->data_direction = SOP_NO_DIRECTION_FLAG;
		break;
	case DMA_BIDIRECTIONAL:
		request->data_direction = SOP_BIDIRECTIONAL;
		break;
	default:
		dev_err(&ctrl_info->pci_dev->dev,
			"unknown data direction: %d\n",
			scmd->sc_data_direction);
		break;
	}

	if (encryption_info) {
		request->encryption_enable = true;
		put_unaligned_le16(encryption_info->data_encryption_key_index,
			&request->data_encryption_key_index);
		put_unaligned_le32(encryption_info->encrypt_tweak_lower,
			&request->encrypt_tweak_lower);
		put_unaligned_le32(encryption_info->encrypt_tweak_upper,
			&request->encrypt_tweak_upper);
	}

	rc = pqi_build_aio_sg_list(ctrl_info, request, scmd, io_request);
	if (rc) {
		pqi_free_io_request(io_request);
		return SCSI_MLQUEUE_HOST_BUSY;
	}

	pqi_start_io(ctrl_info, queue_group, AIO_PATH, io_request);

	return 0;
}

static inline u16 pqi_get_hw_queue(struct pqi_ctrl_info *ctrl_info,
	struct scsi_cmnd *scmd)
{
	u16 hw_queue;

	hw_queue = blk_mq_unique_tag_to_hwq(blk_mq_unique_tag(scmd->request));
	if (hw_queue > ctrl_info->max_hw_queue_index)
		hw_queue = 0;

	return hw_queue;
}

/*
 * This function gets called just before we hand the completed SCSI request
 * back to the SML.
 */

void pqi_prep_for_scsi_done(struct scsi_cmnd *scmd)
{
	struct pqi_scsi_dev *device;

	if (!scmd->device) {
		set_host_byte(scmd, DID_NO_CONNECT);
		return;
	}

	device = scmd->device->hostdata;
	if (!device) {
		set_host_byte(scmd, DID_NO_CONNECT);
		return;
	}

	atomic_dec(&device->scsi_cmds_outstanding);
}

static int pqi_scsi_queue_command(struct Scsi_Host *shost,
	struct scsi_cmnd *scmd)
{
	int rc;
	struct pqi_ctrl_info *ctrl_info;
	struct pqi_scsi_dev *device;
	u16 hw_queue;
	struct pqi_queue_group *queue_group;
	bool raid_bypassed;

	device = scmd->device->hostdata;
	ctrl_info = shost_to_hba(shost);

	if (!device) {
		set_host_byte(scmd, DID_NO_CONNECT);
		pqi_scsi_done(scmd);
		return 0;
	}

	atomic_inc(&device->scsi_cmds_outstanding);

	if (pqi_ctrl_offline(ctrl_info) || pqi_device_in_remove(ctrl_info,
								device)) {
		set_host_byte(scmd, DID_NO_CONNECT);
		pqi_scsi_done(scmd);
		return 0;
	}

	pqi_ctrl_busy(ctrl_info);
	if (pqi_ctrl_blocked(ctrl_info) || pqi_device_in_reset(device) ||
	    pqi_ctrl_in_ofa(ctrl_info) || pqi_ctrl_in_shutdown(ctrl_info)) {
		rc = SCSI_MLQUEUE_HOST_BUSY;
		goto out;
	}

	/*
	 * This is necessary because the SML doesn't zero out this field during
	 * error recovery.
	 */
	scmd->result = 0;

	hw_queue = pqi_get_hw_queue(ctrl_info, scmd);
	queue_group = &ctrl_info->queue_groups[hw_queue];

	if (pqi_is_logical_device(device)) {
		raid_bypassed = false;
		if (device->raid_bypass_enabled &&
			!blk_rq_is_passthrough(scmd->request)) {
			rc = pqi_raid_bypass_submit_scsi_cmd(ctrl_info, device,
				scmd, queue_group);
			if (rc == 0 || rc == SCSI_MLQUEUE_HOST_BUSY) {
				raid_bypassed = true;
				atomic_inc(&device->raid_bypass_cnt);
			}
		}
		if (!raid_bypassed)
			rc = pqi_raid_submit_scsi_cmd(ctrl_info, device, scmd, queue_group);
	} else {
		if (device->aio_enabled)
			rc = pqi_aio_submit_scsi_cmd(ctrl_info, device, scmd, queue_group);
		else
			rc = pqi_raid_submit_scsi_cmd(ctrl_info, device, scmd, queue_group);
	}

out:
	pqi_ctrl_unbusy(ctrl_info);
	if (rc)
		atomic_dec(&device->scsi_cmds_outstanding);

	return rc;
}

static int pqi_wait_until_queued_io_drained(struct pqi_ctrl_info *ctrl_info,
	struct pqi_queue_group *queue_group)
{
	unsigned int path;
	unsigned long flags;
	bool list_is_empty;

	for (path = 0; path < 2; path++) {
		while (1) {
			spin_lock_irqsave(
				&queue_group->submit_lock[path], flags);
			list_is_empty =
				list_empty(&queue_group->request_list[path]);
			spin_unlock_irqrestore(
				&queue_group->submit_lock[path], flags);
			if (list_is_empty)
				break;
			pqi_check_ctrl_health(ctrl_info);
			if (pqi_ctrl_offline(ctrl_info))
				return -ENXIO;
			usleep_range(1000, 2000);
		}
	}

	return 0;
}

static int pqi_wait_until_inbound_queues_empty(struct pqi_ctrl_info *ctrl_info)
{
	int rc;
	unsigned int i;
	unsigned int path;
	struct pqi_queue_group *queue_group;
	pqi_index_t iq_pi;
	pqi_index_t iq_ci;

	for (i = 0; i < ctrl_info->num_queue_groups; i++) {
		queue_group = &ctrl_info->queue_groups[i];

		rc = pqi_wait_until_queued_io_drained(ctrl_info, queue_group);
		if (rc)
			return rc;

		for (path = 0; path < 2; path++) {
			iq_pi = queue_group->iq_pi_copy[path];

			while (1) {
				iq_ci = readl(queue_group->iq_ci[path]);
				if (iq_ci == iq_pi)
					break;
				pqi_check_ctrl_health(ctrl_info);
				if (pqi_ctrl_offline(ctrl_info))
					return -ENXIO;
				usleep_range(1000, 2000);
			}
		}
	}

	return 0;
}

static void pqi_fail_io_queued_for_device(struct pqi_ctrl_info *ctrl_info,
	struct pqi_scsi_dev *device)
{
	unsigned int i;
	unsigned int path;
	struct pqi_queue_group *queue_group;
	unsigned long flags;
	struct pqi_io_request *io_request;
	struct pqi_io_request *next;
	struct scsi_cmnd *scmd;
	struct pqi_scsi_dev *scsi_device;

	for (i = 0; i < ctrl_info->num_queue_groups; i++) {
		queue_group = &ctrl_info->queue_groups[i];

		for (path = 0; path < 2; path++) {
			spin_lock_irqsave(
				&queue_group->submit_lock[path], flags);

			list_for_each_entry_safe(io_request, next,
				&queue_group->request_list[path],
				request_list_entry) {
				scmd = io_request->scmd;
				if (!scmd)
					continue;

				scsi_device = scmd->device->hostdata;
				if (scsi_device != device)
					continue;

				list_del(&io_request->request_list_entry);
				set_host_byte(scmd, DID_RESET);
				pqi_scsi_done(scmd);
			}

			spin_unlock_irqrestore(
				&queue_group->submit_lock[path], flags);
		}
	}
}

static void pqi_fail_io_queued_for_all_devices(struct pqi_ctrl_info *ctrl_info)
{
	unsigned int i;
	unsigned int path;
	struct pqi_queue_group *queue_group;
	unsigned long flags;
	struct pqi_io_request *io_request;
	struct pqi_io_request *next;
	struct scsi_cmnd *scmd;

	for (i = 0; i < ctrl_info->num_queue_groups; i++) {
		queue_group = &ctrl_info->queue_groups[i];

		for (path = 0; path < 2; path++) {
			spin_lock_irqsave(&queue_group->submit_lock[path],
						flags);

			list_for_each_entry_safe(io_request, next,
				&queue_group->request_list[path],
				request_list_entry) {

				scmd = io_request->scmd;
				if (!scmd)
					continue;

				list_del(&io_request->request_list_entry);
				set_host_byte(scmd, DID_RESET);
				pqi_scsi_done(scmd);
			}

			spin_unlock_irqrestore(
				&queue_group->submit_lock[path], flags);
		}
	}
}

static int pqi_device_wait_for_pending_io(struct pqi_ctrl_info *ctrl_info,
	struct pqi_scsi_dev *device, unsigned long timeout_secs)
{
	unsigned long timeout;

	timeout = (timeout_secs * PQI_HZ) + jiffies;

	while (atomic_read(&device->scsi_cmds_outstanding)) {
		pqi_check_ctrl_health(ctrl_info);
		if (pqi_ctrl_offline(ctrl_info))
			return -ENXIO;
		if (timeout_secs != NO_TIMEOUT) {
			if (time_after(jiffies, timeout)) {
				dev_err(&ctrl_info->pci_dev->dev,
					"timed out waiting for pending IO\n");
				return -ETIMEDOUT;
			}
		}
		usleep_range(1000, 2000);
	}

	return 0;
}

static int pqi_ctrl_wait_for_pending_io(struct pqi_ctrl_info *ctrl_info,
	unsigned long timeout_secs)
{
	bool io_pending;
	unsigned long flags;
	unsigned long timeout;
	struct pqi_scsi_dev *device;

	timeout = (timeout_secs * PQI_HZ) + jiffies;
	while (1) {
		io_pending = false;

		spin_lock_irqsave(&ctrl_info->scsi_device_list_lock, flags);
		list_for_each_entry(device, &ctrl_info->scsi_device_list,
			scsi_device_list_entry) {
			if (atomic_read(&device->scsi_cmds_outstanding)) {
				io_pending = true;
				break;
			}
		}
		spin_unlock_irqrestore(&ctrl_info->scsi_device_list_lock,
					flags);

		if (!io_pending)
			break;

		pqi_check_ctrl_health(ctrl_info);
		if (pqi_ctrl_offline(ctrl_info))
			return -ENXIO;

		if (timeout_secs != NO_TIMEOUT) {
			if (time_after(jiffies, timeout)) {
				dev_err(&ctrl_info->pci_dev->dev,
					"timed out waiting for pending IO\n");
				return -ETIMEDOUT;
			}
		}
		usleep_range(1000, 2000);
	}

	return 0;
}

static int pqi_ctrl_wait_for_pending_sync_cmds(struct pqi_ctrl_info *ctrl_info)
{
	while (atomic_read(&ctrl_info->sync_cmds_outstanding)) {
		pqi_check_ctrl_health(ctrl_info);
		if (pqi_ctrl_offline(ctrl_info))
			return -ENXIO;
		usleep_range(1000, 2000);
	}

	return 0;
}

static void pqi_lun_reset_complete(struct pqi_io_request *io_request,
	void *context)
{
	struct completion *waiting = context;

	complete(waiting);
}

#define PQI_LUN_RESET_TIMEOUT_SECS		30
#define PQI_LUN_RESET_POLL_COMPLETION_SECS	10

static int pqi_wait_for_lun_reset_completion(struct pqi_ctrl_info *ctrl_info,
	struct pqi_scsi_dev *device, struct completion *wait)
{
	int rc;

	while (1) {
		if (wait_for_completion_io_timeout(wait,
			PQI_LUN_RESET_POLL_COMPLETION_SECS * PQI_HZ)) {
			rc = 0;
			break;
		}

		pqi_check_ctrl_health(ctrl_info);
		if (pqi_ctrl_offline(ctrl_info)) {
			rc = -ENXIO;
			break;
		}
	}

	return rc;
}

static int pqi_lun_reset(struct pqi_ctrl_info *ctrl_info,
	struct pqi_scsi_dev *device)
{
	int rc;
	struct pqi_io_request *io_request;
	DECLARE_COMPLETION_ONSTACK(wait);
	struct pqi_task_management_request *request;

	io_request = pqi_alloc_io_request(ctrl_info);
	io_request->io_complete_callback = pqi_lun_reset_complete;
	io_request->context = &wait;

	request = io_request->iu;
	memset(request, 0, sizeof(*request));

	request->header.iu_type = PQI_REQUEST_IU_TASK_MANAGEMENT;
	put_unaligned_le16(sizeof(*request) - PQI_REQUEST_HEADER_LENGTH,
		&request->header.iu_length);
	put_unaligned_le16(io_request->index, &request->request_id);
	memcpy(request->lun_number, device->scsi3addr,
		sizeof(request->lun_number));
	request->task_management_function = SOP_TASK_MANAGEMENT_LUN_RESET;
	if (ctrl_info->tmf_iu_timeout_supported)
		put_unaligned_le16(PQI_LUN_RESET_TIMEOUT_SECS,
					&request->timeout);

	pqi_start_io(ctrl_info,
		&ctrl_info->queue_groups[PQI_DEFAULT_QUEUE_GROUP], RAID_PATH,
		io_request);

	rc = pqi_wait_for_lun_reset_completion(ctrl_info, device, &wait);
	if (rc == 0)
		rc = io_request->status;

	pqi_free_io_request(io_request);

	return rc;
}

/* Performs a reset at the LUN level. */

#define PQI_LUN_RESET_RETRIES			3
#define PQI_LUN_RESET_RETRY_INTERVAL_MSECS	10000
#define PQI_LUN_RESET_PENDING_IO_TIMEOUT_SECS	120

static int _pqi_device_reset(struct pqi_ctrl_info *ctrl_info,
	struct pqi_scsi_dev *device)
{
	int rc;
	unsigned int retries;
	unsigned long timeout_secs;

	for (retries = 0;;) {
		rc = pqi_lun_reset(ctrl_info, device);
		if (rc == 0 || ++retries > PQI_LUN_RESET_RETRIES)
			break;
		msleep(PQI_LUN_RESET_RETRY_INTERVAL_MSECS);
	}

	timeout_secs = rc ? PQI_LUN_RESET_PENDING_IO_TIMEOUT_SECS : NO_TIMEOUT;

	rc |= pqi_device_wait_for_pending_io(ctrl_info, device, timeout_secs);

	return rc == 0 ? SUCCESS : FAILED;
}

static int pqi_device_reset(struct pqi_ctrl_info *ctrl_info,
	struct pqi_scsi_dev *device)
{
	int rc;

	mutex_lock(&ctrl_info->lun_reset_mutex);

	pqi_ctrl_block_requests(ctrl_info);
	pqi_ctrl_wait_until_quiesced(ctrl_info);
	pqi_fail_io_queued_for_device(ctrl_info, device);
	rc = pqi_wait_until_inbound_queues_empty(ctrl_info);
	pqi_device_reset_start(device);
	pqi_ctrl_unblock_requests(ctrl_info);

	if (rc)
		rc = FAILED;
	else
		rc = _pqi_device_reset(ctrl_info, device);

	pqi_device_reset_done(device);

	mutex_unlock(&ctrl_info->lun_reset_mutex);

	return rc;
}

static int pqi_eh_device_reset_handler(struct scsi_cmnd *scmd)
{
	int rc;
	struct Scsi_Host *shost;
	struct pqi_ctrl_info *ctrl_info;
	struct pqi_scsi_dev *device;

	shost = scmd->device->host;
	ctrl_info = shost_to_hba(shost);
	device = scmd->device->hostdata;

	dev_err(&ctrl_info->pci_dev->dev,
		"resetting scsi %d:%d:%d:%d\n",
		shost->host_no, device->bus, device->target, device->lun);

	pqi_check_ctrl_health(ctrl_info);
	if (pqi_ctrl_offline(ctrl_info) ||
		pqi_device_reset_blocked(ctrl_info)) {
		rc = FAILED;
		goto out;
	}

	pqi_wait_until_ofa_finished(ctrl_info);

	atomic_inc(&ctrl_info->sync_cmds_outstanding);
	rc = pqi_device_reset(ctrl_info, device);
	atomic_dec(&ctrl_info->sync_cmds_outstanding);

out:
	dev_err(&ctrl_info->pci_dev->dev,
		"reset of scsi %d:%d:%d:%d: %s\n",
		shost->host_no, device->bus, device->target, device->lun,
		rc == SUCCESS ? "SUCCESS" : "FAILED");

	return rc;
}

static int pqi_slave_alloc(struct scsi_device *sdev)
{
	struct pqi_scsi_dev *device;
	unsigned long flags;
	struct pqi_ctrl_info *ctrl_info;
	struct scsi_target *starget;
	struct sas_rphy *rphy;

	ctrl_info = shost_to_hba(sdev->host);

	spin_lock_irqsave(&ctrl_info->scsi_device_list_lock, flags);

	if (sdev_channel(sdev) == PQI_PHYSICAL_DEVICE_BUS) {
		starget = scsi_target(sdev);
		rphy = target_to_rphy(starget);
		device = pqi_find_device_by_sas_rphy(ctrl_info, rphy);
		if (device) {
			device->target = sdev_id(sdev);
			device->lun = sdev->lun;
			device->target_lun_valid = true;
		}
	} else {
		device = pqi_find_scsi_dev(ctrl_info, sdev_channel(sdev),
			sdev_id(sdev), sdev->lun);
	}

	if (device) {
		sdev->hostdata = device;
		device->sdev = sdev;
		if (device->queue_depth) {
			device->advertised_queue_depth = device->queue_depth;
			scsi_change_queue_depth(sdev,
				device->advertised_queue_depth);
		}
		if (pqi_is_logical_device(device))
			pqi_disable_write_same(sdev);
		else
			sdev->allow_restart = 1;
	}

	spin_unlock_irqrestore(&ctrl_info->scsi_device_list_lock, flags);

	return 0;
}

static int pqi_map_queues(struct Scsi_Host *shost)
{
	struct pqi_ctrl_info *ctrl_info = shost_to_hba(shost);

	return blk_mq_pci_map_queues(&shost->tag_set.map[HCTX_TYPE_DEFAULT],
					ctrl_info->pci_dev, 0);
}

static int pqi_slave_configure(struct scsi_device *sdev)
{
	struct pqi_scsi_dev *device;

	device = sdev->hostdata;
	device->devtype = sdev->type;

	return 0;
}

static void pqi_slave_destroy(struct scsi_device *sdev)
{
	unsigned long flags;
	struct pqi_scsi_dev *device;
	struct pqi_ctrl_info *ctrl_info;

	ctrl_info = shost_to_hba(sdev->host);

	spin_lock_irqsave(&ctrl_info->scsi_device_list_lock, flags);

	device = sdev->hostdata;
	if (device) {
		sdev->hostdata = NULL;
		if (!list_empty(&device->scsi_device_list_entry))
			list_del(&device->scsi_device_list_entry);
	}

	spin_unlock_irqrestore(&ctrl_info->scsi_device_list_lock, flags);

	if (device) {
		pqi_dev_info(ctrl_info, "removed", device);
		pqi_free_device(device);
	}
}

static int pqi_getpciinfo_ioctl(struct pqi_ctrl_info *ctrl_info, void __user *arg)
{
	struct pci_dev *pci_dev;
	u32 subsystem_vendor;
	u32 subsystem_device;
	cciss_pci_info_struct pciinfo;

	if (!arg)
		return -EINVAL;

	pci_dev = ctrl_info->pci_dev;

	pciinfo.domain = pci_domain_nr(pci_dev->bus);
	pciinfo.bus = pci_dev->bus->number;
	pciinfo.dev_fn = pci_dev->devfn;
	subsystem_vendor = pci_dev->subsystem_vendor;
	subsystem_device = pci_dev->subsystem_device;
	pciinfo.board_id = ((subsystem_device << 16) & 0xffff0000) | subsystem_vendor;

	if (copy_to_user(arg, &pciinfo, sizeof(pciinfo)))
		return -EFAULT;

	return 0;
}

static int pqi_getdrivver_ioctl(void __user *arg)
{
	u32 version;

	if (!arg)
		return -EINVAL;

	version = (DRIVER_MAJOR << 28) | (DRIVER_MINOR << 24) |
		(DRIVER_RELEASE << 16) | DRIVER_REVISION;

	if (copy_to_user(arg, &version, sizeof(version)))
		return -EFAULT;

	return 0;
}

struct ciss_error_info {
	u8	scsi_status;
	int	command_status;
	size_t	sense_data_length;
};

static void pqi_error_info_to_ciss(struct pqi_raid_error_info *pqi_error_info,
	struct ciss_error_info *ciss_error_info)
{
	int ciss_cmd_status;
	size_t sense_data_length;

	switch (pqi_error_info->data_out_result) {
	case PQI_DATA_IN_OUT_GOOD:
		ciss_cmd_status = CISS_CMD_STATUS_SUCCESS;
		break;
	case PQI_DATA_IN_OUT_UNDERFLOW:
		ciss_cmd_status = CISS_CMD_STATUS_DATA_UNDERRUN;
		break;
	case PQI_DATA_IN_OUT_BUFFER_OVERFLOW:
		ciss_cmd_status = CISS_CMD_STATUS_DATA_OVERRUN;
		break;
	case PQI_DATA_IN_OUT_PROTOCOL_ERROR:
	case PQI_DATA_IN_OUT_BUFFER_ERROR:
	case PQI_DATA_IN_OUT_BUFFER_OVERFLOW_DESCRIPTOR_AREA:
	case PQI_DATA_IN_OUT_BUFFER_OVERFLOW_BRIDGE:
	case PQI_DATA_IN_OUT_ERROR:
		ciss_cmd_status = CISS_CMD_STATUS_PROTOCOL_ERROR;
		break;
	case PQI_DATA_IN_OUT_HARDWARE_ERROR:
	case PQI_DATA_IN_OUT_PCIE_FABRIC_ERROR:
	case PQI_DATA_IN_OUT_PCIE_COMPLETION_TIMEOUT:
	case PQI_DATA_IN_OUT_PCIE_COMPLETER_ABORT_RECEIVED:
	case PQI_DATA_IN_OUT_PCIE_UNSUPPORTED_REQUEST_RECEIVED:
	case PQI_DATA_IN_OUT_PCIE_ECRC_CHECK_FAILED:
	case PQI_DATA_IN_OUT_PCIE_UNSUPPORTED_REQUEST:
	case PQI_DATA_IN_OUT_PCIE_ACS_VIOLATION:
	case PQI_DATA_IN_OUT_PCIE_TLP_PREFIX_BLOCKED:
	case PQI_DATA_IN_OUT_PCIE_POISONED_MEMORY_READ:
		ciss_cmd_status = CISS_CMD_STATUS_HARDWARE_ERROR;
		break;
	case PQI_DATA_IN_OUT_UNSOLICITED_ABORT:
		ciss_cmd_status = CISS_CMD_STATUS_UNSOLICITED_ABORT;
		break;
	case PQI_DATA_IN_OUT_ABORTED:
		ciss_cmd_status = CISS_CMD_STATUS_ABORTED;
		break;
	case PQI_DATA_IN_OUT_TIMEOUT:
		ciss_cmd_status = CISS_CMD_STATUS_TIMEOUT;
		break;
	default:
		ciss_cmd_status = CISS_CMD_STATUS_TARGET_STATUS;
		break;
	}

	sense_data_length =
		get_unaligned_le16(&pqi_error_info->sense_data_length);
	if (sense_data_length == 0)
		sense_data_length =
		get_unaligned_le16(&pqi_error_info->response_data_length);
	if (sense_data_length)
		if (sense_data_length > sizeof(pqi_error_info->data))
			sense_data_length = sizeof(pqi_error_info->data);

	ciss_error_info->scsi_status = pqi_error_info->status;
	ciss_error_info->command_status = ciss_cmd_status;
	ciss_error_info->sense_data_length = sense_data_length;
}

static int pqi_passthru_ioctl(struct pqi_ctrl_info *ctrl_info, void __user *arg)
{
	int rc;
	char *kernel_buffer = NULL;
	u16 iu_length;
	size_t sense_data_length;
	IOCTL_Command_struct iocommand;
	struct pqi_raid_path_request request;
	struct pqi_raid_error_info pqi_error_info;
	struct ciss_error_info ciss_error_info;

	if (pqi_ctrl_offline(ctrl_info))
		return -ENXIO;
	if (!arg)
		return -EINVAL;
	if (!capable(CAP_SYS_RAWIO))
		return -EPERM;
	if (copy_from_user(&iocommand, arg, sizeof(iocommand)))
		return -EFAULT;
	if (iocommand.buf_size < 1 &&
		iocommand.Request.Type.Direction != XFER_NONE)
		return -EINVAL;
	if (iocommand.Request.CDBLen > sizeof(request.cdb))
		return -EINVAL;
	if (iocommand.Request.Type.Type != TYPE_CMD)
		return -EINVAL;

	switch (iocommand.Request.Type.Direction) {
	case XFER_NONE:
	case XFER_WRITE:
	case XFER_READ:
	case XFER_READ | XFER_WRITE:
		break;
	default:
		return -EINVAL;
	}

	if (iocommand.buf_size > 0) {
		kernel_buffer = kmalloc(iocommand.buf_size, GFP_KERNEL);
		if (!kernel_buffer)
			return -ENOMEM;
		if (iocommand.Request.Type.Direction & XFER_WRITE) {
			if (copy_from_user(kernel_buffer, iocommand.buf,
				iocommand.buf_size)) {
				rc = -EFAULT;
				goto out;
			}
		} else {
			memset(kernel_buffer, 0, iocommand.buf_size);
		}
	}

	memset(&request, 0, sizeof(request));

	request.header.iu_type = PQI_REQUEST_IU_RAID_PATH_IO;
	iu_length = offsetof(struct pqi_raid_path_request, sg_descriptors) -
		PQI_REQUEST_HEADER_LENGTH;
	memcpy(request.lun_number, iocommand.LUN_info.LunAddrBytes,
		sizeof(request.lun_number));
	memcpy(request.cdb, iocommand.Request.CDB, iocommand.Request.CDBLen);
	request.additional_cdb_bytes_usage = SOP_ADDITIONAL_CDB_BYTES_0;

	switch (iocommand.Request.Type.Direction) {
	case XFER_NONE:
		request.data_direction = SOP_NO_DIRECTION_FLAG;
		break;
	case XFER_WRITE:
		request.data_direction = SOP_WRITE_FLAG;
		break;
	case XFER_READ:
		request.data_direction = SOP_READ_FLAG;
		break;
	case XFER_READ | XFER_WRITE:
		request.data_direction = SOP_BIDIRECTIONAL;
		break;
	}

	request.task_attribute = SOP_TASK_ATTRIBUTE_SIMPLE;

	if (iocommand.buf_size > 0) {
		put_unaligned_le32(iocommand.buf_size, &request.buffer_length);

		rc = pqi_map_single(ctrl_info->pci_dev,
			&request.sg_descriptors[0], kernel_buffer,
			iocommand.buf_size, DMA_BIDIRECTIONAL);
		if (rc)
			goto out;

		iu_length += sizeof(request.sg_descriptors[0]);
	}

	put_unaligned_le16(iu_length, &request.header.iu_length);

	if (ctrl_info->raid_iu_timeout_supported)
		put_unaligned_le32(iocommand.Request.Timeout, &request.timeout);

	rc = pqi_submit_raid_request_synchronous(ctrl_info, &request.header,
		PQI_SYNC_FLAGS_INTERRUPTABLE, &pqi_error_info, NO_TIMEOUT);

	if (iocommand.buf_size > 0)
		pqi_pci_unmap(ctrl_info->pci_dev, request.sg_descriptors, 1,
			DMA_BIDIRECTIONAL);

	memset(&iocommand.error_info, 0, sizeof(iocommand.error_info));

	if (rc == 0) {
		pqi_error_info_to_ciss(&pqi_error_info, &ciss_error_info);
		iocommand.error_info.ScsiStatus = ciss_error_info.scsi_status;
		iocommand.error_info.CommandStatus =
			ciss_error_info.command_status;
		sense_data_length = ciss_error_info.sense_data_length;
		if (sense_data_length) {
			if (sense_data_length >
				sizeof(iocommand.error_info.SenseInfo))
				sense_data_length =
					sizeof(iocommand.error_info.SenseInfo);
			memcpy(iocommand.error_info.SenseInfo,
				pqi_error_info.data, sense_data_length);
			iocommand.error_info.SenseLen = sense_data_length;
		}
	}

	if (copy_to_user(arg, &iocommand, sizeof(iocommand))) {
		rc = -EFAULT;
		goto out;
	}

	if (rc == 0 && iocommand.buf_size > 0 &&
		(iocommand.Request.Type.Direction & XFER_READ)) {
		if (copy_to_user(iocommand.buf, kernel_buffer,
			iocommand.buf_size)) {
			rc = -EFAULT;
		}
	}

out:
	kfree(kernel_buffer);

	return rc;
}

static int pqi_ioctl(struct scsi_device *sdev, unsigned int cmd,
		     void __user *arg)
{
	int rc;
	struct pqi_ctrl_info *ctrl_info;

	ctrl_info = shost_to_hba(sdev->host);

	if (pqi_ctrl_in_ofa(ctrl_info) || pqi_ctrl_in_shutdown(ctrl_info))
		return -EBUSY;

	switch (cmd) {
	case CCISS_DEREGDISK:
	case CCISS_REGNEWDISK:
	case CCISS_REGNEWD:
		rc = pqi_scan_scsi_devices(ctrl_info);
		break;
	case CCISS_GETPCIINFO:
		rc = pqi_getpciinfo_ioctl(ctrl_info, arg);
		break;
	case CCISS_GETDRIVVER:
		rc = pqi_getdrivver_ioctl(arg);
		break;
	case CCISS_PASSTHRU:
		rc = pqi_passthru_ioctl(ctrl_info, arg);
		break;
	default:
		rc = -EINVAL;
		break;
	}

	return rc;
}

static ssize_t pqi_firmware_version_show(struct device *dev,
	struct device_attribute *attr, char *buffer)
{
	struct Scsi_Host *shost;
	struct pqi_ctrl_info *ctrl_info;

	shost = class_to_shost(dev);
	ctrl_info = shost_to_hba(shost);

	return snprintf(buffer, PAGE_SIZE, "%s\n", ctrl_info->firmware_version);
}

static ssize_t pqi_driver_version_show(struct device *dev,
	struct device_attribute *attr, char *buffer)
{
	return snprintf(buffer, PAGE_SIZE, "%s\n",
			DRIVER_VERSION BUILD_TIMESTAMP);
}

static ssize_t pqi_serial_number_show(struct device *dev,
	struct device_attribute *attr, char *buffer)
{
	struct Scsi_Host *shost;
	struct pqi_ctrl_info *ctrl_info;

	shost = class_to_shost(dev);
	ctrl_info = shost_to_hba(shost);

	return snprintf(buffer, PAGE_SIZE, "%s\n", ctrl_info->serial_number);
}

static ssize_t pqi_model_show(struct device *dev,
	struct device_attribute *attr, char *buffer)
{
	struct Scsi_Host *shost;
	struct pqi_ctrl_info *ctrl_info;

	shost = class_to_shost(dev);
	ctrl_info = shost_to_hba(shost);

	return snprintf(buffer, PAGE_SIZE, "%s\n", ctrl_info->model);
}

static ssize_t pqi_vendor_show(struct device *dev,
	struct device_attribute *attr, char *buffer)
{
	struct Scsi_Host *shost;
	struct pqi_ctrl_info *ctrl_info;

	shost = class_to_shost(dev);
	ctrl_info = shost_to_hba(shost);

	return snprintf(buffer, PAGE_SIZE, "%s\n", ctrl_info->vendor);
}

static ssize_t pqi_host_rescan_store(struct device *dev,
	struct device_attribute *attr, const char *buffer, size_t count)
{
	struct Scsi_Host *shost = class_to_shost(dev);

	pqi_scan_start(shost);

	return count;
}

static ssize_t pqi_lockup_action_show(struct device *dev,
	struct device_attribute *attr, char *buffer)
{
	int count = 0;
	unsigned int i;

	for (i = 0; i < ARRAY_SIZE(pqi_lockup_actions); i++) {
		if (pqi_lockup_actions[i].action == pqi_lockup_action)
			count += scnprintf(buffer + count, PAGE_SIZE - count,
				"[%s] ", pqi_lockup_actions[i].name);
		else
			count += scnprintf(buffer + count, PAGE_SIZE - count,
				"%s ", pqi_lockup_actions[i].name);
	}

	count += scnprintf(buffer + count, PAGE_SIZE - count, "\n");

	return count;
}

static ssize_t pqi_lockup_action_store(struct device *dev,
	struct device_attribute *attr, const char *buffer, size_t count)
{
	unsigned int i;
	char *action_name;
	char action_name_buffer[32];

	strlcpy(action_name_buffer, buffer, sizeof(action_name_buffer));
	action_name = strstrip(action_name_buffer);

	for (i = 0; i < ARRAY_SIZE(pqi_lockup_actions); i++) {
		if (strcmp(action_name, pqi_lockup_actions[i].name) == 0) {
			pqi_lockup_action = pqi_lockup_actions[i].action;
			return count;
		}
	}

	return -EINVAL;
}

static DEVICE_ATTR(driver_version, 0444, pqi_driver_version_show, NULL);
static DEVICE_ATTR(firmware_version, 0444, pqi_firmware_version_show, NULL);
static DEVICE_ATTR(model, 0444, pqi_model_show, NULL);
static DEVICE_ATTR(serial_number, 0444, pqi_serial_number_show, NULL);
static DEVICE_ATTR(vendor, 0444, pqi_vendor_show, NULL);
static DEVICE_ATTR(rescan, 0200, NULL, pqi_host_rescan_store);
static DEVICE_ATTR(lockup_action, 0644,
	pqi_lockup_action_show, pqi_lockup_action_store);

static struct device_attribute *pqi_shost_attrs[] = {
	&dev_attr_driver_version,
	&dev_attr_firmware_version,
	&dev_attr_model,
	&dev_attr_serial_number,
	&dev_attr_vendor,
	&dev_attr_rescan,
	&dev_attr_lockup_action,
	NULL
};

static ssize_t pqi_unique_id_show(struct device *dev,
	struct device_attribute *attr, char *buffer)
{
	struct pqi_ctrl_info *ctrl_info;
	struct scsi_device *sdev;
	struct pqi_scsi_dev *device;
	unsigned long flags;
	u8 unique_id[16];

	sdev = to_scsi_device(dev);
	ctrl_info = shost_to_hba(sdev->host);

	spin_lock_irqsave(&ctrl_info->scsi_device_list_lock, flags);

	device = sdev->hostdata;
	if (!device) {
		spin_unlock_irqrestore(&ctrl_info->scsi_device_list_lock, flags);
		return -ENODEV;
	}

	if (device->is_physical_device) {
		memset(unique_id, 0, 8);
		memcpy(unique_id + 8, &device->wwid, sizeof(device->wwid));
	} else {
		memcpy(unique_id, device->volume_id, sizeof(device->volume_id));
	}

	spin_unlock_irqrestore(&ctrl_info->scsi_device_list_lock, flags);

	return snprintf(buffer, PAGE_SIZE,
		"%02X%02X%02X%02X%02X%02X%02X%02X%02X%02X%02X%02X%02X%02X%02X%02X\n",
		unique_id[0], unique_id[1], unique_id[2], unique_id[3],
		unique_id[4], unique_id[5], unique_id[6], unique_id[7],
		unique_id[8], unique_id[9], unique_id[10], unique_id[11],
		unique_id[12], unique_id[13], unique_id[14], unique_id[15]);
}

static ssize_t pqi_lunid_show(struct device *dev,
	struct device_attribute *attr, char *buffer)
{
	struct pqi_ctrl_info *ctrl_info;
	struct scsi_device *sdev;
	struct pqi_scsi_dev *device;
	unsigned long flags;
	u8 lunid[8];

	sdev = to_scsi_device(dev);
	ctrl_info = shost_to_hba(sdev->host);

	spin_lock_irqsave(&ctrl_info->scsi_device_list_lock, flags);

	device = sdev->hostdata;
	if (!device) {
		spin_unlock_irqrestore(&ctrl_info->scsi_device_list_lock, flags);
		return -ENODEV;
	}

	memcpy(lunid, device->scsi3addr, sizeof(lunid));

	spin_unlock_irqrestore(&ctrl_info->scsi_device_list_lock, flags);

	return snprintf(buffer, PAGE_SIZE, "0x%8phN\n", lunid);
}

#define MAX_PATHS	8

static ssize_t pqi_path_info_show(struct device *dev,
	struct device_attribute *attr, char *buf)
{
	struct pqi_ctrl_info *ctrl_info;
	struct scsi_device *sdev;
	struct pqi_scsi_dev *device;
	unsigned long flags;
	int i;
	int output_len = 0;
	u8 box;
	u8 bay;
	u8 path_map_index;
	char *active;
	u8 phys_connector[2];

	sdev = to_scsi_device(dev);
	ctrl_info = shost_to_hba(sdev->host);

	spin_lock_irqsave(&ctrl_info->scsi_device_list_lock, flags);

	device = sdev->hostdata;
	if (!device) {
		spin_unlock_irqrestore(&ctrl_info->scsi_device_list_lock, flags);
		return -ENODEV;
	}

	bay = device->bay;
	for (i = 0; i < MAX_PATHS; i++) {
		path_map_index = 1 << i;
		if (i == device->active_path_index)
			active = "Active";
		else if (device->path_map & path_map_index)
			active = "Inactive";
		else
			continue;

		output_len += scnprintf(buf + output_len,
					PAGE_SIZE - output_len,
					"[%d:%d:%d:%d] %20.20s ",
					ctrl_info->scsi_host->host_no,
					device->bus, device->target,
					device->lun,
					scsi_device_type(device->devtype));

		if (device->devtype == TYPE_RAID ||
			pqi_is_logical_device(device))
			goto end_buffer;

		memcpy(&phys_connector, &device->phys_connector[i],
			sizeof(phys_connector));
		if (phys_connector[0] < '0')
			phys_connector[0] = '0';
		if (phys_connector[1] < '0')
			phys_connector[1] = '0';

		output_len += scnprintf(buf + output_len,
					PAGE_SIZE - output_len,
					"PORT: %.2s ", phys_connector);

		box = device->box[i];
		if (box != 0 && box != 0xFF)
			output_len += scnprintf(buf + output_len,
						PAGE_SIZE - output_len,
						"BOX: %hhu ", box);

		if ((device->devtype == TYPE_DISK ||
			device->devtype == TYPE_ZBC) &&
			pqi_expose_device(device))
			output_len += scnprintf(buf + output_len,
						PAGE_SIZE - output_len,
						"BAY: %hhu ", bay);

end_buffer:
		output_len += scnprintf(buf + output_len,
					PAGE_SIZE - output_len,
					"%s\n", active);
	}

	spin_unlock_irqrestore(&ctrl_info->scsi_device_list_lock, flags);

	return output_len;
}

static ssize_t pqi_sas_address_show(struct device *dev,
	struct device_attribute *attr, char *buffer)
{
	struct pqi_ctrl_info *ctrl_info;
	struct scsi_device *sdev;
	struct pqi_scsi_dev *device;
	unsigned long flags;
	u64 sas_address;

	sdev = to_scsi_device(dev);
	ctrl_info = shost_to_hba(sdev->host);

	spin_lock_irqsave(&ctrl_info->scsi_device_list_lock, flags);

	device = sdev->hostdata;
	if (!device || !pqi_is_device_with_sas_address(device)) {
		spin_unlock_irqrestore(&ctrl_info->scsi_device_list_lock, flags);
		return -ENODEV;
	}

	sas_address = device->sas_address;

	spin_unlock_irqrestore(&ctrl_info->scsi_device_list_lock, flags);

	return snprintf(buffer, PAGE_SIZE, "0x%016llx\n", sas_address);
}

static ssize_t pqi_ssd_smart_path_enabled_show(struct device *dev,
	struct device_attribute *attr, char *buffer)
{
	struct pqi_ctrl_info *ctrl_info;
	struct scsi_device *sdev;
	struct pqi_scsi_dev *device;
	unsigned long flags;

	sdev = to_scsi_device(dev);
	ctrl_info = shost_to_hba(sdev->host);

	spin_lock_irqsave(&ctrl_info->scsi_device_list_lock, flags);

	device = sdev->hostdata;
	if (!device) {
		spin_unlock_irqrestore(&ctrl_info->scsi_device_list_lock, flags);
		return -ENODEV;
	}

	buffer[0] = device->raid_bypass_enabled ? '1' : '0';
	buffer[1] = '\n';
	buffer[2] = '\0';

	spin_unlock_irqrestore(&ctrl_info->scsi_device_list_lock, flags);

	return 2;
}

static ssize_t pqi_raid_level_show(struct device *dev,
	struct device_attribute *attr, char *buffer)
{
	struct pqi_ctrl_info *ctrl_info;
	struct scsi_device *sdev;
	struct pqi_scsi_dev *device;
	unsigned long flags;
	char *raid_level;

	sdev = to_scsi_device(dev);
	ctrl_info = shost_to_hba(sdev->host);

	spin_lock_irqsave(&ctrl_info->scsi_device_list_lock, flags);

	device = sdev->hostdata;
	if (!device) {
		spin_unlock_irqrestore(&ctrl_info->scsi_device_list_lock, flags);
		return -ENODEV;
	}

	if (pqi_is_logical_device(device))
		raid_level = pqi_raid_level_to_string(device->raid_level);
	else
		raid_level = "N/A";

	spin_unlock_irqrestore(&ctrl_info->scsi_device_list_lock, flags);

	return snprintf(buffer, PAGE_SIZE, "%s\n", raid_level);
}

static ssize_t pqi_raid_bypass_cnt_show(struct device *dev,
	struct device_attribute *attr, char *buffer)
{
	struct pqi_ctrl_info *ctrl_info;
	struct scsi_device *sdev;
	struct pqi_scsi_dev *device;
	unsigned long flags;
	int raid_bypass_cnt;

	sdev = to_scsi_device(dev);
	ctrl_info = shost_to_hba(sdev->host);

	spin_lock_irqsave(&ctrl_info->scsi_device_list_lock, flags);

	device = sdev->hostdata;
	if (!device) {
		spin_unlock_irqrestore(&ctrl_info->scsi_device_list_lock, flags);
		return -ENODEV;
	}

	raid_bypass_cnt = atomic_read(&device->raid_bypass_cnt);

	spin_unlock_irqrestore(&ctrl_info->scsi_device_list_lock, flags);

	return snprintf(buffer, PAGE_SIZE, "0x%x\n", raid_bypass_cnt);
}

static DEVICE_ATTR(lunid, 0444, pqi_lunid_show, NULL);
static DEVICE_ATTR(unique_id, 0444, pqi_unique_id_show, NULL);
static DEVICE_ATTR(path_info, 0444, pqi_path_info_show, NULL);
static DEVICE_ATTR(sas_address, 0444, pqi_sas_address_show, NULL);
static DEVICE_ATTR(ssd_smart_path_enabled, 0444, pqi_ssd_smart_path_enabled_show, NULL);
static DEVICE_ATTR(raid_level, 0444, pqi_raid_level_show, NULL);
static DEVICE_ATTR(raid_bypass_cnt, 0444, pqi_raid_bypass_cnt_show, NULL);

static struct device_attribute *pqi_sdev_attrs[] = {
	&dev_attr_lunid,
	&dev_attr_unique_id,
	&dev_attr_path_info,
	&dev_attr_sas_address,
	&dev_attr_ssd_smart_path_enabled,
	&dev_attr_raid_level,
	&dev_attr_raid_bypass_cnt,
	NULL
};

static struct scsi_host_template pqi_driver_template = {
	.module = THIS_MODULE,
	.name = DRIVER_NAME_SHORT,
	.proc_name = DRIVER_NAME_SHORT,
	.queuecommand = pqi_scsi_queue_command,
	.scan_start = pqi_scan_start,
	.scan_finished = pqi_scan_finished,
	.this_id = -1,
	.eh_device_reset_handler = pqi_eh_device_reset_handler,
	.ioctl = pqi_ioctl,
	.slave_alloc = pqi_slave_alloc,
	.slave_configure = pqi_slave_configure,
	.slave_destroy = pqi_slave_destroy,
	.map_queues = pqi_map_queues,
	.sdev_attrs = pqi_sdev_attrs,
	.shost_attrs = pqi_shost_attrs,
};

static int pqi_register_scsi(struct pqi_ctrl_info *ctrl_info)
{
	int rc;
	struct Scsi_Host *shost;

	shost = scsi_host_alloc(&pqi_driver_template, sizeof(ctrl_info));
	if (!shost) {
		dev_err(&ctrl_info->pci_dev->dev,
			"scsi_host_alloc failed for controller %u\n",
			ctrl_info->ctrl_id);
		return -ENOMEM;
	}

	shost->io_port = 0;
	shost->n_io_port = 0;
	shost->this_id = -1;
	shost->max_channel = PQI_MAX_BUS;
	shost->max_cmd_len = MAX_COMMAND_SIZE;
	shost->max_lun = ~0;
	shost->max_id = ~0;
	shost->max_sectors = ctrl_info->max_sectors;
	shost->can_queue = ctrl_info->scsi_ml_can_queue;
	shost->cmd_per_lun = shost->can_queue;
	shost->sg_tablesize = ctrl_info->sg_tablesize;
	shost->transportt = pqi_sas_transport_template;
	shost->irq = pci_irq_vector(ctrl_info->pci_dev, 0);
	shost->unique_id = shost->irq;
	shost->nr_hw_queues = ctrl_info->num_queue_groups;
	shost->hostdata[0] = (unsigned long)ctrl_info;

	rc = scsi_add_host(shost, &ctrl_info->pci_dev->dev);
	if (rc) {
		dev_err(&ctrl_info->pci_dev->dev,
			"scsi_add_host failed for controller %u\n",
			ctrl_info->ctrl_id);
		goto free_host;
	}

	rc = pqi_add_sas_host(shost, ctrl_info);
	if (rc) {
		dev_err(&ctrl_info->pci_dev->dev,
			"add SAS host failed for controller %u\n",
			ctrl_info->ctrl_id);
		goto remove_host;
	}

	ctrl_info->scsi_host = shost;

	return 0;

remove_host:
	scsi_remove_host(shost);
free_host:
	scsi_host_put(shost);

	return rc;
}

static void pqi_unregister_scsi(struct pqi_ctrl_info *ctrl_info)
{
	struct Scsi_Host *shost;

	pqi_delete_sas_host(ctrl_info);

	shost = ctrl_info->scsi_host;
	if (!shost)
		return;

	scsi_remove_host(shost);
	scsi_host_put(shost);
}

static int pqi_wait_for_pqi_reset_completion(struct pqi_ctrl_info *ctrl_info)
{
	int rc = 0;
	struct pqi_device_registers __iomem *pqi_registers;
	unsigned long timeout;
	unsigned int timeout_msecs;
	union pqi_reset_register reset_reg;

	pqi_registers = ctrl_info->pqi_registers;
	timeout_msecs = readw(&pqi_registers->max_reset_timeout) * 100;
	timeout = msecs_to_jiffies(timeout_msecs) + jiffies;

	while (1) {
		msleep(PQI_RESET_POLL_INTERVAL_MSECS);
		reset_reg.all_bits = readl(&pqi_registers->device_reset);
		if (reset_reg.bits.reset_action == PQI_RESET_ACTION_COMPLETED)
			break;
		pqi_check_ctrl_health(ctrl_info);
		if (pqi_ctrl_offline(ctrl_info)) {
			rc = -ENXIO;
			break;
		}
		if (time_after(jiffies, timeout)) {
			rc = -ETIMEDOUT;
			break;
		}
	}

	return rc;
}

static int pqi_reset(struct pqi_ctrl_info *ctrl_info)
{
	int rc;
	union pqi_reset_register reset_reg;

	if (ctrl_info->pqi_reset_quiesce_supported) {
		rc = sis_pqi_reset_quiesce(ctrl_info);
		if (rc) {
			dev_err(&ctrl_info->pci_dev->dev,
				"PQI reset failed during quiesce with error %d\n",
				rc);
			return rc;
		}
	}

	reset_reg.all_bits = 0;
	reset_reg.bits.reset_type = PQI_RESET_TYPE_HARD_RESET;
	reset_reg.bits.reset_action = PQI_RESET_ACTION_RESET;

	writel(reset_reg.all_bits, &ctrl_info->pqi_registers->device_reset);

	rc = pqi_wait_for_pqi_reset_completion(ctrl_info);
	if (rc)
		dev_err(&ctrl_info->pci_dev->dev,
			"PQI reset failed with error %d\n", rc);

	return rc;
}

static int pqi_get_ctrl_serial_number(struct pqi_ctrl_info *ctrl_info)
{
	int rc;
	struct bmic_sense_subsystem_info *sense_info;

	sense_info = kzalloc(sizeof(*sense_info), GFP_KERNEL);
	if (!sense_info)
		return -ENOMEM;

	rc = pqi_sense_subsystem_info(ctrl_info, sense_info);
	if (rc)
		goto out;

	memcpy(ctrl_info->serial_number, sense_info->ctrl_serial_number,
		sizeof(sense_info->ctrl_serial_number));
	ctrl_info->serial_number[sizeof(sense_info->ctrl_serial_number)] = '\0';

out:
	kfree(sense_info);

	return rc;
}

static int pqi_get_ctrl_product_details(struct pqi_ctrl_info *ctrl_info)
{
	int rc;
	struct bmic_identify_controller *identify;

	identify = kmalloc(sizeof(*identify), GFP_KERNEL);
	if (!identify)
		return -ENOMEM;

	rc = pqi_identify_controller(ctrl_info, identify);
	if (rc)
		goto out;

	memcpy(ctrl_info->firmware_version, identify->firmware_version,
		sizeof(identify->firmware_version));
	ctrl_info->firmware_version[sizeof(identify->firmware_version)] = '\0';
	snprintf(ctrl_info->firmware_version +
		strlen(ctrl_info->firmware_version),
		sizeof(ctrl_info->firmware_version),
		"-%u", get_unaligned_le16(&identify->firmware_build_number));

	memcpy(ctrl_info->model, identify->product_id,
		sizeof(identify->product_id));
	ctrl_info->model[sizeof(identify->product_id)] = '\0';

	memcpy(ctrl_info->vendor, identify->vendor_id,
		sizeof(identify->vendor_id));
	ctrl_info->vendor[sizeof(identify->vendor_id)] = '\0';

out:
	kfree(identify);

	return rc;
}

struct pqi_config_table_section_info {
	struct pqi_ctrl_info *ctrl_info;
	void		*section;
	u32		section_offset;
	void __iomem	*section_iomem_addr;
};

static inline bool pqi_is_firmware_feature_supported(
	struct pqi_config_table_firmware_features *firmware_features,
	unsigned int bit_position)
{
	unsigned int byte_index;

	byte_index = bit_position / BITS_PER_BYTE;

	if (byte_index >= le16_to_cpu(firmware_features->num_elements))
		return false;

	return firmware_features->features_supported[byte_index] &
		(1 << (bit_position % BITS_PER_BYTE)) ? true : false;
}

static inline bool pqi_is_firmware_feature_enabled(
	struct pqi_config_table_firmware_features *firmware_features,
	void __iomem *firmware_features_iomem_addr,
	unsigned int bit_position)
{
	unsigned int byte_index;
	u8 __iomem *features_enabled_iomem_addr;

	byte_index = (bit_position / BITS_PER_BYTE) +
		(le16_to_cpu(firmware_features->num_elements) * 2);

	features_enabled_iomem_addr = firmware_features_iomem_addr +
		offsetof(struct pqi_config_table_firmware_features,
			features_supported) + byte_index;

	return *((__force u8 *)features_enabled_iomem_addr) &
		(1 << (bit_position % BITS_PER_BYTE)) ? true : false;
}

static inline void pqi_request_firmware_feature(
	struct pqi_config_table_firmware_features *firmware_features,
	unsigned int bit_position)
{
	unsigned int byte_index;

	byte_index = (bit_position / BITS_PER_BYTE) +
		le16_to_cpu(firmware_features->num_elements);

	firmware_features->features_supported[byte_index] |=
		(1 << (bit_position % BITS_PER_BYTE));
}

static int pqi_config_table_update(struct pqi_ctrl_info *ctrl_info,
	u16 first_section, u16 last_section)
{
	struct pqi_vendor_general_request request;

	memset(&request, 0, sizeof(request));

	request.header.iu_type = PQI_REQUEST_IU_VENDOR_GENERAL;
	put_unaligned_le16(sizeof(request) - PQI_REQUEST_HEADER_LENGTH,
		&request.header.iu_length);
	put_unaligned_le16(PQI_VENDOR_GENERAL_CONFIG_TABLE_UPDATE,
		&request.function_code);
	put_unaligned_le16(first_section,
		&request.data.config_table_update.first_section);
	put_unaligned_le16(last_section,
		&request.data.config_table_update.last_section);

	return pqi_submit_raid_request_synchronous(ctrl_info, &request.header,
		0, NULL, NO_TIMEOUT);
}

static int pqi_enable_firmware_features(struct pqi_ctrl_info *ctrl_info,
	struct pqi_config_table_firmware_features *firmware_features,
	void __iomem *firmware_features_iomem_addr)
{
	void *features_requested;
	void __iomem *features_requested_iomem_addr;

	features_requested = firmware_features->features_supported +
		le16_to_cpu(firmware_features->num_elements);

	features_requested_iomem_addr = firmware_features_iomem_addr +
		(features_requested - (void *)firmware_features);

	memcpy_toio(features_requested_iomem_addr, features_requested,
		le16_to_cpu(firmware_features->num_elements));

	return pqi_config_table_update(ctrl_info,
		PQI_CONFIG_TABLE_SECTION_FIRMWARE_FEATURES,
		PQI_CONFIG_TABLE_SECTION_FIRMWARE_FEATURES);
}

struct pqi_firmware_feature {
	char		*feature_name;
	unsigned int	feature_bit;
	bool		supported;
	bool		enabled;
	void (*feature_status)(struct pqi_ctrl_info *ctrl_info,
		struct pqi_firmware_feature *firmware_feature);
};

static void pqi_firmware_feature_status(struct pqi_ctrl_info *ctrl_info,
	struct pqi_firmware_feature *firmware_feature)
{
	if (!firmware_feature->supported) {
		dev_info(&ctrl_info->pci_dev->dev, "%s not supported by controller\n",
			firmware_feature->feature_name);
		return;
	}

	if (firmware_feature->enabled) {
		dev_info(&ctrl_info->pci_dev->dev,
			"%s enabled\n", firmware_feature->feature_name);
		return;
	}

	dev_err(&ctrl_info->pci_dev->dev, "failed to enable %s\n",
		firmware_feature->feature_name);
}

static void pqi_ctrl_update_feature_flags(struct pqi_ctrl_info *ctrl_info,
	struct pqi_firmware_feature *firmware_feature)
{
	switch (firmware_feature->feature_bit) {
	case PQI_FIRMWARE_FEATURE_SOFT_RESET_HANDSHAKE:
		ctrl_info->soft_reset_handshake_supported =
			firmware_feature->enabled;
		break;
	case PQI_FIRMWARE_FEATURE_RAID_IU_TIMEOUT:
		ctrl_info->raid_iu_timeout_supported =
			firmware_feature->enabled;
		break;
	case PQI_FIRMWARE_FEATURE_TMF_IU_TIMEOUT:
		ctrl_info->tmf_iu_timeout_supported =
			firmware_feature->enabled;
		break;
	}

	pqi_firmware_feature_status(ctrl_info, firmware_feature);
}

static inline void pqi_firmware_feature_update(struct pqi_ctrl_info *ctrl_info,
	struct pqi_firmware_feature *firmware_feature)
{
	if (firmware_feature->feature_status)
		firmware_feature->feature_status(ctrl_info, firmware_feature);
}

static DEFINE_MUTEX(pqi_firmware_features_mutex);

static struct pqi_firmware_feature pqi_firmware_features[] = {
	{
		.feature_name = "Online Firmware Activation",
		.feature_bit = PQI_FIRMWARE_FEATURE_OFA,
		.feature_status = pqi_firmware_feature_status,
	},
	{
		.feature_name = "Serial Management Protocol",
		.feature_bit = PQI_FIRMWARE_FEATURE_SMP,
		.feature_status = pqi_firmware_feature_status,
	},
	{
		.feature_name = "New Soft Reset Handshake",
		.feature_bit = PQI_FIRMWARE_FEATURE_SOFT_RESET_HANDSHAKE,
		.feature_status = pqi_ctrl_update_feature_flags,
	},
	{
		.feature_name = "RAID IU Timeout",
		.feature_bit = PQI_FIRMWARE_FEATURE_RAID_IU_TIMEOUT,
		.feature_status = pqi_ctrl_update_feature_flags,
	},
	{
		.feature_name = "TMF IU Timeout",
		.feature_bit = PQI_FIRMWARE_FEATURE_TMF_IU_TIMEOUT,
		.feature_status = pqi_ctrl_update_feature_flags,
	},
};

static void pqi_process_firmware_features(
	struct pqi_config_table_section_info *section_info)
{
	int rc;
	struct pqi_ctrl_info *ctrl_info;
	struct pqi_config_table_firmware_features *firmware_features;
	void __iomem *firmware_features_iomem_addr;
	unsigned int i;
	unsigned int num_features_supported;

	ctrl_info = section_info->ctrl_info;
	firmware_features = section_info->section;
	firmware_features_iomem_addr = section_info->section_iomem_addr;

	for (i = 0, num_features_supported = 0;
		i < ARRAY_SIZE(pqi_firmware_features); i++) {
		if (pqi_is_firmware_feature_supported(firmware_features,
			pqi_firmware_features[i].feature_bit)) {
			pqi_firmware_features[i].supported = true;
			num_features_supported++;
		} else {
			pqi_firmware_feature_update(ctrl_info,
				&pqi_firmware_features[i]);
		}
	}

	if (num_features_supported == 0)
		return;

	for (i = 0; i < ARRAY_SIZE(pqi_firmware_features); i++) {
		if (!pqi_firmware_features[i].supported)
			continue;
		pqi_request_firmware_feature(firmware_features,
			pqi_firmware_features[i].feature_bit);
	}

	rc = pqi_enable_firmware_features(ctrl_info, firmware_features,
		firmware_features_iomem_addr);
	if (rc) {
		dev_err(&ctrl_info->pci_dev->dev,
			"failed to enable firmware features in PQI configuration table\n");
		for (i = 0; i < ARRAY_SIZE(pqi_firmware_features); i++) {
			if (!pqi_firmware_features[i].supported)
				continue;
			pqi_firmware_feature_update(ctrl_info,
				&pqi_firmware_features[i]);
		}
		return;
	}

	for (i = 0; i < ARRAY_SIZE(pqi_firmware_features); i++) {
		if (!pqi_firmware_features[i].supported)
			continue;
		if (pqi_is_firmware_feature_enabled(firmware_features,
			firmware_features_iomem_addr,
			pqi_firmware_features[i].feature_bit)) {
			pqi_firmware_features[i].enabled = true;
		}
		pqi_firmware_feature_update(ctrl_info,
			&pqi_firmware_features[i]);
	}
}

static void pqi_init_firmware_features(void)
{
	unsigned int i;

	for (i = 0; i < ARRAY_SIZE(pqi_firmware_features); i++) {
		pqi_firmware_features[i].supported = false;
		pqi_firmware_features[i].enabled = false;
	}
}

static void pqi_process_firmware_features_section(
	struct pqi_config_table_section_info *section_info)
{
	mutex_lock(&pqi_firmware_features_mutex);
	pqi_init_firmware_features();
	pqi_process_firmware_features(section_info);
	mutex_unlock(&pqi_firmware_features_mutex);
}

static int pqi_process_config_table(struct pqi_ctrl_info *ctrl_info)
{
	u32 table_length;
	u32 section_offset;
	void __iomem *table_iomem_addr;
	struct pqi_config_table *config_table;
	struct pqi_config_table_section_header *section;
	struct pqi_config_table_section_info section_info;

	table_length = ctrl_info->config_table_length;
	if (table_length == 0)
		return 0;

	config_table = kmalloc(table_length, GFP_KERNEL);
	if (!config_table) {
		dev_err(&ctrl_info->pci_dev->dev,
			"failed to allocate memory for PQI configuration table\n");
		return -ENOMEM;
	}

	/*
	 * Copy the config table contents from I/O memory space into the
	 * temporary buffer.
	 */
	table_iomem_addr = ctrl_info->iomem_base +
		ctrl_info->config_table_offset;
	memcpy_fromio(config_table, table_iomem_addr, table_length);

	section_info.ctrl_info = ctrl_info;
	section_offset =
		get_unaligned_le32(&config_table->first_section_offset);

	while (section_offset) {
		section = (void *)config_table + section_offset;

		section_info.section = section;
		section_info.section_offset = section_offset;
		section_info.section_iomem_addr =
			table_iomem_addr + section_offset;

		switch (get_unaligned_le16(&section->section_id)) {
		case PQI_CONFIG_TABLE_SECTION_FIRMWARE_FEATURES:
			pqi_process_firmware_features_section(&section_info);
			break;
		case PQI_CONFIG_TABLE_SECTION_HEARTBEAT:
			if (pqi_disable_heartbeat)
				dev_warn(&ctrl_info->pci_dev->dev,
				"heartbeat disabled by module parameter\n");
			else
				ctrl_info->heartbeat_counter =
					table_iomem_addr +
					section_offset +
					offsetof(
					struct pqi_config_table_heartbeat,
						heartbeat_counter);
			break;
		case PQI_CONFIG_TABLE_SECTION_SOFT_RESET:
			ctrl_info->soft_reset_status =
				table_iomem_addr +
				section_offset +
				offsetof(struct pqi_config_table_soft_reset,
						soft_reset_status);
			break;
		}

		section_offset =
			get_unaligned_le16(&section->next_section_offset);
	}

	kfree(config_table);

	return 0;
}

/* Switches the controller from PQI mode back into SIS mode. */

static int pqi_revert_to_sis_mode(struct pqi_ctrl_info *ctrl_info)
{
	int rc;

	pqi_change_irq_mode(ctrl_info, IRQ_MODE_NONE);
	rc = pqi_reset(ctrl_info);
	if (rc)
		return rc;
	rc = sis_reenable_sis_mode(ctrl_info);
	if (rc) {
		dev_err(&ctrl_info->pci_dev->dev,
			"re-enabling SIS mode failed with error %d\n", rc);
		return rc;
	}
	pqi_save_ctrl_mode(ctrl_info, SIS_MODE);

	return 0;
}

/*
 * If the controller isn't already in SIS mode, this function forces it into
 * SIS mode.
 */

static int pqi_force_sis_mode(struct pqi_ctrl_info *ctrl_info)
{
	if (!sis_is_firmware_running(ctrl_info))
		return -ENXIO;

	if (pqi_get_ctrl_mode(ctrl_info) == SIS_MODE)
		return 0;

	if (sis_is_kernel_up(ctrl_info)) {
		pqi_save_ctrl_mode(ctrl_info, SIS_MODE);
		return 0;
	}

	return pqi_revert_to_sis_mode(ctrl_info);
}

#define PQI_POST_RESET_DELAY_B4_MSGU_READY	5000

static int pqi_ctrl_init(struct pqi_ctrl_info *ctrl_info)
{
	int rc;

	if (reset_devices) {
		sis_soft_reset(ctrl_info);
		msleep(PQI_POST_RESET_DELAY_B4_MSGU_READY);
	} else {
		rc = pqi_force_sis_mode(ctrl_info);
		if (rc)
			return rc;
	}

	/*
	 * Wait until the controller is ready to start accepting SIS
	 * commands.
	 */
	rc = sis_wait_for_ctrl_ready(ctrl_info);
	if (rc)
		return rc;

	/*
	 * Get the controller properties.  This allows us to determine
	 * whether or not it supports PQI mode.
	 */
	rc = sis_get_ctrl_properties(ctrl_info);
	if (rc) {
		dev_err(&ctrl_info->pci_dev->dev,
			"error obtaining controller properties\n");
		return rc;
	}

	rc = sis_get_pqi_capabilities(ctrl_info);
	if (rc) {
		dev_err(&ctrl_info->pci_dev->dev,
			"error obtaining controller capabilities\n");
		return rc;
	}

	if (reset_devices) {
		if (ctrl_info->max_outstanding_requests >
			PQI_MAX_OUTSTANDING_REQUESTS_KDUMP)
			ctrl_info->max_outstanding_requests =
					PQI_MAX_OUTSTANDING_REQUESTS_KDUMP;
	} else {
		if (ctrl_info->max_outstanding_requests >
			PQI_MAX_OUTSTANDING_REQUESTS)
			ctrl_info->max_outstanding_requests =
					PQI_MAX_OUTSTANDING_REQUESTS;
	}

	pqi_calculate_io_resources(ctrl_info);

	rc = pqi_alloc_error_buffer(ctrl_info);
	if (rc) {
		dev_err(&ctrl_info->pci_dev->dev,
			"failed to allocate PQI error buffer\n");
		return rc;
	}

	/*
	 * If the function we are about to call succeeds, the
	 * controller will transition from legacy SIS mode
	 * into PQI mode.
	 */
	rc = sis_init_base_struct_addr(ctrl_info);
	if (rc) {
		dev_err(&ctrl_info->pci_dev->dev,
			"error initializing PQI mode\n");
		return rc;
	}

	/* Wait for the controller to complete the SIS -> PQI transition. */
	rc = pqi_wait_for_pqi_mode_ready(ctrl_info);
	if (rc) {
		dev_err(&ctrl_info->pci_dev->dev,
			"transition to PQI mode failed\n");
		return rc;
	}

	/* From here on, we are running in PQI mode. */
	ctrl_info->pqi_mode_enabled = true;
	pqi_save_ctrl_mode(ctrl_info, PQI_MODE);

	rc = pqi_alloc_admin_queues(ctrl_info);
	if (rc) {
		dev_err(&ctrl_info->pci_dev->dev,
			"failed to allocate admin queues\n");
		return rc;
	}

	rc = pqi_create_admin_queues(ctrl_info);
	if (rc) {
		dev_err(&ctrl_info->pci_dev->dev,
			"error creating admin queues\n");
		return rc;
	}

	rc = pqi_report_device_capability(ctrl_info);
	if (rc) {
		dev_err(&ctrl_info->pci_dev->dev,
			"obtaining device capability failed\n");
		return rc;
	}

	rc = pqi_validate_device_capability(ctrl_info);
	if (rc)
		return rc;

	pqi_calculate_queue_resources(ctrl_info);

	rc = pqi_enable_msix_interrupts(ctrl_info);
	if (rc)
		return rc;

	if (ctrl_info->num_msix_vectors_enabled < ctrl_info->num_queue_groups) {
		ctrl_info->max_msix_vectors =
			ctrl_info->num_msix_vectors_enabled;
		pqi_calculate_queue_resources(ctrl_info);
	}

	rc = pqi_alloc_io_resources(ctrl_info);
	if (rc)
		return rc;

	rc = pqi_alloc_operational_queues(ctrl_info);
	if (rc) {
		dev_err(&ctrl_info->pci_dev->dev,
			"failed to allocate operational queues\n");
		return rc;
	}

	pqi_init_operational_queues(ctrl_info);

	rc = pqi_request_irqs(ctrl_info);
	if (rc)
		return rc;

	rc = pqi_create_queues(ctrl_info);
	if (rc)
		return rc;

	pqi_change_irq_mode(ctrl_info, IRQ_MODE_MSIX);

	ctrl_info->controller_online = true;

	rc = pqi_process_config_table(ctrl_info);
	if (rc)
		return rc;

	pqi_start_heartbeat_timer(ctrl_info);

	rc = pqi_enable_events(ctrl_info);
	if (rc) {
		dev_err(&ctrl_info->pci_dev->dev,
			"error enabling events\n");
		return rc;
	}

	/* Register with the SCSI subsystem. */
	rc = pqi_register_scsi(ctrl_info);
	if (rc)
		return rc;

	rc = pqi_get_ctrl_product_details(ctrl_info);
	if (rc) {
		dev_err(&ctrl_info->pci_dev->dev,
			"error obtaining product details\n");
		return rc;
	}

	rc = pqi_get_ctrl_serial_number(ctrl_info);
	if (rc) {
		dev_err(&ctrl_info->pci_dev->dev,
			"error obtaining ctrl serial number\n");
		return rc;
	}

	rc = pqi_set_diag_rescan(ctrl_info);
	if (rc) {
		dev_err(&ctrl_info->pci_dev->dev,
			"error enabling multi-lun rescan\n");
		return rc;
	}

	rc = pqi_write_driver_version_to_host_wellness(ctrl_info);
	if (rc) {
		dev_err(&ctrl_info->pci_dev->dev,
			"error updating host wellness\n");
		return rc;
	}

	pqi_schedule_update_time_worker(ctrl_info);

	pqi_scan_scsi_devices(ctrl_info);

	return 0;
}

static void pqi_reinit_queues(struct pqi_ctrl_info *ctrl_info)
{
	unsigned int i;
	struct pqi_admin_queues *admin_queues;
	struct pqi_event_queue *event_queue;

	admin_queues = &ctrl_info->admin_queues;
	admin_queues->iq_pi_copy = 0;
	admin_queues->oq_ci_copy = 0;
	writel(0, admin_queues->oq_pi);

	for (i = 0; i < ctrl_info->num_queue_groups; i++) {
		ctrl_info->queue_groups[i].iq_pi_copy[RAID_PATH] = 0;
		ctrl_info->queue_groups[i].iq_pi_copy[AIO_PATH] = 0;
		ctrl_info->queue_groups[i].oq_ci_copy = 0;

		writel(0, ctrl_info->queue_groups[i].iq_ci[RAID_PATH]);
		writel(0, ctrl_info->queue_groups[i].iq_ci[AIO_PATH]);
		writel(0, ctrl_info->queue_groups[i].oq_pi);
	}

	event_queue = &ctrl_info->event_queue;
	writel(0, event_queue->oq_pi);
	event_queue->oq_ci_copy = 0;
}

static int pqi_ctrl_init_resume(struct pqi_ctrl_info *ctrl_info)
{
	int rc;

	rc = pqi_force_sis_mode(ctrl_info);
	if (rc)
		return rc;

	/*
	 * Wait until the controller is ready to start accepting SIS
	 * commands.
	 */
	rc = sis_wait_for_ctrl_ready_resume(ctrl_info);
	if (rc)
		return rc;

	/*
	 * Get the controller properties.  This allows us to determine
	 * whether or not it supports PQI mode.
	 */
	rc = sis_get_ctrl_properties(ctrl_info);
	if (rc) {
		dev_err(&ctrl_info->pci_dev->dev,
			"error obtaining controller properties\n");
		return rc;
	}

	rc = sis_get_pqi_capabilities(ctrl_info);
	if (rc) {
		dev_err(&ctrl_info->pci_dev->dev,
			"error obtaining controller capabilities\n");
		return rc;
	}

	/*
	 * If the function we are about to call succeeds, the
	 * controller will transition from legacy SIS mode
	 * into PQI mode.
	 */
	rc = sis_init_base_struct_addr(ctrl_info);
	if (rc) {
		dev_err(&ctrl_info->pci_dev->dev,
			"error initializing PQI mode\n");
		return rc;
	}

	/* Wait for the controller to complete the SIS -> PQI transition. */
	rc = pqi_wait_for_pqi_mode_ready(ctrl_info);
	if (rc) {
		dev_err(&ctrl_info->pci_dev->dev,
			"transition to PQI mode failed\n");
		return rc;
	}

	/* From here on, we are running in PQI mode. */
	ctrl_info->pqi_mode_enabled = true;
	pqi_save_ctrl_mode(ctrl_info, PQI_MODE);

	pqi_reinit_queues(ctrl_info);

	rc = pqi_create_admin_queues(ctrl_info);
	if (rc) {
		dev_err(&ctrl_info->pci_dev->dev,
			"error creating admin queues\n");
		return rc;
	}

	rc = pqi_create_queues(ctrl_info);
	if (rc)
		return rc;

	pqi_change_irq_mode(ctrl_info, IRQ_MODE_MSIX);

	ctrl_info->controller_online = true;
	pqi_ctrl_unblock_requests(ctrl_info);

	rc = pqi_process_config_table(ctrl_info);
	if (rc)
		return rc;

	pqi_start_heartbeat_timer(ctrl_info);

	rc = pqi_enable_events(ctrl_info);
	if (rc) {
		dev_err(&ctrl_info->pci_dev->dev,
			"error enabling events\n");
		return rc;
	}

	rc = pqi_get_ctrl_product_details(ctrl_info);
	if (rc) {
		dev_err(&ctrl_info->pci_dev->dev,
			"error obtaining product details\n");
		return rc;
	}

	rc = pqi_set_diag_rescan(ctrl_info);
	if (rc) {
		dev_err(&ctrl_info->pci_dev->dev,
			"error enabling multi-lun rescan\n");
		return rc;
	}

	rc = pqi_write_driver_version_to_host_wellness(ctrl_info);
	if (rc) {
		dev_err(&ctrl_info->pci_dev->dev,
			"error updating host wellness\n");
		return rc;
	}

	pqi_schedule_update_time_worker(ctrl_info);

	pqi_scan_scsi_devices(ctrl_info);

	return 0;
}

static inline int pqi_set_pcie_completion_timeout(struct pci_dev *pci_dev,
	u16 timeout)
{
	int rc;

	rc = pcie_capability_clear_and_set_word(pci_dev, PCI_EXP_DEVCTL2,
		PCI_EXP_DEVCTL2_COMP_TIMEOUT, timeout);

	return pcibios_err_to_errno(rc);
}

static int pqi_pci_init(struct pqi_ctrl_info *ctrl_info)
{
	int rc;
	u64 mask;

	rc = pci_enable_device(ctrl_info->pci_dev);
	if (rc) {
		dev_err(&ctrl_info->pci_dev->dev,
			"failed to enable PCI device\n");
		return rc;
	}

	if (sizeof(dma_addr_t) > 4)
		mask = DMA_BIT_MASK(64);
	else
		mask = DMA_BIT_MASK(32);

	rc = dma_set_mask_and_coherent(&ctrl_info->pci_dev->dev, mask);
	if (rc) {
		dev_err(&ctrl_info->pci_dev->dev, "failed to set DMA mask\n");
		goto disable_device;
	}

	rc = pci_request_regions(ctrl_info->pci_dev, DRIVER_NAME_SHORT);
	if (rc) {
		dev_err(&ctrl_info->pci_dev->dev,
			"failed to obtain PCI resources\n");
		goto disable_device;
	}

	ctrl_info->iomem_base = ioremap(pci_resource_start(
		ctrl_info->pci_dev, 0),
		sizeof(struct pqi_ctrl_registers));
	if (!ctrl_info->iomem_base) {
		dev_err(&ctrl_info->pci_dev->dev,
			"failed to map memory for controller registers\n");
		rc = -ENOMEM;
		goto release_regions;
	}

#define PCI_EXP_COMP_TIMEOUT_65_TO_210_MS		0x6

	/* Increase the PCIe completion timeout. */
	rc = pqi_set_pcie_completion_timeout(ctrl_info->pci_dev,
		PCI_EXP_COMP_TIMEOUT_65_TO_210_MS);
	if (rc) {
		dev_err(&ctrl_info->pci_dev->dev,
			"failed to set PCIe completion timeout\n");
		goto release_regions;
	}

	/* Enable bus mastering. */
	pci_set_master(ctrl_info->pci_dev);

	ctrl_info->registers = ctrl_info->iomem_base;
	ctrl_info->pqi_registers = &ctrl_info->registers->pqi_registers;

	pci_set_drvdata(ctrl_info->pci_dev, ctrl_info);

	return 0;

release_regions:
	pci_release_regions(ctrl_info->pci_dev);
disable_device:
	pci_disable_device(ctrl_info->pci_dev);

	return rc;
}

static void pqi_cleanup_pci_init(struct pqi_ctrl_info *ctrl_info)
{
	iounmap(ctrl_info->iomem_base);
	pci_release_regions(ctrl_info->pci_dev);
	if (pci_is_enabled(ctrl_info->pci_dev))
		pci_disable_device(ctrl_info->pci_dev);
	pci_set_drvdata(ctrl_info->pci_dev, NULL);
}

static struct pqi_ctrl_info *pqi_alloc_ctrl_info(int numa_node)
{
	struct pqi_ctrl_info *ctrl_info;

	ctrl_info = kzalloc_node(sizeof(struct pqi_ctrl_info),
			GFP_KERNEL, numa_node);
	if (!ctrl_info)
		return NULL;

	mutex_init(&ctrl_info->scan_mutex);
	mutex_init(&ctrl_info->lun_reset_mutex);
	mutex_init(&ctrl_info->ofa_mutex);

	INIT_LIST_HEAD(&ctrl_info->scsi_device_list);
	spin_lock_init(&ctrl_info->scsi_device_list_lock);

	INIT_WORK(&ctrl_info->event_work, pqi_event_worker);
	atomic_set(&ctrl_info->num_interrupts, 0);
	atomic_set(&ctrl_info->sync_cmds_outstanding, 0);

	INIT_DELAYED_WORK(&ctrl_info->rescan_work, pqi_rescan_worker);
	INIT_DELAYED_WORK(&ctrl_info->update_time_work, pqi_update_time_worker);

	timer_setup(&ctrl_info->heartbeat_timer, pqi_heartbeat_timer_handler, 0);
	INIT_WORK(&ctrl_info->ctrl_offline_work, pqi_ctrl_offline_worker);

	sema_init(&ctrl_info->sync_request_sem,
		PQI_RESERVED_IO_SLOTS_SYNCHRONOUS_REQUESTS);
	init_waitqueue_head(&ctrl_info->block_requests_wait);

	INIT_LIST_HEAD(&ctrl_info->raid_bypass_retry_list);
	spin_lock_init(&ctrl_info->raid_bypass_retry_list_lock);
	INIT_WORK(&ctrl_info->raid_bypass_retry_work,
		pqi_raid_bypass_retry_worker);

	ctrl_info->ctrl_id = atomic_inc_return(&pqi_controller_count) - 1;
	ctrl_info->irq_mode = IRQ_MODE_NONE;
	ctrl_info->max_msix_vectors = PQI_MAX_MSIX_VECTORS;

	return ctrl_info;
}

static inline void pqi_free_ctrl_info(struct pqi_ctrl_info *ctrl_info)
{
	kfree(ctrl_info);
}

static void pqi_free_interrupts(struct pqi_ctrl_info *ctrl_info)
{
	pqi_free_irqs(ctrl_info);
	pqi_disable_msix_interrupts(ctrl_info);
}

static void pqi_free_ctrl_resources(struct pqi_ctrl_info *ctrl_info)
{
	pqi_stop_heartbeat_timer(ctrl_info);
	pqi_free_interrupts(ctrl_info);
	if (ctrl_info->queue_memory_base)
		dma_free_coherent(&ctrl_info->pci_dev->dev,
			ctrl_info->queue_memory_length,
			ctrl_info->queue_memory_base,
			ctrl_info->queue_memory_base_dma_handle);
	if (ctrl_info->admin_queue_memory_base)
		dma_free_coherent(&ctrl_info->pci_dev->dev,
			ctrl_info->admin_queue_memory_length,
			ctrl_info->admin_queue_memory_base,
			ctrl_info->admin_queue_memory_base_dma_handle);
	pqi_free_all_io_requests(ctrl_info);
	if (ctrl_info->error_buffer)
		dma_free_coherent(&ctrl_info->pci_dev->dev,
			ctrl_info->error_buffer_length,
			ctrl_info->error_buffer,
			ctrl_info->error_buffer_dma_handle);
	if (ctrl_info->iomem_base)
		pqi_cleanup_pci_init(ctrl_info);
	pqi_free_ctrl_info(ctrl_info);
}

static void pqi_remove_ctrl(struct pqi_ctrl_info *ctrl_info)
{
	pqi_cancel_rescan_worker(ctrl_info);
	pqi_cancel_update_time_worker(ctrl_info);
	pqi_unregister_scsi(ctrl_info);
	if (ctrl_info->pqi_mode_enabled)
		pqi_revert_to_sis_mode(ctrl_info);
	pqi_free_ctrl_resources(ctrl_info);
}

static void pqi_ofa_ctrl_quiesce(struct pqi_ctrl_info *ctrl_info)
{
	pqi_cancel_update_time_worker(ctrl_info);
	pqi_cancel_rescan_worker(ctrl_info);
	pqi_wait_until_lun_reset_finished(ctrl_info);
	pqi_wait_until_scan_finished(ctrl_info);
	pqi_ctrl_ofa_start(ctrl_info);
	pqi_ctrl_block_requests(ctrl_info);
	pqi_ctrl_wait_until_quiesced(ctrl_info);
	pqi_ctrl_wait_for_pending_io(ctrl_info, PQI_PENDING_IO_TIMEOUT_SECS);
	pqi_fail_io_queued_for_all_devices(ctrl_info);
	pqi_wait_until_inbound_queues_empty(ctrl_info);
	pqi_stop_heartbeat_timer(ctrl_info);
	ctrl_info->pqi_mode_enabled = false;
	pqi_save_ctrl_mode(ctrl_info, SIS_MODE);
}

static void pqi_ofa_ctrl_unquiesce(struct pqi_ctrl_info *ctrl_info)
{
	pqi_ofa_free_host_buffer(ctrl_info);
	ctrl_info->pqi_mode_enabled = true;
	pqi_save_ctrl_mode(ctrl_info, PQI_MODE);
	ctrl_info->controller_online = true;
	pqi_ctrl_unblock_requests(ctrl_info);
	pqi_start_heartbeat_timer(ctrl_info);
	pqi_schedule_update_time_worker(ctrl_info);
	pqi_clear_soft_reset_status(ctrl_info,
		PQI_SOFT_RESET_ABORT);
	pqi_scan_scsi_devices(ctrl_info);
}

static int pqi_ofa_alloc_mem(struct pqi_ctrl_info *ctrl_info,
	u32 total_size, u32 chunk_size)
{
	u32 sg_count;
	u32 size;
	int i;
	struct pqi_sg_descriptor *mem_descriptor = NULL;
	struct device *dev;
	struct pqi_ofa_memory *ofap;

	dev = &ctrl_info->pci_dev->dev;

	sg_count = (total_size + chunk_size - 1);
	sg_count /= chunk_size;

	ofap = ctrl_info->pqi_ofa_mem_virt_addr;

	if (sg_count*chunk_size < total_size)
		goto out;

	ctrl_info->pqi_ofa_chunk_virt_addr =
				kcalloc(sg_count, sizeof(void *), GFP_KERNEL);
	if (!ctrl_info->pqi_ofa_chunk_virt_addr)
		goto out;

	for (size = 0, i = 0; size < total_size; size += chunk_size, i++) {
		dma_addr_t dma_handle;

		ctrl_info->pqi_ofa_chunk_virt_addr[i] =
			dma_alloc_coherent(dev, chunk_size, &dma_handle,
					   GFP_KERNEL);

		if (!ctrl_info->pqi_ofa_chunk_virt_addr[i])
			break;

		mem_descriptor = &ofap->sg_descriptor[i];
		put_unaligned_le64 ((u64) dma_handle, &mem_descriptor->address);
		put_unaligned_le32 (chunk_size, &mem_descriptor->length);
	}

	if (!size || size < total_size)
		goto out_free_chunks;

	put_unaligned_le32(CISS_SG_LAST, &mem_descriptor->flags);
	put_unaligned_le16(sg_count, &ofap->num_memory_descriptors);
	put_unaligned_le32(size, &ofap->bytes_allocated);

	return 0;

out_free_chunks:
	while (--i >= 0) {
		mem_descriptor = &ofap->sg_descriptor[i];
		dma_free_coherent(dev, chunk_size,
				ctrl_info->pqi_ofa_chunk_virt_addr[i],
				get_unaligned_le64(&mem_descriptor->address));
	}
	kfree(ctrl_info->pqi_ofa_chunk_virt_addr);

out:
	put_unaligned_le32 (0, &ofap->bytes_allocated);
	return -ENOMEM;
}

static int pqi_ofa_alloc_host_buffer(struct pqi_ctrl_info *ctrl_info)
{
	u32 total_size;
	u32 min_chunk_size;
	u32 chunk_sz;

	total_size = le32_to_cpu(
			ctrl_info->pqi_ofa_mem_virt_addr->bytes_allocated);
	min_chunk_size = total_size / PQI_OFA_MAX_SG_DESCRIPTORS;

	for (chunk_sz = total_size; chunk_sz >= min_chunk_size; chunk_sz /= 2)
		if (!pqi_ofa_alloc_mem(ctrl_info, total_size, chunk_sz))
			return 0;

	return -ENOMEM;
}

static void pqi_ofa_setup_host_buffer(struct pqi_ctrl_info *ctrl_info,
	u32 bytes_requested)
{
	struct pqi_ofa_memory *pqi_ofa_memory;
	struct device *dev;

	dev = &ctrl_info->pci_dev->dev;
	pqi_ofa_memory = dma_alloc_coherent(dev,
					    PQI_OFA_MEMORY_DESCRIPTOR_LENGTH,
					    &ctrl_info->pqi_ofa_mem_dma_handle,
					    GFP_KERNEL);

	if (!pqi_ofa_memory)
		return;

	put_unaligned_le16(PQI_OFA_VERSION, &pqi_ofa_memory->version);
	memcpy(&pqi_ofa_memory->signature, PQI_OFA_SIGNATURE,
					sizeof(pqi_ofa_memory->signature));
	pqi_ofa_memory->bytes_allocated = cpu_to_le32(bytes_requested);

	ctrl_info->pqi_ofa_mem_virt_addr = pqi_ofa_memory;

	if (pqi_ofa_alloc_host_buffer(ctrl_info) < 0) {
		dev_err(dev, "Failed to allocate host buffer of size = %u",
			bytes_requested);
	}

	return;
}

static void pqi_ofa_free_host_buffer(struct pqi_ctrl_info *ctrl_info)
{
	int i;
	struct pqi_sg_descriptor *mem_descriptor;
	struct pqi_ofa_memory *ofap;

	ofap = ctrl_info->pqi_ofa_mem_virt_addr;

	if (!ofap)
		return;

	if (!ofap->bytes_allocated)
		goto out;

	mem_descriptor = ofap->sg_descriptor;

	for (i = 0; i < get_unaligned_le16(&ofap->num_memory_descriptors);
		i++) {
		dma_free_coherent(&ctrl_info->pci_dev->dev,
			get_unaligned_le32(&mem_descriptor[i].length),
			ctrl_info->pqi_ofa_chunk_virt_addr[i],
			get_unaligned_le64(&mem_descriptor[i].address));
	}
	kfree(ctrl_info->pqi_ofa_chunk_virt_addr);

out:
	dma_free_coherent(&ctrl_info->pci_dev->dev,
			PQI_OFA_MEMORY_DESCRIPTOR_LENGTH, ofap,
			ctrl_info->pqi_ofa_mem_dma_handle);
	ctrl_info->pqi_ofa_mem_virt_addr = NULL;
}

static int pqi_ofa_host_memory_update(struct pqi_ctrl_info *ctrl_info)
{
	struct pqi_vendor_general_request request;
	size_t size;
	struct pqi_ofa_memory *ofap;

	memset(&request, 0, sizeof(request));

	ofap = ctrl_info->pqi_ofa_mem_virt_addr;

	request.header.iu_type = PQI_REQUEST_IU_VENDOR_GENERAL;
	put_unaligned_le16(sizeof(request) - PQI_REQUEST_HEADER_LENGTH,
		&request.header.iu_length);
	put_unaligned_le16(PQI_VENDOR_GENERAL_HOST_MEMORY_UPDATE,
		&request.function_code);

	if (ofap) {
		size = offsetof(struct pqi_ofa_memory, sg_descriptor) +
			get_unaligned_le16(&ofap->num_memory_descriptors) *
			sizeof(struct pqi_sg_descriptor);

		put_unaligned_le64((u64)ctrl_info->pqi_ofa_mem_dma_handle,
			&request.data.ofa_memory_allocation.buffer_address);
		put_unaligned_le32(size,
			&request.data.ofa_memory_allocation.buffer_length);

	}

	return pqi_submit_raid_request_synchronous(ctrl_info, &request.header,
		0, NULL, NO_TIMEOUT);
}

static int pqi_ofa_ctrl_restart(struct pqi_ctrl_info *ctrl_info)
{
	msleep(PQI_POST_RESET_DELAY_B4_MSGU_READY);
	return pqi_ctrl_init_resume(ctrl_info);
}

static void pqi_perform_lockup_action(void)
{
	switch (pqi_lockup_action) {
	case PANIC:
		panic("FATAL: Smart Family Controller lockup detected");
		break;
	case REBOOT:
		emergency_restart();
		break;
	case NONE:
	default:
		break;
	}
}

static struct pqi_raid_error_info pqi_ctrl_offline_raid_error_info = {
	.data_out_result = PQI_DATA_IN_OUT_HARDWARE_ERROR,
	.status = SAM_STAT_CHECK_CONDITION,
};

static void pqi_fail_all_outstanding_requests(struct pqi_ctrl_info *ctrl_info)
{
	unsigned int i;
	struct pqi_io_request *io_request;
	struct scsi_cmnd *scmd;

	for (i = 0; i < ctrl_info->max_io_slots; i++) {
		io_request = &ctrl_info->io_request_pool[i];
		if (atomic_read(&io_request->refcount) == 0)
			continue;

		scmd = io_request->scmd;
		if (scmd) {
			set_host_byte(scmd, DID_NO_CONNECT);
		} else {
			io_request->status = -ENXIO;
			io_request->error_info =
				&pqi_ctrl_offline_raid_error_info;
		}

		io_request->io_complete_callback(io_request,
			io_request->context);
	}
}

static void pqi_take_ctrl_offline_deferred(struct pqi_ctrl_info *ctrl_info)
{
	pqi_perform_lockup_action();
	pqi_stop_heartbeat_timer(ctrl_info);
	pqi_free_interrupts(ctrl_info);
	pqi_cancel_rescan_worker(ctrl_info);
	pqi_cancel_update_time_worker(ctrl_info);
	pqi_ctrl_wait_until_quiesced(ctrl_info);
	pqi_fail_all_outstanding_requests(ctrl_info);
	pqi_clear_all_queued_raid_bypass_retries(ctrl_info);
	pqi_ctrl_unblock_requests(ctrl_info);
}

static void pqi_ctrl_offline_worker(struct work_struct *work)
{
	struct pqi_ctrl_info *ctrl_info;

	ctrl_info = container_of(work, struct pqi_ctrl_info, ctrl_offline_work);
	pqi_take_ctrl_offline_deferred(ctrl_info);
}

static void pqi_take_ctrl_offline(struct pqi_ctrl_info *ctrl_info)
{
	if (!ctrl_info->controller_online)
		return;

	ctrl_info->controller_online = false;
	ctrl_info->pqi_mode_enabled = false;
	pqi_ctrl_block_requests(ctrl_info);
	if (!pqi_disable_ctrl_shutdown)
		sis_shutdown_ctrl(ctrl_info);
	pci_disable_device(ctrl_info->pci_dev);
	dev_err(&ctrl_info->pci_dev->dev, "controller offline\n");
	schedule_work(&ctrl_info->ctrl_offline_work);
}

static void pqi_print_ctrl_info(struct pci_dev *pci_dev,
	const struct pci_device_id *id)
{
	char *ctrl_description;

	if (id->driver_data)
		ctrl_description = (char *)id->driver_data;
	else
		ctrl_description = "Microsemi Smart Family Controller";

	dev_info(&pci_dev->dev, "%s found\n", ctrl_description);
}

static int pqi_pci_probe(struct pci_dev *pci_dev,
	const struct pci_device_id *id)
{
	int rc;
	int node, cp_node;
	struct pqi_ctrl_info *ctrl_info;

	pqi_print_ctrl_info(pci_dev, id);

	if (pqi_disable_device_id_wildcards &&
		id->subvendor == PCI_ANY_ID &&
		id->subdevice == PCI_ANY_ID) {
		dev_warn(&pci_dev->dev,
			"controller not probed because device ID wildcards are disabled\n");
		return -ENODEV;
	}

	if (id->subvendor == PCI_ANY_ID || id->subdevice == PCI_ANY_ID)
		dev_warn(&pci_dev->dev,
			"controller device ID matched using wildcards\n");

	node = dev_to_node(&pci_dev->dev);
	if (node == NUMA_NO_NODE) {
		cp_node = cpu_to_node(0);
		if (cp_node == NUMA_NO_NODE)
			cp_node = 0;
		set_dev_node(&pci_dev->dev, cp_node);
	}

	ctrl_info = pqi_alloc_ctrl_info(node);
	if (!ctrl_info) {
		dev_err(&pci_dev->dev,
			"failed to allocate controller info block\n");
		return -ENOMEM;
	}

	ctrl_info->pci_dev = pci_dev;

	rc = pqi_pci_init(ctrl_info);
	if (rc)
		goto error;

	rc = pqi_ctrl_init(ctrl_info);
	if (rc)
		goto error;

	return 0;

error:
	pqi_remove_ctrl(ctrl_info);

	return rc;
}

static void pqi_pci_remove(struct pci_dev *pci_dev)
{
	struct pqi_ctrl_info *ctrl_info;

	ctrl_info = pci_get_drvdata(pci_dev);
	if (!ctrl_info)
		return;

	ctrl_info->in_shutdown = true;

	pqi_remove_ctrl(ctrl_info);
}

static void pqi_crash_if_pending_command(struct pqi_ctrl_info *ctrl_info)
{
	unsigned int i;
	struct pqi_io_request *io_request;
	struct scsi_cmnd *scmd;

	for (i = 0; i < ctrl_info->max_io_slots; i++) {
		io_request = &ctrl_info->io_request_pool[i];
		if (atomic_read(&io_request->refcount) == 0)
			continue;
		scmd = io_request->scmd;
		WARN_ON(scmd != NULL); /* IO command from SML */
		WARN_ON(scmd == NULL); /* Non-IO cmd or driver initiated*/
	}
}

static void pqi_shutdown(struct pci_dev *pci_dev)
{
	int rc;
	struct pqi_ctrl_info *ctrl_info;

	ctrl_info = pci_get_drvdata(pci_dev);
	if (!ctrl_info) {
		dev_err(&pci_dev->dev,
			"cache could not be flushed\n");
		return;
	}

	pqi_disable_events(ctrl_info);
	pqi_wait_until_ofa_finished(ctrl_info);
	pqi_cancel_update_time_worker(ctrl_info);
	pqi_cancel_rescan_worker(ctrl_info);
	pqi_cancel_event_worker(ctrl_info);

	pqi_ctrl_shutdown_start(ctrl_info);
	pqi_ctrl_wait_until_quiesced(ctrl_info);

	rc = pqi_ctrl_wait_for_pending_io(ctrl_info, NO_TIMEOUT);
	if (rc) {
		dev_err(&pci_dev->dev,
			"wait for pending I/O failed\n");
		return;
	}

	pqi_ctrl_block_device_reset(ctrl_info);
	pqi_wait_until_lun_reset_finished(ctrl_info);

	/*
	 * Write all data in the controller's battery-backed cache to
	 * storage.
	 */
	rc = pqi_flush_cache(ctrl_info, SHUTDOWN);
	if (rc)
		dev_err(&pci_dev->dev,
			"unable to flush controller cache\n");

	pqi_ctrl_block_requests(ctrl_info);

	rc = pqi_ctrl_wait_for_pending_sync_cmds(ctrl_info);
	if (rc) {
		dev_err(&pci_dev->dev,
			"wait for pending sync cmds failed\n");
		return;
	}

	pqi_crash_if_pending_command(ctrl_info);
	pqi_reset(ctrl_info);
}

static void pqi_process_lockup_action_param(void)
{
	unsigned int i;

	if (!pqi_lockup_action_param)
		return;

	for (i = 0; i < ARRAY_SIZE(pqi_lockup_actions); i++) {
		if (strcmp(pqi_lockup_action_param,
			pqi_lockup_actions[i].name) == 0) {
			pqi_lockup_action = pqi_lockup_actions[i].action;
			return;
		}
	}

	pr_warn("%s: invalid lockup action setting \"%s\" - supported settings: none, reboot, panic\n",
		DRIVER_NAME_SHORT, pqi_lockup_action_param);
}

static void pqi_process_module_params(void)
{
	pqi_process_lockup_action_param();
}

static __maybe_unused int pqi_suspend(struct pci_dev *pci_dev, pm_message_t state)
{
	struct pqi_ctrl_info *ctrl_info;

	ctrl_info = pci_get_drvdata(pci_dev);

	pqi_disable_events(ctrl_info);
	pqi_cancel_update_time_worker(ctrl_info);
	pqi_cancel_rescan_worker(ctrl_info);
	pqi_wait_until_scan_finished(ctrl_info);
	pqi_wait_until_lun_reset_finished(ctrl_info);
	pqi_wait_until_ofa_finished(ctrl_info);
	pqi_flush_cache(ctrl_info, SUSPEND);
	pqi_ctrl_block_requests(ctrl_info);
	pqi_ctrl_wait_until_quiesced(ctrl_info);
	pqi_wait_until_inbound_queues_empty(ctrl_info);
	pqi_ctrl_wait_for_pending_io(ctrl_info, NO_TIMEOUT);
	pqi_stop_heartbeat_timer(ctrl_info);

	if (state.event == PM_EVENT_FREEZE)
		return 0;

	pci_save_state(pci_dev);
	pci_set_power_state(pci_dev, pci_choose_state(pci_dev, state));

	ctrl_info->controller_online = false;
	ctrl_info->pqi_mode_enabled = false;

	return 0;
}

static __maybe_unused int pqi_resume(struct pci_dev *pci_dev)
{
	int rc;
	struct pqi_ctrl_info *ctrl_info;

	ctrl_info = pci_get_drvdata(pci_dev);

	if (pci_dev->current_state != PCI_D0) {
		ctrl_info->max_hw_queue_index = 0;
		pqi_free_interrupts(ctrl_info);
		pqi_change_irq_mode(ctrl_info, IRQ_MODE_INTX);
		rc = request_irq(pci_irq_vector(pci_dev, 0), pqi_irq_handler,
			IRQF_SHARED, DRIVER_NAME_SHORT,
			&ctrl_info->queue_groups[0]);
		if (rc) {
			dev_err(&ctrl_info->pci_dev->dev,
				"irq %u init failed with error %d\n",
				pci_dev->irq, rc);
			return rc;
		}
		pqi_start_heartbeat_timer(ctrl_info);
		pqi_ctrl_unblock_requests(ctrl_info);
		return 0;
	}

	pci_set_power_state(pci_dev, PCI_D0);
	pci_restore_state(pci_dev);

	return pqi_ctrl_init_resume(ctrl_info);
}

/* Define the PCI IDs for the controllers that we support. */
static const struct pci_device_id pqi_pci_id_table[] = {
	{
		PCI_DEVICE_SUB(PCI_VENDOR_ID_ADAPTEC2, 0x028f,
			       0x105b, 0x1211)
	},
	{
		PCI_DEVICE_SUB(PCI_VENDOR_ID_ADAPTEC2, 0x028f,
			       0x105b, 0x1321)
	},
	{
		PCI_DEVICE_SUB(PCI_VENDOR_ID_ADAPTEC2, 0x028f,
			       0x152d, 0x8a22)
	},
	{
		PCI_DEVICE_SUB(PCI_VENDOR_ID_ADAPTEC2, 0x028f,
			       0x152d, 0x8a23)
	},
	{
		PCI_DEVICE_SUB(PCI_VENDOR_ID_ADAPTEC2, 0x028f,
			       0x152d, 0x8a24)
	},
	{
		PCI_DEVICE_SUB(PCI_VENDOR_ID_ADAPTEC2, 0x028f,
			       0x152d, 0x8a36)
	},
	{
		PCI_DEVICE_SUB(PCI_VENDOR_ID_ADAPTEC2, 0x028f,
			       0x152d, 0x8a37)
	},
	{
		PCI_DEVICE_SUB(PCI_VENDOR_ID_ADAPTEC2, 0x028f,
			       0x193d, 0x1104)
	},
	{
		PCI_DEVICE_SUB(PCI_VENDOR_ID_ADAPTEC2, 0x028f,
			       0x193d, 0x1105)
	},
	{
		PCI_DEVICE_SUB(PCI_VENDOR_ID_ADAPTEC2, 0x028f,
			       0x193d, 0x1106)
	},
	{
		PCI_DEVICE_SUB(PCI_VENDOR_ID_ADAPTEC2, 0x028f,
			       0x193d, 0x1107)
	},
	{
		PCI_DEVICE_SUB(PCI_VENDOR_ID_ADAPTEC2, 0x028f,
			       0x193d, 0x8460)
	},
	{
		PCI_DEVICE_SUB(PCI_VENDOR_ID_ADAPTEC2, 0x028f,
			       0x193d, 0x8461)
	},
	{
		PCI_DEVICE_SUB(PCI_VENDOR_ID_ADAPTEC2, 0x028f,
			       0x193d, 0xc460)
	},
	{
		PCI_DEVICE_SUB(PCI_VENDOR_ID_ADAPTEC2, 0x028f,
			       0x193d, 0xc461)
	},
	{
		PCI_DEVICE_SUB(PCI_VENDOR_ID_ADAPTEC2, 0x028f,
			       0x193d, 0xf460)
	},
	{
		PCI_DEVICE_SUB(PCI_VENDOR_ID_ADAPTEC2, 0x028f,
			       0x193d, 0xf461)
	},
	{
		PCI_DEVICE_SUB(PCI_VENDOR_ID_ADAPTEC2, 0x028f,
			       0x1bd4, 0x0045)
	},
	{
		PCI_DEVICE_SUB(PCI_VENDOR_ID_ADAPTEC2, 0x028f,
			       0x1bd4, 0x0046)
	},
	{
		PCI_DEVICE_SUB(PCI_VENDOR_ID_ADAPTEC2, 0x028f,
			       0x1bd4, 0x0047)
	},
	{
		PCI_DEVICE_SUB(PCI_VENDOR_ID_ADAPTEC2, 0x028f,
			       0x1bd4, 0x0048)
	},
	{
		PCI_DEVICE_SUB(PCI_VENDOR_ID_ADAPTEC2, 0x028f,
			       0x1bd4, 0x004a)
	},
	{
		PCI_DEVICE_SUB(PCI_VENDOR_ID_ADAPTEC2, 0x028f,
			       0x1bd4, 0x004b)
	},
	{
		PCI_DEVICE_SUB(PCI_VENDOR_ID_ADAPTEC2, 0x028f,
			       0x1bd4, 0x004c)
	},
	{
		PCI_DEVICE_SUB(PCI_VENDOR_ID_ADAPTEC2, 0x028f,
			       0x1bd4, 0x004f)
	},
	{
		PCI_DEVICE_SUB(PCI_VENDOR_ID_ADAPTEC2, 0x028f,
			       0x19e5, 0xd227)
	},
	{
		PCI_DEVICE_SUB(PCI_VENDOR_ID_ADAPTEC2, 0x028f,
			       0x19e5, 0xd228)
	},
	{
		PCI_DEVICE_SUB(PCI_VENDOR_ID_ADAPTEC2, 0x028f,
			       0x19e5, 0xd229)
	},
	{
		PCI_DEVICE_SUB(PCI_VENDOR_ID_ADAPTEC2, 0x028f,
			       0x19e5, 0xd22a)
	},
	{
		PCI_DEVICE_SUB(PCI_VENDOR_ID_ADAPTEC2, 0x028f,
			       0x19e5, 0xd22b)
	},
	{
		PCI_DEVICE_SUB(PCI_VENDOR_ID_ADAPTEC2, 0x028f,
			       0x19e5, 0xd22c)
	},
	{
		PCI_DEVICE_SUB(PCI_VENDOR_ID_ADAPTEC2, 0x028f,
			       PCI_VENDOR_ID_ADAPTEC2, 0x0110)
	},
	{
		PCI_DEVICE_SUB(PCI_VENDOR_ID_ADAPTEC2, 0x028f,
			       PCI_VENDOR_ID_ADAPTEC2, 0x0608)
	},
	{
		PCI_DEVICE_SUB(PCI_VENDOR_ID_ADAPTEC2, 0x028f,
			       PCI_VENDOR_ID_ADAPTEC2, 0x0800)
	},
	{
		PCI_DEVICE_SUB(PCI_VENDOR_ID_ADAPTEC2, 0x028f,
			       PCI_VENDOR_ID_ADAPTEC2, 0x0801)
	},
	{
		PCI_DEVICE_SUB(PCI_VENDOR_ID_ADAPTEC2, 0x028f,
			       PCI_VENDOR_ID_ADAPTEC2, 0x0802)
	},
	{
		PCI_DEVICE_SUB(PCI_VENDOR_ID_ADAPTEC2, 0x028f,
			       PCI_VENDOR_ID_ADAPTEC2, 0x0803)
	},
	{
		PCI_DEVICE_SUB(PCI_VENDOR_ID_ADAPTEC2, 0x028f,
			       PCI_VENDOR_ID_ADAPTEC2, 0x0804)
	},
	{
		PCI_DEVICE_SUB(PCI_VENDOR_ID_ADAPTEC2, 0x028f,
			       PCI_VENDOR_ID_ADAPTEC2, 0x0805)
	},
	{
		PCI_DEVICE_SUB(PCI_VENDOR_ID_ADAPTEC2, 0x028f,
			       PCI_VENDOR_ID_ADAPTEC2, 0x0806)
	},
	{
		PCI_DEVICE_SUB(PCI_VENDOR_ID_ADAPTEC2, 0x028f,
			       PCI_VENDOR_ID_ADAPTEC2, 0x0807)
	},
	{
		PCI_DEVICE_SUB(PCI_VENDOR_ID_ADAPTEC2, 0x028f,
			       PCI_VENDOR_ID_ADAPTEC2, 0x0808)
	},
	{
		PCI_DEVICE_SUB(PCI_VENDOR_ID_ADAPTEC2, 0x028f,
			       PCI_VENDOR_ID_ADAPTEC2, 0x0809)
	},
	{
		PCI_DEVICE_SUB(PCI_VENDOR_ID_ADAPTEC2, 0x028f,
			       PCI_VENDOR_ID_ADAPTEC2, 0x080a)
	},
	{
		PCI_DEVICE_SUB(PCI_VENDOR_ID_ADAPTEC2, 0x028f,
			       PCI_VENDOR_ID_ADAPTEC2, 0x0900)
	},
	{
		PCI_DEVICE_SUB(PCI_VENDOR_ID_ADAPTEC2, 0x028f,
			       PCI_VENDOR_ID_ADAPTEC2, 0x0901)
	},
	{
		PCI_DEVICE_SUB(PCI_VENDOR_ID_ADAPTEC2, 0x028f,
			       PCI_VENDOR_ID_ADAPTEC2, 0x0902)
	},
	{
		PCI_DEVICE_SUB(PCI_VENDOR_ID_ADAPTEC2, 0x028f,
			       PCI_VENDOR_ID_ADAPTEC2, 0x0903)
	},
	{
		PCI_DEVICE_SUB(PCI_VENDOR_ID_ADAPTEC2, 0x028f,
			       PCI_VENDOR_ID_ADAPTEC2, 0x0904)
	},
	{
		PCI_DEVICE_SUB(PCI_VENDOR_ID_ADAPTEC2, 0x028f,
			       PCI_VENDOR_ID_ADAPTEC2, 0x0905)
	},
	{
		PCI_DEVICE_SUB(PCI_VENDOR_ID_ADAPTEC2, 0x028f,
			       PCI_VENDOR_ID_ADAPTEC2, 0x0906)
	},
	{
		PCI_DEVICE_SUB(PCI_VENDOR_ID_ADAPTEC2, 0x028f,
			       PCI_VENDOR_ID_ADAPTEC2, 0x0907)
	},
	{
		PCI_DEVICE_SUB(PCI_VENDOR_ID_ADAPTEC2, 0x028f,
			       PCI_VENDOR_ID_ADAPTEC2, 0x0908)
	},
	{
		PCI_DEVICE_SUB(PCI_VENDOR_ID_ADAPTEC2, 0x028f,
			       PCI_VENDOR_ID_ADAPTEC2, 0x090a)
	},
	{
		PCI_DEVICE_SUB(PCI_VENDOR_ID_ADAPTEC2, 0x028f,
			       PCI_VENDOR_ID_ADAPTEC2, 0x1200)
	},
	{
		PCI_DEVICE_SUB(PCI_VENDOR_ID_ADAPTEC2, 0x028f,
			       PCI_VENDOR_ID_ADAPTEC2, 0x1201)
	},
	{
		PCI_DEVICE_SUB(PCI_VENDOR_ID_ADAPTEC2, 0x028f,
			       PCI_VENDOR_ID_ADAPTEC2, 0x1202)
	},
	{
		PCI_DEVICE_SUB(PCI_VENDOR_ID_ADAPTEC2, 0x028f,
			       PCI_VENDOR_ID_ADAPTEC2, 0x1280)
	},
	{
		PCI_DEVICE_SUB(PCI_VENDOR_ID_ADAPTEC2, 0x028f,
			       PCI_VENDOR_ID_ADAPTEC2, 0x1281)
	},
	{
		PCI_DEVICE_SUB(PCI_VENDOR_ID_ADAPTEC2, 0x028f,
			       PCI_VENDOR_ID_ADAPTEC2, 0x1282)
	},
	{
		PCI_DEVICE_SUB(PCI_VENDOR_ID_ADAPTEC2, 0x028f,
			       PCI_VENDOR_ID_ADAPTEC2, 0x1300)
	},
	{
		PCI_DEVICE_SUB(PCI_VENDOR_ID_ADAPTEC2, 0x028f,
			       PCI_VENDOR_ID_ADAPTEC2, 0x1301)
	},
	{
		PCI_DEVICE_SUB(PCI_VENDOR_ID_ADAPTEC2, 0x028f,
			       PCI_VENDOR_ID_ADAPTEC2, 0x1302)
	},
	{
		PCI_DEVICE_SUB(PCI_VENDOR_ID_ADAPTEC2, 0x028f,
			       PCI_VENDOR_ID_ADAPTEC2, 0x1303)
	},
	{
		PCI_DEVICE_SUB(PCI_VENDOR_ID_ADAPTEC2, 0x028f,
			       PCI_VENDOR_ID_ADAPTEC2, 0x1380)
	},
	{
		PCI_DEVICE_SUB(PCI_VENDOR_ID_ADAPTEC2, 0x028f,
			       PCI_VENDOR_ID_ADVANTECH, 0x8312)
	},
	{
		PCI_DEVICE_SUB(PCI_VENDOR_ID_ADAPTEC2, 0x028f,
			       PCI_VENDOR_ID_DELL, 0x1fe0)
	},
	{
		PCI_DEVICE_SUB(PCI_VENDOR_ID_ADAPTEC2, 0x028f,
			       PCI_VENDOR_ID_HP, 0x0600)
	},
	{
		PCI_DEVICE_SUB(PCI_VENDOR_ID_ADAPTEC2, 0x028f,
			       PCI_VENDOR_ID_HP, 0x0601)
	},
	{
		PCI_DEVICE_SUB(PCI_VENDOR_ID_ADAPTEC2, 0x028f,
			       PCI_VENDOR_ID_HP, 0x0602)
	},
	{
		PCI_DEVICE_SUB(PCI_VENDOR_ID_ADAPTEC2, 0x028f,
			       PCI_VENDOR_ID_HP, 0x0603)
	},
	{
		PCI_DEVICE_SUB(PCI_VENDOR_ID_ADAPTEC2, 0x028f,
			       PCI_VENDOR_ID_HP, 0x0609)
	},
	{
		PCI_DEVICE_SUB(PCI_VENDOR_ID_ADAPTEC2, 0x028f,
			       PCI_VENDOR_ID_HP, 0x0650)
	},
	{
		PCI_DEVICE_SUB(PCI_VENDOR_ID_ADAPTEC2, 0x028f,
			       PCI_VENDOR_ID_HP, 0x0651)
	},
	{
		PCI_DEVICE_SUB(PCI_VENDOR_ID_ADAPTEC2, 0x028f,
			       PCI_VENDOR_ID_HP, 0x0652)
	},
	{
		PCI_DEVICE_SUB(PCI_VENDOR_ID_ADAPTEC2, 0x028f,
			       PCI_VENDOR_ID_HP, 0x0653)
	},
	{
		PCI_DEVICE_SUB(PCI_VENDOR_ID_ADAPTEC2, 0x028f,
			       PCI_VENDOR_ID_HP, 0x0654)
	},
	{
		PCI_DEVICE_SUB(PCI_VENDOR_ID_ADAPTEC2, 0x028f,
			       PCI_VENDOR_ID_HP, 0x0655)
	},
	{
		PCI_DEVICE_SUB(PCI_VENDOR_ID_ADAPTEC2, 0x028f,
			       PCI_VENDOR_ID_HP, 0x0700)
	},
	{
		PCI_DEVICE_SUB(PCI_VENDOR_ID_ADAPTEC2, 0x028f,
			       PCI_VENDOR_ID_HP, 0x0701)
	},
	{
		PCI_DEVICE_SUB(PCI_VENDOR_ID_ADAPTEC2, 0x028f,
			       PCI_VENDOR_ID_HP, 0x1001)
	},
	{
		PCI_DEVICE_SUB(PCI_VENDOR_ID_ADAPTEC2, 0x028f,
			       PCI_VENDOR_ID_HP, 0x1100)
	},
	{
		PCI_DEVICE_SUB(PCI_VENDOR_ID_ADAPTEC2, 0x028f,
			       PCI_VENDOR_ID_HP, 0x1101)
	},
	{
		PCI_DEVICE_SUB(PCI_VENDOR_ID_ADAPTEC2, 0x028f,
			       0x1d8d, 0x0800)
	},
	{
		PCI_DEVICE_SUB(PCI_VENDOR_ID_ADAPTEC2, 0x028f,
			       0x1d8d, 0x0908)
	},
	{
		PCI_DEVICE_SUB(PCI_VENDOR_ID_ADAPTEC2, 0x028f,
			       0x1d8d, 0x0806)
	},
	{
		PCI_DEVICE_SUB(PCI_VENDOR_ID_ADAPTEC2, 0x028f,
			       0x1d8d, 0x0916)
	},
	{
		PCI_DEVICE_SUB(PCI_VENDOR_ID_ADAPTEC2, 0x028f,
			       PCI_VENDOR_ID_GIGABYTE, 0x1000)
	},
	{
		PCI_DEVICE_SUB(PCI_VENDOR_ID_ADAPTEC2, 0x028f,
			       PCI_ANY_ID, PCI_ANY_ID)
	},
	{ 0 }
};

MODULE_DEVICE_TABLE(pci, pqi_pci_id_table);

static struct pci_driver pqi_pci_driver = {
	.name = DRIVER_NAME_SHORT,
	.id_table = pqi_pci_id_table,
	.probe = pqi_pci_probe,
	.remove = pqi_pci_remove,
	.shutdown = pqi_shutdown,
#if defined(CONFIG_PM)
	.suspend = pqi_suspend,
	.resume = pqi_resume,
#endif
};

static int __init pqi_init(void)
{
	int rc;

	pr_info(DRIVER_NAME "\n");

	pqi_sas_transport_template = sas_attach_transport(&pqi_sas_transport_functions);
	if (!pqi_sas_transport_template)
		return -ENODEV;

	pqi_process_module_params();

	rc = pci_register_driver(&pqi_pci_driver);
	if (rc)
		sas_release_transport(pqi_sas_transport_template);

	return rc;
}

static void __exit pqi_cleanup(void)
{
	pci_unregister_driver(&pqi_pci_driver);
	sas_release_transport(pqi_sas_transport_template);
}

module_init(pqi_init);
module_exit(pqi_cleanup);

static void __attribute__((unused)) verify_structures(void)
{
	BUILD_BUG_ON(offsetof(struct pqi_ctrl_registers,
		sis_host_to_ctrl_doorbell) != 0x20);
	BUILD_BUG_ON(offsetof(struct pqi_ctrl_registers,
		sis_interrupt_mask) != 0x34);
	BUILD_BUG_ON(offsetof(struct pqi_ctrl_registers,
		sis_ctrl_to_host_doorbell) != 0x9c);
	BUILD_BUG_ON(offsetof(struct pqi_ctrl_registers,
		sis_ctrl_to_host_doorbell_clear) != 0xa0);
	BUILD_BUG_ON(offsetof(struct pqi_ctrl_registers,
		sis_driver_scratch) != 0xb0);
	BUILD_BUG_ON(offsetof(struct pqi_ctrl_registers,
		sis_firmware_status) != 0xbc);
	BUILD_BUG_ON(offsetof(struct pqi_ctrl_registers,
		sis_mailbox) != 0x1000);
	BUILD_BUG_ON(offsetof(struct pqi_ctrl_registers,
		pqi_registers) != 0x4000);

	BUILD_BUG_ON(offsetof(struct pqi_iu_header,
		iu_type) != 0x0);
	BUILD_BUG_ON(offsetof(struct pqi_iu_header,
		iu_length) != 0x2);
	BUILD_BUG_ON(offsetof(struct pqi_iu_header,
		response_queue_id) != 0x4);
	BUILD_BUG_ON(offsetof(struct pqi_iu_header,
		work_area) != 0x6);
	BUILD_BUG_ON(sizeof(struct pqi_iu_header) != 0x8);

	BUILD_BUG_ON(offsetof(struct pqi_aio_error_info,
		status) != 0x0);
	BUILD_BUG_ON(offsetof(struct pqi_aio_error_info,
		service_response) != 0x1);
	BUILD_BUG_ON(offsetof(struct pqi_aio_error_info,
		data_present) != 0x2);
	BUILD_BUG_ON(offsetof(struct pqi_aio_error_info,
		reserved) != 0x3);
	BUILD_BUG_ON(offsetof(struct pqi_aio_error_info,
		residual_count) != 0x4);
	BUILD_BUG_ON(offsetof(struct pqi_aio_error_info,
		data_length) != 0x8);
	BUILD_BUG_ON(offsetof(struct pqi_aio_error_info,
		reserved1) != 0xa);
	BUILD_BUG_ON(offsetof(struct pqi_aio_error_info,
		data) != 0xc);
	BUILD_BUG_ON(sizeof(struct pqi_aio_error_info) != 0x10c);

	BUILD_BUG_ON(offsetof(struct pqi_raid_error_info,
		data_in_result) != 0x0);
	BUILD_BUG_ON(offsetof(struct pqi_raid_error_info,
		data_out_result) != 0x1);
	BUILD_BUG_ON(offsetof(struct pqi_raid_error_info,
		reserved) != 0x2);
	BUILD_BUG_ON(offsetof(struct pqi_raid_error_info,
		status) != 0x5);
	BUILD_BUG_ON(offsetof(struct pqi_raid_error_info,
		status_qualifier) != 0x6);
	BUILD_BUG_ON(offsetof(struct pqi_raid_error_info,
		sense_data_length) != 0x8);
	BUILD_BUG_ON(offsetof(struct pqi_raid_error_info,
		response_data_length) != 0xa);
	BUILD_BUG_ON(offsetof(struct pqi_raid_error_info,
		data_in_transferred) != 0xc);
	BUILD_BUG_ON(offsetof(struct pqi_raid_error_info,
		data_out_transferred) != 0x10);
	BUILD_BUG_ON(offsetof(struct pqi_raid_error_info,
		data) != 0x14);
	BUILD_BUG_ON(sizeof(struct pqi_raid_error_info) != 0x114);

	BUILD_BUG_ON(offsetof(struct pqi_device_registers,
		signature) != 0x0);
	BUILD_BUG_ON(offsetof(struct pqi_device_registers,
		function_and_status_code) != 0x8);
	BUILD_BUG_ON(offsetof(struct pqi_device_registers,
		max_admin_iq_elements) != 0x10);
	BUILD_BUG_ON(offsetof(struct pqi_device_registers,
		max_admin_oq_elements) != 0x11);
	BUILD_BUG_ON(offsetof(struct pqi_device_registers,
		admin_iq_element_length) != 0x12);
	BUILD_BUG_ON(offsetof(struct pqi_device_registers,
		admin_oq_element_length) != 0x13);
	BUILD_BUG_ON(offsetof(struct pqi_device_registers,
		max_reset_timeout) != 0x14);
	BUILD_BUG_ON(offsetof(struct pqi_device_registers,
		legacy_intx_status) != 0x18);
	BUILD_BUG_ON(offsetof(struct pqi_device_registers,
		legacy_intx_mask_set) != 0x1c);
	BUILD_BUG_ON(offsetof(struct pqi_device_registers,
		legacy_intx_mask_clear) != 0x20);
	BUILD_BUG_ON(offsetof(struct pqi_device_registers,
		device_status) != 0x40);
	BUILD_BUG_ON(offsetof(struct pqi_device_registers,
		admin_iq_pi_offset) != 0x48);
	BUILD_BUG_ON(offsetof(struct pqi_device_registers,
		admin_oq_ci_offset) != 0x50);
	BUILD_BUG_ON(offsetof(struct pqi_device_registers,
		admin_iq_element_array_addr) != 0x58);
	BUILD_BUG_ON(offsetof(struct pqi_device_registers,
		admin_oq_element_array_addr) != 0x60);
	BUILD_BUG_ON(offsetof(struct pqi_device_registers,
		admin_iq_ci_addr) != 0x68);
	BUILD_BUG_ON(offsetof(struct pqi_device_registers,
		admin_oq_pi_addr) != 0x70);
	BUILD_BUG_ON(offsetof(struct pqi_device_registers,
		admin_iq_num_elements) != 0x78);
	BUILD_BUG_ON(offsetof(struct pqi_device_registers,
		admin_oq_num_elements) != 0x79);
	BUILD_BUG_ON(offsetof(struct pqi_device_registers,
		admin_queue_int_msg_num) != 0x7a);
	BUILD_BUG_ON(offsetof(struct pqi_device_registers,
		device_error) != 0x80);
	BUILD_BUG_ON(offsetof(struct pqi_device_registers,
		error_details) != 0x88);
	BUILD_BUG_ON(offsetof(struct pqi_device_registers,
		device_reset) != 0x90);
	BUILD_BUG_ON(offsetof(struct pqi_device_registers,
		power_action) != 0x94);
	BUILD_BUG_ON(sizeof(struct pqi_device_registers) != 0x100);

	BUILD_BUG_ON(offsetof(struct pqi_general_admin_request,
		header.iu_type) != 0);
	BUILD_BUG_ON(offsetof(struct pqi_general_admin_request,
		header.iu_length) != 2);
	BUILD_BUG_ON(offsetof(struct pqi_general_admin_request,
		header.work_area) != 6);
	BUILD_BUG_ON(offsetof(struct pqi_general_admin_request,
		request_id) != 8);
	BUILD_BUG_ON(offsetof(struct pqi_general_admin_request,
		function_code) != 10);
	BUILD_BUG_ON(offsetof(struct pqi_general_admin_request,
		data.report_device_capability.buffer_length) != 44);
	BUILD_BUG_ON(offsetof(struct pqi_general_admin_request,
		data.report_device_capability.sg_descriptor) != 48);
	BUILD_BUG_ON(offsetof(struct pqi_general_admin_request,
		data.create_operational_iq.queue_id) != 12);
	BUILD_BUG_ON(offsetof(struct pqi_general_admin_request,
		data.create_operational_iq.element_array_addr) != 16);
	BUILD_BUG_ON(offsetof(struct pqi_general_admin_request,
		data.create_operational_iq.ci_addr) != 24);
	BUILD_BUG_ON(offsetof(struct pqi_general_admin_request,
		data.create_operational_iq.num_elements) != 32);
	BUILD_BUG_ON(offsetof(struct pqi_general_admin_request,
		data.create_operational_iq.element_length) != 34);
	BUILD_BUG_ON(offsetof(struct pqi_general_admin_request,
		data.create_operational_iq.queue_protocol) != 36);
	BUILD_BUG_ON(offsetof(struct pqi_general_admin_request,
		data.create_operational_oq.queue_id) != 12);
	BUILD_BUG_ON(offsetof(struct pqi_general_admin_request,
		data.create_operational_oq.element_array_addr) != 16);
	BUILD_BUG_ON(offsetof(struct pqi_general_admin_request,
		data.create_operational_oq.pi_addr) != 24);
	BUILD_BUG_ON(offsetof(struct pqi_general_admin_request,
		data.create_operational_oq.num_elements) != 32);
	BUILD_BUG_ON(offsetof(struct pqi_general_admin_request,
		data.create_operational_oq.element_length) != 34);
	BUILD_BUG_ON(offsetof(struct pqi_general_admin_request,
		data.create_operational_oq.queue_protocol) != 36);
	BUILD_BUG_ON(offsetof(struct pqi_general_admin_request,
		data.create_operational_oq.int_msg_num) != 40);
	BUILD_BUG_ON(offsetof(struct pqi_general_admin_request,
		data.create_operational_oq.coalescing_count) != 42);
	BUILD_BUG_ON(offsetof(struct pqi_general_admin_request,
		data.create_operational_oq.min_coalescing_time) != 44);
	BUILD_BUG_ON(offsetof(struct pqi_general_admin_request,
		data.create_operational_oq.max_coalescing_time) != 48);
	BUILD_BUG_ON(offsetof(struct pqi_general_admin_request,
		data.delete_operational_queue.queue_id) != 12);
	BUILD_BUG_ON(sizeof(struct pqi_general_admin_request) != 64);
	BUILD_BUG_ON(sizeof_field(struct pqi_general_admin_request,
		data.create_operational_iq) != 64 - 11);
	BUILD_BUG_ON(sizeof_field(struct pqi_general_admin_request,
		data.create_operational_oq) != 64 - 11);
	BUILD_BUG_ON(sizeof_field(struct pqi_general_admin_request,
		data.delete_operational_queue) != 64 - 11);

	BUILD_BUG_ON(offsetof(struct pqi_general_admin_response,
		header.iu_type) != 0);
	BUILD_BUG_ON(offsetof(struct pqi_general_admin_response,
		header.iu_length) != 2);
	BUILD_BUG_ON(offsetof(struct pqi_general_admin_response,
		header.work_area) != 6);
	BUILD_BUG_ON(offsetof(struct pqi_general_admin_response,
		request_id) != 8);
	BUILD_BUG_ON(offsetof(struct pqi_general_admin_response,
		function_code) != 10);
	BUILD_BUG_ON(offsetof(struct pqi_general_admin_response,
		status) != 11);
	BUILD_BUG_ON(offsetof(struct pqi_general_admin_response,
		data.create_operational_iq.status_descriptor) != 12);
	BUILD_BUG_ON(offsetof(struct pqi_general_admin_response,
		data.create_operational_iq.iq_pi_offset) != 16);
	BUILD_BUG_ON(offsetof(struct pqi_general_admin_response,
		data.create_operational_oq.status_descriptor) != 12);
	BUILD_BUG_ON(offsetof(struct pqi_general_admin_response,
		data.create_operational_oq.oq_ci_offset) != 16);
	BUILD_BUG_ON(sizeof(struct pqi_general_admin_response) != 64);

	BUILD_BUG_ON(offsetof(struct pqi_raid_path_request,
		header.iu_type) != 0);
	BUILD_BUG_ON(offsetof(struct pqi_raid_path_request,
		header.iu_length) != 2);
	BUILD_BUG_ON(offsetof(struct pqi_raid_path_request,
		header.response_queue_id) != 4);
	BUILD_BUG_ON(offsetof(struct pqi_raid_path_request,
		header.work_area) != 6);
	BUILD_BUG_ON(offsetof(struct pqi_raid_path_request,
		request_id) != 8);
	BUILD_BUG_ON(offsetof(struct pqi_raid_path_request,
		nexus_id) != 10);
	BUILD_BUG_ON(offsetof(struct pqi_raid_path_request,
		buffer_length) != 12);
	BUILD_BUG_ON(offsetof(struct pqi_raid_path_request,
		lun_number) != 16);
	BUILD_BUG_ON(offsetof(struct pqi_raid_path_request,
		protocol_specific) != 24);
	BUILD_BUG_ON(offsetof(struct pqi_raid_path_request,
		error_index) != 27);
	BUILD_BUG_ON(offsetof(struct pqi_raid_path_request,
		cdb) != 32);
	BUILD_BUG_ON(offsetof(struct pqi_raid_path_request,
		timeout) != 60);
	BUILD_BUG_ON(offsetof(struct pqi_raid_path_request,
		sg_descriptors) != 64);
	BUILD_BUG_ON(sizeof(struct pqi_raid_path_request) !=
		PQI_OPERATIONAL_IQ_ELEMENT_LENGTH);

	BUILD_BUG_ON(offsetof(struct pqi_aio_path_request,
		header.iu_type) != 0);
	BUILD_BUG_ON(offsetof(struct pqi_aio_path_request,
		header.iu_length) != 2);
	BUILD_BUG_ON(offsetof(struct pqi_aio_path_request,
		header.response_queue_id) != 4);
	BUILD_BUG_ON(offsetof(struct pqi_aio_path_request,
		header.work_area) != 6);
	BUILD_BUG_ON(offsetof(struct pqi_aio_path_request,
		request_id) != 8);
	BUILD_BUG_ON(offsetof(struct pqi_aio_path_request,
		nexus_id) != 12);
	BUILD_BUG_ON(offsetof(struct pqi_aio_path_request,
		buffer_length) != 16);
	BUILD_BUG_ON(offsetof(struct pqi_aio_path_request,
		data_encryption_key_index) != 22);
	BUILD_BUG_ON(offsetof(struct pqi_aio_path_request,
		encrypt_tweak_lower) != 24);
	BUILD_BUG_ON(offsetof(struct pqi_aio_path_request,
		encrypt_tweak_upper) != 28);
	BUILD_BUG_ON(offsetof(struct pqi_aio_path_request,
		cdb) != 32);
	BUILD_BUG_ON(offsetof(struct pqi_aio_path_request,
		error_index) != 48);
	BUILD_BUG_ON(offsetof(struct pqi_aio_path_request,
		num_sg_descriptors) != 50);
	BUILD_BUG_ON(offsetof(struct pqi_aio_path_request,
		cdb_length) != 51);
	BUILD_BUG_ON(offsetof(struct pqi_aio_path_request,
		lun_number) != 52);
	BUILD_BUG_ON(offsetof(struct pqi_aio_path_request,
		sg_descriptors) != 64);
	BUILD_BUG_ON(sizeof(struct pqi_aio_path_request) !=
		PQI_OPERATIONAL_IQ_ELEMENT_LENGTH);

	BUILD_BUG_ON(offsetof(struct pqi_io_response,
		header.iu_type) != 0);
	BUILD_BUG_ON(offsetof(struct pqi_io_response,
		header.iu_length) != 2);
	BUILD_BUG_ON(offsetof(struct pqi_io_response,
		request_id) != 8);
	BUILD_BUG_ON(offsetof(struct pqi_io_response,
		error_index) != 10);

	BUILD_BUG_ON(offsetof(struct pqi_general_management_request,
		header.iu_type) != 0);
	BUILD_BUG_ON(offsetof(struct pqi_general_management_request,
		header.iu_length) != 2);
	BUILD_BUG_ON(offsetof(struct pqi_general_management_request,
		header.response_queue_id) != 4);
	BUILD_BUG_ON(offsetof(struct pqi_general_management_request,
		request_id) != 8);
	BUILD_BUG_ON(offsetof(struct pqi_general_management_request,
		data.report_event_configuration.buffer_length) != 12);
	BUILD_BUG_ON(offsetof(struct pqi_general_management_request,
		data.report_event_configuration.sg_descriptors) != 16);
	BUILD_BUG_ON(offsetof(struct pqi_general_management_request,
		data.set_event_configuration.global_event_oq_id) != 10);
	BUILD_BUG_ON(offsetof(struct pqi_general_management_request,
		data.set_event_configuration.buffer_length) != 12);
	BUILD_BUG_ON(offsetof(struct pqi_general_management_request,
		data.set_event_configuration.sg_descriptors) != 16);

	BUILD_BUG_ON(offsetof(struct pqi_iu_layer_descriptor,
		max_inbound_iu_length) != 6);
	BUILD_BUG_ON(offsetof(struct pqi_iu_layer_descriptor,
		max_outbound_iu_length) != 14);
	BUILD_BUG_ON(sizeof(struct pqi_iu_layer_descriptor) != 16);

	BUILD_BUG_ON(offsetof(struct pqi_device_capability,
		data_length) != 0);
	BUILD_BUG_ON(offsetof(struct pqi_device_capability,
		iq_arbitration_priority_support_bitmask) != 8);
	BUILD_BUG_ON(offsetof(struct pqi_device_capability,
		maximum_aw_a) != 9);
	BUILD_BUG_ON(offsetof(struct pqi_device_capability,
		maximum_aw_b) != 10);
	BUILD_BUG_ON(offsetof(struct pqi_device_capability,
		maximum_aw_c) != 11);
	BUILD_BUG_ON(offsetof(struct pqi_device_capability,
		max_inbound_queues) != 16);
	BUILD_BUG_ON(offsetof(struct pqi_device_capability,
		max_elements_per_iq) != 18);
	BUILD_BUG_ON(offsetof(struct pqi_device_capability,
		max_iq_element_length) != 24);
	BUILD_BUG_ON(offsetof(struct pqi_device_capability,
		min_iq_element_length) != 26);
	BUILD_BUG_ON(offsetof(struct pqi_device_capability,
		max_outbound_queues) != 30);
	BUILD_BUG_ON(offsetof(struct pqi_device_capability,
		max_elements_per_oq) != 32);
	BUILD_BUG_ON(offsetof(struct pqi_device_capability,
		intr_coalescing_time_granularity) != 34);
	BUILD_BUG_ON(offsetof(struct pqi_device_capability,
		max_oq_element_length) != 36);
	BUILD_BUG_ON(offsetof(struct pqi_device_capability,
		min_oq_element_length) != 38);
	BUILD_BUG_ON(offsetof(struct pqi_device_capability,
		iu_layer_descriptors) != 64);
	BUILD_BUG_ON(sizeof(struct pqi_device_capability) != 576);

	BUILD_BUG_ON(offsetof(struct pqi_event_descriptor,
		event_type) != 0);
	BUILD_BUG_ON(offsetof(struct pqi_event_descriptor,
		oq_id) != 2);
	BUILD_BUG_ON(sizeof(struct pqi_event_descriptor) != 4);

	BUILD_BUG_ON(offsetof(struct pqi_event_config,
		num_event_descriptors) != 2);
	BUILD_BUG_ON(offsetof(struct pqi_event_config,
		descriptors) != 4);

	BUILD_BUG_ON(PQI_NUM_SUPPORTED_EVENTS !=
		ARRAY_SIZE(pqi_supported_event_types));

	BUILD_BUG_ON(offsetof(struct pqi_event_response,
		header.iu_type) != 0);
	BUILD_BUG_ON(offsetof(struct pqi_event_response,
		header.iu_length) != 2);
	BUILD_BUG_ON(offsetof(struct pqi_event_response,
		event_type) != 8);
	BUILD_BUG_ON(offsetof(struct pqi_event_response,
		event_id) != 10);
	BUILD_BUG_ON(offsetof(struct pqi_event_response,
		additional_event_id) != 12);
	BUILD_BUG_ON(offsetof(struct pqi_event_response,
		data) != 16);
	BUILD_BUG_ON(sizeof(struct pqi_event_response) != 32);

	BUILD_BUG_ON(offsetof(struct pqi_event_acknowledge_request,
		header.iu_type) != 0);
	BUILD_BUG_ON(offsetof(struct pqi_event_acknowledge_request,
		header.iu_length) != 2);
	BUILD_BUG_ON(offsetof(struct pqi_event_acknowledge_request,
		event_type) != 8);
	BUILD_BUG_ON(offsetof(struct pqi_event_acknowledge_request,
		event_id) != 10);
	BUILD_BUG_ON(offsetof(struct pqi_event_acknowledge_request,
		additional_event_id) != 12);
	BUILD_BUG_ON(sizeof(struct pqi_event_acknowledge_request) != 16);

	BUILD_BUG_ON(offsetof(struct pqi_task_management_request,
		header.iu_type) != 0);
	BUILD_BUG_ON(offsetof(struct pqi_task_management_request,
		header.iu_length) != 2);
	BUILD_BUG_ON(offsetof(struct pqi_task_management_request,
		request_id) != 8);
	BUILD_BUG_ON(offsetof(struct pqi_task_management_request,
		nexus_id) != 10);
	BUILD_BUG_ON(offsetof(struct pqi_task_management_request,
		timeout) != 14);
	BUILD_BUG_ON(offsetof(struct pqi_task_management_request,
		lun_number) != 16);
	BUILD_BUG_ON(offsetof(struct pqi_task_management_request,
		protocol_specific) != 24);
	BUILD_BUG_ON(offsetof(struct pqi_task_management_request,
		outbound_queue_id_to_manage) != 26);
	BUILD_BUG_ON(offsetof(struct pqi_task_management_request,
		request_id_to_manage) != 28);
	BUILD_BUG_ON(offsetof(struct pqi_task_management_request,
		task_management_function) != 30);
	BUILD_BUG_ON(sizeof(struct pqi_task_management_request) != 32);

	BUILD_BUG_ON(offsetof(struct pqi_task_management_response,
		header.iu_type) != 0);
	BUILD_BUG_ON(offsetof(struct pqi_task_management_response,
		header.iu_length) != 2);
	BUILD_BUG_ON(offsetof(struct pqi_task_management_response,
		request_id) != 8);
	BUILD_BUG_ON(offsetof(struct pqi_task_management_response,
		nexus_id) != 10);
	BUILD_BUG_ON(offsetof(struct pqi_task_management_response,
		additional_response_info) != 12);
	BUILD_BUG_ON(offsetof(struct pqi_task_management_response,
		response_code) != 15);
	BUILD_BUG_ON(sizeof(struct pqi_task_management_response) != 16);

	BUILD_BUG_ON(offsetof(struct bmic_identify_controller,
		configured_logical_drive_count) != 0);
	BUILD_BUG_ON(offsetof(struct bmic_identify_controller,
		configuration_signature) != 1);
	BUILD_BUG_ON(offsetof(struct bmic_identify_controller,
		firmware_version) != 5);
	BUILD_BUG_ON(offsetof(struct bmic_identify_controller,
		extended_logical_unit_count) != 154);
	BUILD_BUG_ON(offsetof(struct bmic_identify_controller,
		firmware_build_number) != 190);
	BUILD_BUG_ON(offsetof(struct bmic_identify_controller,
		controller_mode) != 292);

	BUILD_BUG_ON(offsetof(struct bmic_identify_physical_device,
		phys_bay_in_box) != 115);
	BUILD_BUG_ON(offsetof(struct bmic_identify_physical_device,
		device_type) != 120);
	BUILD_BUG_ON(offsetof(struct bmic_identify_physical_device,
		redundant_path_present_map) != 1736);
	BUILD_BUG_ON(offsetof(struct bmic_identify_physical_device,
		active_path_number) != 1738);
	BUILD_BUG_ON(offsetof(struct bmic_identify_physical_device,
		alternate_paths_phys_connector) != 1739);
	BUILD_BUG_ON(offsetof(struct bmic_identify_physical_device,
		alternate_paths_phys_box_on_port) != 1755);
	BUILD_BUG_ON(offsetof(struct bmic_identify_physical_device,
		current_queue_depth_limit) != 1796);
	BUILD_BUG_ON(sizeof(struct bmic_identify_physical_device) != 2560);

	BUILD_BUG_ON(PQI_ADMIN_IQ_NUM_ELEMENTS > 255);
	BUILD_BUG_ON(PQI_ADMIN_OQ_NUM_ELEMENTS > 255);
	BUILD_BUG_ON(PQI_ADMIN_IQ_ELEMENT_LENGTH %
		PQI_QUEUE_ELEMENT_LENGTH_ALIGNMENT != 0);
	BUILD_BUG_ON(PQI_ADMIN_OQ_ELEMENT_LENGTH %
		PQI_QUEUE_ELEMENT_LENGTH_ALIGNMENT != 0);
	BUILD_BUG_ON(PQI_OPERATIONAL_IQ_ELEMENT_LENGTH > 1048560);
	BUILD_BUG_ON(PQI_OPERATIONAL_IQ_ELEMENT_LENGTH %
		PQI_QUEUE_ELEMENT_LENGTH_ALIGNMENT != 0);
	BUILD_BUG_ON(PQI_OPERATIONAL_OQ_ELEMENT_LENGTH > 1048560);
	BUILD_BUG_ON(PQI_OPERATIONAL_OQ_ELEMENT_LENGTH %
		PQI_QUEUE_ELEMENT_LENGTH_ALIGNMENT != 0);

	BUILD_BUG_ON(PQI_RESERVED_IO_SLOTS >= PQI_MAX_OUTSTANDING_REQUESTS);
	BUILD_BUG_ON(PQI_RESERVED_IO_SLOTS >=
		PQI_MAX_OUTSTANDING_REQUESTS_KDUMP);
}<|MERGE_RESOLUTION|>--- conflicted
+++ resolved
@@ -2882,21 +2882,12 @@
 }
 
 static inline void pqi_invalid_response(struct pqi_ctrl_info *ctrl_info)
-<<<<<<< HEAD
 {
 	pqi_take_ctrl_offline(ctrl_info);
 }
 
 static int pqi_process_io_intr(struct pqi_ctrl_info *ctrl_info, struct pqi_queue_group *queue_group)
 {
-=======
-{
-	pqi_take_ctrl_offline(ctrl_info);
-}
-
-static int pqi_process_io_intr(struct pqi_ctrl_info *ctrl_info, struct pqi_queue_group *queue_group)
-{
->>>>>>> d1988041
 	int num_responses;
 	pqi_index_t oq_pi;
 	pqi_index_t oq_ci;
