/*
 * PMC-Sierra SPCv/ve 8088/8089 SAS/SATA based host adapters driver
 *
 * Copyright (c) 2008-2009 PMC-Sierra, Inc.,
 * All rights reserved.
 *
 * Redistribution and use in source and binary forms, with or without
 * modification, are permitted provided that the following conditions
 * are met:
 * 1. Redistributions of source code must retain the above copyright
 * notice, this list of conditions, and the following disclaimer,
 * without modification.
 * 2. Redistributions in binary form must reproduce at minimum a disclaimer
 * substantially similar to the "NO WARRANTY" disclaimer below
 * ("Disclaimer") and any redistribution must be conditioned upon
 * including a substantially similar Disclaimer requirement for further
 * binary redistribution.
 * 3. Neither the names of the above-listed copyright holders nor the names
 * of any contributors may be used to endorse or promote products derived
 * from this software without specific prior written permission.
 *
 * Alternatively, this software may be distributed under the terms of the
 * GNU General Public License ("GPL") version 2 as published by the Free
 * Software Foundation.
 *
 * NO WARRANTY
 * THIS SOFTWARE IS PROVIDED BY THE COPYRIGHT HOLDERS AND CONTRIBUTORS
 * "AS IS" AND ANY EXPRESS OR IMPLIED WARRANTIES, INCLUDING, BUT NOT
 * LIMITED TO, THE IMPLIED WARRANTIES OF MERCHANTIBILITY AND FITNESS FOR
 * A PARTICULAR PURPOSE ARE DISCLAIMED. IN NO EVENT SHALL THE COPYRIGHT
 * HOLDERS OR CONTRIBUTORS BE LIABLE FOR SPECIAL, EXEMPLARY, OR CONSEQUENTIAL
 * DAMAGES (INCLUDING, BUT NOT LIMITED TO, PROCUREMENT OF SUBSTITUTE GOODS
 * OR SERVICES; LOSS OF USE, DATA, OR PROFITS; OR BUSINESS INTERRUPTION)
 * HOWEVER CAUSED AND ON ANY THEORY OF LIABILITY, WHETHER IN CONTRACT,
 * STRICT LIABILITY, OR TORT (INCLUDING NEGLIGENCE OR OTHERWISE) ARISING
 * IN ANY WAY OUT OF THE USE OF THIS SOFTWARE, EVEN IF ADVISED OF THE
 * POSSIBILITY OF SUCH DAMAGES.
 *
 */
 #include <linux/slab.h>
 #include "pm8001_sas.h"
 #include "pm80xx_hwi.h"
 #include "pm8001_chips.h"
 #include "pm8001_ctl.h"

#define SMP_DIRECT 1
#define SMP_INDIRECT 2


int pm80xx_bar4_shift(struct pm8001_hba_info *pm8001_ha, u32 shift_value)
{
	u32 reg_val;
	unsigned long start;
	pm8001_cw32(pm8001_ha, 0, MEMBASE_II_SHIFT_REGISTER, shift_value);
	/* confirm the setting is written */
	start = jiffies + HZ; /* 1 sec */
	do {
		reg_val = pm8001_cr32(pm8001_ha, 0, MEMBASE_II_SHIFT_REGISTER);
	} while ((reg_val != shift_value) && time_before(jiffies, start));
	if (reg_val != shift_value) {
		pm8001_dbg(pm8001_ha, FAIL, "TIMEOUT:MEMBASE_II_SHIFT_REGISTER = 0x%x\n",
			   reg_val);
		return -1;
	}
	return 0;
}

static void pm80xx_pci_mem_copy(struct pm8001_hba_info  *pm8001_ha, u32 soffset,
				const void *destination,
				u32 dw_count, u32 bus_base_number)
{
	u32 index, value, offset;
	u32 *destination1;
	destination1 = (u32 *)destination;

	for (index = 0; index < dw_count; index += 4, destination1++) {
		offset = (soffset + index);
		if (offset < (64 * 1024)) {
			value = pm8001_cr32(pm8001_ha, bus_base_number, offset);
			*destination1 =  cpu_to_le32(value);
		}
	}
	return;
}

ssize_t pm80xx_get_fatal_dump(struct device *cdev,
	struct device_attribute *attr, char *buf)
{
	struct Scsi_Host *shost = class_to_shost(cdev);
	struct sas_ha_struct *sha = SHOST_TO_SAS_HA(shost);
	struct pm8001_hba_info *pm8001_ha = sha->lldd_ha;
	void __iomem *fatal_table_address = pm8001_ha->fatal_tbl_addr;
	u32 accum_len , reg_val, index, *temp;
	u32 status = 1;
	unsigned long start;
	u8 *direct_data;
	char *fatal_error_data = buf;
	u32 length_to_read;
	u32 offset;

	pm8001_ha->forensic_info.data_buf.direct_data = buf;
	if (pm8001_ha->chip_id == chip_8001) {
		pm8001_ha->forensic_info.data_buf.direct_data +=
			sprintf(pm8001_ha->forensic_info.data_buf.direct_data,
			"Not supported for SPC controller");
		return (char *)pm8001_ha->forensic_info.data_buf.direct_data -
			(char *)buf;
	}
	/* initialize variables for very first call from host application */
	if (pm8001_ha->forensic_info.data_buf.direct_offset == 0) {
		pm8001_dbg(pm8001_ha, IO,
			   "forensic_info TYPE_NON_FATAL..............\n");
		direct_data = (u8 *)fatal_error_data;
		pm8001_ha->forensic_info.data_type = TYPE_NON_FATAL;
		pm8001_ha->forensic_info.data_buf.direct_len = SYSFS_OFFSET;
		pm8001_ha->forensic_info.data_buf.direct_offset = 0;
		pm8001_ha->forensic_info.data_buf.read_len = 0;
		pm8001_ha->forensic_preserved_accumulated_transfer = 0;

		/* Write signature to fatal dump table */
		pm8001_mw32(fatal_table_address,
				MPI_FATAL_EDUMP_TABLE_SIGNATURE, 0x1234abcd);

		pm8001_ha->forensic_info.data_buf.direct_data = direct_data;
		pm8001_dbg(pm8001_ha, IO, "ossaHwCB: status1 %d\n", status);
		pm8001_dbg(pm8001_ha, IO, "ossaHwCB: read_len 0x%x\n",
			   pm8001_ha->forensic_info.data_buf.read_len);
		pm8001_dbg(pm8001_ha, IO, "ossaHwCB: direct_len 0x%x\n",
			   pm8001_ha->forensic_info.data_buf.direct_len);
		pm8001_dbg(pm8001_ha, IO, "ossaHwCB: direct_offset 0x%x\n",
			   pm8001_ha->forensic_info.data_buf.direct_offset);
	}
	if (pm8001_ha->forensic_info.data_buf.direct_offset == 0) {
		/* start to get data */
		/* Program the MEMBASE II Shifting Register with 0x00.*/
		pm8001_cw32(pm8001_ha, 0, MEMBASE_II_SHIFT_REGISTER,
				pm8001_ha->fatal_forensic_shift_offset);
		pm8001_ha->forensic_last_offset = 0;
		pm8001_ha->forensic_fatal_step = 0;
		pm8001_ha->fatal_bar_loc = 0;
	}

	/* Read until accum_len is retrived */
	accum_len = pm8001_mr32(fatal_table_address,
				MPI_FATAL_EDUMP_TABLE_ACCUM_LEN);
	/* Determine length of data between previously stored transfer length
	 * and current accumulated transfer length
	 */
	length_to_read =
		accum_len - pm8001_ha->forensic_preserved_accumulated_transfer;
	pm8001_dbg(pm8001_ha, IO, "get_fatal_spcv: accum_len 0x%x\n",
		   accum_len);
	pm8001_dbg(pm8001_ha, IO, "get_fatal_spcv: length_to_read 0x%x\n",
		   length_to_read);
	pm8001_dbg(pm8001_ha, IO, "get_fatal_spcv: last_offset 0x%x\n",
		   pm8001_ha->forensic_last_offset);
	pm8001_dbg(pm8001_ha, IO, "get_fatal_spcv: read_len 0x%x\n",
		   pm8001_ha->forensic_info.data_buf.read_len);
	pm8001_dbg(pm8001_ha, IO, "get_fatal_spcv:: direct_len 0x%x\n",
		   pm8001_ha->forensic_info.data_buf.direct_len);
	pm8001_dbg(pm8001_ha, IO, "get_fatal_spcv:: direct_offset 0x%x\n",
		   pm8001_ha->forensic_info.data_buf.direct_offset);

	/* If accumulated length failed to read correctly fail the attempt.*/
	if (accum_len == 0xFFFFFFFF) {
		pm8001_dbg(pm8001_ha, IO,
			   "Possible PCI issue 0x%x not expected\n",
			   accum_len);
		return status;
	}
	/* If accumulated length is zero fail the attempt */
	if (accum_len == 0) {
		pm8001_ha->forensic_info.data_buf.direct_data +=
			sprintf(pm8001_ha->forensic_info.data_buf.direct_data,
			"%08x ", 0xFFFFFFFF);
		return (char *)pm8001_ha->forensic_info.data_buf.direct_data -
			(char *)buf;
	}
	/* Accumulated length is good so start capturing the first data */
	temp = (u32 *)pm8001_ha->memoryMap.region[FORENSIC_MEM].virt_ptr;
	if (pm8001_ha->forensic_fatal_step == 0) {
moreData:
		/* If data to read is less than SYSFS_OFFSET then reduce the
		 * length of dataLen
		 */
		if (pm8001_ha->forensic_last_offset + SYSFS_OFFSET
				> length_to_read) {
			pm8001_ha->forensic_info.data_buf.direct_len =
				length_to_read -
				pm8001_ha->forensic_last_offset;
		} else {
			pm8001_ha->forensic_info.data_buf.direct_len =
				SYSFS_OFFSET;
		}
		if (pm8001_ha->forensic_info.data_buf.direct_data) {
			/* Data is in bar, copy to host memory */
			pm80xx_pci_mem_copy(pm8001_ha,
			pm8001_ha->fatal_bar_loc,
			pm8001_ha->memoryMap.region[FORENSIC_MEM].virt_ptr,
			pm8001_ha->forensic_info.data_buf.direct_len, 1);
		}
		pm8001_ha->fatal_bar_loc +=
			pm8001_ha->forensic_info.data_buf.direct_len;
		pm8001_ha->forensic_info.data_buf.direct_offset +=
			pm8001_ha->forensic_info.data_buf.direct_len;
		pm8001_ha->forensic_last_offset	+=
			pm8001_ha->forensic_info.data_buf.direct_len;
		pm8001_ha->forensic_info.data_buf.read_len =
			pm8001_ha->forensic_info.data_buf.direct_len;

		if (pm8001_ha->forensic_last_offset  >= length_to_read) {
			pm8001_ha->forensic_info.data_buf.direct_data +=
			sprintf(pm8001_ha->forensic_info.data_buf.direct_data,
				"%08x ", 3);
			for (index = 0; index <
				(pm8001_ha->forensic_info.data_buf.direct_len
				 / 4); index++) {
				pm8001_ha->forensic_info.data_buf.direct_data +=
				sprintf(
				pm8001_ha->forensic_info.data_buf.direct_data,
				"%08x ", *(temp + index));
			}

			pm8001_ha->fatal_bar_loc = 0;
			pm8001_ha->forensic_fatal_step = 1;
			pm8001_ha->fatal_forensic_shift_offset = 0;
			pm8001_ha->forensic_last_offset	= 0;
			status = 0;
			offset = (int)
			((char *)pm8001_ha->forensic_info.data_buf.direct_data
			- (char *)buf);
			pm8001_dbg(pm8001_ha, IO,
				   "get_fatal_spcv:return1 0x%x\n", offset);
			return (char *)pm8001_ha->
				forensic_info.data_buf.direct_data -
				(char *)buf;
		}
		if (pm8001_ha->fatal_bar_loc < (64 * 1024)) {
			pm8001_ha->forensic_info.data_buf.direct_data +=
				sprintf(pm8001_ha->
					forensic_info.data_buf.direct_data,
					"%08x ", 2);
			for (index = 0; index <
				(pm8001_ha->forensic_info.data_buf.direct_len
				 / 4); index++) {
				pm8001_ha->forensic_info.data_buf.direct_data
					+= sprintf(pm8001_ha->
					forensic_info.data_buf.direct_data,
					"%08x ", *(temp + index));
			}
			status = 0;
			offset = (int)
			((char *)pm8001_ha->forensic_info.data_buf.direct_data
			- (char *)buf);
			pm8001_dbg(pm8001_ha, IO,
				   "get_fatal_spcv:return2 0x%x\n", offset);
			return (char *)pm8001_ha->
				forensic_info.data_buf.direct_data -
				(char *)buf;
		}

		/* Increment the MEMBASE II Shifting Register value by 0x100.*/
		pm8001_ha->forensic_info.data_buf.direct_data +=
			sprintf(pm8001_ha->forensic_info.data_buf.direct_data,
				"%08x ", 2);
		for (index = 0; index <
			(pm8001_ha->forensic_info.data_buf.direct_len
			 / 4) ; index++) {
			pm8001_ha->forensic_info.data_buf.direct_data +=
				sprintf(pm8001_ha->
				forensic_info.data_buf.direct_data,
				"%08x ", *(temp + index));
		}
		pm8001_ha->fatal_forensic_shift_offset += 0x100;
		pm8001_cw32(pm8001_ha, 0, MEMBASE_II_SHIFT_REGISTER,
			pm8001_ha->fatal_forensic_shift_offset);
		pm8001_ha->fatal_bar_loc = 0;
		status = 0;
		offset = (int)
			((char *)pm8001_ha->forensic_info.data_buf.direct_data
			- (char *)buf);
		pm8001_dbg(pm8001_ha, IO, "get_fatal_spcv: return3 0x%x\n",
			   offset);
		return (char *)pm8001_ha->forensic_info.data_buf.direct_data -
			(char *)buf;
	}
	if (pm8001_ha->forensic_fatal_step == 1) {
		/* store previous accumulated length before triggering next
		 * accumulated length update
		 */
		pm8001_ha->forensic_preserved_accumulated_transfer =
			pm8001_mr32(fatal_table_address,
			MPI_FATAL_EDUMP_TABLE_ACCUM_LEN);

		/* continue capturing the fatal log until Dump status is 0x3 */
		if (pm8001_mr32(fatal_table_address,
			MPI_FATAL_EDUMP_TABLE_STATUS) <
			MPI_FATAL_EDUMP_TABLE_STAT_NF_SUCCESS_DONE) {

			/* reset fddstat bit by writing to zero*/
			pm8001_mw32(fatal_table_address,
					MPI_FATAL_EDUMP_TABLE_STATUS, 0x0);

			/* set dump control value to '1' so that new data will
			 * be transferred to shared memory
			 */
			pm8001_mw32(fatal_table_address,
				MPI_FATAL_EDUMP_TABLE_HANDSHAKE,
				MPI_FATAL_EDUMP_HANDSHAKE_RDY);

			/*Poll FDDHSHK  until clear */
			start = jiffies + (2 * HZ); /* 2 sec */

			do {
				reg_val = pm8001_mr32(fatal_table_address,
					MPI_FATAL_EDUMP_TABLE_HANDSHAKE);
			} while ((reg_val) && time_before(jiffies, start));

			if (reg_val != 0) {
				pm8001_dbg(pm8001_ha, FAIL,
					   "TIMEOUT:MPI_FATAL_EDUMP_TABLE_HDSHAKE 0x%x\n",
					   reg_val);
			       /* Fail the dump if a timeout occurs */
				pm8001_ha->forensic_info.data_buf.direct_data +=
				sprintf(
				pm8001_ha->forensic_info.data_buf.direct_data,
				"%08x ", 0xFFFFFFFF);
				return((char *)
				pm8001_ha->forensic_info.data_buf.direct_data
				- (char *)buf);
			}
			/* Poll status register until set to 2 or
			 * 3 for up to 2 seconds
			 */
			start = jiffies + (2 * HZ); /* 2 sec */

			do {
				reg_val = pm8001_mr32(fatal_table_address,
					MPI_FATAL_EDUMP_TABLE_STATUS);
			} while (((reg_val != 2) && (reg_val != 3)) &&
					time_before(jiffies, start));

			if (reg_val < 2) {
				pm8001_dbg(pm8001_ha, FAIL,
					   "TIMEOUT:MPI_FATAL_EDUMP_TABLE_STATUS = 0x%x\n",
					   reg_val);
				/* Fail the dump if a timeout occurs */
				pm8001_ha->forensic_info.data_buf.direct_data +=
				sprintf(
				pm8001_ha->forensic_info.data_buf.direct_data,
				"%08x ", 0xFFFFFFFF);
				return((char *)pm8001_ha->forensic_info.data_buf.direct_data -
						(char *)buf);
			}
	/* reset fatal_forensic_shift_offset back to zero and reset MEMBASE 2 register to zero */
			pm8001_ha->fatal_forensic_shift_offset = 0; /* location in 64k region */
			pm8001_cw32(pm8001_ha, 0,
					MEMBASE_II_SHIFT_REGISTER,
					pm8001_ha->fatal_forensic_shift_offset);
		}
		/* Read the next block of the debug data.*/
		length_to_read = pm8001_mr32(fatal_table_address,
		MPI_FATAL_EDUMP_TABLE_ACCUM_LEN) -
		pm8001_ha->forensic_preserved_accumulated_transfer;
		if (length_to_read != 0x0) {
			pm8001_ha->forensic_fatal_step = 0;
			goto moreData;
		} else {
			pm8001_ha->forensic_info.data_buf.direct_data +=
			sprintf(pm8001_ha->forensic_info.data_buf.direct_data,
				"%08x ", 4);
			pm8001_ha->forensic_info.data_buf.read_len = 0xFFFFFFFF;
			pm8001_ha->forensic_info.data_buf.direct_len =  0;
			pm8001_ha->forensic_info.data_buf.direct_offset = 0;
			pm8001_ha->forensic_info.data_buf.read_len = 0;
		}
	}
	offset = (int)((char *)pm8001_ha->forensic_info.data_buf.direct_data
			- (char *)buf);
	pm8001_dbg(pm8001_ha, IO, "get_fatal_spcv: return4 0x%x\n", offset);
	return ((char *)pm8001_ha->forensic_info.data_buf.direct_data -
		(char *)buf);
}

/* pm80xx_get_non_fatal_dump - dump the nonfatal data from the dma
 * location by the firmware.
 */
ssize_t pm80xx_get_non_fatal_dump(struct device *cdev,
	struct device_attribute *attr, char *buf)
{
	struct Scsi_Host *shost = class_to_shost(cdev);
	struct sas_ha_struct *sha = SHOST_TO_SAS_HA(shost);
	struct pm8001_hba_info *pm8001_ha = sha->lldd_ha;
	void __iomem *nonfatal_table_address = pm8001_ha->fatal_tbl_addr;
	u32 accum_len = 0;
	u32 total_len = 0;
	u32 reg_val = 0;
	u32 *temp = NULL;
	u32 index = 0;
	u32 output_length;
	unsigned long start = 0;
	char *buf_copy = buf;

	temp = (u32 *)pm8001_ha->memoryMap.region[FORENSIC_MEM].virt_ptr;
	if (++pm8001_ha->non_fatal_count == 1) {
		if (pm8001_ha->chip_id == chip_8001) {
			snprintf(pm8001_ha->forensic_info.data_buf.direct_data,
				PAGE_SIZE, "Not supported for SPC controller");
			return 0;
		}
		pm8001_dbg(pm8001_ha, IO, "forensic_info TYPE_NON_FATAL...\n");
		/*
		 * Step 1: Write the host buffer parameters in the MPI Fatal and
		 * Non-Fatal Error Dump Capture Table.This is the buffer
		 * where debug data will be DMAed to.
		 */
		pm8001_mw32(nonfatal_table_address,
		MPI_FATAL_EDUMP_TABLE_LO_OFFSET,
		pm8001_ha->memoryMap.region[FORENSIC_MEM].phys_addr_lo);

		pm8001_mw32(nonfatal_table_address,
		MPI_FATAL_EDUMP_TABLE_HI_OFFSET,
		pm8001_ha->memoryMap.region[FORENSIC_MEM].phys_addr_hi);

		pm8001_mw32(nonfatal_table_address,
		MPI_FATAL_EDUMP_TABLE_LENGTH, SYSFS_OFFSET);

		/* Optionally, set the DUMPCTRL bit to 1 if the host
		 * keeps sending active I/Os while capturing the non-fatal
		 * debug data. Otherwise, leave this bit set to zero
		 */
		pm8001_mw32(nonfatal_table_address,
		MPI_FATAL_EDUMP_TABLE_HANDSHAKE, MPI_FATAL_EDUMP_HANDSHAKE_RDY);

		/*
		 * Step 2: Clear Accumulative Length of Debug Data Transferred
		 * [ACCDDLEN] field in the MPI Fatal and Non-Fatal Error Dump
		 * Capture Table to zero.
		 */
		pm8001_mw32(nonfatal_table_address,
				MPI_FATAL_EDUMP_TABLE_ACCUM_LEN, 0);

		/* initiallize previous accumulated length to 0 */
		pm8001_ha->forensic_preserved_accumulated_transfer = 0;
		pm8001_ha->non_fatal_read_length = 0;
	}

	total_len = pm8001_mr32(nonfatal_table_address,
			MPI_FATAL_EDUMP_TABLE_TOTAL_LEN);
	/*
	 * Step 3:Clear Fatal/Non-Fatal Debug Data Transfer Status [FDDTSTAT]
	 * field and then request that the SPCv controller transfer the debug
	 * data by setting bit 7 of the Inbound Doorbell Set Register.
	 */
	pm8001_mw32(nonfatal_table_address, MPI_FATAL_EDUMP_TABLE_STATUS, 0);
	pm8001_cw32(pm8001_ha, 0, MSGU_IBDB_SET,
			SPCv_MSGU_CFG_TABLE_NONFATAL_DUMP);

	/*
	 * Step 4.1: Read back the Inbound Doorbell Set Register (by polling for
	 * 2 seconds) until register bit 7 is cleared.
	 * This step only indicates the request is accepted by the controller.
	 */
	start = jiffies + (2 * HZ); /* 2 sec */
	do {
		reg_val = pm8001_cr32(pm8001_ha, 0, MSGU_IBDB_SET) &
			SPCv_MSGU_CFG_TABLE_NONFATAL_DUMP;
	} while ((reg_val != 0) && time_before(jiffies, start));

	/* Step 4.2: To check the completion of the transfer, poll the Fatal/Non
	 * Fatal Debug Data Transfer Status [FDDTSTAT] field for 2 seconds in
	 * the MPI Fatal and Non-Fatal Error Dump Capture Table.
	 */
	start = jiffies + (2 * HZ); /* 2 sec */
	do {
		reg_val = pm8001_mr32(nonfatal_table_address,
				MPI_FATAL_EDUMP_TABLE_STATUS);
	} while ((!reg_val) && time_before(jiffies, start));

	if ((reg_val == 0x00) ||
		(reg_val == MPI_FATAL_EDUMP_TABLE_STAT_DMA_FAILED) ||
		(reg_val > MPI_FATAL_EDUMP_TABLE_STAT_NF_SUCCESS_DONE)) {
		pm8001_ha->non_fatal_read_length = 0;
		buf_copy += snprintf(buf_copy, PAGE_SIZE, "%08x ", 0xFFFFFFFF);
		pm8001_ha->non_fatal_count = 0;
		return (buf_copy - buf);
	} else if (reg_val ==
			MPI_FATAL_EDUMP_TABLE_STAT_NF_SUCCESS_MORE_DATA) {
		buf_copy += snprintf(buf_copy, PAGE_SIZE, "%08x ", 2);
	} else if ((reg_val == MPI_FATAL_EDUMP_TABLE_STAT_NF_SUCCESS_DONE) ||
		(pm8001_ha->non_fatal_read_length >= total_len)) {
		pm8001_ha->non_fatal_read_length = 0;
		buf_copy += snprintf(buf_copy, PAGE_SIZE, "%08x ", 4);
		pm8001_ha->non_fatal_count = 0;
	}
	accum_len = pm8001_mr32(nonfatal_table_address,
			MPI_FATAL_EDUMP_TABLE_ACCUM_LEN);
	output_length = accum_len -
		pm8001_ha->forensic_preserved_accumulated_transfer;

	for (index = 0; index < output_length/4; index++)
		buf_copy += snprintf(buf_copy, PAGE_SIZE,
				"%08x ", *(temp+index));

	pm8001_ha->non_fatal_read_length += output_length;

	/* store current accumulated length to use in next iteration as
	 * the previous accumulated length
	 */
	pm8001_ha->forensic_preserved_accumulated_transfer = accum_len;
	return (buf_copy - buf);
}

/**
 * read_main_config_table - read the configure table and save it.
 * @pm8001_ha: our hba card information
 */
static void read_main_config_table(struct pm8001_hba_info *pm8001_ha)
{
	void __iomem *address = pm8001_ha->main_cfg_tbl_addr;

	pm8001_ha->main_cfg_tbl.pm80xx_tbl.signature	=
		pm8001_mr32(address, MAIN_SIGNATURE_OFFSET);
	pm8001_ha->main_cfg_tbl.pm80xx_tbl.interface_rev =
		pm8001_mr32(address, MAIN_INTERFACE_REVISION);
	pm8001_ha->main_cfg_tbl.pm80xx_tbl.firmware_rev	=
		pm8001_mr32(address, MAIN_FW_REVISION);
	pm8001_ha->main_cfg_tbl.pm80xx_tbl.max_out_io	=
		pm8001_mr32(address, MAIN_MAX_OUTSTANDING_IO_OFFSET);
	pm8001_ha->main_cfg_tbl.pm80xx_tbl.max_sgl	=
		pm8001_mr32(address, MAIN_MAX_SGL_OFFSET);
	pm8001_ha->main_cfg_tbl.pm80xx_tbl.ctrl_cap_flag =
		pm8001_mr32(address, MAIN_CNTRL_CAP_OFFSET);
	pm8001_ha->main_cfg_tbl.pm80xx_tbl.gst_offset	=
		pm8001_mr32(address, MAIN_GST_OFFSET);
	pm8001_ha->main_cfg_tbl.pm80xx_tbl.inbound_queue_offset =
		pm8001_mr32(address, MAIN_IBQ_OFFSET);
	pm8001_ha->main_cfg_tbl.pm80xx_tbl.outbound_queue_offset =
		pm8001_mr32(address, MAIN_OBQ_OFFSET);

	/* read Error Dump Offset and Length */
	pm8001_ha->main_cfg_tbl.pm80xx_tbl.fatal_err_dump_offset0 =
		pm8001_mr32(address, MAIN_FATAL_ERROR_RDUMP0_OFFSET);
	pm8001_ha->main_cfg_tbl.pm80xx_tbl.fatal_err_dump_length0 =
		pm8001_mr32(address, MAIN_FATAL_ERROR_RDUMP0_LENGTH);
	pm8001_ha->main_cfg_tbl.pm80xx_tbl.fatal_err_dump_offset1 =
		pm8001_mr32(address, MAIN_FATAL_ERROR_RDUMP1_OFFSET);
	pm8001_ha->main_cfg_tbl.pm80xx_tbl.fatal_err_dump_length1 =
		pm8001_mr32(address, MAIN_FATAL_ERROR_RDUMP1_LENGTH);

	/* read GPIO LED settings from the configuration table */
	pm8001_ha->main_cfg_tbl.pm80xx_tbl.gpio_led_mapping =
		pm8001_mr32(address, MAIN_GPIO_LED_FLAGS_OFFSET);

	/* read analog Setting offset from the configuration table */
	pm8001_ha->main_cfg_tbl.pm80xx_tbl.analog_setup_table_offset =
		pm8001_mr32(address, MAIN_ANALOG_SETUP_OFFSET);

	pm8001_ha->main_cfg_tbl.pm80xx_tbl.int_vec_table_offset =
		pm8001_mr32(address, MAIN_INT_VECTOR_TABLE_OFFSET);
	pm8001_ha->main_cfg_tbl.pm80xx_tbl.phy_attr_table_offset =
		pm8001_mr32(address, MAIN_SAS_PHY_ATTR_TABLE_OFFSET);
	/* read port recover and reset timeout */
	pm8001_ha->main_cfg_tbl.pm80xx_tbl.port_recovery_timer =
		pm8001_mr32(address, MAIN_PORT_RECOVERY_TIMER);
	/* read ILA and inactive firmware version */
	pm8001_ha->main_cfg_tbl.pm80xx_tbl.ila_version =
		pm8001_mr32(address, MAIN_MPI_ILA_RELEASE_TYPE);
	pm8001_ha->main_cfg_tbl.pm80xx_tbl.inc_fw_version =
		pm8001_mr32(address, MAIN_MPI_INACTIVE_FW_VERSION);

	pm8001_dbg(pm8001_ha, DEV,
		   "Main cfg table: sign:%x interface rev:%x fw_rev:%x\n",
		   pm8001_ha->main_cfg_tbl.pm80xx_tbl.signature,
		   pm8001_ha->main_cfg_tbl.pm80xx_tbl.interface_rev,
		   pm8001_ha->main_cfg_tbl.pm80xx_tbl.firmware_rev);

	pm8001_dbg(pm8001_ha, DEV,
		   "table offset: gst:%x iq:%x oq:%x int vec:%x phy attr:%x\n",
		   pm8001_ha->main_cfg_tbl.pm80xx_tbl.gst_offset,
		   pm8001_ha->main_cfg_tbl.pm80xx_tbl.inbound_queue_offset,
		   pm8001_ha->main_cfg_tbl.pm80xx_tbl.outbound_queue_offset,
		   pm8001_ha->main_cfg_tbl.pm80xx_tbl.int_vec_table_offset,
		   pm8001_ha->main_cfg_tbl.pm80xx_tbl.phy_attr_table_offset);

	pm8001_dbg(pm8001_ha, DEV,
		   "Main cfg table; ila rev:%x Inactive fw rev:%x\n",
		   pm8001_ha->main_cfg_tbl.pm80xx_tbl.ila_version,
		   pm8001_ha->main_cfg_tbl.pm80xx_tbl.inc_fw_version);
}

/**
 * read_general_status_table - read the general status table and save it.
 * @pm8001_ha: our hba card information
 */
static void read_general_status_table(struct pm8001_hba_info *pm8001_ha)
{
	void __iomem *address = pm8001_ha->general_stat_tbl_addr;
	pm8001_ha->gs_tbl.pm80xx_tbl.gst_len_mpistate	=
			pm8001_mr32(address, GST_GSTLEN_MPIS_OFFSET);
	pm8001_ha->gs_tbl.pm80xx_tbl.iq_freeze_state0	=
			pm8001_mr32(address, GST_IQ_FREEZE_STATE0_OFFSET);
	pm8001_ha->gs_tbl.pm80xx_tbl.iq_freeze_state1	=
			pm8001_mr32(address, GST_IQ_FREEZE_STATE1_OFFSET);
	pm8001_ha->gs_tbl.pm80xx_tbl.msgu_tcnt		=
			pm8001_mr32(address, GST_MSGUTCNT_OFFSET);
	pm8001_ha->gs_tbl.pm80xx_tbl.iop_tcnt		=
			pm8001_mr32(address, GST_IOPTCNT_OFFSET);
	pm8001_ha->gs_tbl.pm80xx_tbl.gpio_input_val	=
			pm8001_mr32(address, GST_GPIO_INPUT_VAL);
	pm8001_ha->gs_tbl.pm80xx_tbl.recover_err_info[0] =
			pm8001_mr32(address, GST_RERRINFO_OFFSET0);
	pm8001_ha->gs_tbl.pm80xx_tbl.recover_err_info[1] =
			pm8001_mr32(address, GST_RERRINFO_OFFSET1);
	pm8001_ha->gs_tbl.pm80xx_tbl.recover_err_info[2] =
			pm8001_mr32(address, GST_RERRINFO_OFFSET2);
	pm8001_ha->gs_tbl.pm80xx_tbl.recover_err_info[3] =
			pm8001_mr32(address, GST_RERRINFO_OFFSET3);
	pm8001_ha->gs_tbl.pm80xx_tbl.recover_err_info[4] =
			pm8001_mr32(address, GST_RERRINFO_OFFSET4);
	pm8001_ha->gs_tbl.pm80xx_tbl.recover_err_info[5] =
			pm8001_mr32(address, GST_RERRINFO_OFFSET5);
	pm8001_ha->gs_tbl.pm80xx_tbl.recover_err_info[6] =
			pm8001_mr32(address, GST_RERRINFO_OFFSET6);
	pm8001_ha->gs_tbl.pm80xx_tbl.recover_err_info[7] =
			 pm8001_mr32(address, GST_RERRINFO_OFFSET7);
}
/**
 * read_phy_attr_table - read the phy attribute table and save it.
 * @pm8001_ha: our hba card information
 */
static void read_phy_attr_table(struct pm8001_hba_info *pm8001_ha)
{
	void __iomem *address = pm8001_ha->pspa_q_tbl_addr;
	pm8001_ha->phy_attr_table.phystart1_16[0] =
			pm8001_mr32(address, PSPA_PHYSTATE0_OFFSET);
	pm8001_ha->phy_attr_table.phystart1_16[1] =
			pm8001_mr32(address, PSPA_PHYSTATE1_OFFSET);
	pm8001_ha->phy_attr_table.phystart1_16[2] =
			pm8001_mr32(address, PSPA_PHYSTATE2_OFFSET);
	pm8001_ha->phy_attr_table.phystart1_16[3] =
			pm8001_mr32(address, PSPA_PHYSTATE3_OFFSET);
	pm8001_ha->phy_attr_table.phystart1_16[4] =
			pm8001_mr32(address, PSPA_PHYSTATE4_OFFSET);
	pm8001_ha->phy_attr_table.phystart1_16[5] =
			pm8001_mr32(address, PSPA_PHYSTATE5_OFFSET);
	pm8001_ha->phy_attr_table.phystart1_16[6] =
			pm8001_mr32(address, PSPA_PHYSTATE6_OFFSET);
	pm8001_ha->phy_attr_table.phystart1_16[7] =
			pm8001_mr32(address, PSPA_PHYSTATE7_OFFSET);
	pm8001_ha->phy_attr_table.phystart1_16[8] =
			pm8001_mr32(address, PSPA_PHYSTATE8_OFFSET);
	pm8001_ha->phy_attr_table.phystart1_16[9] =
			pm8001_mr32(address, PSPA_PHYSTATE9_OFFSET);
	pm8001_ha->phy_attr_table.phystart1_16[10] =
			pm8001_mr32(address, PSPA_PHYSTATE10_OFFSET);
	pm8001_ha->phy_attr_table.phystart1_16[11] =
			pm8001_mr32(address, PSPA_PHYSTATE11_OFFSET);
	pm8001_ha->phy_attr_table.phystart1_16[12] =
			pm8001_mr32(address, PSPA_PHYSTATE12_OFFSET);
	pm8001_ha->phy_attr_table.phystart1_16[13] =
			pm8001_mr32(address, PSPA_PHYSTATE13_OFFSET);
	pm8001_ha->phy_attr_table.phystart1_16[14] =
			pm8001_mr32(address, PSPA_PHYSTATE14_OFFSET);
	pm8001_ha->phy_attr_table.phystart1_16[15] =
			pm8001_mr32(address, PSPA_PHYSTATE15_OFFSET);

	pm8001_ha->phy_attr_table.outbound_hw_event_pid1_16[0] =
			pm8001_mr32(address, PSPA_OB_HW_EVENT_PID0_OFFSET);
	pm8001_ha->phy_attr_table.outbound_hw_event_pid1_16[1] =
			pm8001_mr32(address, PSPA_OB_HW_EVENT_PID1_OFFSET);
	pm8001_ha->phy_attr_table.outbound_hw_event_pid1_16[2] =
			pm8001_mr32(address, PSPA_OB_HW_EVENT_PID2_OFFSET);
	pm8001_ha->phy_attr_table.outbound_hw_event_pid1_16[3] =
			pm8001_mr32(address, PSPA_OB_HW_EVENT_PID3_OFFSET);
	pm8001_ha->phy_attr_table.outbound_hw_event_pid1_16[4] =
			pm8001_mr32(address, PSPA_OB_HW_EVENT_PID4_OFFSET);
	pm8001_ha->phy_attr_table.outbound_hw_event_pid1_16[5] =
			pm8001_mr32(address, PSPA_OB_HW_EVENT_PID5_OFFSET);
	pm8001_ha->phy_attr_table.outbound_hw_event_pid1_16[6] =
			pm8001_mr32(address, PSPA_OB_HW_EVENT_PID6_OFFSET);
	pm8001_ha->phy_attr_table.outbound_hw_event_pid1_16[7] =
			pm8001_mr32(address, PSPA_OB_HW_EVENT_PID7_OFFSET);
	pm8001_ha->phy_attr_table.outbound_hw_event_pid1_16[8] =
			pm8001_mr32(address, PSPA_OB_HW_EVENT_PID8_OFFSET);
	pm8001_ha->phy_attr_table.outbound_hw_event_pid1_16[9] =
			pm8001_mr32(address, PSPA_OB_HW_EVENT_PID9_OFFSET);
	pm8001_ha->phy_attr_table.outbound_hw_event_pid1_16[10] =
			pm8001_mr32(address, PSPA_OB_HW_EVENT_PID10_OFFSET);
	pm8001_ha->phy_attr_table.outbound_hw_event_pid1_16[11] =
			pm8001_mr32(address, PSPA_OB_HW_EVENT_PID11_OFFSET);
	pm8001_ha->phy_attr_table.outbound_hw_event_pid1_16[12] =
			pm8001_mr32(address, PSPA_OB_HW_EVENT_PID12_OFFSET);
	pm8001_ha->phy_attr_table.outbound_hw_event_pid1_16[13] =
			pm8001_mr32(address, PSPA_OB_HW_EVENT_PID13_OFFSET);
	pm8001_ha->phy_attr_table.outbound_hw_event_pid1_16[14] =
			pm8001_mr32(address, PSPA_OB_HW_EVENT_PID14_OFFSET);
	pm8001_ha->phy_attr_table.outbound_hw_event_pid1_16[15] =
			pm8001_mr32(address, PSPA_OB_HW_EVENT_PID15_OFFSET);

}

/**
 * read_inbnd_queue_table - read the inbound queue table and save it.
 * @pm8001_ha: our hba card information
 */
static void read_inbnd_queue_table(struct pm8001_hba_info *pm8001_ha)
{
	int i;
	void __iomem *address = pm8001_ha->inbnd_q_tbl_addr;
	for (i = 0; i < PM8001_MAX_INB_NUM; i++) {
		u32 offset = i * 0x20;
		pm8001_ha->inbnd_q_tbl[i].pi_pci_bar =
			get_pci_bar_index(pm8001_mr32(address,
				(offset + IB_PIPCI_BAR)));
		pm8001_ha->inbnd_q_tbl[i].pi_offset =
			pm8001_mr32(address, (offset + IB_PIPCI_BAR_OFFSET));
	}
}

/**
 * read_outbnd_queue_table - read the outbound queue table and save it.
 * @pm8001_ha: our hba card information
 */
static void read_outbnd_queue_table(struct pm8001_hba_info *pm8001_ha)
{
	int i;
	void __iomem *address = pm8001_ha->outbnd_q_tbl_addr;
	for (i = 0; i < PM8001_MAX_OUTB_NUM; i++) {
		u32 offset = i * 0x24;
		pm8001_ha->outbnd_q_tbl[i].ci_pci_bar =
			get_pci_bar_index(pm8001_mr32(address,
				(offset + OB_CIPCI_BAR)));
		pm8001_ha->outbnd_q_tbl[i].ci_offset =
			pm8001_mr32(address, (offset + OB_CIPCI_BAR_OFFSET));
	}
}

/**
 * init_default_table_values - init the default table.
 * @pm8001_ha: our hba card information
 */
static void init_default_table_values(struct pm8001_hba_info *pm8001_ha)
{
	int i;
	u32 offsetib, offsetob;
	void __iomem *addressib = pm8001_ha->inbnd_q_tbl_addr;
	void __iomem *addressob = pm8001_ha->outbnd_q_tbl_addr;
	u32 ib_offset = pm8001_ha->ib_offset;
	u32 ob_offset = pm8001_ha->ob_offset;
	u32 ci_offset = pm8001_ha->ci_offset;
	u32 pi_offset = pm8001_ha->pi_offset;

	pm8001_ha->main_cfg_tbl.pm80xx_tbl.upper_event_log_addr		=
		pm8001_ha->memoryMap.region[AAP1].phys_addr_hi;
	pm8001_ha->main_cfg_tbl.pm80xx_tbl.lower_event_log_addr		=
		pm8001_ha->memoryMap.region[AAP1].phys_addr_lo;
	pm8001_ha->main_cfg_tbl.pm80xx_tbl.event_log_size		=
							PM8001_EVENT_LOG_SIZE;
	pm8001_ha->main_cfg_tbl.pm80xx_tbl.event_log_severity		= 0x01;
	pm8001_ha->main_cfg_tbl.pm80xx_tbl.upper_pcs_event_log_addr	=
		pm8001_ha->memoryMap.region[IOP].phys_addr_hi;
	pm8001_ha->main_cfg_tbl.pm80xx_tbl.lower_pcs_event_log_addr	=
		pm8001_ha->memoryMap.region[IOP].phys_addr_lo;
	pm8001_ha->main_cfg_tbl.pm80xx_tbl.pcs_event_log_size		=
							PM8001_EVENT_LOG_SIZE;
	pm8001_ha->main_cfg_tbl.pm80xx_tbl.pcs_event_log_severity	= 0x01;
	pm8001_ha->main_cfg_tbl.pm80xx_tbl.fatal_err_interrupt		= 0x01;

	/* Disable end to end CRC checking */
	pm8001_ha->main_cfg_tbl.pm80xx_tbl.crc_core_dump = (0x1 << 16);

	for (i = 0; i < pm8001_ha->max_q_num; i++) {
		pm8001_ha->inbnd_q_tbl[i].element_pri_size_cnt	=
			PM8001_MPI_QUEUE | (pm8001_ha->iomb_size << 16) | (0x00<<30);
		pm8001_ha->inbnd_q_tbl[i].upper_base_addr	=
			pm8001_ha->memoryMap.region[ib_offset + i].phys_addr_hi;
		pm8001_ha->inbnd_q_tbl[i].lower_base_addr	=
		pm8001_ha->memoryMap.region[ib_offset + i].phys_addr_lo;
		pm8001_ha->inbnd_q_tbl[i].base_virt		=
		  (u8 *)pm8001_ha->memoryMap.region[ib_offset + i].virt_ptr;
		pm8001_ha->inbnd_q_tbl[i].total_length		=
			pm8001_ha->memoryMap.region[ib_offset + i].total_len;
		pm8001_ha->inbnd_q_tbl[i].ci_upper_base_addr	=
			pm8001_ha->memoryMap.region[ci_offset + i].phys_addr_hi;
		pm8001_ha->inbnd_q_tbl[i].ci_lower_base_addr	=
			pm8001_ha->memoryMap.region[ci_offset + i].phys_addr_lo;
		pm8001_ha->inbnd_q_tbl[i].ci_virt		=
			pm8001_ha->memoryMap.region[ci_offset + i].virt_ptr;
		offsetib = i * 0x20;
		pm8001_ha->inbnd_q_tbl[i].pi_pci_bar		=
			get_pci_bar_index(pm8001_mr32(addressib,
				(offsetib + 0x14)));
		pm8001_ha->inbnd_q_tbl[i].pi_offset		=
			pm8001_mr32(addressib, (offsetib + 0x18));
		pm8001_ha->inbnd_q_tbl[i].producer_idx		= 0;
		pm8001_ha->inbnd_q_tbl[i].consumer_index	= 0;

		pm8001_dbg(pm8001_ha, DEV,
			   "IQ %d pi_bar 0x%x pi_offset 0x%x\n", i,
			   pm8001_ha->inbnd_q_tbl[i].pi_pci_bar,
			   pm8001_ha->inbnd_q_tbl[i].pi_offset);
	}
	for (i = 0; i < pm8001_ha->max_q_num; i++) {
		pm8001_ha->outbnd_q_tbl[i].element_size_cnt	=
			PM8001_MPI_QUEUE | (pm8001_ha->iomb_size << 16) | (0x01<<30);
		pm8001_ha->outbnd_q_tbl[i].upper_base_addr	=
			pm8001_ha->memoryMap.region[ob_offset + i].phys_addr_hi;
		pm8001_ha->outbnd_q_tbl[i].lower_base_addr	=
			pm8001_ha->memoryMap.region[ob_offset + i].phys_addr_lo;
		pm8001_ha->outbnd_q_tbl[i].base_virt		=
		  (u8 *)pm8001_ha->memoryMap.region[ob_offset + i].virt_ptr;
		pm8001_ha->outbnd_q_tbl[i].total_length		=
			pm8001_ha->memoryMap.region[ob_offset + i].total_len;
		pm8001_ha->outbnd_q_tbl[i].pi_upper_base_addr	=
			pm8001_ha->memoryMap.region[pi_offset + i].phys_addr_hi;
		pm8001_ha->outbnd_q_tbl[i].pi_lower_base_addr	=
			pm8001_ha->memoryMap.region[pi_offset + i].phys_addr_lo;
		/* interrupt vector based on oq */
		pm8001_ha->outbnd_q_tbl[i].interrup_vec_cnt_delay = (i << 24);
		pm8001_ha->outbnd_q_tbl[i].pi_virt		=
			pm8001_ha->memoryMap.region[pi_offset + i].virt_ptr;
		offsetob = i * 0x24;
		pm8001_ha->outbnd_q_tbl[i].ci_pci_bar		=
			get_pci_bar_index(pm8001_mr32(addressob,
			offsetob + 0x14));
		pm8001_ha->outbnd_q_tbl[i].ci_offset		=
			pm8001_mr32(addressob, (offsetob + 0x18));
		pm8001_ha->outbnd_q_tbl[i].consumer_idx		= 0;
		pm8001_ha->outbnd_q_tbl[i].producer_index	= 0;

		pm8001_dbg(pm8001_ha, DEV,
			   "OQ %d ci_bar 0x%x ci_offset 0x%x\n", i,
			   pm8001_ha->outbnd_q_tbl[i].ci_pci_bar,
			   pm8001_ha->outbnd_q_tbl[i].ci_offset);
	}
}

/**
 * update_main_config_table - update the main default table to the HBA.
 * @pm8001_ha: our hba card information
 */
static void update_main_config_table(struct pm8001_hba_info *pm8001_ha)
{
	void __iomem *address = pm8001_ha->main_cfg_tbl_addr;
	pm8001_mw32(address, MAIN_IQNPPD_HPPD_OFFSET,
		pm8001_ha->main_cfg_tbl.pm80xx_tbl.inbound_q_nppd_hppd);
	pm8001_mw32(address, MAIN_EVENT_LOG_ADDR_HI,
		pm8001_ha->main_cfg_tbl.pm80xx_tbl.upper_event_log_addr);
	pm8001_mw32(address, MAIN_EVENT_LOG_ADDR_LO,
		pm8001_ha->main_cfg_tbl.pm80xx_tbl.lower_event_log_addr);
	pm8001_mw32(address, MAIN_EVENT_LOG_BUFF_SIZE,
		pm8001_ha->main_cfg_tbl.pm80xx_tbl.event_log_size);
	pm8001_mw32(address, MAIN_EVENT_LOG_OPTION,
		pm8001_ha->main_cfg_tbl.pm80xx_tbl.event_log_severity);
	pm8001_mw32(address, MAIN_PCS_EVENT_LOG_ADDR_HI,
		pm8001_ha->main_cfg_tbl.pm80xx_tbl.upper_pcs_event_log_addr);
	pm8001_mw32(address, MAIN_PCS_EVENT_LOG_ADDR_LO,
		pm8001_ha->main_cfg_tbl.pm80xx_tbl.lower_pcs_event_log_addr);
	pm8001_mw32(address, MAIN_PCS_EVENT_LOG_BUFF_SIZE,
		pm8001_ha->main_cfg_tbl.pm80xx_tbl.pcs_event_log_size);
	pm8001_mw32(address, MAIN_PCS_EVENT_LOG_OPTION,
		pm8001_ha->main_cfg_tbl.pm80xx_tbl.pcs_event_log_severity);
	/* Update Fatal error interrupt vector */
	pm8001_ha->main_cfg_tbl.pm80xx_tbl.fatal_err_interrupt |=
					((pm8001_ha->max_q_num - 1) << 8);
	pm8001_mw32(address, MAIN_FATAL_ERROR_INTERRUPT,
		pm8001_ha->main_cfg_tbl.pm80xx_tbl.fatal_err_interrupt);
	pm8001_dbg(pm8001_ha, DEV,
		   "Updated Fatal error interrupt vector 0x%x\n",
		   pm8001_mr32(address, MAIN_FATAL_ERROR_INTERRUPT));

	pm8001_mw32(address, MAIN_EVENT_CRC_CHECK,
		pm8001_ha->main_cfg_tbl.pm80xx_tbl.crc_core_dump);

	/* SPCv specific */
	pm8001_ha->main_cfg_tbl.pm80xx_tbl.gpio_led_mapping &= 0xCFFFFFFF;
	/* Set GPIOLED to 0x2 for LED indicator */
	pm8001_ha->main_cfg_tbl.pm80xx_tbl.gpio_led_mapping |= 0x20000000;
	pm8001_mw32(address, MAIN_GPIO_LED_FLAGS_OFFSET,
		pm8001_ha->main_cfg_tbl.pm80xx_tbl.gpio_led_mapping);
	pm8001_dbg(pm8001_ha, DEV,
		   "Programming DW 0x21 in main cfg table with 0x%x\n",
		   pm8001_mr32(address, MAIN_GPIO_LED_FLAGS_OFFSET));

	pm8001_mw32(address, MAIN_PORT_RECOVERY_TIMER,
		pm8001_ha->main_cfg_tbl.pm80xx_tbl.port_recovery_timer);
	pm8001_mw32(address, MAIN_INT_REASSERTION_DELAY,
		pm8001_ha->main_cfg_tbl.pm80xx_tbl.interrupt_reassertion_delay);

	pm8001_ha->main_cfg_tbl.pm80xx_tbl.port_recovery_timer &= 0xffff0000;
	pm8001_ha->main_cfg_tbl.pm80xx_tbl.port_recovery_timer |=
							PORT_RECOVERY_TIMEOUT;
	if (pm8001_ha->chip_id == chip_8006) {
		pm8001_ha->main_cfg_tbl.pm80xx_tbl.port_recovery_timer &=
					0x0000ffff;
		pm8001_ha->main_cfg_tbl.pm80xx_tbl.port_recovery_timer |=
					CHIP_8006_PORT_RECOVERY_TIMEOUT;
	}
	pm8001_mw32(address, MAIN_PORT_RECOVERY_TIMER,
			pm8001_ha->main_cfg_tbl.pm80xx_tbl.port_recovery_timer);
}

/**
 * update_inbnd_queue_table - update the inbound queue table to the HBA.
 * @pm8001_ha: our hba card information
 * @number: entry in the queue
 */
static void update_inbnd_queue_table(struct pm8001_hba_info *pm8001_ha,
					 int number)
{
	void __iomem *address = pm8001_ha->inbnd_q_tbl_addr;
	u16 offset = number * 0x20;
	pm8001_mw32(address, offset + IB_PROPERITY_OFFSET,
		pm8001_ha->inbnd_q_tbl[number].element_pri_size_cnt);
	pm8001_mw32(address, offset + IB_BASE_ADDR_HI_OFFSET,
		pm8001_ha->inbnd_q_tbl[number].upper_base_addr);
	pm8001_mw32(address, offset + IB_BASE_ADDR_LO_OFFSET,
		pm8001_ha->inbnd_q_tbl[number].lower_base_addr);
	pm8001_mw32(address, offset + IB_CI_BASE_ADDR_HI_OFFSET,
		pm8001_ha->inbnd_q_tbl[number].ci_upper_base_addr);
	pm8001_mw32(address, offset + IB_CI_BASE_ADDR_LO_OFFSET,
		pm8001_ha->inbnd_q_tbl[number].ci_lower_base_addr);

	pm8001_dbg(pm8001_ha, DEV,
		   "IQ %d: Element pri size 0x%x\n",
		   number,
		   pm8001_ha->inbnd_q_tbl[number].element_pri_size_cnt);

	pm8001_dbg(pm8001_ha, DEV,
		   "IQ upr base addr 0x%x IQ lwr base addr 0x%x\n",
		   pm8001_ha->inbnd_q_tbl[number].upper_base_addr,
		   pm8001_ha->inbnd_q_tbl[number].lower_base_addr);

	pm8001_dbg(pm8001_ha, DEV,
		   "CI upper base addr 0x%x CI lower base addr 0x%x\n",
		   pm8001_ha->inbnd_q_tbl[number].ci_upper_base_addr,
		   pm8001_ha->inbnd_q_tbl[number].ci_lower_base_addr);
}

/**
 * update_outbnd_queue_table - update the outbound queue table to the HBA.
 * @pm8001_ha: our hba card information
 * @number: entry in the queue
 */
static void update_outbnd_queue_table(struct pm8001_hba_info *pm8001_ha,
						 int number)
{
	void __iomem *address = pm8001_ha->outbnd_q_tbl_addr;
	u16 offset = number * 0x24;
	pm8001_mw32(address, offset + OB_PROPERITY_OFFSET,
		pm8001_ha->outbnd_q_tbl[number].element_size_cnt);
	pm8001_mw32(address, offset + OB_BASE_ADDR_HI_OFFSET,
		pm8001_ha->outbnd_q_tbl[number].upper_base_addr);
	pm8001_mw32(address, offset + OB_BASE_ADDR_LO_OFFSET,
		pm8001_ha->outbnd_q_tbl[number].lower_base_addr);
	pm8001_mw32(address, offset + OB_PI_BASE_ADDR_HI_OFFSET,
		pm8001_ha->outbnd_q_tbl[number].pi_upper_base_addr);
	pm8001_mw32(address, offset + OB_PI_BASE_ADDR_LO_OFFSET,
		pm8001_ha->outbnd_q_tbl[number].pi_lower_base_addr);
	pm8001_mw32(address, offset + OB_INTERRUPT_COALES_OFFSET,
		pm8001_ha->outbnd_q_tbl[number].interrup_vec_cnt_delay);

	pm8001_dbg(pm8001_ha, DEV,
		   "OQ %d: Element pri size 0x%x\n",
		   number,
		   pm8001_ha->outbnd_q_tbl[number].element_size_cnt);

	pm8001_dbg(pm8001_ha, DEV,
		   "OQ upr base addr 0x%x OQ lwr base addr 0x%x\n",
		   pm8001_ha->outbnd_q_tbl[number].upper_base_addr,
		   pm8001_ha->outbnd_q_tbl[number].lower_base_addr);

	pm8001_dbg(pm8001_ha, DEV,
		   "PI upper base addr 0x%x PI lower base addr 0x%x\n",
		   pm8001_ha->outbnd_q_tbl[number].pi_upper_base_addr,
		   pm8001_ha->outbnd_q_tbl[number].pi_lower_base_addr);
}

/**
 * mpi_init_check - check firmware initialization status.
 * @pm8001_ha: our hba card information
 */
static int mpi_init_check(struct pm8001_hba_info *pm8001_ha)
{
	u32 max_wait_count;
	u32 value;
	u32 gst_len_mpistate;

	/* Write bit0=1 to Inbound DoorBell Register to tell the SPC FW the
	table is updated */
	pm8001_cw32(pm8001_ha, 0, MSGU_IBDB_SET, SPCv_MSGU_CFG_TABLE_UPDATE);
	/* wait until Inbound DoorBell Clear Register toggled */
	if (IS_SPCV_12G(pm8001_ha->pdev)) {
		max_wait_count = SPCV_DOORBELL_CLEAR_TIMEOUT;
	} else {
		max_wait_count = SPC_DOORBELL_CLEAR_TIMEOUT;
	}
	do {
		msleep(FW_READY_INTERVAL);
		value = pm8001_cr32(pm8001_ha, 0, MSGU_IBDB_SET);
		value &= SPCv_MSGU_CFG_TABLE_UPDATE;
	} while ((value != 0) && (--max_wait_count));

	if (!max_wait_count) {
		/* additional check */
		pm8001_dbg(pm8001_ha, FAIL,
			   "Inb doorbell clear not toggled[value:%x]\n",
			   value);
		return -EBUSY;
	}
	/* check the MPI-State for initialization upto 100ms*/
	max_wait_count = 5;/* 100 msec */
	do {
		msleep(FW_READY_INTERVAL);
		gst_len_mpistate =
			pm8001_mr32(pm8001_ha->general_stat_tbl_addr,
					GST_GSTLEN_MPIS_OFFSET);
	} while ((GST_MPI_STATE_INIT !=
		(gst_len_mpistate & GST_MPI_STATE_MASK)) && (--max_wait_count));
	if (!max_wait_count)
		return -EBUSY;

	/* check MPI Initialization error */
	gst_len_mpistate = gst_len_mpistate >> 16;
	if (0x0000 != gst_len_mpistate)
		return -EBUSY;

	return 0;
}

/**
 * check_fw_ready - The LLDD check if the FW is ready, if not, return error.
 * This function sleeps hence it must not be used in atomic context.
 * @pm8001_ha: our hba card information
 */
static int check_fw_ready(struct pm8001_hba_info *pm8001_ha)
{
	u32 value;
	u32 max_wait_count;
	u32 max_wait_time;
	u32 expected_mask;
	int ret = 0;

	/* reset / PCIe ready */
	max_wait_time = max_wait_count = 5;	/* 100 milli sec */
	do {
		msleep(FW_READY_INTERVAL);
		value = pm8001_cr32(pm8001_ha, 0, MSGU_SCRATCH_PAD_1);
	} while ((value == 0xFFFFFFFF) && (--max_wait_count));

	/* check ila, RAAE and iops status */
	if ((pm8001_ha->chip_id != chip_8008) &&
			(pm8001_ha->chip_id != chip_8009)) {
		max_wait_time = max_wait_count = 180;   /* 3600 milli sec */
		expected_mask = SCRATCH_PAD_ILA_READY |
			SCRATCH_PAD_RAAE_READY |
			SCRATCH_PAD_IOP0_READY |
			SCRATCH_PAD_IOP1_READY;
	} else {
		max_wait_time = max_wait_count = 170;   /* 3400 milli sec */
		expected_mask = SCRATCH_PAD_ILA_READY |
			SCRATCH_PAD_RAAE_READY |
			SCRATCH_PAD_IOP0_READY;
	}
	do {
		msleep(FW_READY_INTERVAL);
		value = pm8001_cr32(pm8001_ha, 0, MSGU_SCRATCH_PAD_1);
	} while (((value & expected_mask) !=
				 expected_mask) && (--max_wait_count));
	if (!max_wait_count) {
		pm8001_dbg(pm8001_ha, INIT,
		"At least one FW component failed to load within %d millisec: Scratchpad1: 0x%x\n",
			max_wait_time * FW_READY_INTERVAL, value);
		ret = -1;
	} else {
		pm8001_dbg(pm8001_ha, MSG,
			"All FW components ready by %d ms\n",
			(max_wait_time - max_wait_count) * FW_READY_INTERVAL);
	}
	return ret;
}

static int init_pci_device_addresses(struct pm8001_hba_info *pm8001_ha)
{
	void __iomem *base_addr;
	u32	value;
	u32	offset;
	u32	pcibar;
	u32	pcilogic;

	value = pm8001_cr32(pm8001_ha, 0, MSGU_SCRATCH_PAD_0);

	/**
	 * lower 26 bits of SCRATCHPAD0 register describes offset within the
	 * PCIe BAR where the MPI configuration table is present
	 */
	offset = value & 0x03FFFFFF; /* scratch pad 0 TBL address */

	pm8001_dbg(pm8001_ha, DEV, "Scratchpad 0 Offset: 0x%x value 0x%x\n",
		   offset, value);
	/**
	 * Upper 6 bits describe the offset within PCI config space where BAR
	 * is located.
	 */
	pcilogic = (value & 0xFC000000) >> 26;
	pcibar = get_pci_bar_index(pcilogic);
	pm8001_dbg(pm8001_ha, INIT, "Scratchpad 0 PCI BAR: %d\n", pcibar);

	/**
	 * Make sure the offset falls inside the ioremapped PCI BAR
	 */
	if (offset > pm8001_ha->io_mem[pcibar].memsize) {
		pm8001_dbg(pm8001_ha, FAIL,
			"Main cfg tbl offset outside %u > %u\n",
				offset, pm8001_ha->io_mem[pcibar].memsize);
		return -EBUSY;
	}
	pm8001_ha->main_cfg_tbl_addr = base_addr =
		pm8001_ha->io_mem[pcibar].memvirtaddr + offset;

	/**
	 * Validate main configuration table address: first DWord should read
	 * "PMCS"
	 */
	value = pm8001_mr32(pm8001_ha->main_cfg_tbl_addr, 0);
	if (memcmp(&value, "PMCS", 4) != 0) {
		pm8001_dbg(pm8001_ha, FAIL,
			"BAD main config signature 0x%x\n",
				value);
		return -EBUSY;
	}
	pm8001_dbg(pm8001_ha, INIT,
			"VALID main config signature 0x%x\n", value);
	pm8001_ha->general_stat_tbl_addr =
		base_addr + (pm8001_cr32(pm8001_ha, pcibar, offset + 0x18) &
					0xFFFFFF);
	pm8001_ha->inbnd_q_tbl_addr =
		base_addr + (pm8001_cr32(pm8001_ha, pcibar, offset + 0x1C) &
					0xFFFFFF);
	pm8001_ha->outbnd_q_tbl_addr =
		base_addr + (pm8001_cr32(pm8001_ha, pcibar, offset + 0x20) &
					0xFFFFFF);
	pm8001_ha->ivt_tbl_addr =
		base_addr + (pm8001_cr32(pm8001_ha, pcibar, offset + 0x8C) &
					0xFFFFFF);
	pm8001_ha->pspa_q_tbl_addr =
		base_addr + (pm8001_cr32(pm8001_ha, pcibar, offset + 0x90) &
					0xFFFFFF);
	pm8001_ha->fatal_tbl_addr =
		base_addr + (pm8001_cr32(pm8001_ha, pcibar, offset + 0xA0) &
					0xFFFFFF);

	pm8001_dbg(pm8001_ha, INIT, "GST OFFSET 0x%x\n",
		   pm8001_cr32(pm8001_ha, pcibar, offset + 0x18));
	pm8001_dbg(pm8001_ha, INIT, "INBND OFFSET 0x%x\n",
		   pm8001_cr32(pm8001_ha, pcibar, offset + 0x1C));
	pm8001_dbg(pm8001_ha, INIT, "OBND OFFSET 0x%x\n",
		   pm8001_cr32(pm8001_ha, pcibar, offset + 0x20));
	pm8001_dbg(pm8001_ha, INIT, "IVT OFFSET 0x%x\n",
		   pm8001_cr32(pm8001_ha, pcibar, offset + 0x8C));
	pm8001_dbg(pm8001_ha, INIT, "PSPA OFFSET 0x%x\n",
		   pm8001_cr32(pm8001_ha, pcibar, offset + 0x90));
	pm8001_dbg(pm8001_ha, INIT, "addr - main cfg %p general status %p\n",
		   pm8001_ha->main_cfg_tbl_addr,
		   pm8001_ha->general_stat_tbl_addr);
	pm8001_dbg(pm8001_ha, INIT, "addr - inbnd %p obnd %p\n",
		   pm8001_ha->inbnd_q_tbl_addr,
		   pm8001_ha->outbnd_q_tbl_addr);
	pm8001_dbg(pm8001_ha, INIT, "addr - pspa %p ivt %p\n",
		   pm8001_ha->pspa_q_tbl_addr,
		   pm8001_ha->ivt_tbl_addr);
	return 0;
}

/**
 * pm80xx_set_thermal_config - support the thermal configuration
 * @pm8001_ha: our hba card information.
 */
int
pm80xx_set_thermal_config(struct pm8001_hba_info *pm8001_ha)
{
	struct set_ctrl_cfg_req payload;
	struct inbound_queue_table *circularQ;
	int rc;
	u32 tag;
	u32 opc = OPC_INB_SET_CONTROLLER_CONFIG;
	u32 page_code;

	memset(&payload, 0, sizeof(struct set_ctrl_cfg_req));
	rc = pm8001_tag_alloc(pm8001_ha, &tag);
	if (rc)
		return -1;

	circularQ = &pm8001_ha->inbnd_q_tbl[0];
	payload.tag = cpu_to_le32(tag);

	if (IS_SPCV_12G(pm8001_ha->pdev))
		page_code = THERMAL_PAGE_CODE_7H;
	else
		page_code = THERMAL_PAGE_CODE_8H;

	payload.cfg_pg[0] = (THERMAL_LOG_ENABLE << 9) |
				(THERMAL_ENABLE << 8) | page_code;
	payload.cfg_pg[1] = (LTEMPHIL << 24) | (RTEMPHIL << 8);

	pm8001_dbg(pm8001_ha, DEV,
		   "Setting up thermal config. cfg_pg 0 0x%x cfg_pg 1 0x%x\n",
		   payload.cfg_pg[0], payload.cfg_pg[1]);

	rc = pm8001_mpi_build_cmd(pm8001_ha, circularQ, opc, &payload,
			sizeof(payload), 0);
	if (rc)
		pm8001_tag_free(pm8001_ha, tag);
	return rc;

}

/**
* pm80xx_set_sas_protocol_timer_config - support the SAS Protocol
* Timer configuration page
* @pm8001_ha: our hba card information.
*/
static int
pm80xx_set_sas_protocol_timer_config(struct pm8001_hba_info *pm8001_ha)
{
	struct set_ctrl_cfg_req payload;
	struct inbound_queue_table *circularQ;
	SASProtocolTimerConfig_t SASConfigPage;
	int rc;
	u32 tag;
	u32 opc = OPC_INB_SET_CONTROLLER_CONFIG;

	memset(&payload, 0, sizeof(struct set_ctrl_cfg_req));
	memset(&SASConfigPage, 0, sizeof(SASProtocolTimerConfig_t));

	rc = pm8001_tag_alloc(pm8001_ha, &tag);

	if (rc)
		return -1;

	circularQ = &pm8001_ha->inbnd_q_tbl[0];
	payload.tag = cpu_to_le32(tag);

	SASConfigPage.pageCode        =  SAS_PROTOCOL_TIMER_CONFIG_PAGE;
	SASConfigPage.MST_MSI         =  3 << 15;
	SASConfigPage.STP_SSP_MCT_TMO =  (STP_MCT_TMO << 16) | SSP_MCT_TMO;
	SASConfigPage.STP_FRM_TMO     = (SAS_MAX_OPEN_TIME << 24) |
				(SMP_MAX_CONN_TIMER << 16) | STP_FRM_TIMER;
	SASConfigPage.STP_IDLE_TMO    =  STP_IDLE_TIME;

	if (SASConfigPage.STP_IDLE_TMO > 0x3FFFFFF)
		SASConfigPage.STP_IDLE_TMO = 0x3FFFFFF;


	SASConfigPage.OPNRJT_RTRY_INTVL =         (SAS_MFD << 16) |
						SAS_OPNRJT_RTRY_INTVL;
	SASConfigPage.Data_Cmd_OPNRJT_RTRY_TMO =  (SAS_DOPNRJT_RTRY_TMO << 16)
						| SAS_COPNRJT_RTRY_TMO;
	SASConfigPage.Data_Cmd_OPNRJT_RTRY_THR =  (SAS_DOPNRJT_RTRY_THR << 16)
						| SAS_COPNRJT_RTRY_THR;
	SASConfigPage.MAX_AIP =  SAS_MAX_AIP;

	pm8001_dbg(pm8001_ha, INIT, "SASConfigPage.pageCode 0x%08x\n",
		   SASConfigPage.pageCode);
	pm8001_dbg(pm8001_ha, INIT, "SASConfigPage.MST_MSI  0x%08x\n",
		   SASConfigPage.MST_MSI);
	pm8001_dbg(pm8001_ha, INIT, "SASConfigPage.STP_SSP_MCT_TMO  0x%08x\n",
		   SASConfigPage.STP_SSP_MCT_TMO);
	pm8001_dbg(pm8001_ha, INIT, "SASConfigPage.STP_FRM_TMO  0x%08x\n",
		   SASConfigPage.STP_FRM_TMO);
	pm8001_dbg(pm8001_ha, INIT, "SASConfigPage.STP_IDLE_TMO  0x%08x\n",
		   SASConfigPage.STP_IDLE_TMO);
	pm8001_dbg(pm8001_ha, INIT, "SASConfigPage.OPNRJT_RTRY_INTVL  0x%08x\n",
		   SASConfigPage.OPNRJT_RTRY_INTVL);
	pm8001_dbg(pm8001_ha, INIT, "SASConfigPage.Data_Cmd_OPNRJT_RTRY_TMO  0x%08x\n",
		   SASConfigPage.Data_Cmd_OPNRJT_RTRY_TMO);
	pm8001_dbg(pm8001_ha, INIT, "SASConfigPage.Data_Cmd_OPNRJT_RTRY_THR  0x%08x\n",
		   SASConfigPage.Data_Cmd_OPNRJT_RTRY_THR);
	pm8001_dbg(pm8001_ha, INIT, "SASConfigPage.MAX_AIP  0x%08x\n",
		   SASConfigPage.MAX_AIP);

	memcpy(&payload.cfg_pg, &SASConfigPage,
			 sizeof(SASProtocolTimerConfig_t));

	rc = pm8001_mpi_build_cmd(pm8001_ha, circularQ, opc, &payload,
			sizeof(payload), 0);
	if (rc)
		pm8001_tag_free(pm8001_ha, tag);

	return rc;
}

/**
 * pm80xx_get_encrypt_info - Check for encryption
 * @pm8001_ha: our hba card information.
 */
static int
pm80xx_get_encrypt_info(struct pm8001_hba_info *pm8001_ha)
{
	u32 scratch3_value;
	int ret = -1;

	/* Read encryption status from SCRATCH PAD 3 */
	scratch3_value = pm8001_cr32(pm8001_ha, 0, MSGU_SCRATCH_PAD_3);

	if ((scratch3_value & SCRATCH_PAD3_ENC_MASK) ==
					SCRATCH_PAD3_ENC_READY) {
		if (scratch3_value & SCRATCH_PAD3_XTS_ENABLED)
			pm8001_ha->encrypt_info.cipher_mode = CIPHER_MODE_XTS;
		if ((scratch3_value & SCRATCH_PAD3_SM_MASK) ==
						SCRATCH_PAD3_SMF_ENABLED)
			pm8001_ha->encrypt_info.sec_mode = SEC_MODE_SMF;
		if ((scratch3_value & SCRATCH_PAD3_SM_MASK) ==
						SCRATCH_PAD3_SMA_ENABLED)
			pm8001_ha->encrypt_info.sec_mode = SEC_MODE_SMA;
		if ((scratch3_value & SCRATCH_PAD3_SM_MASK) ==
						SCRATCH_PAD3_SMB_ENABLED)
			pm8001_ha->encrypt_info.sec_mode = SEC_MODE_SMB;
		pm8001_ha->encrypt_info.status = 0;
		pm8001_dbg(pm8001_ha, INIT,
			   "Encryption: SCRATCH_PAD3_ENC_READY 0x%08X.Cipher mode 0x%x Sec mode 0x%x status 0x%x\n",
			   scratch3_value,
			   pm8001_ha->encrypt_info.cipher_mode,
			   pm8001_ha->encrypt_info.sec_mode,
			   pm8001_ha->encrypt_info.status);
		ret = 0;
	} else if ((scratch3_value & SCRATCH_PAD3_ENC_READY) ==
					SCRATCH_PAD3_ENC_DISABLED) {
		pm8001_dbg(pm8001_ha, INIT,
			   "Encryption: SCRATCH_PAD3_ENC_DISABLED 0x%08X\n",
			   scratch3_value);
		pm8001_ha->encrypt_info.status = 0xFFFFFFFF;
		pm8001_ha->encrypt_info.cipher_mode = 0;
		pm8001_ha->encrypt_info.sec_mode = 0;
		ret = 0;
	} else if ((scratch3_value & SCRATCH_PAD3_ENC_MASK) ==
				SCRATCH_PAD3_ENC_DIS_ERR) {
		pm8001_ha->encrypt_info.status =
			(scratch3_value & SCRATCH_PAD3_ERR_CODE) >> 16;
		if (scratch3_value & SCRATCH_PAD3_XTS_ENABLED)
			pm8001_ha->encrypt_info.cipher_mode = CIPHER_MODE_XTS;
		if ((scratch3_value & SCRATCH_PAD3_SM_MASK) ==
					SCRATCH_PAD3_SMF_ENABLED)
			pm8001_ha->encrypt_info.sec_mode = SEC_MODE_SMF;
		if ((scratch3_value & SCRATCH_PAD3_SM_MASK) ==
					SCRATCH_PAD3_SMA_ENABLED)
			pm8001_ha->encrypt_info.sec_mode = SEC_MODE_SMA;
		if ((scratch3_value & SCRATCH_PAD3_SM_MASK) ==
					SCRATCH_PAD3_SMB_ENABLED)
			pm8001_ha->encrypt_info.sec_mode = SEC_MODE_SMB;
		pm8001_dbg(pm8001_ha, INIT,
			   "Encryption: SCRATCH_PAD3_DIS_ERR 0x%08X.Cipher mode 0x%x sec mode 0x%x status 0x%x\n",
			   scratch3_value,
			   pm8001_ha->encrypt_info.cipher_mode,
			   pm8001_ha->encrypt_info.sec_mode,
			   pm8001_ha->encrypt_info.status);
	} else if ((scratch3_value & SCRATCH_PAD3_ENC_MASK) ==
				 SCRATCH_PAD3_ENC_ENA_ERR) {

		pm8001_ha->encrypt_info.status =
			(scratch3_value & SCRATCH_PAD3_ERR_CODE) >> 16;
		if (scratch3_value & SCRATCH_PAD3_XTS_ENABLED)
			pm8001_ha->encrypt_info.cipher_mode = CIPHER_MODE_XTS;
		if ((scratch3_value & SCRATCH_PAD3_SM_MASK) ==
					SCRATCH_PAD3_SMF_ENABLED)
			pm8001_ha->encrypt_info.sec_mode = SEC_MODE_SMF;
		if ((scratch3_value & SCRATCH_PAD3_SM_MASK) ==
					SCRATCH_PAD3_SMA_ENABLED)
			pm8001_ha->encrypt_info.sec_mode = SEC_MODE_SMA;
		if ((scratch3_value & SCRATCH_PAD3_SM_MASK) ==
					SCRATCH_PAD3_SMB_ENABLED)
			pm8001_ha->encrypt_info.sec_mode = SEC_MODE_SMB;

		pm8001_dbg(pm8001_ha, INIT,
			   "Encryption: SCRATCH_PAD3_ENA_ERR 0x%08X.Cipher mode 0x%x sec mode 0x%x status 0x%x\n",
			   scratch3_value,
			   pm8001_ha->encrypt_info.cipher_mode,
			   pm8001_ha->encrypt_info.sec_mode,
			   pm8001_ha->encrypt_info.status);
	}
	return ret;
}

/**
 * pm80xx_encrypt_update - update flash with encryption informtion
 * @pm8001_ha: our hba card information.
 */
static int pm80xx_encrypt_update(struct pm8001_hba_info *pm8001_ha)
{
	struct kek_mgmt_req payload;
	struct inbound_queue_table *circularQ;
	int rc;
	u32 tag;
	u32 opc = OPC_INB_KEK_MANAGEMENT;

	memset(&payload, 0, sizeof(struct kek_mgmt_req));
	rc = pm8001_tag_alloc(pm8001_ha, &tag);
	if (rc)
		return -1;

	circularQ = &pm8001_ha->inbnd_q_tbl[0];
	payload.tag = cpu_to_le32(tag);
	/* Currently only one key is used. New KEK index is 1.
	 * Current KEK index is 1. Store KEK to NVRAM is 1.
	 */
	payload.new_curidx_ksop = ((1 << 24) | (1 << 16) | (1 << 8) |
					KEK_MGMT_SUBOP_KEYCARDUPDATE);

	pm8001_dbg(pm8001_ha, DEV,
		   "Saving Encryption info to flash. payload 0x%x\n",
		   payload.new_curidx_ksop);

	rc = pm8001_mpi_build_cmd(pm8001_ha, circularQ, opc, &payload,
			sizeof(payload), 0);
	if (rc)
		pm8001_tag_free(pm8001_ha, tag);

	return rc;
}

/**
 * pm8001_chip_init - the main init function that initialize whole PM8001 chip.
 * @pm8001_ha: our hba card information
 */
static int pm80xx_chip_init(struct pm8001_hba_info *pm8001_ha)
{
	int ret;
	u8 i = 0;

	/* check the firmware status */
	if (-1 == check_fw_ready(pm8001_ha)) {
		pm8001_dbg(pm8001_ha, FAIL, "Firmware is not ready!\n");
		return -EBUSY;
	}

	/* Initialize the controller fatal error flag */
	pm8001_ha->controller_fatal_error = false;

	/* Initialize pci space address eg: mpi offset */
	ret = init_pci_device_addresses(pm8001_ha);
	if (ret) {
		pm8001_dbg(pm8001_ha, FAIL,
			"Failed to init pci addresses");
		return ret;
	}
	init_default_table_values(pm8001_ha);
	read_main_config_table(pm8001_ha);
	read_general_status_table(pm8001_ha);
	read_inbnd_queue_table(pm8001_ha);
	read_outbnd_queue_table(pm8001_ha);
	read_phy_attr_table(pm8001_ha);

	/* update main config table ,inbound table and outbound table */
	update_main_config_table(pm8001_ha);
	for (i = 0; i < pm8001_ha->max_q_num; i++) {
		update_inbnd_queue_table(pm8001_ha, i);
		update_outbnd_queue_table(pm8001_ha, i);
	}
	/* notify firmware update finished and check initialization status */
	if (0 == mpi_init_check(pm8001_ha)) {
		pm8001_dbg(pm8001_ha, INIT, "MPI initialize successful!\n");
	} else
		return -EBUSY;

	/* send SAS protocol timer configuration page to FW */
	ret = pm80xx_set_sas_protocol_timer_config(pm8001_ha);

	/* Check for encryption */
	if (pm8001_ha->chip->encrypt) {
		pm8001_dbg(pm8001_ha, INIT, "Checking for encryption\n");
		ret = pm80xx_get_encrypt_info(pm8001_ha);
		if (ret == -1) {
			pm8001_dbg(pm8001_ha, INIT, "Encryption error !!\n");
			if (pm8001_ha->encrypt_info.status == 0x81) {
				pm8001_dbg(pm8001_ha, INIT,
					   "Encryption enabled with error.Saving encryption key to flash\n");
				pm80xx_encrypt_update(pm8001_ha);
			}
		}
	}
	return 0;
}

static int mpi_uninit_check(struct pm8001_hba_info *pm8001_ha)
{
	u32 max_wait_count;
	u32 value;
	u32 gst_len_mpistate;
	int ret;

	ret = init_pci_device_addresses(pm8001_ha);
	if (ret) {
		pm8001_dbg(pm8001_ha, FAIL,
			"Failed to init pci addresses");
		return ret;
	}

	/* Write bit1=1 to Inbound DoorBell Register to tell the SPC FW the
	table is stop */
	pm8001_cw32(pm8001_ha, 0, MSGU_IBDB_SET, SPCv_MSGU_CFG_TABLE_RESET);

	/* wait until Inbound DoorBell Clear Register toggled */
	if (IS_SPCV_12G(pm8001_ha->pdev)) {
		max_wait_count = 30 * 1000 * 1000; /* 30 sec */
	} else {
		max_wait_count = 15 * 1000 * 1000; /* 15 sec */
	}
	do {
		udelay(1);
		value = pm8001_cr32(pm8001_ha, 0, MSGU_IBDB_SET);
		value &= SPCv_MSGU_CFG_TABLE_RESET;
	} while ((value != 0) && (--max_wait_count));

	if (!max_wait_count) {
		pm8001_dbg(pm8001_ha, FAIL, "TIMEOUT:IBDB value/=%x\n", value);
		return -1;
	}

	/* check the MPI-State for termination in progress */
	/* wait until Inbound DoorBell Clear Register toggled */
	max_wait_count = 2 * 1000 * 1000;	/* 2 sec for spcv/ve */
	do {
		udelay(1);
		gst_len_mpistate =
			pm8001_mr32(pm8001_ha->general_stat_tbl_addr,
			GST_GSTLEN_MPIS_OFFSET);
		if (GST_MPI_STATE_UNINIT ==
			(gst_len_mpistate & GST_MPI_STATE_MASK))
			break;
	} while (--max_wait_count);
	if (!max_wait_count) {
		pm8001_dbg(pm8001_ha, FAIL, " TIME OUT MPI State = 0x%x\n",
			   gst_len_mpistate & GST_MPI_STATE_MASK);
		return -1;
	}

	return 0;
}

/**
 * pm80xx_fatal_errors - returns non zero *ONLY* when fatal errors
 * @pm8001_ha: our hba card information
 *
 * Fatal errors are recoverable only after a host reboot.
 */
int
pm80xx_fatal_errors(struct pm8001_hba_info *pm8001_ha)
{
	int ret = 0;
	u32 scratch_pad_rsvd0 = pm8001_cr32(pm8001_ha, 0,
					MSGU_HOST_SCRATCH_PAD_6);
	u32 scratch_pad_rsvd1 = pm8001_cr32(pm8001_ha, 0,
					MSGU_HOST_SCRATCH_PAD_7);
	u32 scratch_pad1 = pm8001_cr32(pm8001_ha, 0, MSGU_SCRATCH_PAD_1);
	u32 scratch_pad2 = pm8001_cr32(pm8001_ha, 0, MSGU_SCRATCH_PAD_2);
	u32 scratch_pad3 = pm8001_cr32(pm8001_ha, 0, MSGU_SCRATCH_PAD_3);

	if (pm8001_ha->chip_id != chip_8006 &&
			pm8001_ha->chip_id != chip_8074 &&
			pm8001_ha->chip_id != chip_8076) {
		return 0;
	}

	if (MSGU_SCRATCHPAD1_STATE_FATAL_ERROR(scratch_pad1)) {
		pm8001_dbg(pm8001_ha, FAIL,
			"Fatal error SCRATCHPAD1 = 0x%x SCRATCHPAD2 = 0x%x SCRATCHPAD3 = 0x%x SCRATCHPAD_RSVD0 = 0x%x SCRATCHPAD_RSVD1 = 0x%x\n",
				scratch_pad1, scratch_pad2, scratch_pad3,
				scratch_pad_rsvd0, scratch_pad_rsvd1);
		ret = 1;
	}

	return ret;
}

/**
 * pm8001_chip_soft_rst - soft reset the PM8001 chip, so that the clear all
 * the FW register status to the originated status.
 * @pm8001_ha: our hba card information
 */

static int
pm80xx_chip_soft_rst(struct pm8001_hba_info *pm8001_ha)
{
	u32 regval;
	u32 bootloader_state;
	u32 ibutton0, ibutton1;

	/* Process MPI table uninitialization only if FW is ready */
	if (!pm8001_ha->controller_fatal_error) {
		/* Check if MPI is in ready state to reset */
		if (mpi_uninit_check(pm8001_ha) != 0) {
			u32 r0 = pm8001_cr32(pm8001_ha, 0, MSGU_SCRATCH_PAD_0);
			u32 r1 = pm8001_cr32(pm8001_ha, 0, MSGU_SCRATCH_PAD_1);
			u32 r2 = pm8001_cr32(pm8001_ha, 0, MSGU_SCRATCH_PAD_2);
			u32 r3 = pm8001_cr32(pm8001_ha, 0, MSGU_SCRATCH_PAD_3);
			pm8001_dbg(pm8001_ha, FAIL,
				   "MPI state is not ready scratch: %x:%x:%x:%x\n",
				   r0, r1, r2, r3);
			/* if things aren't ready but the bootloader is ok then
			 * try the reset anyway.
			 */
			if (r1 & SCRATCH_PAD1_BOOTSTATE_MASK)
				return -1;
		}
	}
	/* checked for reset register normal state; 0x0 */
	regval = pm8001_cr32(pm8001_ha, 0, SPC_REG_SOFT_RESET);
	pm8001_dbg(pm8001_ha, INIT, "reset register before write : 0x%x\n",
		   regval);

	pm8001_cw32(pm8001_ha, 0, SPC_REG_SOFT_RESET, SPCv_NORMAL_RESET_VALUE);
	msleep(500);

	regval = pm8001_cr32(pm8001_ha, 0, SPC_REG_SOFT_RESET);
	pm8001_dbg(pm8001_ha, INIT, "reset register after write 0x%x\n",
		   regval);

	if ((regval & SPCv_SOFT_RESET_READ_MASK) ==
			SPCv_SOFT_RESET_NORMAL_RESET_OCCURED) {
		pm8001_dbg(pm8001_ha, MSG,
			   " soft reset successful [regval: 0x%x]\n",
			   regval);
	} else {
		pm8001_dbg(pm8001_ha, MSG,
			   " soft reset failed [regval: 0x%x]\n",
			   regval);

		/* check bootloader is successfully executed or in HDA mode */
		bootloader_state =
			pm8001_cr32(pm8001_ha, 0, MSGU_SCRATCH_PAD_1) &
			SCRATCH_PAD1_BOOTSTATE_MASK;

		if (bootloader_state == SCRATCH_PAD1_BOOTSTATE_HDA_SEEPROM) {
			pm8001_dbg(pm8001_ha, MSG,
				   "Bootloader state - HDA mode SEEPROM\n");
		} else if (bootloader_state ==
				SCRATCH_PAD1_BOOTSTATE_HDA_BOOTSTRAP) {
			pm8001_dbg(pm8001_ha, MSG,
				   "Bootloader state - HDA mode Bootstrap Pin\n");
		} else if (bootloader_state ==
				SCRATCH_PAD1_BOOTSTATE_HDA_SOFTRESET) {
			pm8001_dbg(pm8001_ha, MSG,
				   "Bootloader state - HDA mode soft reset\n");
		} else if (bootloader_state ==
					SCRATCH_PAD1_BOOTSTATE_CRIT_ERROR) {
			pm8001_dbg(pm8001_ha, MSG,
				   "Bootloader state-HDA mode critical error\n");
		}
		return -EBUSY;
	}

	/* check the firmware status after reset */
	if (-1 == check_fw_ready(pm8001_ha)) {
		pm8001_dbg(pm8001_ha, FAIL, "Firmware is not ready!\n");
		/* check iButton feature support for motherboard controller */
		if (pm8001_ha->pdev->subsystem_vendor !=
			PCI_VENDOR_ID_ADAPTEC2 &&
			pm8001_ha->pdev->subsystem_vendor !=
			PCI_VENDOR_ID_ATTO &&
			pm8001_ha->pdev->subsystem_vendor != 0) {
			ibutton0 = pm8001_cr32(pm8001_ha, 0,
					MSGU_HOST_SCRATCH_PAD_6);
			ibutton1 = pm8001_cr32(pm8001_ha, 0,
					MSGU_HOST_SCRATCH_PAD_7);
			if (!ibutton0 && !ibutton1) {
				pm8001_dbg(pm8001_ha, FAIL,
					   "iButton Feature is not Available!!!\n");
				return -EBUSY;
			}
			if (ibutton0 == 0xdeadbeef && ibutton1 == 0xdeadbeef) {
				pm8001_dbg(pm8001_ha, FAIL,
					   "CRC Check for iButton Feature Failed!!!\n");
				return -EBUSY;
			}
		}
	}
	pm8001_dbg(pm8001_ha, INIT, "SPCv soft reset Complete\n");
	return 0;
}

static void pm80xx_hw_chip_rst(struct pm8001_hba_info *pm8001_ha)
{
	u32 i;

	pm8001_dbg(pm8001_ha, INIT, "chip reset start\n");

	/* do SPCv chip reset. */
	pm8001_cw32(pm8001_ha, 0, SPC_REG_SOFT_RESET, 0x11);
	pm8001_dbg(pm8001_ha, INIT, "SPC soft reset Complete\n");

	/* Check this ..whether delay is required or no */
	/* delay 10 usec */
	udelay(10);

	/* wait for 20 msec until the firmware gets reloaded */
	i = 20;
	do {
		mdelay(1);
	} while ((--i) != 0);

	pm8001_dbg(pm8001_ha, INIT, "chip reset finished\n");
}

/**
 * pm8001_chip_interrupt_enable - enable PM8001 chip interrupt
 * @pm8001_ha: our hba card information
 */
static void
pm80xx_chip_intx_interrupt_enable(struct pm8001_hba_info *pm8001_ha)
{
	pm8001_cw32(pm8001_ha, 0, MSGU_ODMR, ODMR_CLEAR_ALL);
	pm8001_cw32(pm8001_ha, 0, MSGU_ODCR, ODCR_CLEAR_ALL);
}

/**
 * pm8001_chip_intx_interrupt_disable- disable PM8001 chip interrupt
 * @pm8001_ha: our hba card information
 */
static void
pm80xx_chip_intx_interrupt_disable(struct pm8001_hba_info *pm8001_ha)
{
	pm8001_cw32(pm8001_ha, 0, MSGU_ODMR_CLR, ODMR_MASK_ALL);
}

/**
 * pm8001_chip_interrupt_enable - enable PM8001 chip interrupt
 * @pm8001_ha: our hba card information
 * @vec: interrupt number to enable
 */
static void
pm80xx_chip_interrupt_enable(struct pm8001_hba_info *pm8001_ha, u8 vec)
{
#ifdef PM8001_USE_MSIX
	u32 mask;
	mask = (u32)(1 << vec);

	pm8001_cw32(pm8001_ha, 0, MSGU_ODMR_CLR, (u32)(mask & 0xFFFFFFFF));
	return;
#endif
	pm80xx_chip_intx_interrupt_enable(pm8001_ha);

}

/**
 * pm8001_chip_interrupt_disable- disable PM8001 chip interrupt
 * @pm8001_ha: our hba card information
 * @vec: interrupt number to disable
 */
static void
pm80xx_chip_interrupt_disable(struct pm8001_hba_info *pm8001_ha, u8 vec)
{
#ifdef PM8001_USE_MSIX
	u32 mask;
	if (vec == 0xFF)
		mask = 0xFFFFFFFF;
	else
		mask = (u32)(1 << vec);
	pm8001_cw32(pm8001_ha, 0, MSGU_ODMR, (u32)(mask & 0xFFFFFFFF));
	return;
#endif
	pm80xx_chip_intx_interrupt_disable(pm8001_ha);
}

static void pm80xx_send_abort_all(struct pm8001_hba_info *pm8001_ha,
		struct pm8001_device *pm8001_ha_dev)
{
	int res;
	u32 ccb_tag;
	struct pm8001_ccb_info *ccb;
	struct sas_task *task = NULL;
	struct task_abort_req task_abort;
	struct inbound_queue_table *circularQ;
	u32 opc = OPC_INB_SATA_ABORT;
	int ret;

	if (!pm8001_ha_dev) {
		pm8001_dbg(pm8001_ha, FAIL, "dev is null\n");
		return;
	}

	task = sas_alloc_slow_task(GFP_ATOMIC);

	if (!task) {
		pm8001_dbg(pm8001_ha, FAIL, "cannot allocate task\n");
		return;
	}

	task->task_done = pm8001_task_done;

	res = pm8001_tag_alloc(pm8001_ha, &ccb_tag);
	if (res) {
		sas_free_task(task);
		return;
	}

	ccb = &pm8001_ha->ccb_info[ccb_tag];
	ccb->device = pm8001_ha_dev;
	ccb->ccb_tag = ccb_tag;
	ccb->task = task;

	circularQ = &pm8001_ha->inbnd_q_tbl[0];

	memset(&task_abort, 0, sizeof(task_abort));
	task_abort.abort_all = cpu_to_le32(1);
	task_abort.device_id = cpu_to_le32(pm8001_ha_dev->device_id);
	task_abort.tag = cpu_to_le32(ccb_tag);

	ret = pm8001_mpi_build_cmd(pm8001_ha, circularQ, opc, &task_abort,
			sizeof(task_abort), 0);
	pm8001_dbg(pm8001_ha, FAIL, "Executing abort task end\n");
	if (ret) {
		sas_free_task(task);
		pm8001_tag_free(pm8001_ha, ccb_tag);
	}
}

static void pm80xx_send_read_log(struct pm8001_hba_info *pm8001_ha,
		struct pm8001_device *pm8001_ha_dev)
{
	struct sata_start_req sata_cmd;
	int res;
	u32 ccb_tag;
	struct pm8001_ccb_info *ccb;
	struct sas_task *task = NULL;
	struct host_to_dev_fis fis;
	struct domain_device *dev;
	struct inbound_queue_table *circularQ;
	u32 opc = OPC_INB_SATA_HOST_OPSTART;

	task = sas_alloc_slow_task(GFP_ATOMIC);

	if (!task) {
		pm8001_dbg(pm8001_ha, FAIL, "cannot allocate task !!!\n");
		return;
	}
	task->task_done = pm8001_task_done;

	res = pm8001_tag_alloc(pm8001_ha, &ccb_tag);
	if (res) {
		sas_free_task(task);
		pm8001_dbg(pm8001_ha, FAIL, "cannot allocate tag !!!\n");
		return;
	}

	/* allocate domain device by ourselves as libsas
	 * is not going to provide any
	*/
	dev = kzalloc(sizeof(struct domain_device), GFP_ATOMIC);
	if (!dev) {
		sas_free_task(task);
		pm8001_tag_free(pm8001_ha, ccb_tag);
		pm8001_dbg(pm8001_ha, FAIL,
			   "Domain device cannot be allocated\n");
		return;
	}

	task->dev = dev;
	task->dev->lldd_dev = pm8001_ha_dev;

	ccb = &pm8001_ha->ccb_info[ccb_tag];
	ccb->device = pm8001_ha_dev;
	ccb->ccb_tag = ccb_tag;
	ccb->task = task;
	ccb->n_elem = 0;
	pm8001_ha_dev->id |= NCQ_READ_LOG_FLAG;
	pm8001_ha_dev->id |= NCQ_2ND_RLE_FLAG;

	memset(&sata_cmd, 0, sizeof(sata_cmd));
	circularQ = &pm8001_ha->inbnd_q_tbl[0];

	/* construct read log FIS */
	memset(&fis, 0, sizeof(struct host_to_dev_fis));
	fis.fis_type = 0x27;
	fis.flags = 0x80;
	fis.command = ATA_CMD_READ_LOG_EXT;
	fis.lbal = 0x10;
	fis.sector_count = 0x1;

	sata_cmd.tag = cpu_to_le32(ccb_tag);
	sata_cmd.device_id = cpu_to_le32(pm8001_ha_dev->device_id);
	sata_cmd.ncqtag_atap_dir_m_dad |= ((0x1 << 7) | (0x5 << 9));
	memcpy(&sata_cmd.sata_fis, &fis, sizeof(struct host_to_dev_fis));

	res = pm8001_mpi_build_cmd(pm8001_ha, circularQ, opc, &sata_cmd,
			sizeof(sata_cmd), 0);
	pm8001_dbg(pm8001_ha, FAIL, "Executing read log end\n");
	if (res) {
		sas_free_task(task);
		pm8001_tag_free(pm8001_ha, ccb_tag);
		kfree(dev);
	}
}

/**
 * mpi_ssp_completion- process the event that FW response to the SSP request.
 * @pm8001_ha: our hba card information
 * @piomb: the message contents of this outbound message.
 *
 * When FW has completed a ssp request for example a IO request, after it has
 * filled the SG data with the data, it will trigger this event represent
 * that he has finished the job,please check the coresponding buffer.
 * So we will tell the caller who maybe waiting the result to tell upper layer
 * that the task has been finished.
 */
static void
mpi_ssp_completion(struct pm8001_hba_info *pm8001_ha , void *piomb)
{
	struct sas_task *t;
	struct pm8001_ccb_info *ccb;
	unsigned long flags;
	u32 status;
	u32 param;
	u32 tag;
	struct ssp_completion_resp *psspPayload;
	struct task_status_struct *ts;
	struct ssp_response_iu *iu;
	struct pm8001_device *pm8001_dev;
	psspPayload = (struct ssp_completion_resp *)(piomb + 4);
	status = le32_to_cpu(psspPayload->status);
	tag = le32_to_cpu(psspPayload->tag);
	ccb = &pm8001_ha->ccb_info[tag];
	if ((status == IO_ABORTED) && ccb->open_retry) {
		/* Being completed by another */
		ccb->open_retry = 0;
		return;
	}
	pm8001_dev = ccb->device;
	param = le32_to_cpu(psspPayload->param);
	t = ccb->task;

	if (status && status != IO_UNDERFLOW)
		pm8001_dbg(pm8001_ha, FAIL, "sas IO status 0x%x\n", status);
	if (unlikely(!t || !t->lldd_task || !t->dev))
		return;
	ts = &t->task_status;

	pm8001_dbg(pm8001_ha, DEV,
		   "tag::0x%x, status::0x%x task::0x%p\n", tag, status, t);

	/* Print sas address of IO failed device */
	if ((status != IO_SUCCESS) && (status != IO_OVERFLOW) &&
		(status != IO_UNDERFLOW))
		pm8001_dbg(pm8001_ha, FAIL, "SAS Address of IO Failure Drive:%016llx\n",
			   SAS_ADDR(t->dev->sas_addr));

	switch (status) {
	case IO_SUCCESS:
		pm8001_dbg(pm8001_ha, IO, "IO_SUCCESS ,param = 0x%x\n",
			   param);
		if (param == 0) {
			ts->resp = SAS_TASK_COMPLETE;
			ts->stat = SAM_STAT_GOOD;
		} else {
			ts->resp = SAS_TASK_COMPLETE;
			ts->stat = SAS_PROTO_RESPONSE;
			ts->residual = param;
			iu = &psspPayload->ssp_resp_iu;
			sas_ssp_task_response(pm8001_ha->dev, t, iu);
		}
		if (pm8001_dev)
			atomic_dec(&pm8001_dev->running_req);
		break;
	case IO_ABORTED:
		pm8001_dbg(pm8001_ha, IO, "IO_ABORTED IOMB Tag\n");
		ts->resp = SAS_TASK_COMPLETE;
		ts->stat = SAS_ABORTED_TASK;
		if (pm8001_dev)
			atomic_dec(&pm8001_dev->running_req);
		break;
	case IO_UNDERFLOW:
		/* SSP Completion with error */
		pm8001_dbg(pm8001_ha, IO, "IO_UNDERFLOW ,param = 0x%x\n",
			   param);
		ts->resp = SAS_TASK_COMPLETE;
		ts->stat = SAS_DATA_UNDERRUN;
		ts->residual = param;
		if (pm8001_dev)
			atomic_dec(&pm8001_dev->running_req);
		break;
	case IO_NO_DEVICE:
		pm8001_dbg(pm8001_ha, IO, "IO_NO_DEVICE\n");
		ts->resp = SAS_TASK_UNDELIVERED;
		ts->stat = SAS_PHY_DOWN;
		if (pm8001_dev)
			atomic_dec(&pm8001_dev->running_req);
		break;
	case IO_XFER_ERROR_BREAK:
		pm8001_dbg(pm8001_ha, IO, "IO_XFER_ERROR_BREAK\n");
		ts->resp = SAS_TASK_COMPLETE;
		ts->stat = SAS_OPEN_REJECT;
		/* Force the midlayer to retry */
		ts->open_rej_reason = SAS_OREJ_RSVD_RETRY;
		if (pm8001_dev)
			atomic_dec(&pm8001_dev->running_req);
		break;
	case IO_XFER_ERROR_PHY_NOT_READY:
		pm8001_dbg(pm8001_ha, IO, "IO_XFER_ERROR_PHY_NOT_READY\n");
		ts->resp = SAS_TASK_COMPLETE;
		ts->stat = SAS_OPEN_REJECT;
		ts->open_rej_reason = SAS_OREJ_RSVD_RETRY;
		if (pm8001_dev)
			atomic_dec(&pm8001_dev->running_req);
		break;
	case IO_XFER_ERROR_INVALID_SSP_RSP_FRAME:
		pm8001_dbg(pm8001_ha, IO,
			   "IO_XFER_ERROR_INVALID_SSP_RSP_FRAME\n");
		ts->resp = SAS_TASK_COMPLETE;
		ts->stat = SAS_OPEN_REJECT;
		ts->open_rej_reason = SAS_OREJ_RSVD_RETRY;
		if (pm8001_dev)
			atomic_dec(&pm8001_dev->running_req);
		break;
	case IO_OPEN_CNX_ERROR_PROTOCOL_NOT_SUPPORTED:
		pm8001_dbg(pm8001_ha, IO,
			   "IO_OPEN_CNX_ERROR_PROTOCOL_NOT_SUPPORTED\n");
		ts->resp = SAS_TASK_COMPLETE;
		ts->stat = SAS_OPEN_REJECT;
		ts->open_rej_reason = SAS_OREJ_EPROTO;
		if (pm8001_dev)
			atomic_dec(&pm8001_dev->running_req);
		break;
	case IO_OPEN_CNX_ERROR_ZONE_VIOLATION:
		pm8001_dbg(pm8001_ha, IO,
			   "IO_OPEN_CNX_ERROR_ZONE_VIOLATION\n");
		ts->resp = SAS_TASK_COMPLETE;
		ts->stat = SAS_OPEN_REJECT;
		ts->open_rej_reason = SAS_OREJ_UNKNOWN;
		if (pm8001_dev)
			atomic_dec(&pm8001_dev->running_req);
		break;
	case IO_OPEN_CNX_ERROR_BREAK:
		pm8001_dbg(pm8001_ha, IO, "IO_OPEN_CNX_ERROR_BREAK\n");
		ts->resp = SAS_TASK_COMPLETE;
		ts->stat = SAS_OPEN_REJECT;
		ts->open_rej_reason = SAS_OREJ_RSVD_RETRY;
		if (pm8001_dev)
			atomic_dec(&pm8001_dev->running_req);
		break;
	case IO_OPEN_CNX_ERROR_IT_NEXUS_LOSS:
	case IO_XFER_OPEN_RETRY_BACKOFF_THRESHOLD_REACHED:
	case IO_OPEN_CNX_ERROR_IT_NEXUS_LOSS_OPEN_TMO:
	case IO_OPEN_CNX_ERROR_IT_NEXUS_LOSS_NO_DEST:
	case IO_OPEN_CNX_ERROR_IT_NEXUS_LOSS_OPEN_COLLIDE:
	case IO_OPEN_CNX_ERROR_IT_NEXUS_LOSS_PATHWAY_BLOCKED:
		pm8001_dbg(pm8001_ha, IO, "IO_OPEN_CNX_ERROR_IT_NEXUS_LOSS\n");
		ts->resp = SAS_TASK_COMPLETE;
		ts->stat = SAS_OPEN_REJECT;
		ts->open_rej_reason = SAS_OREJ_UNKNOWN;
		if (!t->uldd_task)
			pm8001_handle_event(pm8001_ha,
				pm8001_dev,
				IO_OPEN_CNX_ERROR_IT_NEXUS_LOSS);
		break;
	case IO_OPEN_CNX_ERROR_BAD_DESTINATION:
		pm8001_dbg(pm8001_ha, IO,
			   "IO_OPEN_CNX_ERROR_BAD_DESTINATION\n");
		ts->resp = SAS_TASK_COMPLETE;
		ts->stat = SAS_OPEN_REJECT;
		ts->open_rej_reason = SAS_OREJ_BAD_DEST;
		if (pm8001_dev)
			atomic_dec(&pm8001_dev->running_req);
		break;
	case IO_OPEN_CNX_ERROR_CONNECTION_RATE_NOT_SUPPORTED:
		pm8001_dbg(pm8001_ha, IO,
			   "IO_OPEN_CNX_ERROR_CONNECTION_RATE_NOT_SUPPORTED\n");
		ts->resp = SAS_TASK_COMPLETE;
		ts->stat = SAS_OPEN_REJECT;
		ts->open_rej_reason = SAS_OREJ_CONN_RATE;
		if (pm8001_dev)
			atomic_dec(&pm8001_dev->running_req);
		break;
	case IO_OPEN_CNX_ERROR_WRONG_DESTINATION:
		pm8001_dbg(pm8001_ha, IO,
			   "IO_OPEN_CNX_ERROR_WRONG_DESTINATION\n");
		ts->resp = SAS_TASK_UNDELIVERED;
		ts->stat = SAS_OPEN_REJECT;
		ts->open_rej_reason = SAS_OREJ_WRONG_DEST;
		if (pm8001_dev)
			atomic_dec(&pm8001_dev->running_req);
		break;
	case IO_XFER_ERROR_NAK_RECEIVED:
		pm8001_dbg(pm8001_ha, IO, "IO_XFER_ERROR_NAK_RECEIVED\n");
		ts->resp = SAS_TASK_COMPLETE;
		ts->stat = SAS_OPEN_REJECT;
		ts->open_rej_reason = SAS_OREJ_RSVD_RETRY;
		if (pm8001_dev)
			atomic_dec(&pm8001_dev->running_req);
		break;
	case IO_XFER_ERROR_ACK_NAK_TIMEOUT:
		pm8001_dbg(pm8001_ha, IO, "IO_XFER_ERROR_ACK_NAK_TIMEOUT\n");
		ts->resp = SAS_TASK_COMPLETE;
		ts->stat = SAS_NAK_R_ERR;
		if (pm8001_dev)
			atomic_dec(&pm8001_dev->running_req);
		break;
	case IO_XFER_ERROR_DMA:
		pm8001_dbg(pm8001_ha, IO, "IO_XFER_ERROR_DMA\n");
		ts->resp = SAS_TASK_COMPLETE;
		ts->stat = SAS_OPEN_REJECT;
		if (pm8001_dev)
			atomic_dec(&pm8001_dev->running_req);
		break;
	case IO_XFER_OPEN_RETRY_TIMEOUT:
		pm8001_dbg(pm8001_ha, IO, "IO_XFER_OPEN_RETRY_TIMEOUT\n");
		ts->resp = SAS_TASK_COMPLETE;
		ts->stat = SAS_OPEN_REJECT;
		ts->open_rej_reason = SAS_OREJ_RSVD_RETRY;
		if (pm8001_dev)
			atomic_dec(&pm8001_dev->running_req);
		break;
	case IO_XFER_ERROR_OFFSET_MISMATCH:
		pm8001_dbg(pm8001_ha, IO, "IO_XFER_ERROR_OFFSET_MISMATCH\n");
		ts->resp = SAS_TASK_COMPLETE;
		ts->stat = SAS_OPEN_REJECT;
		if (pm8001_dev)
			atomic_dec(&pm8001_dev->running_req);
		break;
	case IO_PORT_IN_RESET:
		pm8001_dbg(pm8001_ha, IO, "IO_PORT_IN_RESET\n");
		ts->resp = SAS_TASK_COMPLETE;
		ts->stat = SAS_OPEN_REJECT;
		if (pm8001_dev)
			atomic_dec(&pm8001_dev->running_req);
		break;
	case IO_DS_NON_OPERATIONAL:
		pm8001_dbg(pm8001_ha, IO, "IO_DS_NON_OPERATIONAL\n");
		ts->resp = SAS_TASK_COMPLETE;
		ts->stat = SAS_OPEN_REJECT;
		if (!t->uldd_task)
			pm8001_handle_event(pm8001_ha,
				pm8001_dev,
				IO_DS_NON_OPERATIONAL);
		break;
	case IO_DS_IN_RECOVERY:
		pm8001_dbg(pm8001_ha, IO, "IO_DS_IN_RECOVERY\n");
		ts->resp = SAS_TASK_COMPLETE;
		ts->stat = SAS_OPEN_REJECT;
		if (pm8001_dev)
			atomic_dec(&pm8001_dev->running_req);
		break;
	case IO_TM_TAG_NOT_FOUND:
		pm8001_dbg(pm8001_ha, IO, "IO_TM_TAG_NOT_FOUND\n");
		ts->resp = SAS_TASK_COMPLETE;
		ts->stat = SAS_OPEN_REJECT;
		if (pm8001_dev)
			atomic_dec(&pm8001_dev->running_req);
		break;
	case IO_SSP_EXT_IU_ZERO_LEN_ERROR:
		pm8001_dbg(pm8001_ha, IO, "IO_SSP_EXT_IU_ZERO_LEN_ERROR\n");
		ts->resp = SAS_TASK_COMPLETE;
		ts->stat = SAS_OPEN_REJECT;
		if (pm8001_dev)
			atomic_dec(&pm8001_dev->running_req);
		break;
	case IO_OPEN_CNX_ERROR_HW_RESOURCE_BUSY:
		pm8001_dbg(pm8001_ha, IO,
			   "IO_OPEN_CNX_ERROR_HW_RESOURCE_BUSY\n");
		ts->resp = SAS_TASK_COMPLETE;
		ts->stat = SAS_OPEN_REJECT;
		ts->open_rej_reason = SAS_OREJ_RSVD_RETRY;
		if (pm8001_dev)
			atomic_dec(&pm8001_dev->running_req);
		break;
	default:
		pm8001_dbg(pm8001_ha, DEVIO, "Unknown status 0x%x\n", status);
		/* not allowed case. Therefore, return failed status */
		ts->resp = SAS_TASK_COMPLETE;
		ts->stat = SAS_OPEN_REJECT;
		if (pm8001_dev)
			atomic_dec(&pm8001_dev->running_req);
		break;
	}
	pm8001_dbg(pm8001_ha, IO, "scsi_status = 0x%x\n ",
		   psspPayload->ssp_resp_iu.status);
	spin_lock_irqsave(&t->task_state_lock, flags);
	t->task_state_flags &= ~SAS_TASK_STATE_PENDING;
	t->task_state_flags &= ~SAS_TASK_AT_INITIATOR;
	t->task_state_flags |= SAS_TASK_STATE_DONE;
	if (unlikely((t->task_state_flags & SAS_TASK_STATE_ABORTED))) {
		spin_unlock_irqrestore(&t->task_state_lock, flags);
		pm8001_dbg(pm8001_ha, FAIL,
			   "task 0x%p done with io_status 0x%x resp 0x%x stat 0x%x but aborted by upper layer!\n",
			   t, status, ts->resp, ts->stat);
		if (t->slow_task)
			complete(&t->slow_task->completion);
		pm8001_ccb_task_free(pm8001_ha, t, ccb, tag);
	} else {
		spin_unlock_irqrestore(&t->task_state_lock, flags);
		pm8001_ccb_task_free(pm8001_ha, t, ccb, tag);
		mb();/* in order to force CPU ordering */
		t->task_done(t);
	}
}

/*See the comments for mpi_ssp_completion */
static void mpi_ssp_event(struct pm8001_hba_info *pm8001_ha , void *piomb)
{
	struct sas_task *t;
	unsigned long flags;
	struct task_status_struct *ts;
	struct pm8001_ccb_info *ccb;
	struct pm8001_device *pm8001_dev;
	struct ssp_event_resp *psspPayload =
		(struct ssp_event_resp *)(piomb + 4);
	u32 event = le32_to_cpu(psspPayload->event);
	u32 tag = le32_to_cpu(psspPayload->tag);
	u32 port_id = le32_to_cpu(psspPayload->port_id);

	ccb = &pm8001_ha->ccb_info[tag];
	t = ccb->task;
	pm8001_dev = ccb->device;
	if (event)
		pm8001_dbg(pm8001_ha, FAIL, "sas IO status 0x%x\n", event);
	if (unlikely(!t || !t->lldd_task || !t->dev))
		return;
	ts = &t->task_status;
	pm8001_dbg(pm8001_ha, IOERR, "port_id:0x%x, tag:0x%x, event:0x%x\n",
		   port_id, tag, event);
	switch (event) {
	case IO_OVERFLOW:
		pm8001_dbg(pm8001_ha, IO, "IO_UNDERFLOW\n");
		ts->resp = SAS_TASK_COMPLETE;
		ts->stat = SAS_DATA_OVERRUN;
		ts->residual = 0;
		if (pm8001_dev)
			atomic_dec(&pm8001_dev->running_req);
		break;
	case IO_XFER_ERROR_BREAK:
		pm8001_dbg(pm8001_ha, IO, "IO_XFER_ERROR_BREAK\n");
		pm8001_handle_event(pm8001_ha, t, IO_XFER_ERROR_BREAK);
		return;
	case IO_XFER_ERROR_PHY_NOT_READY:
		pm8001_dbg(pm8001_ha, IO, "IO_XFER_ERROR_PHY_NOT_READY\n");
		ts->resp = SAS_TASK_COMPLETE;
		ts->stat = SAS_OPEN_REJECT;
		ts->open_rej_reason = SAS_OREJ_RSVD_RETRY;
		break;
	case IO_OPEN_CNX_ERROR_PROTOCOL_NOT_SUPPORTED:
		pm8001_dbg(pm8001_ha, IO,
			   "IO_OPEN_CNX_ERROR_PROTOCOL_NOT_SUPPORTED\n");
		ts->resp = SAS_TASK_COMPLETE;
		ts->stat = SAS_OPEN_REJECT;
		ts->open_rej_reason = SAS_OREJ_EPROTO;
		break;
	case IO_OPEN_CNX_ERROR_ZONE_VIOLATION:
		pm8001_dbg(pm8001_ha, IO,
			   "IO_OPEN_CNX_ERROR_ZONE_VIOLATION\n");
		ts->resp = SAS_TASK_COMPLETE;
		ts->stat = SAS_OPEN_REJECT;
		ts->open_rej_reason = SAS_OREJ_UNKNOWN;
		break;
	case IO_OPEN_CNX_ERROR_BREAK:
		pm8001_dbg(pm8001_ha, IO, "IO_OPEN_CNX_ERROR_BREAK\n");
		ts->resp = SAS_TASK_COMPLETE;
		ts->stat = SAS_OPEN_REJECT;
		ts->open_rej_reason = SAS_OREJ_RSVD_RETRY;
		break;
	case IO_OPEN_CNX_ERROR_IT_NEXUS_LOSS:
	case IO_XFER_OPEN_RETRY_BACKOFF_THRESHOLD_REACHED:
	case IO_OPEN_CNX_ERROR_IT_NEXUS_LOSS_OPEN_TMO:
	case IO_OPEN_CNX_ERROR_IT_NEXUS_LOSS_NO_DEST:
	case IO_OPEN_CNX_ERROR_IT_NEXUS_LOSS_OPEN_COLLIDE:
	case IO_OPEN_CNX_ERROR_IT_NEXUS_LOSS_PATHWAY_BLOCKED:
		pm8001_dbg(pm8001_ha, IO, "IO_OPEN_CNX_ERROR_IT_NEXUS_LOSS\n");
		ts->resp = SAS_TASK_COMPLETE;
		ts->stat = SAS_OPEN_REJECT;
		ts->open_rej_reason = SAS_OREJ_UNKNOWN;
		if (!t->uldd_task)
			pm8001_handle_event(pm8001_ha,
				pm8001_dev,
				IO_OPEN_CNX_ERROR_IT_NEXUS_LOSS);
		break;
	case IO_OPEN_CNX_ERROR_BAD_DESTINATION:
		pm8001_dbg(pm8001_ha, IO,
			   "IO_OPEN_CNX_ERROR_BAD_DESTINATION\n");
		ts->resp = SAS_TASK_COMPLETE;
		ts->stat = SAS_OPEN_REJECT;
		ts->open_rej_reason = SAS_OREJ_BAD_DEST;
		break;
	case IO_OPEN_CNX_ERROR_CONNECTION_RATE_NOT_SUPPORTED:
		pm8001_dbg(pm8001_ha, IO,
			   "IO_OPEN_CNX_ERROR_CONNECTION_RATE_NOT_SUPPORTED\n");
		ts->resp = SAS_TASK_COMPLETE;
		ts->stat = SAS_OPEN_REJECT;
		ts->open_rej_reason = SAS_OREJ_CONN_RATE;
		break;
	case IO_OPEN_CNX_ERROR_WRONG_DESTINATION:
		pm8001_dbg(pm8001_ha, IO,
			   "IO_OPEN_CNX_ERROR_WRONG_DESTINATION\n");
		ts->resp = SAS_TASK_COMPLETE;
		ts->stat = SAS_OPEN_REJECT;
		ts->open_rej_reason = SAS_OREJ_WRONG_DEST;
		break;
	case IO_XFER_ERROR_NAK_RECEIVED:
		pm8001_dbg(pm8001_ha, IO, "IO_XFER_ERROR_NAK_RECEIVED\n");
		ts->resp = SAS_TASK_COMPLETE;
		ts->stat = SAS_OPEN_REJECT;
		ts->open_rej_reason = SAS_OREJ_RSVD_RETRY;
		break;
	case IO_XFER_ERROR_ACK_NAK_TIMEOUT:
		pm8001_dbg(pm8001_ha, IO, "IO_XFER_ERROR_ACK_NAK_TIMEOUT\n");
		ts->resp = SAS_TASK_COMPLETE;
		ts->stat = SAS_NAK_R_ERR;
		break;
	case IO_XFER_OPEN_RETRY_TIMEOUT:
		pm8001_dbg(pm8001_ha, IO, "IO_XFER_OPEN_RETRY_TIMEOUT\n");
		pm8001_handle_event(pm8001_ha, t, IO_XFER_OPEN_RETRY_TIMEOUT);
		return;
	case IO_XFER_ERROR_UNEXPECTED_PHASE:
		pm8001_dbg(pm8001_ha, IO, "IO_XFER_ERROR_UNEXPECTED_PHASE\n");
		ts->resp = SAS_TASK_COMPLETE;
		ts->stat = SAS_DATA_OVERRUN;
		break;
	case IO_XFER_ERROR_XFER_RDY_OVERRUN:
		pm8001_dbg(pm8001_ha, IO, "IO_XFER_ERROR_XFER_RDY_OVERRUN\n");
		ts->resp = SAS_TASK_COMPLETE;
		ts->stat = SAS_DATA_OVERRUN;
		break;
	case IO_XFER_ERROR_XFER_RDY_NOT_EXPECTED:
		pm8001_dbg(pm8001_ha, IO,
			   "IO_XFER_ERROR_XFER_RDY_NOT_EXPECTED\n");
		ts->resp = SAS_TASK_COMPLETE;
		ts->stat = SAS_DATA_OVERRUN;
		break;
	case IO_XFER_ERROR_CMD_ISSUE_ACK_NAK_TIMEOUT:
		pm8001_dbg(pm8001_ha, IO,
			   "IO_XFER_ERROR_CMD_ISSUE_ACK_NAK_TIMEOUT\n");
		ts->resp = SAS_TASK_COMPLETE;
		ts->stat = SAS_DATA_OVERRUN;
		break;
	case IO_XFER_ERROR_OFFSET_MISMATCH:
		pm8001_dbg(pm8001_ha, IO, "IO_XFER_ERROR_OFFSET_MISMATCH\n");
		ts->resp = SAS_TASK_COMPLETE;
		ts->stat = SAS_DATA_OVERRUN;
		break;
	case IO_XFER_ERROR_XFER_ZERO_DATA_LEN:
		pm8001_dbg(pm8001_ha, IO,
			   "IO_XFER_ERROR_XFER_ZERO_DATA_LEN\n");
		ts->resp = SAS_TASK_COMPLETE;
		ts->stat = SAS_DATA_OVERRUN;
		break;
	case IO_XFER_ERROR_INTERNAL_CRC_ERROR:
		pm8001_dbg(pm8001_ha, IOERR,
			   "IO_XFR_ERROR_INTERNAL_CRC_ERROR\n");
		/* TBC: used default set values */
		ts->resp = SAS_TASK_COMPLETE;
		ts->stat = SAS_DATA_OVERRUN;
		break;
	case IO_XFER_CMD_FRAME_ISSUED:
		pm8001_dbg(pm8001_ha, IO, "IO_XFER_CMD_FRAME_ISSUED\n");
		return;
	default:
		pm8001_dbg(pm8001_ha, DEVIO, "Unknown status 0x%x\n", event);
		/* not allowed case. Therefore, return failed status */
		ts->resp = SAS_TASK_COMPLETE;
		ts->stat = SAS_DATA_OVERRUN;
		break;
	}
	spin_lock_irqsave(&t->task_state_lock, flags);
	t->task_state_flags &= ~SAS_TASK_STATE_PENDING;
	t->task_state_flags &= ~SAS_TASK_AT_INITIATOR;
	t->task_state_flags |= SAS_TASK_STATE_DONE;
	if (unlikely((t->task_state_flags & SAS_TASK_STATE_ABORTED))) {
		spin_unlock_irqrestore(&t->task_state_lock, flags);
		pm8001_dbg(pm8001_ha, FAIL,
			   "task 0x%p done with event 0x%x resp 0x%x stat 0x%x but aborted by upper layer!\n",
			   t, event, ts->resp, ts->stat);
		pm8001_ccb_task_free(pm8001_ha, t, ccb, tag);
	} else {
		spin_unlock_irqrestore(&t->task_state_lock, flags);
		pm8001_ccb_task_free(pm8001_ha, t, ccb, tag);
		mb();/* in order to force CPU ordering */
		t->task_done(t);
	}
}

/*See the comments for mpi_ssp_completion */
static void
mpi_sata_completion(struct pm8001_hba_info *pm8001_ha, void *piomb)
{
	struct sas_task *t;
	struct pm8001_ccb_info *ccb;
	u32 param;
	u32 status;
	u32 tag;
	int i, j;
	u8 sata_addr_low[4];
	u32 temp_sata_addr_low, temp_sata_addr_hi;
	u8 sata_addr_hi[4];
	struct sata_completion_resp *psataPayload;
	struct task_status_struct *ts;
	struct ata_task_resp *resp ;
	u32 *sata_resp;
	struct pm8001_device *pm8001_dev;
	unsigned long flags;

	psataPayload = (struct sata_completion_resp *)(piomb + 4);
	status = le32_to_cpu(psataPayload->status);
	tag = le32_to_cpu(psataPayload->tag);

	if (!tag) {
		pm8001_dbg(pm8001_ha, FAIL, "tag null\n");
		return;
	}
	ccb = &pm8001_ha->ccb_info[tag];
	param = le32_to_cpu(psataPayload->param);
	if (ccb) {
		t = ccb->task;
		pm8001_dev = ccb->device;
	} else {
		pm8001_dbg(pm8001_ha, FAIL, "ccb null\n");
		return;
	}

	if (t) {
		if (t->dev && (t->dev->lldd_dev))
			pm8001_dev = t->dev->lldd_dev;
	} else {
		pm8001_dbg(pm8001_ha, FAIL, "task null\n");
		return;
	}

	if ((pm8001_dev && !(pm8001_dev->id & NCQ_READ_LOG_FLAG))
		&& unlikely(!t || !t->lldd_task || !t->dev)) {
		pm8001_dbg(pm8001_ha, FAIL, "task or dev null\n");
		return;
	}

	ts = &t->task_status;
	if (!ts) {
		pm8001_dbg(pm8001_ha, FAIL, "ts null\n");
		return;
	}

	if (status != IO_SUCCESS) {
		pm8001_dbg(pm8001_ha, FAIL,
			"IO failed device_id %u status 0x%x tag %d\n",
			pm8001_dev->device_id, status, tag);
	}

	/* Print sas address of IO failed device */
	if ((status != IO_SUCCESS) && (status != IO_OVERFLOW) &&
		(status != IO_UNDERFLOW)) {
		if (!((t->dev->parent) &&
			(dev_is_expander(t->dev->parent->dev_type)))) {
			for (i = 0 , j = 4; i <= 3 && j <= 7; i++ , j++)
				sata_addr_low[i] = pm8001_ha->sas_addr[j];
			for (i = 0 , j = 0; i <= 3 && j <= 3; i++ , j++)
				sata_addr_hi[i] = pm8001_ha->sas_addr[j];
			memcpy(&temp_sata_addr_low, sata_addr_low,
				sizeof(sata_addr_low));
			memcpy(&temp_sata_addr_hi, sata_addr_hi,
				sizeof(sata_addr_hi));
			temp_sata_addr_hi = (((temp_sata_addr_hi >> 24) & 0xff)
						|((temp_sata_addr_hi << 8) &
						0xff0000) |
						((temp_sata_addr_hi >> 8)
						& 0xff00) |
						((temp_sata_addr_hi << 24) &
						0xff000000));
			temp_sata_addr_low = ((((temp_sata_addr_low >> 24)
						& 0xff) |
						((temp_sata_addr_low << 8)
						& 0xff0000) |
						((temp_sata_addr_low >> 8)
						& 0xff00) |
						((temp_sata_addr_low << 24)
						& 0xff000000)) +
						pm8001_dev->attached_phy +
						0x10);
			pm8001_dbg(pm8001_ha, FAIL,
				   "SAS Address of IO Failure Drive:%08x%08x\n",
				   temp_sata_addr_hi,
				   temp_sata_addr_low);

		} else {
			pm8001_dbg(pm8001_ha, FAIL,
				   "SAS Address of IO Failure Drive:%016llx\n",
				   SAS_ADDR(t->dev->sas_addr));
		}
	}
	switch (status) {
	case IO_SUCCESS:
		pm8001_dbg(pm8001_ha, IO, "IO_SUCCESS\n");
		if (param == 0) {
			ts->resp = SAS_TASK_COMPLETE;
			ts->stat = SAM_STAT_GOOD;
			/* check if response is for SEND READ LOG */
			if (pm8001_dev &&
				(pm8001_dev->id & NCQ_READ_LOG_FLAG)) {
				/* set new bit for abort_all */
				pm8001_dev->id |= NCQ_ABORT_ALL_FLAG;
				/* clear bit for read log */
				pm8001_dev->id = pm8001_dev->id & 0x7FFFFFFF;
				pm80xx_send_abort_all(pm8001_ha, pm8001_dev);
				/* Free the tag */
				pm8001_tag_free(pm8001_ha, tag);
				sas_free_task(t);
				return;
			}
		} else {
			u8 len;
			ts->resp = SAS_TASK_COMPLETE;
			ts->stat = SAS_PROTO_RESPONSE;
			ts->residual = param;
			pm8001_dbg(pm8001_ha, IO,
				   "SAS_PROTO_RESPONSE len = %d\n",
				   param);
			sata_resp = &psataPayload->sata_resp[0];
			resp = (struct ata_task_resp *)ts->buf;
			if (t->ata_task.dma_xfer == 0 &&
			    t->data_dir == DMA_FROM_DEVICE) {
				len = sizeof(struct pio_setup_fis);
				pm8001_dbg(pm8001_ha, IO,
					   "PIO read len = %d\n", len);
			} else if (t->ata_task.use_ncq) {
				len = sizeof(struct set_dev_bits_fis);
				pm8001_dbg(pm8001_ha, IO, "FPDMA len = %d\n",
					   len);
			} else {
				len = sizeof(struct dev_to_host_fis);
				pm8001_dbg(pm8001_ha, IO, "other len = %d\n",
					   len);
			}
			if (SAS_STATUS_BUF_SIZE >= sizeof(*resp)) {
				resp->frame_len = len;
				memcpy(&resp->ending_fis[0], sata_resp, len);
				ts->buf_valid_size = sizeof(*resp);
			} else
				pm8001_dbg(pm8001_ha, IO,
					   "response too large\n");
		}
		if (pm8001_dev)
			atomic_dec(&pm8001_dev->running_req);
		break;
	case IO_ABORTED:
		pm8001_dbg(pm8001_ha, IO, "IO_ABORTED IOMB Tag\n");
		ts->resp = SAS_TASK_COMPLETE;
		ts->stat = SAS_ABORTED_TASK;
		if (pm8001_dev)
			atomic_dec(&pm8001_dev->running_req);
		break;
		/* following cases are to do cases */
	case IO_UNDERFLOW:
		/* SATA Completion with error */
		pm8001_dbg(pm8001_ha, IO, "IO_UNDERFLOW param = %d\n", param);
		ts->resp = SAS_TASK_COMPLETE;
		ts->stat = SAS_DATA_UNDERRUN;
		ts->residual = param;
		if (pm8001_dev)
			atomic_dec(&pm8001_dev->running_req);
		break;
	case IO_NO_DEVICE:
		pm8001_dbg(pm8001_ha, IO, "IO_NO_DEVICE\n");
		ts->resp = SAS_TASK_UNDELIVERED;
		ts->stat = SAS_PHY_DOWN;
		if (pm8001_dev)
			atomic_dec(&pm8001_dev->running_req);
		break;
	case IO_XFER_ERROR_BREAK:
		pm8001_dbg(pm8001_ha, IO, "IO_XFER_ERROR_BREAK\n");
		ts->resp = SAS_TASK_COMPLETE;
		ts->stat = SAS_INTERRUPTED;
		if (pm8001_dev)
			atomic_dec(&pm8001_dev->running_req);
		break;
	case IO_XFER_ERROR_PHY_NOT_READY:
		pm8001_dbg(pm8001_ha, IO, "IO_XFER_ERROR_PHY_NOT_READY\n");
		ts->resp = SAS_TASK_COMPLETE;
		ts->stat = SAS_OPEN_REJECT;
		ts->open_rej_reason = SAS_OREJ_RSVD_RETRY;
		if (pm8001_dev)
			atomic_dec(&pm8001_dev->running_req);
		break;
	case IO_OPEN_CNX_ERROR_PROTOCOL_NOT_SUPPORTED:
		pm8001_dbg(pm8001_ha, IO,
			   "IO_OPEN_CNX_ERROR_PROTOCOL_NOT_SUPPORTED\n");
		ts->resp = SAS_TASK_COMPLETE;
		ts->stat = SAS_OPEN_REJECT;
		ts->open_rej_reason = SAS_OREJ_EPROTO;
		if (pm8001_dev)
			atomic_dec(&pm8001_dev->running_req);
		break;
	case IO_OPEN_CNX_ERROR_ZONE_VIOLATION:
		pm8001_dbg(pm8001_ha, IO,
			   "IO_OPEN_CNX_ERROR_ZONE_VIOLATION\n");
		ts->resp = SAS_TASK_COMPLETE;
		ts->stat = SAS_OPEN_REJECT;
		ts->open_rej_reason = SAS_OREJ_UNKNOWN;
		if (pm8001_dev)
			atomic_dec(&pm8001_dev->running_req);
		break;
	case IO_OPEN_CNX_ERROR_BREAK:
		pm8001_dbg(pm8001_ha, IO, "IO_OPEN_CNX_ERROR_BREAK\n");
		ts->resp = SAS_TASK_COMPLETE;
		ts->stat = SAS_OPEN_REJECT;
		ts->open_rej_reason = SAS_OREJ_RSVD_CONT0;
		if (pm8001_dev)
			atomic_dec(&pm8001_dev->running_req);
		break;
	case IO_OPEN_CNX_ERROR_IT_NEXUS_LOSS:
	case IO_XFER_OPEN_RETRY_BACKOFF_THRESHOLD_REACHED:
	case IO_OPEN_CNX_ERROR_IT_NEXUS_LOSS_OPEN_TMO:
	case IO_OPEN_CNX_ERROR_IT_NEXUS_LOSS_NO_DEST:
	case IO_OPEN_CNX_ERROR_IT_NEXUS_LOSS_OPEN_COLLIDE:
	case IO_OPEN_CNX_ERROR_IT_NEXUS_LOSS_PATHWAY_BLOCKED:
		pm8001_dbg(pm8001_ha, IO, "IO_OPEN_CNX_ERROR_IT_NEXUS_LOSS\n");
		ts->resp = SAS_TASK_COMPLETE;
		ts->stat = SAS_DEV_NO_RESPONSE;
		if (!t->uldd_task) {
			pm8001_handle_event(pm8001_ha,
				pm8001_dev,
				IO_OPEN_CNX_ERROR_IT_NEXUS_LOSS);
			ts->resp = SAS_TASK_UNDELIVERED;
			ts->stat = SAS_QUEUE_FULL;
			pm8001_ccb_task_free_done(pm8001_ha, t, ccb, tag);
			return;
		}
		break;
	case IO_OPEN_CNX_ERROR_BAD_DESTINATION:
		pm8001_dbg(pm8001_ha, IO,
			   "IO_OPEN_CNX_ERROR_BAD_DESTINATION\n");
		ts->resp = SAS_TASK_UNDELIVERED;
		ts->stat = SAS_OPEN_REJECT;
		ts->open_rej_reason = SAS_OREJ_BAD_DEST;
		if (!t->uldd_task) {
			pm8001_handle_event(pm8001_ha,
				pm8001_dev,
				IO_OPEN_CNX_ERROR_IT_NEXUS_LOSS);
			ts->resp = SAS_TASK_UNDELIVERED;
			ts->stat = SAS_QUEUE_FULL;
			pm8001_ccb_task_free_done(pm8001_ha, t, ccb, tag);
			return;
		}
		break;
	case IO_OPEN_CNX_ERROR_CONNECTION_RATE_NOT_SUPPORTED:
		pm8001_dbg(pm8001_ha, IO,
			   "IO_OPEN_CNX_ERROR_CONNECTION_RATE_NOT_SUPPORTED\n");
		ts->resp = SAS_TASK_COMPLETE;
		ts->stat = SAS_OPEN_REJECT;
		ts->open_rej_reason = SAS_OREJ_CONN_RATE;
		if (pm8001_dev)
			atomic_dec(&pm8001_dev->running_req);
		break;
	case IO_OPEN_CNX_ERROR_STP_RESOURCES_BUSY:
		pm8001_dbg(pm8001_ha, IO,
			   "IO_OPEN_CNX_ERROR_STP_RESOURCES_BUSY\n");
		ts->resp = SAS_TASK_COMPLETE;
		ts->stat = SAS_DEV_NO_RESPONSE;
		if (!t->uldd_task) {
			pm8001_handle_event(pm8001_ha,
				pm8001_dev,
				IO_OPEN_CNX_ERROR_STP_RESOURCES_BUSY);
			ts->resp = SAS_TASK_UNDELIVERED;
			ts->stat = SAS_QUEUE_FULL;
			pm8001_ccb_task_free_done(pm8001_ha, t, ccb, tag);
			return;
		}
		break;
	case IO_OPEN_CNX_ERROR_WRONG_DESTINATION:
		pm8001_dbg(pm8001_ha, IO,
			   "IO_OPEN_CNX_ERROR_WRONG_DESTINATION\n");
		ts->resp = SAS_TASK_COMPLETE;
		ts->stat = SAS_OPEN_REJECT;
		ts->open_rej_reason = SAS_OREJ_WRONG_DEST;
		if (pm8001_dev)
			atomic_dec(&pm8001_dev->running_req);
		break;
	case IO_XFER_ERROR_NAK_RECEIVED:
		pm8001_dbg(pm8001_ha, IO, "IO_XFER_ERROR_NAK_RECEIVED\n");
		ts->resp = SAS_TASK_COMPLETE;
		ts->stat = SAS_NAK_R_ERR;
		if (pm8001_dev)
			atomic_dec(&pm8001_dev->running_req);
		break;
	case IO_XFER_ERROR_ACK_NAK_TIMEOUT:
		pm8001_dbg(pm8001_ha, IO, "IO_XFER_ERROR_ACK_NAK_TIMEOUT\n");
		ts->resp = SAS_TASK_COMPLETE;
		ts->stat = SAS_NAK_R_ERR;
		if (pm8001_dev)
			atomic_dec(&pm8001_dev->running_req);
		break;
	case IO_XFER_ERROR_DMA:
		pm8001_dbg(pm8001_ha, IO, "IO_XFER_ERROR_DMA\n");
		ts->resp = SAS_TASK_COMPLETE;
		ts->stat = SAS_ABORTED_TASK;
		if (pm8001_dev)
			atomic_dec(&pm8001_dev->running_req);
		break;
	case IO_XFER_ERROR_SATA_LINK_TIMEOUT:
		pm8001_dbg(pm8001_ha, IO, "IO_XFER_ERROR_SATA_LINK_TIMEOUT\n");
		ts->resp = SAS_TASK_UNDELIVERED;
		ts->stat = SAS_DEV_NO_RESPONSE;
		if (pm8001_dev)
			atomic_dec(&pm8001_dev->running_req);
		break;
	case IO_XFER_ERROR_REJECTED_NCQ_MODE:
		pm8001_dbg(pm8001_ha, IO, "IO_XFER_ERROR_REJECTED_NCQ_MODE\n");
		ts->resp = SAS_TASK_COMPLETE;
		ts->stat = SAS_DATA_UNDERRUN;
		if (pm8001_dev)
			atomic_dec(&pm8001_dev->running_req);
		break;
	case IO_XFER_OPEN_RETRY_TIMEOUT:
		pm8001_dbg(pm8001_ha, IO, "IO_XFER_OPEN_RETRY_TIMEOUT\n");
		ts->resp = SAS_TASK_COMPLETE;
		ts->stat = SAS_OPEN_TO;
		if (pm8001_dev)
			atomic_dec(&pm8001_dev->running_req);
		break;
	case IO_PORT_IN_RESET:
		pm8001_dbg(pm8001_ha, IO, "IO_PORT_IN_RESET\n");
		ts->resp = SAS_TASK_COMPLETE;
		ts->stat = SAS_DEV_NO_RESPONSE;
		if (pm8001_dev)
			atomic_dec(&pm8001_dev->running_req);
		break;
	case IO_DS_NON_OPERATIONAL:
		pm8001_dbg(pm8001_ha, IO, "IO_DS_NON_OPERATIONAL\n");
		ts->resp = SAS_TASK_COMPLETE;
		ts->stat = SAS_DEV_NO_RESPONSE;
		if (!t->uldd_task) {
			pm8001_handle_event(pm8001_ha, pm8001_dev,
					IO_DS_NON_OPERATIONAL);
			ts->resp = SAS_TASK_UNDELIVERED;
			ts->stat = SAS_QUEUE_FULL;
			pm8001_ccb_task_free_done(pm8001_ha, t, ccb, tag);
			return;
		}
		break;
	case IO_DS_IN_RECOVERY:
		pm8001_dbg(pm8001_ha, IO, "IO_DS_IN_RECOVERY\n");
		ts->resp = SAS_TASK_COMPLETE;
		ts->stat = SAS_DEV_NO_RESPONSE;
		if (pm8001_dev)
			atomic_dec(&pm8001_dev->running_req);
		break;
	case IO_DS_IN_ERROR:
		pm8001_dbg(pm8001_ha, IO, "IO_DS_IN_ERROR\n");
		ts->resp = SAS_TASK_COMPLETE;
		ts->stat = SAS_DEV_NO_RESPONSE;
		if (!t->uldd_task) {
			pm8001_handle_event(pm8001_ha, pm8001_dev,
					IO_DS_IN_ERROR);
			ts->resp = SAS_TASK_UNDELIVERED;
			ts->stat = SAS_QUEUE_FULL;
			pm8001_ccb_task_free_done(pm8001_ha, t, ccb, tag);
			return;
		}
		break;
	case IO_OPEN_CNX_ERROR_HW_RESOURCE_BUSY:
		pm8001_dbg(pm8001_ha, IO,
			   "IO_OPEN_CNX_ERROR_HW_RESOURCE_BUSY\n");
		ts->resp = SAS_TASK_COMPLETE;
		ts->stat = SAS_OPEN_REJECT;
		ts->open_rej_reason = SAS_OREJ_RSVD_RETRY;
		if (pm8001_dev)
			atomic_dec(&pm8001_dev->running_req);
		break;
	default:
		pm8001_dbg(pm8001_ha, DEVIO,
				"Unknown status device_id %u status 0x%x tag %d\n",
			pm8001_dev->device_id, status, tag);
		/* not allowed case. Therefore, return failed status */
		ts->resp = SAS_TASK_COMPLETE;
		ts->stat = SAS_DEV_NO_RESPONSE;
		if (pm8001_dev)
			atomic_dec(&pm8001_dev->running_req);
		break;
	}
	spin_lock_irqsave(&t->task_state_lock, flags);
	t->task_state_flags &= ~SAS_TASK_STATE_PENDING;
	t->task_state_flags &= ~SAS_TASK_AT_INITIATOR;
	t->task_state_flags |= SAS_TASK_STATE_DONE;
	if (unlikely((t->task_state_flags & SAS_TASK_STATE_ABORTED))) {
		spin_unlock_irqrestore(&t->task_state_lock, flags);
		pm8001_dbg(pm8001_ha, FAIL,
			   "task 0x%p done with io_status 0x%x resp 0x%x stat 0x%x but aborted by upper layer!\n",
			   t, status, ts->resp, ts->stat);
		if (t->slow_task)
			complete(&t->slow_task->completion);
		pm8001_ccb_task_free(pm8001_ha, t, ccb, tag);
	} else {
		spin_unlock_irqrestore(&t->task_state_lock, flags);
		pm8001_ccb_task_free_done(pm8001_ha, t, ccb, tag);
	}
}

/*See the comments for mpi_ssp_completion */
static void mpi_sata_event(struct pm8001_hba_info *pm8001_ha , void *piomb)
{
	struct sas_task *t;
	struct task_status_struct *ts;
	struct pm8001_ccb_info *ccb;
	struct pm8001_device *pm8001_dev;
	struct sata_event_resp *psataPayload =
		(struct sata_event_resp *)(piomb + 4);
	u32 event = le32_to_cpu(psataPayload->event);
	u32 tag = le32_to_cpu(psataPayload->tag);
	u32 port_id = le32_to_cpu(psataPayload->port_id);
	u32 dev_id = le32_to_cpu(psataPayload->device_id);
	unsigned long flags;

	ccb = &pm8001_ha->ccb_info[tag];

	if (ccb) {
		t = ccb->task;
		pm8001_dev = ccb->device;
	} else {
		pm8001_dbg(pm8001_ha, FAIL, "No CCB !!!. returning\n");
		return;
	}
	if (event)
		pm8001_dbg(pm8001_ha, FAIL, "SATA EVENT 0x%x\n", event);

	/* Check if this is NCQ error */
	if (event == IO_XFER_ERROR_ABORTED_NCQ_MODE) {
		/* find device using device id */
		pm8001_dev = pm8001_find_dev(pm8001_ha, dev_id);
		/* send read log extension */
		if (pm8001_dev)
			pm80xx_send_read_log(pm8001_ha, pm8001_dev);
		return;
	}

	if (unlikely(!t || !t->lldd_task || !t->dev)) {
		pm8001_dbg(pm8001_ha, FAIL, "task or dev null\n");
		return;
	}

	ts = &t->task_status;
	pm8001_dbg(pm8001_ha, IOERR, "port_id:0x%x, tag:0x%x, event:0x%x\n",
		   port_id, tag, event);
	switch (event) {
	case IO_OVERFLOW:
		pm8001_dbg(pm8001_ha, IO, "IO_UNDERFLOW\n");
		ts->resp = SAS_TASK_COMPLETE;
		ts->stat = SAS_DATA_OVERRUN;
		ts->residual = 0;
		if (pm8001_dev)
			atomic_dec(&pm8001_dev->running_req);
		break;
	case IO_XFER_ERROR_BREAK:
		pm8001_dbg(pm8001_ha, IO, "IO_XFER_ERROR_BREAK\n");
		ts->resp = SAS_TASK_COMPLETE;
		ts->stat = SAS_INTERRUPTED;
		break;
	case IO_XFER_ERROR_PHY_NOT_READY:
		pm8001_dbg(pm8001_ha, IO, "IO_XFER_ERROR_PHY_NOT_READY\n");
		ts->resp = SAS_TASK_COMPLETE;
		ts->stat = SAS_OPEN_REJECT;
		ts->open_rej_reason = SAS_OREJ_RSVD_RETRY;
		break;
	case IO_OPEN_CNX_ERROR_PROTOCOL_NOT_SUPPORTED:
		pm8001_dbg(pm8001_ha, IO,
			   "IO_OPEN_CNX_ERROR_PROTOCOL_NOT_SUPPORTED\n");
		ts->resp = SAS_TASK_COMPLETE;
		ts->stat = SAS_OPEN_REJECT;
		ts->open_rej_reason = SAS_OREJ_EPROTO;
		break;
	case IO_OPEN_CNX_ERROR_ZONE_VIOLATION:
		pm8001_dbg(pm8001_ha, IO,
			   "IO_OPEN_CNX_ERROR_ZONE_VIOLATION\n");
		ts->resp = SAS_TASK_COMPLETE;
		ts->stat = SAS_OPEN_REJECT;
		ts->open_rej_reason = SAS_OREJ_UNKNOWN;
		break;
	case IO_OPEN_CNX_ERROR_BREAK:
		pm8001_dbg(pm8001_ha, IO, "IO_OPEN_CNX_ERROR_BREAK\n");
		ts->resp = SAS_TASK_COMPLETE;
		ts->stat = SAS_OPEN_REJECT;
		ts->open_rej_reason = SAS_OREJ_RSVD_CONT0;
		break;
	case IO_OPEN_CNX_ERROR_IT_NEXUS_LOSS:
	case IO_XFER_OPEN_RETRY_BACKOFF_THRESHOLD_REACHED:
	case IO_OPEN_CNX_ERROR_IT_NEXUS_LOSS_OPEN_TMO:
	case IO_OPEN_CNX_ERROR_IT_NEXUS_LOSS_NO_DEST:
	case IO_OPEN_CNX_ERROR_IT_NEXUS_LOSS_OPEN_COLLIDE:
	case IO_OPEN_CNX_ERROR_IT_NEXUS_LOSS_PATHWAY_BLOCKED:
		pm8001_dbg(pm8001_ha, FAIL,
			   "IO_OPEN_CNX_ERROR_IT_NEXUS_LOSS\n");
		ts->resp = SAS_TASK_UNDELIVERED;
		ts->stat = SAS_DEV_NO_RESPONSE;
		if (!t->uldd_task) {
			pm8001_handle_event(pm8001_ha,
				pm8001_dev,
				IO_OPEN_CNX_ERROR_IT_NEXUS_LOSS);
			ts->resp = SAS_TASK_COMPLETE;
			ts->stat = SAS_QUEUE_FULL;
			pm8001_ccb_task_free_done(pm8001_ha, t, ccb, tag);
			return;
		}
		break;
	case IO_OPEN_CNX_ERROR_BAD_DESTINATION:
		pm8001_dbg(pm8001_ha, IO,
			   "IO_OPEN_CNX_ERROR_BAD_DESTINATION\n");
		ts->resp = SAS_TASK_UNDELIVERED;
		ts->stat = SAS_OPEN_REJECT;
		ts->open_rej_reason = SAS_OREJ_BAD_DEST;
		break;
	case IO_OPEN_CNX_ERROR_CONNECTION_RATE_NOT_SUPPORTED:
		pm8001_dbg(pm8001_ha, IO,
			   "IO_OPEN_CNX_ERROR_CONNECTION_RATE_NOT_SUPPORTED\n");
		ts->resp = SAS_TASK_COMPLETE;
		ts->stat = SAS_OPEN_REJECT;
		ts->open_rej_reason = SAS_OREJ_CONN_RATE;
		break;
	case IO_OPEN_CNX_ERROR_WRONG_DESTINATION:
		pm8001_dbg(pm8001_ha, IO,
			   "IO_OPEN_CNX_ERROR_WRONG_DESTINATION\n");
		ts->resp = SAS_TASK_COMPLETE;
		ts->stat = SAS_OPEN_REJECT;
		ts->open_rej_reason = SAS_OREJ_WRONG_DEST;
		break;
	case IO_XFER_ERROR_NAK_RECEIVED:
		pm8001_dbg(pm8001_ha, IO, "IO_XFER_ERROR_NAK_RECEIVED\n");
		ts->resp = SAS_TASK_COMPLETE;
		ts->stat = SAS_NAK_R_ERR;
		break;
	case IO_XFER_ERROR_PEER_ABORTED:
		pm8001_dbg(pm8001_ha, IO, "IO_XFER_ERROR_PEER_ABORTED\n");
		ts->resp = SAS_TASK_COMPLETE;
		ts->stat = SAS_NAK_R_ERR;
		break;
	case IO_XFER_ERROR_REJECTED_NCQ_MODE:
		pm8001_dbg(pm8001_ha, IO, "IO_XFER_ERROR_REJECTED_NCQ_MODE\n");
		ts->resp = SAS_TASK_COMPLETE;
		ts->stat = SAS_DATA_UNDERRUN;
		break;
	case IO_XFER_OPEN_RETRY_TIMEOUT:
		pm8001_dbg(pm8001_ha, IO, "IO_XFER_OPEN_RETRY_TIMEOUT\n");
		ts->resp = SAS_TASK_COMPLETE;
		ts->stat = SAS_OPEN_TO;
		break;
	case IO_XFER_ERROR_UNEXPECTED_PHASE:
		pm8001_dbg(pm8001_ha, IO, "IO_XFER_ERROR_UNEXPECTED_PHASE\n");
		ts->resp = SAS_TASK_COMPLETE;
		ts->stat = SAS_OPEN_TO;
		break;
	case IO_XFER_ERROR_XFER_RDY_OVERRUN:
		pm8001_dbg(pm8001_ha, IO, "IO_XFER_ERROR_XFER_RDY_OVERRUN\n");
		ts->resp = SAS_TASK_COMPLETE;
		ts->stat = SAS_OPEN_TO;
		break;
	case IO_XFER_ERROR_XFER_RDY_NOT_EXPECTED:
		pm8001_dbg(pm8001_ha, IO,
			   "IO_XFER_ERROR_XFER_RDY_NOT_EXPECTED\n");
		ts->resp = SAS_TASK_COMPLETE;
		ts->stat = SAS_OPEN_TO;
		break;
	case IO_XFER_ERROR_OFFSET_MISMATCH:
		pm8001_dbg(pm8001_ha, IO, "IO_XFER_ERROR_OFFSET_MISMATCH\n");
		ts->resp = SAS_TASK_COMPLETE;
		ts->stat = SAS_OPEN_TO;
		break;
	case IO_XFER_ERROR_XFER_ZERO_DATA_LEN:
		pm8001_dbg(pm8001_ha, IO,
			   "IO_XFER_ERROR_XFER_ZERO_DATA_LEN\n");
		ts->resp = SAS_TASK_COMPLETE;
		ts->stat = SAS_OPEN_TO;
		break;
	case IO_XFER_CMD_FRAME_ISSUED:
		pm8001_dbg(pm8001_ha, IO, "IO_XFER_CMD_FRAME_ISSUED\n");
		break;
	case IO_XFER_PIO_SETUP_ERROR:
		pm8001_dbg(pm8001_ha, IO, "IO_XFER_PIO_SETUP_ERROR\n");
		ts->resp = SAS_TASK_COMPLETE;
		ts->stat = SAS_OPEN_TO;
		break;
	case IO_XFER_ERROR_INTERNAL_CRC_ERROR:
		pm8001_dbg(pm8001_ha, FAIL,
			   "IO_XFR_ERROR_INTERNAL_CRC_ERROR\n");
		/* TBC: used default set values */
		ts->resp = SAS_TASK_COMPLETE;
		ts->stat = SAS_OPEN_TO;
		break;
	case IO_XFER_DMA_ACTIVATE_TIMEOUT:
		pm8001_dbg(pm8001_ha, FAIL, "IO_XFR_DMA_ACTIVATE_TIMEOUT\n");
		/* TBC: used default set values */
		ts->resp = SAS_TASK_COMPLETE;
		ts->stat = SAS_OPEN_TO;
		break;
	default:
		pm8001_dbg(pm8001_ha, IO, "Unknown status 0x%x\n", event);
		/* not allowed case. Therefore, return failed status */
		ts->resp = SAS_TASK_COMPLETE;
		ts->stat = SAS_OPEN_TO;
		break;
	}
	spin_lock_irqsave(&t->task_state_lock, flags);
	t->task_state_flags &= ~SAS_TASK_STATE_PENDING;
	t->task_state_flags &= ~SAS_TASK_AT_INITIATOR;
	t->task_state_flags |= SAS_TASK_STATE_DONE;
	if (unlikely((t->task_state_flags & SAS_TASK_STATE_ABORTED))) {
		spin_unlock_irqrestore(&t->task_state_lock, flags);
		pm8001_dbg(pm8001_ha, FAIL,
			   "task 0x%p done with io_status 0x%x resp 0x%x stat 0x%x but aborted by upper layer!\n",
			   t, event, ts->resp, ts->stat);
		pm8001_ccb_task_free(pm8001_ha, t, ccb, tag);
	} else {
		spin_unlock_irqrestore(&t->task_state_lock, flags);
		pm8001_ccb_task_free_done(pm8001_ha, t, ccb, tag);
	}
}

/*See the comments for mpi_ssp_completion */
static void
mpi_smp_completion(struct pm8001_hba_info *pm8001_ha, void *piomb)
{
	u32 param, i;
	struct sas_task *t;
	struct pm8001_ccb_info *ccb;
	unsigned long flags;
	u32 status;
	u32 tag;
	struct smp_completion_resp *psmpPayload;
	struct task_status_struct *ts;
	struct pm8001_device *pm8001_dev;
	char *pdma_respaddr = NULL;

	psmpPayload = (struct smp_completion_resp *)(piomb + 4);
	status = le32_to_cpu(psmpPayload->status);
	tag = le32_to_cpu(psmpPayload->tag);

	ccb = &pm8001_ha->ccb_info[tag];
	param = le32_to_cpu(psmpPayload->param);
	t = ccb->task;
	ts = &t->task_status;
	pm8001_dev = ccb->device;
	if (status)
		pm8001_dbg(pm8001_ha, FAIL, "smp IO status 0x%x\n", status);
	if (unlikely(!t || !t->lldd_task || !t->dev))
		return;

	pm8001_dbg(pm8001_ha, DEV, "tag::0x%x status::0x%x\n", tag, status);

	switch (status) {

	case IO_SUCCESS:
		pm8001_dbg(pm8001_ha, IO, "IO_SUCCESS\n");
		ts->resp = SAS_TASK_COMPLETE;
		ts->stat = SAM_STAT_GOOD;
		if (pm8001_dev)
			atomic_dec(&pm8001_dev->running_req);
		if (pm8001_ha->smp_exp_mode == SMP_DIRECT) {
			pm8001_dbg(pm8001_ha, IO,
				   "DIRECT RESPONSE Length:%d\n",
				   param);
			pdma_respaddr = (char *)(phys_to_virt(cpu_to_le64
						((u64)sg_dma_address
						(&t->smp_task.smp_resp))));
			for (i = 0; i < param; i++) {
				*(pdma_respaddr+i) = psmpPayload->_r_a[i];
				pm8001_dbg(pm8001_ha, IO,
					   "SMP Byte%d DMA data 0x%x psmp 0x%x\n",
					   i, *(pdma_respaddr + i),
					   psmpPayload->_r_a[i]);
			}
		}
		break;
	case IO_ABORTED:
		pm8001_dbg(pm8001_ha, IO, "IO_ABORTED IOMB\n");
		ts->resp = SAS_TASK_COMPLETE;
		ts->stat = SAS_ABORTED_TASK;
		if (pm8001_dev)
			atomic_dec(&pm8001_dev->running_req);
		break;
	case IO_OVERFLOW:
		pm8001_dbg(pm8001_ha, IO, "IO_UNDERFLOW\n");
		ts->resp = SAS_TASK_COMPLETE;
		ts->stat = SAS_DATA_OVERRUN;
		ts->residual = 0;
		if (pm8001_dev)
			atomic_dec(&pm8001_dev->running_req);
		break;
	case IO_NO_DEVICE:
		pm8001_dbg(pm8001_ha, IO, "IO_NO_DEVICE\n");
		ts->resp = SAS_TASK_COMPLETE;
		ts->stat = SAS_PHY_DOWN;
		break;
	case IO_ERROR_HW_TIMEOUT:
		pm8001_dbg(pm8001_ha, IO, "IO_ERROR_HW_TIMEOUT\n");
		ts->resp = SAS_TASK_COMPLETE;
		ts->stat = SAM_STAT_BUSY;
		break;
	case IO_XFER_ERROR_BREAK:
		pm8001_dbg(pm8001_ha, IO, "IO_XFER_ERROR_BREAK\n");
		ts->resp = SAS_TASK_COMPLETE;
		ts->stat = SAM_STAT_BUSY;
		break;
	case IO_XFER_ERROR_PHY_NOT_READY:
		pm8001_dbg(pm8001_ha, IO, "IO_XFER_ERROR_PHY_NOT_READY\n");
		ts->resp = SAS_TASK_COMPLETE;
		ts->stat = SAM_STAT_BUSY;
		break;
	case IO_OPEN_CNX_ERROR_PROTOCOL_NOT_SUPPORTED:
		pm8001_dbg(pm8001_ha, IO,
			   "IO_OPEN_CNX_ERROR_PROTOCOL_NOT_SUPPORTED\n");
		ts->resp = SAS_TASK_COMPLETE;
		ts->stat = SAS_OPEN_REJECT;
		ts->open_rej_reason = SAS_OREJ_UNKNOWN;
		break;
	case IO_OPEN_CNX_ERROR_ZONE_VIOLATION:
		pm8001_dbg(pm8001_ha, IO,
			   "IO_OPEN_CNX_ERROR_ZONE_VIOLATION\n");
		ts->resp = SAS_TASK_COMPLETE;
		ts->stat = SAS_OPEN_REJECT;
		ts->open_rej_reason = SAS_OREJ_UNKNOWN;
		break;
	case IO_OPEN_CNX_ERROR_BREAK:
		pm8001_dbg(pm8001_ha, IO, "IO_OPEN_CNX_ERROR_BREAK\n");
		ts->resp = SAS_TASK_COMPLETE;
		ts->stat = SAS_OPEN_REJECT;
		ts->open_rej_reason = SAS_OREJ_RSVD_CONT0;
		break;
	case IO_OPEN_CNX_ERROR_IT_NEXUS_LOSS:
	case IO_XFER_OPEN_RETRY_BACKOFF_THRESHOLD_REACHED:
	case IO_OPEN_CNX_ERROR_IT_NEXUS_LOSS_OPEN_TMO:
	case IO_OPEN_CNX_ERROR_IT_NEXUS_LOSS_NO_DEST:
	case IO_OPEN_CNX_ERROR_IT_NEXUS_LOSS_OPEN_COLLIDE:
	case IO_OPEN_CNX_ERROR_IT_NEXUS_LOSS_PATHWAY_BLOCKED:
		pm8001_dbg(pm8001_ha, IO, "IO_OPEN_CNX_ERROR_IT_NEXUS_LOSS\n");
		ts->resp = SAS_TASK_COMPLETE;
		ts->stat = SAS_OPEN_REJECT;
		ts->open_rej_reason = SAS_OREJ_UNKNOWN;
		pm8001_handle_event(pm8001_ha,
				pm8001_dev,
				IO_OPEN_CNX_ERROR_IT_NEXUS_LOSS);
		break;
	case IO_OPEN_CNX_ERROR_BAD_DESTINATION:
		pm8001_dbg(pm8001_ha, IO,
			   "IO_OPEN_CNX_ERROR_BAD_DESTINATION\n");
		ts->resp = SAS_TASK_COMPLETE;
		ts->stat = SAS_OPEN_REJECT;
		ts->open_rej_reason = SAS_OREJ_BAD_DEST;
		break;
	case IO_OPEN_CNX_ERROR_CONNECTION_RATE_NOT_SUPPORTED:
		pm8001_dbg(pm8001_ha, IO,
			   "IO_OPEN_CNX_ERROR_CONNECTION_RATE_NOT_SUPPORTED\n");
		ts->resp = SAS_TASK_COMPLETE;
		ts->stat = SAS_OPEN_REJECT;
		ts->open_rej_reason = SAS_OREJ_CONN_RATE;
		break;
	case IO_OPEN_CNX_ERROR_WRONG_DESTINATION:
		pm8001_dbg(pm8001_ha, IO,
			   "IO_OPEN_CNX_ERROR_WRONG_DESTINATION\n");
		ts->resp = SAS_TASK_COMPLETE;
		ts->stat = SAS_OPEN_REJECT;
		ts->open_rej_reason = SAS_OREJ_WRONG_DEST;
		break;
	case IO_XFER_ERROR_RX_FRAME:
		pm8001_dbg(pm8001_ha, IO, "IO_XFER_ERROR_RX_FRAME\n");
		ts->resp = SAS_TASK_COMPLETE;
		ts->stat = SAS_DEV_NO_RESPONSE;
		break;
	case IO_XFER_OPEN_RETRY_TIMEOUT:
		pm8001_dbg(pm8001_ha, IO, "IO_XFER_OPEN_RETRY_TIMEOUT\n");
		ts->resp = SAS_TASK_COMPLETE;
		ts->stat = SAS_OPEN_REJECT;
		ts->open_rej_reason = SAS_OREJ_RSVD_RETRY;
		break;
	case IO_ERROR_INTERNAL_SMP_RESOURCE:
		pm8001_dbg(pm8001_ha, IO, "IO_ERROR_INTERNAL_SMP_RESOURCE\n");
		ts->resp = SAS_TASK_COMPLETE;
		ts->stat = SAS_QUEUE_FULL;
		break;
	case IO_PORT_IN_RESET:
		pm8001_dbg(pm8001_ha, IO, "IO_PORT_IN_RESET\n");
		ts->resp = SAS_TASK_COMPLETE;
		ts->stat = SAS_OPEN_REJECT;
		ts->open_rej_reason = SAS_OREJ_RSVD_RETRY;
		break;
	case IO_DS_NON_OPERATIONAL:
		pm8001_dbg(pm8001_ha, IO, "IO_DS_NON_OPERATIONAL\n");
		ts->resp = SAS_TASK_COMPLETE;
		ts->stat = SAS_DEV_NO_RESPONSE;
		break;
	case IO_DS_IN_RECOVERY:
		pm8001_dbg(pm8001_ha, IO, "IO_DS_IN_RECOVERY\n");
		ts->resp = SAS_TASK_COMPLETE;
		ts->stat = SAS_OPEN_REJECT;
		ts->open_rej_reason = SAS_OREJ_RSVD_RETRY;
		break;
	case IO_OPEN_CNX_ERROR_HW_RESOURCE_BUSY:
		pm8001_dbg(pm8001_ha, IO,
			   "IO_OPEN_CNX_ERROR_HW_RESOURCE_BUSY\n");
		ts->resp = SAS_TASK_COMPLETE;
		ts->stat = SAS_OPEN_REJECT;
		ts->open_rej_reason = SAS_OREJ_RSVD_RETRY;
		break;
	default:
		pm8001_dbg(pm8001_ha, DEVIO, "Unknown status 0x%x\n", status);
		ts->resp = SAS_TASK_COMPLETE;
		ts->stat = SAS_DEV_NO_RESPONSE;
		/* not allowed case. Therefore, return failed status */
		break;
	}
	spin_lock_irqsave(&t->task_state_lock, flags);
	t->task_state_flags &= ~SAS_TASK_STATE_PENDING;
	t->task_state_flags &= ~SAS_TASK_AT_INITIATOR;
	t->task_state_flags |= SAS_TASK_STATE_DONE;
	if (unlikely((t->task_state_flags & SAS_TASK_STATE_ABORTED))) {
		spin_unlock_irqrestore(&t->task_state_lock, flags);
		pm8001_dbg(pm8001_ha, FAIL,
			   "task 0x%p done with io_status 0x%x resp 0x%xstat 0x%x but aborted by upper layer!\n",
			   t, status, ts->resp, ts->stat);
		pm8001_ccb_task_free(pm8001_ha, t, ccb, tag);
	} else {
		spin_unlock_irqrestore(&t->task_state_lock, flags);
		pm8001_ccb_task_free(pm8001_ha, t, ccb, tag);
		mb();/* in order to force CPU ordering */
		t->task_done(t);
	}
}

/**
 * pm80xx_hw_event_ack_req- For PM8001,some events need to acknowage to FW.
 * @pm8001_ha: our hba card information
 * @Qnum: the outbound queue message number.
 * @SEA: source of event to ack
 * @port_id: port id.
 * @phyId: phy id.
 * @param0: parameter 0.
 * @param1: parameter 1.
 */
static void pm80xx_hw_event_ack_req(struct pm8001_hba_info *pm8001_ha,
	u32 Qnum, u32 SEA, u32 port_id, u32 phyId, u32 param0, u32 param1)
{
	struct hw_event_ack_req	 payload;
	u32 opc = OPC_INB_SAS_HW_EVENT_ACK;

	struct inbound_queue_table *circularQ;

	memset((u8 *)&payload, 0, sizeof(payload));
	circularQ = &pm8001_ha->inbnd_q_tbl[Qnum];
	payload.tag = cpu_to_le32(1);
	payload.phyid_sea_portid = cpu_to_le32(((SEA & 0xFFFF) << 8) |
		((phyId & 0xFF) << 24) | (port_id & 0xFF));
	payload.param0 = cpu_to_le32(param0);
	payload.param1 = cpu_to_le32(param1);
	pm8001_mpi_build_cmd(pm8001_ha, circularQ, opc, &payload,
			sizeof(payload), 0);
}

static int pm80xx_chip_phy_ctl_req(struct pm8001_hba_info *pm8001_ha,
	u32 phyId, u32 phy_op);

static void hw_event_port_recover(struct pm8001_hba_info *pm8001_ha,
					void *piomb)
{
	struct hw_event_resp *pPayload = (struct hw_event_resp *)(piomb + 4);
	u32 phyid_npip_portstate = le32_to_cpu(pPayload->phyid_npip_portstate);
	u8 phy_id = (u8)((phyid_npip_portstate & 0xFF0000) >> 16);
	u32 lr_status_evt_portid =
		le32_to_cpu(pPayload->lr_status_evt_portid);
	u8 deviceType = pPayload->sas_identify.dev_type;
	u8 link_rate = (u8)((lr_status_evt_portid & 0xF0000000) >> 28);
	struct pm8001_phy *phy = &pm8001_ha->phy[phy_id];
	u8 port_id = (u8)(lr_status_evt_portid & 0x000000FF);
	struct pm8001_port *port = &pm8001_ha->port[port_id];

	if (deviceType == SAS_END_DEVICE) {
		pm80xx_chip_phy_ctl_req(pm8001_ha, phy_id,
					PHY_NOTIFY_ENABLE_SPINUP);
	}

	port->wide_port_phymap |= (1U << phy_id);
	pm8001_get_lrate_mode(phy, link_rate);
	phy->sas_phy.oob_mode = SAS_OOB_MODE;
	phy->phy_state = PHY_STATE_LINK_UP_SPCV;
	phy->phy_attached = 1;
}

/**
 * hw_event_sas_phy_up -FW tells me a SAS phy up event.
 * @pm8001_ha: our hba card information
 * @piomb: IO message buffer
 */
static void
hw_event_sas_phy_up(struct pm8001_hba_info *pm8001_ha, void *piomb)
{
	struct hw_event_resp *pPayload =
		(struct hw_event_resp *)(piomb + 4);
	u32 lr_status_evt_portid =
		le32_to_cpu(pPayload->lr_status_evt_portid);
	u32 phyid_npip_portstate = le32_to_cpu(pPayload->phyid_npip_portstate);

	u8 link_rate =
		(u8)((lr_status_evt_portid & 0xF0000000) >> 28);
	u8 port_id = (u8)(lr_status_evt_portid & 0x000000FF);
	u8 phy_id =
		(u8)((phyid_npip_portstate & 0xFF0000) >> 16);
	u8 portstate = (u8)(phyid_npip_portstate & 0x0000000F);

	struct pm8001_port *port = &pm8001_ha->port[port_id];
	struct pm8001_phy *phy = &pm8001_ha->phy[phy_id];
	unsigned long flags;
	u8 deviceType = pPayload->sas_identify.dev_type;
	port->port_state = portstate;
	port->wide_port_phymap |= (1U << phy_id);
	phy->phy_state = PHY_STATE_LINK_UP_SPCV;
	pm8001_dbg(pm8001_ha, MSG,
		   "portid:%d; phyid:%d; linkrate:%d; portstate:%x; devicetype:%x\n",
		   port_id, phy_id, link_rate, portstate, deviceType);

	switch (deviceType) {
	case SAS_PHY_UNUSED:
		pm8001_dbg(pm8001_ha, MSG, "device type no device.\n");
		break;
	case SAS_END_DEVICE:
		pm8001_dbg(pm8001_ha, MSG, "end device.\n");
		pm80xx_chip_phy_ctl_req(pm8001_ha, phy_id,
			PHY_NOTIFY_ENABLE_SPINUP);
		port->port_attached = 1;
		pm8001_get_lrate_mode(phy, link_rate);
		break;
	case SAS_EDGE_EXPANDER_DEVICE:
		pm8001_dbg(pm8001_ha, MSG, "expander device.\n");
		port->port_attached = 1;
		pm8001_get_lrate_mode(phy, link_rate);
		break;
	case SAS_FANOUT_EXPANDER_DEVICE:
		pm8001_dbg(pm8001_ha, MSG, "fanout expander device.\n");
		port->port_attached = 1;
		pm8001_get_lrate_mode(phy, link_rate);
		break;
	default:
		pm8001_dbg(pm8001_ha, DEVIO, "unknown device type(%x)\n",
			   deviceType);
		break;
	}
	phy->phy_type |= PORT_TYPE_SAS;
	phy->identify.device_type = deviceType;
	phy->phy_attached = 1;
	if (phy->identify.device_type == SAS_END_DEVICE)
		phy->identify.target_port_protocols = SAS_PROTOCOL_SSP;
	else if (phy->identify.device_type != SAS_PHY_UNUSED)
		phy->identify.target_port_protocols = SAS_PROTOCOL_SMP;
	phy->sas_phy.oob_mode = SAS_OOB_MODE;
<<<<<<< HEAD
	sas_notify_phy_event(&phy->sas_phy, PHYE_OOB_DONE);
=======
	sas_notify_phy_event(&phy->sas_phy, PHYE_OOB_DONE, GFP_ATOMIC);
>>>>>>> 4bcf3b75
	spin_lock_irqsave(&phy->sas_phy.frame_rcvd_lock, flags);
	memcpy(phy->frame_rcvd, &pPayload->sas_identify,
		sizeof(struct sas_identify_frame)-4);
	phy->frame_rcvd_size = sizeof(struct sas_identify_frame) - 4;
	pm8001_get_attached_sas_addr(phy, phy->sas_phy.attached_sas_addr);
	spin_unlock_irqrestore(&phy->sas_phy.frame_rcvd_lock, flags);
	if (pm8001_ha->flags == PM8001F_RUN_TIME)
		mdelay(200); /* delay a moment to wait for disk to spin up */
	pm8001_bytes_dmaed(pm8001_ha, phy_id);
}

/**
 * hw_event_sata_phy_up -FW tells me a SATA phy up event.
 * @pm8001_ha: our hba card information
 * @piomb: IO message buffer
 */
static void
hw_event_sata_phy_up(struct pm8001_hba_info *pm8001_ha, void *piomb)
{
	struct hw_event_resp *pPayload =
		(struct hw_event_resp *)(piomb + 4);
	u32 phyid_npip_portstate = le32_to_cpu(pPayload->phyid_npip_portstate);
	u32 lr_status_evt_portid =
		le32_to_cpu(pPayload->lr_status_evt_portid);
	u8 link_rate =
		(u8)((lr_status_evt_portid & 0xF0000000) >> 28);
	u8 port_id = (u8)(lr_status_evt_portid & 0x000000FF);
	u8 phy_id =
		(u8)((phyid_npip_portstate & 0xFF0000) >> 16);

	u8 portstate = (u8)(phyid_npip_portstate & 0x0000000F);

	struct pm8001_port *port = &pm8001_ha->port[port_id];
	struct pm8001_phy *phy = &pm8001_ha->phy[phy_id];
	unsigned long flags;
	pm8001_dbg(pm8001_ha, DEVIO,
		   "port id %d, phy id %d link_rate %d portstate 0x%x\n",
		   port_id, phy_id, link_rate, portstate);

	port->port_state = portstate;
	phy->phy_state = PHY_STATE_LINK_UP_SPCV;
	port->port_attached = 1;
	pm8001_get_lrate_mode(phy, link_rate);
	phy->phy_type |= PORT_TYPE_SATA;
	phy->phy_attached = 1;
	phy->sas_phy.oob_mode = SATA_OOB_MODE;
<<<<<<< HEAD
	sas_notify_phy_event(&phy->sas_phy, PHYE_OOB_DONE);
=======
	sas_notify_phy_event(&phy->sas_phy, PHYE_OOB_DONE, GFP_ATOMIC);
>>>>>>> 4bcf3b75
	spin_lock_irqsave(&phy->sas_phy.frame_rcvd_lock, flags);
	memcpy(phy->frame_rcvd, ((u8 *)&pPayload->sata_fis - 4),
		sizeof(struct dev_to_host_fis));
	phy->frame_rcvd_size = sizeof(struct dev_to_host_fis);
	phy->identify.target_port_protocols = SAS_PROTOCOL_SATA;
	phy->identify.device_type = SAS_SATA_DEV;
	pm8001_get_attached_sas_addr(phy, phy->sas_phy.attached_sas_addr);
	spin_unlock_irqrestore(&phy->sas_phy.frame_rcvd_lock, flags);
	pm8001_bytes_dmaed(pm8001_ha, phy_id);
}

/**
 * hw_event_phy_down -we should notify the libsas the phy is down.
 * @pm8001_ha: our hba card information
 * @piomb: IO message buffer
 */
static void
hw_event_phy_down(struct pm8001_hba_info *pm8001_ha, void *piomb)
{
	struct hw_event_resp *pPayload =
		(struct hw_event_resp *)(piomb + 4);

	u32 lr_status_evt_portid =
		le32_to_cpu(pPayload->lr_status_evt_portid);
	u8 port_id = (u8)(lr_status_evt_portid & 0x000000FF);
	u32 phyid_npip_portstate = le32_to_cpu(pPayload->phyid_npip_portstate);
	u8 phy_id =
		(u8)((phyid_npip_portstate & 0xFF0000) >> 16);
	u8 portstate = (u8)(phyid_npip_portstate & 0x0000000F);

	struct pm8001_port *port = &pm8001_ha->port[port_id];
	struct pm8001_phy *phy = &pm8001_ha->phy[phy_id];
	u32 port_sata = (phy->phy_type & PORT_TYPE_SATA);
	port->port_state = portstate;
	phy->identify.device_type = 0;
	phy->phy_attached = 0;
	switch (portstate) {
	case PORT_VALID:
		break;
	case PORT_INVALID:
		pm8001_dbg(pm8001_ha, MSG, " PortInvalid portID %d\n",
			   port_id);
		pm8001_dbg(pm8001_ha, MSG,
			   " Last phy Down and port invalid\n");
		if (port_sata) {
			phy->phy_type = 0;
			port->port_attached = 0;
			pm80xx_hw_event_ack_req(pm8001_ha, 0, HW_EVENT_PHY_DOWN,
					port_id, phy_id, 0, 0);
		}
		sas_phy_disconnected(&phy->sas_phy);
		break;
	case PORT_IN_RESET:
		pm8001_dbg(pm8001_ha, MSG, " Port In Reset portID %d\n",
			   port_id);
		break;
	case PORT_NOT_ESTABLISHED:
		pm8001_dbg(pm8001_ha, MSG,
			   " Phy Down and PORT_NOT_ESTABLISHED\n");
		port->port_attached = 0;
		break;
	case PORT_LOSTCOMM:
		pm8001_dbg(pm8001_ha, MSG, " Phy Down and PORT_LOSTCOMM\n");
		pm8001_dbg(pm8001_ha, MSG,
			   " Last phy Down and port invalid\n");
		if (port_sata) {
			port->port_attached = 0;
			phy->phy_type = 0;
			pm80xx_hw_event_ack_req(pm8001_ha, 0, HW_EVENT_PHY_DOWN,
					port_id, phy_id, 0, 0);
		}
		sas_phy_disconnected(&phy->sas_phy);
		break;
	default:
		port->port_attached = 0;
		pm8001_dbg(pm8001_ha, DEVIO,
			   " Phy Down and(default) = 0x%x\n",
			   portstate);
		break;

	}
	if (port_sata && (portstate != PORT_IN_RESET))
<<<<<<< HEAD
		sas_notify_phy_event(&phy->sas_phy, PHYE_LOSS_OF_SIGNAL);
=======
		sas_notify_phy_event(&phy->sas_phy, PHYE_LOSS_OF_SIGNAL,
				GFP_ATOMIC);
>>>>>>> 4bcf3b75
}

static int mpi_phy_start_resp(struct pm8001_hba_info *pm8001_ha, void *piomb)
{
	struct phy_start_resp *pPayload =
		(struct phy_start_resp *)(piomb + 4);
	u32 status =
		le32_to_cpu(pPayload->status);
	u32 phy_id =
		le32_to_cpu(pPayload->phyid);
	struct pm8001_phy *phy = &pm8001_ha->phy[phy_id];

	pm8001_dbg(pm8001_ha, INIT,
		   "phy start resp status:0x%x, phyid:0x%x\n",
		   status, phy_id);
	if (status == 0) {
		phy->phy_state = PHY_LINK_DOWN;
		if (pm8001_ha->flags == PM8001F_RUN_TIME &&
				phy->enable_completion != NULL) {
			complete(phy->enable_completion);
			phy->enable_completion = NULL;
		}
	}
	return 0;

}

/**
 * mpi_thermal_hw_event -The hw event has come.
 * @pm8001_ha: our hba card information
 * @piomb: IO message buffer
 */
static int mpi_thermal_hw_event(struct pm8001_hba_info *pm8001_ha, void *piomb)
{
	struct thermal_hw_event *pPayload =
		(struct thermal_hw_event *)(piomb + 4);

	u32 thermal_event = le32_to_cpu(pPayload->thermal_event);
	u32 rht_lht = le32_to_cpu(pPayload->rht_lht);

	if (thermal_event & 0x40) {
		pm8001_dbg(pm8001_ha, IO,
			   "Thermal Event: Local high temperature violated!\n");
		pm8001_dbg(pm8001_ha, IO,
			   "Thermal Event: Measured local high temperature %d\n",
			   ((rht_lht & 0xFF00) >> 8));
	}
	if (thermal_event & 0x10) {
		pm8001_dbg(pm8001_ha, IO,
			   "Thermal Event: Remote high temperature violated!\n");
		pm8001_dbg(pm8001_ha, IO,
			   "Thermal Event: Measured remote high temperature %d\n",
			   ((rht_lht & 0xFF000000) >> 24));
	}
	return 0;
}

/**
 * mpi_hw_event -The hw event has come.
 * @pm8001_ha: our hba card information
 * @piomb: IO message buffer
 */
static int mpi_hw_event(struct pm8001_hba_info *pm8001_ha, void *piomb)
{
	unsigned long flags, i;
	struct hw_event_resp *pPayload =
		(struct hw_event_resp *)(piomb + 4);
	u32 lr_status_evt_portid =
		le32_to_cpu(pPayload->lr_status_evt_portid);
	u32 phyid_npip_portstate = le32_to_cpu(pPayload->phyid_npip_portstate);
	u8 port_id = (u8)(lr_status_evt_portid & 0x000000FF);
	u8 phy_id =
		(u8)((phyid_npip_portstate & 0xFF0000) >> 16);
	u16 eventType =
		(u16)((lr_status_evt_portid & 0x00FFFF00) >> 8);
	u8 status =
		(u8)((lr_status_evt_portid & 0x0F000000) >> 24);
	struct sas_ha_struct *sas_ha = pm8001_ha->sas;
	struct pm8001_phy *phy = &pm8001_ha->phy[phy_id];
	struct pm8001_port *port = &pm8001_ha->port[port_id];
	struct asd_sas_phy *sas_phy = sas_ha->sas_phy[phy_id];
	pm8001_dbg(pm8001_ha, DEV,
		   "portid:%d phyid:%d event:0x%x status:0x%x\n",
		   port_id, phy_id, eventType, status);

	switch (eventType) {

	case HW_EVENT_SAS_PHY_UP:
		pm8001_dbg(pm8001_ha, MSG, "HW_EVENT_PHY_START_STATUS\n");
		hw_event_sas_phy_up(pm8001_ha, piomb);
		break;
	case HW_EVENT_SATA_PHY_UP:
		pm8001_dbg(pm8001_ha, MSG, "HW_EVENT_SATA_PHY_UP\n");
		hw_event_sata_phy_up(pm8001_ha, piomb);
		break;
	case HW_EVENT_SATA_SPINUP_HOLD:
		pm8001_dbg(pm8001_ha, MSG, "HW_EVENT_SATA_SPINUP_HOLD\n");
<<<<<<< HEAD
		sas_notify_phy_event(&phy->sas_phy, PHYE_SPINUP_HOLD);
=======
		sas_notify_phy_event(&phy->sas_phy, PHYE_SPINUP_HOLD,
			GFP_ATOMIC);
>>>>>>> 4bcf3b75
		break;
	case HW_EVENT_PHY_DOWN:
		pm8001_dbg(pm8001_ha, MSG, "HW_EVENT_PHY_DOWN\n");
		hw_event_phy_down(pm8001_ha, piomb);
		if (pm8001_ha->reset_in_progress) {
			pm8001_dbg(pm8001_ha, MSG, "Reset in progress\n");
			return 0;
		}
		phy->phy_attached = 0;
		phy->phy_state = PHY_LINK_DISABLE;
		break;
	case HW_EVENT_PORT_INVALID:
		pm8001_dbg(pm8001_ha, MSG, "HW_EVENT_PORT_INVALID\n");
		sas_phy_disconnected(sas_phy);
		phy->phy_attached = 0;
<<<<<<< HEAD
		sas_notify_port_event(sas_phy, PORTE_LINK_RESET_ERR);
=======
		sas_notify_port_event(sas_phy, PORTE_LINK_RESET_ERR,
			GFP_ATOMIC);
>>>>>>> 4bcf3b75
		break;
	/* the broadcast change primitive received, tell the LIBSAS this event
	to revalidate the sas domain*/
	case HW_EVENT_BROADCAST_CHANGE:
		pm8001_dbg(pm8001_ha, MSG, "HW_EVENT_BROADCAST_CHANGE\n");
		pm80xx_hw_event_ack_req(pm8001_ha, 0, HW_EVENT_BROADCAST_CHANGE,
			port_id, phy_id, 1, 0);
		spin_lock_irqsave(&sas_phy->sas_prim_lock, flags);
		sas_phy->sas_prim = HW_EVENT_BROADCAST_CHANGE;
		spin_unlock_irqrestore(&sas_phy->sas_prim_lock, flags);
<<<<<<< HEAD
		sas_notify_port_event(sas_phy, PORTE_BROADCAST_RCVD);
=======
		sas_notify_port_event(sas_phy, PORTE_BROADCAST_RCVD,
			GFP_ATOMIC);
>>>>>>> 4bcf3b75
		break;
	case HW_EVENT_PHY_ERROR:
		pm8001_dbg(pm8001_ha, MSG, "HW_EVENT_PHY_ERROR\n");
		sas_phy_disconnected(&phy->sas_phy);
		phy->phy_attached = 0;
<<<<<<< HEAD
		sas_notify_phy_event(&phy->sas_phy, PHYE_OOB_ERROR);
=======
		sas_notify_phy_event(&phy->sas_phy, PHYE_OOB_ERROR, GFP_ATOMIC);
>>>>>>> 4bcf3b75
		break;
	case HW_EVENT_BROADCAST_EXP:
		pm8001_dbg(pm8001_ha, MSG, "HW_EVENT_BROADCAST_EXP\n");
		spin_lock_irqsave(&sas_phy->sas_prim_lock, flags);
		sas_phy->sas_prim = HW_EVENT_BROADCAST_EXP;
		spin_unlock_irqrestore(&sas_phy->sas_prim_lock, flags);
<<<<<<< HEAD
		sas_notify_port_event(sas_phy, PORTE_BROADCAST_RCVD);
=======
		sas_notify_port_event(sas_phy, PORTE_BROADCAST_RCVD,
			GFP_ATOMIC);
>>>>>>> 4bcf3b75
		break;
	case HW_EVENT_LINK_ERR_INVALID_DWORD:
		pm8001_dbg(pm8001_ha, MSG,
			   "HW_EVENT_LINK_ERR_INVALID_DWORD\n");
		pm80xx_hw_event_ack_req(pm8001_ha, 0,
			HW_EVENT_LINK_ERR_INVALID_DWORD, port_id, phy_id, 0, 0);
		break;
	case HW_EVENT_LINK_ERR_DISPARITY_ERROR:
		pm8001_dbg(pm8001_ha, MSG,
			   "HW_EVENT_LINK_ERR_DISPARITY_ERROR\n");
		pm80xx_hw_event_ack_req(pm8001_ha, 0,
			HW_EVENT_LINK_ERR_DISPARITY_ERROR,
			port_id, phy_id, 0, 0);
		break;
	case HW_EVENT_LINK_ERR_CODE_VIOLATION:
		pm8001_dbg(pm8001_ha, MSG,
			   "HW_EVENT_LINK_ERR_CODE_VIOLATION\n");
		pm80xx_hw_event_ack_req(pm8001_ha, 0,
			HW_EVENT_LINK_ERR_CODE_VIOLATION,
			port_id, phy_id, 0, 0);
		break;
	case HW_EVENT_LINK_ERR_LOSS_OF_DWORD_SYNCH:
		pm8001_dbg(pm8001_ha, MSG,
			   "HW_EVENT_LINK_ERR_LOSS_OF_DWORD_SYNCH\n");
		pm80xx_hw_event_ack_req(pm8001_ha, 0,
			HW_EVENT_LINK_ERR_LOSS_OF_DWORD_SYNCH,
			port_id, phy_id, 0, 0);
		break;
	case HW_EVENT_MALFUNCTION:
		pm8001_dbg(pm8001_ha, MSG, "HW_EVENT_MALFUNCTION\n");
		break;
	case HW_EVENT_BROADCAST_SES:
		pm8001_dbg(pm8001_ha, MSG, "HW_EVENT_BROADCAST_SES\n");
		spin_lock_irqsave(&sas_phy->sas_prim_lock, flags);
		sas_phy->sas_prim = HW_EVENT_BROADCAST_SES;
		spin_unlock_irqrestore(&sas_phy->sas_prim_lock, flags);
<<<<<<< HEAD
		sas_notify_port_event(sas_phy, PORTE_BROADCAST_RCVD);
=======
		sas_notify_port_event(sas_phy, PORTE_BROADCAST_RCVD,
			GFP_ATOMIC);
>>>>>>> 4bcf3b75
		break;
	case HW_EVENT_INBOUND_CRC_ERROR:
		pm8001_dbg(pm8001_ha, MSG, "HW_EVENT_INBOUND_CRC_ERROR\n");
		pm80xx_hw_event_ack_req(pm8001_ha, 0,
			HW_EVENT_INBOUND_CRC_ERROR,
			port_id, phy_id, 0, 0);
		break;
	case HW_EVENT_HARD_RESET_RECEIVED:
		pm8001_dbg(pm8001_ha, MSG, "HW_EVENT_HARD_RESET_RECEIVED\n");
<<<<<<< HEAD
		sas_notify_port_event(sas_phy, PORTE_HARD_RESET);
=======
		sas_notify_port_event(sas_phy, PORTE_HARD_RESET, GFP_ATOMIC);
>>>>>>> 4bcf3b75
		break;
	case HW_EVENT_ID_FRAME_TIMEOUT:
		pm8001_dbg(pm8001_ha, MSG, "HW_EVENT_ID_FRAME_TIMEOUT\n");
		sas_phy_disconnected(sas_phy);
		phy->phy_attached = 0;
<<<<<<< HEAD
		sas_notify_port_event(sas_phy, PORTE_LINK_RESET_ERR);
=======
		sas_notify_port_event(sas_phy, PORTE_LINK_RESET_ERR,
			GFP_ATOMIC);
>>>>>>> 4bcf3b75
		break;
	case HW_EVENT_LINK_ERR_PHY_RESET_FAILED:
		pm8001_dbg(pm8001_ha, MSG,
			   "HW_EVENT_LINK_ERR_PHY_RESET_FAILED\n");
		pm80xx_hw_event_ack_req(pm8001_ha, 0,
			HW_EVENT_LINK_ERR_PHY_RESET_FAILED,
			port_id, phy_id, 0, 0);
		sas_phy_disconnected(sas_phy);
		phy->phy_attached = 0;
<<<<<<< HEAD
		sas_notify_port_event(sas_phy, PORTE_LINK_RESET_ERR);
=======
		sas_notify_port_event(sas_phy, PORTE_LINK_RESET_ERR,
			GFP_ATOMIC);
>>>>>>> 4bcf3b75
		break;
	case HW_EVENT_PORT_RESET_TIMER_TMO:
		pm8001_dbg(pm8001_ha, MSG, "HW_EVENT_PORT_RESET_TIMER_TMO\n");
		pm80xx_hw_event_ack_req(pm8001_ha, 0, HW_EVENT_PHY_DOWN,
			port_id, phy_id, 0, 0);
		sas_phy_disconnected(sas_phy);
		phy->phy_attached = 0;
<<<<<<< HEAD
		sas_notify_port_event(sas_phy, PORTE_LINK_RESET_ERR);
=======
		sas_notify_port_event(sas_phy, PORTE_LINK_RESET_ERR,
			GFP_ATOMIC);
>>>>>>> 4bcf3b75
		if (pm8001_ha->phy[phy_id].reset_completion) {
			pm8001_ha->phy[phy_id].port_reset_status =
					PORT_RESET_TMO;
			complete(pm8001_ha->phy[phy_id].reset_completion);
			pm8001_ha->phy[phy_id].reset_completion = NULL;
		}
		break;
	case HW_EVENT_PORT_RECOVERY_TIMER_TMO:
		pm8001_dbg(pm8001_ha, MSG,
			   "HW_EVENT_PORT_RECOVERY_TIMER_TMO\n");
		pm80xx_hw_event_ack_req(pm8001_ha, 0,
			HW_EVENT_PORT_RECOVERY_TIMER_TMO,
			port_id, phy_id, 0, 0);
		for (i = 0; i < pm8001_ha->chip->n_phy; i++) {
			if (port->wide_port_phymap & (1 << i)) {
				phy = &pm8001_ha->phy[i];
				sas_notify_phy_event(&phy->sas_phy,
<<<<<<< HEAD
						PHYE_LOSS_OF_SIGNAL);
=======
					PHYE_LOSS_OF_SIGNAL, GFP_ATOMIC);
>>>>>>> 4bcf3b75
				port->wide_port_phymap &= ~(1 << i);
			}
		}
		break;
	case HW_EVENT_PORT_RECOVER:
		pm8001_dbg(pm8001_ha, MSG, "HW_EVENT_PORT_RECOVER\n");
		hw_event_port_recover(pm8001_ha, piomb);
		break;
	case HW_EVENT_PORT_RESET_COMPLETE:
		pm8001_dbg(pm8001_ha, MSG, "HW_EVENT_PORT_RESET_COMPLETE\n");
		if (pm8001_ha->phy[phy_id].reset_completion) {
			pm8001_ha->phy[phy_id].port_reset_status =
					PORT_RESET_SUCCESS;
			complete(pm8001_ha->phy[phy_id].reset_completion);
			pm8001_ha->phy[phy_id].reset_completion = NULL;
		}
		break;
	case EVENT_BROADCAST_ASYNCH_EVENT:
		pm8001_dbg(pm8001_ha, MSG, "EVENT_BROADCAST_ASYNCH_EVENT\n");
		break;
	default:
		pm8001_dbg(pm8001_ha, DEVIO, "Unknown event type 0x%x\n",
			   eventType);
		break;
	}
	return 0;
}

/**
 * mpi_phy_stop_resp - SPCv specific
 * @pm8001_ha: our hba card information
 * @piomb: IO message buffer
 */
static int mpi_phy_stop_resp(struct pm8001_hba_info *pm8001_ha, void *piomb)
{
	struct phy_stop_resp *pPayload =
		(struct phy_stop_resp *)(piomb + 4);
	u32 status =
		le32_to_cpu(pPayload->status);
	u32 phyid =
		le32_to_cpu(pPayload->phyid) & 0xFF;
	struct pm8001_phy *phy = &pm8001_ha->phy[phyid];
	pm8001_dbg(pm8001_ha, MSG, "phy:0x%x status:0x%x\n",
		   phyid, status);
	if (status == PHY_STOP_SUCCESS ||
		status == PHY_STOP_ERR_DEVICE_ATTACHED)
		phy->phy_state = PHY_LINK_DISABLE;
	return 0;
}

/**
 * mpi_set_controller_config_resp - SPCv specific
 * @pm8001_ha: our hba card information
 * @piomb: IO message buffer
 */
static int mpi_set_controller_config_resp(struct pm8001_hba_info *pm8001_ha,
			void *piomb)
{
	struct set_ctrl_cfg_resp *pPayload =
			(struct set_ctrl_cfg_resp *)(piomb + 4);
	u32 status = le32_to_cpu(pPayload->status);
	u32 err_qlfr_pgcd = le32_to_cpu(pPayload->err_qlfr_pgcd);

	pm8001_dbg(pm8001_ha, MSG,
		   "SET CONTROLLER RESP: status 0x%x qlfr_pgcd 0x%x\n",
		   status, err_qlfr_pgcd);

	return 0;
}

/**
 * mpi_get_controller_config_resp - SPCv specific
 * @pm8001_ha: our hba card information
 * @piomb: IO message buffer
 */
static int mpi_get_controller_config_resp(struct pm8001_hba_info *pm8001_ha,
			void *piomb)
{
	pm8001_dbg(pm8001_ha, MSG, " pm80xx_addition_functionality\n");

	return 0;
}

/**
 * mpi_get_phy_profile_resp - SPCv specific
 * @pm8001_ha: our hba card information
 * @piomb: IO message buffer
 */
static int mpi_get_phy_profile_resp(struct pm8001_hba_info *pm8001_ha,
			void *piomb)
{
	pm8001_dbg(pm8001_ha, MSG, " pm80xx_addition_functionality\n");

	return 0;
}

/**
 * mpi_flash_op_ext_resp - SPCv specific
 * @pm8001_ha: our hba card information
 * @piomb: IO message buffer
 */
static int mpi_flash_op_ext_resp(struct pm8001_hba_info *pm8001_ha, void *piomb)
{
	pm8001_dbg(pm8001_ha, MSG, " pm80xx_addition_functionality\n");

	return 0;
}

/**
 * mpi_set_phy_profile_resp - SPCv specific
 * @pm8001_ha: our hba card information
 * @piomb: IO message buffer
 */
static int mpi_set_phy_profile_resp(struct pm8001_hba_info *pm8001_ha,
			void *piomb)
{
	u32 tag;
	u8 page_code;
	int rc = 0;
	struct set_phy_profile_resp *pPayload =
		(struct set_phy_profile_resp *)(piomb + 4);
	u32 ppc_phyid = le32_to_cpu(pPayload->ppc_phyid);
	u32 status = le32_to_cpu(pPayload->status);

	tag = le32_to_cpu(pPayload->tag);
	page_code = (u8)((ppc_phyid & 0xFF00) >> 8);
	if (status) {
		/* status is FAILED */
		pm8001_dbg(pm8001_ha, FAIL,
			   "PhyProfile command failed  with status 0x%08X\n",
			   status);
		rc = -1;
	} else {
		if (page_code != SAS_PHY_ANALOG_SETTINGS_PAGE) {
			pm8001_dbg(pm8001_ha, FAIL, "Invalid page code 0x%X\n",
				   page_code);
			rc = -1;
		}
	}
	pm8001_tag_free(pm8001_ha, tag);
	return rc;
}

/**
 * mpi_kek_management_resp - SPCv specific
 * @pm8001_ha: our hba card information
 * @piomb: IO message buffer
 */
static int mpi_kek_management_resp(struct pm8001_hba_info *pm8001_ha,
			void *piomb)
{
	struct kek_mgmt_resp *pPayload = (struct kek_mgmt_resp *)(piomb + 4);

	u32 status = le32_to_cpu(pPayload->status);
	u32 kidx_new_curr_ksop = le32_to_cpu(pPayload->kidx_new_curr_ksop);
	u32 err_qlfr = le32_to_cpu(pPayload->err_qlfr);

	pm8001_dbg(pm8001_ha, MSG,
		   "KEK MGMT RESP. Status 0x%x idx_ksop 0x%x err_qlfr 0x%x\n",
		   status, kidx_new_curr_ksop, err_qlfr);

	return 0;
}

/**
 * mpi_dek_management_resp - SPCv specific
 * @pm8001_ha: our hba card information
 * @piomb: IO message buffer
 */
static int mpi_dek_management_resp(struct pm8001_hba_info *pm8001_ha,
			void *piomb)
{
	pm8001_dbg(pm8001_ha, MSG, " pm80xx_addition_functionality\n");

	return 0;
}

/**
 * ssp_coalesced_comp_resp - SPCv specific
 * @pm8001_ha: our hba card information
 * @piomb: IO message buffer
 */
static int ssp_coalesced_comp_resp(struct pm8001_hba_info *pm8001_ha,
			void *piomb)
{
	pm8001_dbg(pm8001_ha, MSG, " pm80xx_addition_functionality\n");

	return 0;
}

/**
 * process_one_iomb - process one outbound Queue memory block
 * @pm8001_ha: our hba card information
 * @piomb: IO message buffer
 */
static void process_one_iomb(struct pm8001_hba_info *pm8001_ha, void *piomb)
{
	__le32 pHeader = *(__le32 *)piomb;
	u32 opc = (u32)((le32_to_cpu(pHeader)) & 0xFFF);

	switch (opc) {
	case OPC_OUB_ECHO:
		pm8001_dbg(pm8001_ha, MSG, "OPC_OUB_ECHO\n");
		break;
	case OPC_OUB_HW_EVENT:
		pm8001_dbg(pm8001_ha, MSG, "OPC_OUB_HW_EVENT\n");
		mpi_hw_event(pm8001_ha, piomb);
		break;
	case OPC_OUB_THERM_HW_EVENT:
		pm8001_dbg(pm8001_ha, MSG, "OPC_OUB_THERMAL_EVENT\n");
		mpi_thermal_hw_event(pm8001_ha, piomb);
		break;
	case OPC_OUB_SSP_COMP:
		pm8001_dbg(pm8001_ha, MSG, "OPC_OUB_SSP_COMP\n");
		mpi_ssp_completion(pm8001_ha, piomb);
		break;
	case OPC_OUB_SMP_COMP:
		pm8001_dbg(pm8001_ha, MSG, "OPC_OUB_SMP_COMP\n");
		mpi_smp_completion(pm8001_ha, piomb);
		break;
	case OPC_OUB_LOCAL_PHY_CNTRL:
		pm8001_dbg(pm8001_ha, MSG, "OPC_OUB_LOCAL_PHY_CNTRL\n");
		pm8001_mpi_local_phy_ctl(pm8001_ha, piomb);
		break;
	case OPC_OUB_DEV_REGIST:
		pm8001_dbg(pm8001_ha, MSG, "OPC_OUB_DEV_REGIST\n");
		pm8001_mpi_reg_resp(pm8001_ha, piomb);
		break;
	case OPC_OUB_DEREG_DEV:
		pm8001_dbg(pm8001_ha, MSG, "unregister the device\n");
		pm8001_mpi_dereg_resp(pm8001_ha, piomb);
		break;
	case OPC_OUB_GET_DEV_HANDLE:
		pm8001_dbg(pm8001_ha, MSG, "OPC_OUB_GET_DEV_HANDLE\n");
		break;
	case OPC_OUB_SATA_COMP:
		pm8001_dbg(pm8001_ha, MSG, "OPC_OUB_SATA_COMP\n");
		mpi_sata_completion(pm8001_ha, piomb);
		break;
	case OPC_OUB_SATA_EVENT:
		pm8001_dbg(pm8001_ha, MSG, "OPC_OUB_SATA_EVENT\n");
		mpi_sata_event(pm8001_ha, piomb);
		break;
	case OPC_OUB_SSP_EVENT:
		pm8001_dbg(pm8001_ha, MSG, "OPC_OUB_SSP_EVENT\n");
		mpi_ssp_event(pm8001_ha, piomb);
		break;
	case OPC_OUB_DEV_HANDLE_ARRIV:
		pm8001_dbg(pm8001_ha, MSG, "OPC_OUB_DEV_HANDLE_ARRIV\n");
		/*This is for target*/
		break;
	case OPC_OUB_SSP_RECV_EVENT:
		pm8001_dbg(pm8001_ha, MSG, "OPC_OUB_SSP_RECV_EVENT\n");
		/*This is for target*/
		break;
	case OPC_OUB_FW_FLASH_UPDATE:
		pm8001_dbg(pm8001_ha, MSG, "OPC_OUB_FW_FLASH_UPDATE\n");
		pm8001_mpi_fw_flash_update_resp(pm8001_ha, piomb);
		break;
	case OPC_OUB_GPIO_RESPONSE:
		pm8001_dbg(pm8001_ha, MSG, "OPC_OUB_GPIO_RESPONSE\n");
		break;
	case OPC_OUB_GPIO_EVENT:
		pm8001_dbg(pm8001_ha, MSG, "OPC_OUB_GPIO_EVENT\n");
		break;
	case OPC_OUB_GENERAL_EVENT:
		pm8001_dbg(pm8001_ha, MSG, "OPC_OUB_GENERAL_EVENT\n");
		pm8001_mpi_general_event(pm8001_ha, piomb);
		break;
	case OPC_OUB_SSP_ABORT_RSP:
		pm8001_dbg(pm8001_ha, MSG, "OPC_OUB_SSP_ABORT_RSP\n");
		pm8001_mpi_task_abort_resp(pm8001_ha, piomb);
		break;
	case OPC_OUB_SATA_ABORT_RSP:
		pm8001_dbg(pm8001_ha, MSG, "OPC_OUB_SATA_ABORT_RSP\n");
		pm8001_mpi_task_abort_resp(pm8001_ha, piomb);
		break;
	case OPC_OUB_SAS_DIAG_MODE_START_END:
		pm8001_dbg(pm8001_ha, MSG,
			   "OPC_OUB_SAS_DIAG_MODE_START_END\n");
		break;
	case OPC_OUB_SAS_DIAG_EXECUTE:
		pm8001_dbg(pm8001_ha, MSG, "OPC_OUB_SAS_DIAG_EXECUTE\n");
		break;
	case OPC_OUB_GET_TIME_STAMP:
		pm8001_dbg(pm8001_ha, MSG, "OPC_OUB_GET_TIME_STAMP\n");
		break;
	case OPC_OUB_SAS_HW_EVENT_ACK:
		pm8001_dbg(pm8001_ha, MSG, "OPC_OUB_SAS_HW_EVENT_ACK\n");
		break;
	case OPC_OUB_PORT_CONTROL:
		pm8001_dbg(pm8001_ha, MSG, "OPC_OUB_PORT_CONTROL\n");
		break;
	case OPC_OUB_SMP_ABORT_RSP:
		pm8001_dbg(pm8001_ha, MSG, "OPC_OUB_SMP_ABORT_RSP\n");
		pm8001_mpi_task_abort_resp(pm8001_ha, piomb);
		break;
	case OPC_OUB_GET_NVMD_DATA:
		pm8001_dbg(pm8001_ha, MSG, "OPC_OUB_GET_NVMD_DATA\n");
		pm8001_mpi_get_nvmd_resp(pm8001_ha, piomb);
		break;
	case OPC_OUB_SET_NVMD_DATA:
		pm8001_dbg(pm8001_ha, MSG, "OPC_OUB_SET_NVMD_DATA\n");
		pm8001_mpi_set_nvmd_resp(pm8001_ha, piomb);
		break;
	case OPC_OUB_DEVICE_HANDLE_REMOVAL:
		pm8001_dbg(pm8001_ha, MSG, "OPC_OUB_DEVICE_HANDLE_REMOVAL\n");
		break;
	case OPC_OUB_SET_DEVICE_STATE:
		pm8001_dbg(pm8001_ha, MSG, "OPC_OUB_SET_DEVICE_STATE\n");
		pm8001_mpi_set_dev_state_resp(pm8001_ha, piomb);
		break;
	case OPC_OUB_GET_DEVICE_STATE:
		pm8001_dbg(pm8001_ha, MSG, "OPC_OUB_GET_DEVICE_STATE\n");
		break;
	case OPC_OUB_SET_DEV_INFO:
		pm8001_dbg(pm8001_ha, MSG, "OPC_OUB_SET_DEV_INFO\n");
		break;
	/* spcv specifc commands */
	case OPC_OUB_PHY_START_RESP:
		pm8001_dbg(pm8001_ha, MSG,
			   "OPC_OUB_PHY_START_RESP opcode:%x\n", opc);
		mpi_phy_start_resp(pm8001_ha, piomb);
		break;
	case OPC_OUB_PHY_STOP_RESP:
		pm8001_dbg(pm8001_ha, MSG,
			   "OPC_OUB_PHY_STOP_RESP opcode:%x\n", opc);
		mpi_phy_stop_resp(pm8001_ha, piomb);
		break;
	case OPC_OUB_SET_CONTROLLER_CONFIG:
		pm8001_dbg(pm8001_ha, MSG,
			   "OPC_OUB_SET_CONTROLLER_CONFIG opcode:%x\n", opc);
		mpi_set_controller_config_resp(pm8001_ha, piomb);
		break;
	case OPC_OUB_GET_CONTROLLER_CONFIG:
		pm8001_dbg(pm8001_ha, MSG,
			   "OPC_OUB_GET_CONTROLLER_CONFIG opcode:%x\n", opc);
		mpi_get_controller_config_resp(pm8001_ha, piomb);
		break;
	case OPC_OUB_GET_PHY_PROFILE:
		pm8001_dbg(pm8001_ha, MSG,
			   "OPC_OUB_GET_PHY_PROFILE opcode:%x\n", opc);
		mpi_get_phy_profile_resp(pm8001_ha, piomb);
		break;
	case OPC_OUB_FLASH_OP_EXT:
		pm8001_dbg(pm8001_ha, MSG,
			   "OPC_OUB_FLASH_OP_EXT opcode:%x\n", opc);
		mpi_flash_op_ext_resp(pm8001_ha, piomb);
		break;
	case OPC_OUB_SET_PHY_PROFILE:
		pm8001_dbg(pm8001_ha, MSG,
			   "OPC_OUB_SET_PHY_PROFILE opcode:%x\n", opc);
		mpi_set_phy_profile_resp(pm8001_ha, piomb);
		break;
	case OPC_OUB_KEK_MANAGEMENT_RESP:
		pm8001_dbg(pm8001_ha, MSG,
			   "OPC_OUB_KEK_MANAGEMENT_RESP opcode:%x\n", opc);
		mpi_kek_management_resp(pm8001_ha, piomb);
		break;
	case OPC_OUB_DEK_MANAGEMENT_RESP:
		pm8001_dbg(pm8001_ha, MSG,
			   "OPC_OUB_DEK_MANAGEMENT_RESP opcode:%x\n", opc);
		mpi_dek_management_resp(pm8001_ha, piomb);
		break;
	case OPC_OUB_SSP_COALESCED_COMP_RESP:
		pm8001_dbg(pm8001_ha, MSG,
			   "OPC_OUB_SSP_COALESCED_COMP_RESP opcode:%x\n", opc);
		ssp_coalesced_comp_resp(pm8001_ha, piomb);
		break;
	default:
		pm8001_dbg(pm8001_ha, DEVIO,
			   "Unknown outbound Queue IOMB OPC = 0x%x\n", opc);
		break;
	}
}

static void print_scratchpad_registers(struct pm8001_hba_info *pm8001_ha)
{
	pm8001_dbg(pm8001_ha, FAIL, "MSGU_SCRATCH_PAD_0: 0x%x\n",
		   pm8001_cr32(pm8001_ha, 0, MSGU_SCRATCH_PAD_0));
	pm8001_dbg(pm8001_ha, FAIL, "MSGU_SCRATCH_PAD_1:0x%x\n",
		   pm8001_cr32(pm8001_ha, 0, MSGU_SCRATCH_PAD_1));
	pm8001_dbg(pm8001_ha, FAIL, "MSGU_SCRATCH_PAD_2: 0x%x\n",
		   pm8001_cr32(pm8001_ha, 0, MSGU_SCRATCH_PAD_2));
	pm8001_dbg(pm8001_ha, FAIL, "MSGU_SCRATCH_PAD_3: 0x%x\n",
		   pm8001_cr32(pm8001_ha, 0, MSGU_SCRATCH_PAD_3));
	pm8001_dbg(pm8001_ha, FAIL, "MSGU_HOST_SCRATCH_PAD_0: 0x%x\n",
		   pm8001_cr32(pm8001_ha, 0, MSGU_HOST_SCRATCH_PAD_0));
	pm8001_dbg(pm8001_ha, FAIL, "MSGU_HOST_SCRATCH_PAD_1: 0x%x\n",
		   pm8001_cr32(pm8001_ha, 0, MSGU_HOST_SCRATCH_PAD_1));
	pm8001_dbg(pm8001_ha, FAIL, "MSGU_HOST_SCRATCH_PAD_2: 0x%x\n",
		   pm8001_cr32(pm8001_ha, 0, MSGU_HOST_SCRATCH_PAD_2));
	pm8001_dbg(pm8001_ha, FAIL, "MSGU_HOST_SCRATCH_PAD_3: 0x%x\n",
		   pm8001_cr32(pm8001_ha, 0, MSGU_HOST_SCRATCH_PAD_3));
	pm8001_dbg(pm8001_ha, FAIL, "MSGU_HOST_SCRATCH_PAD_4: 0x%x\n",
		   pm8001_cr32(pm8001_ha, 0, MSGU_HOST_SCRATCH_PAD_4));
	pm8001_dbg(pm8001_ha, FAIL, "MSGU_HOST_SCRATCH_PAD_5: 0x%x\n",
		   pm8001_cr32(pm8001_ha, 0, MSGU_HOST_SCRATCH_PAD_5));
	pm8001_dbg(pm8001_ha, FAIL, "MSGU_RSVD_SCRATCH_PAD_0: 0x%x\n",
		   pm8001_cr32(pm8001_ha, 0, MSGU_HOST_SCRATCH_PAD_6));
	pm8001_dbg(pm8001_ha, FAIL, "MSGU_RSVD_SCRATCH_PAD_1: 0x%x\n",
		   pm8001_cr32(pm8001_ha, 0, MSGU_HOST_SCRATCH_PAD_7));
}

static int process_oq(struct pm8001_hba_info *pm8001_ha, u8 vec)
{
	struct outbound_queue_table *circularQ;
	void *pMsg1 = NULL;
	u8 bc;
	u32 ret = MPI_IO_STATUS_FAIL;
	unsigned long flags;
	u32 regval;

	if (vec == (pm8001_ha->max_q_num - 1)) {
		regval = pm8001_cr32(pm8001_ha, 0, MSGU_SCRATCH_PAD_1);
		if ((regval & SCRATCH_PAD_MIPSALL_READY) !=
					SCRATCH_PAD_MIPSALL_READY) {
			pm8001_ha->controller_fatal_error = true;
			pm8001_dbg(pm8001_ha, FAIL,
				   "Firmware Fatal error! Regval:0x%x\n",
				   regval);
			print_scratchpad_registers(pm8001_ha);
			return ret;
		}
	}
	spin_lock_irqsave(&pm8001_ha->lock, flags);
	circularQ = &pm8001_ha->outbnd_q_tbl[vec];
	do {
		/* spurious interrupt during setup if kexec-ing and
		 * driver doing a doorbell access w/ the pre-kexec oq
		 * interrupt setup.
		 */
		if (!circularQ->pi_virt)
			break;
		ret = pm8001_mpi_msg_consume(pm8001_ha, circularQ, &pMsg1, &bc);
		if (MPI_IO_STATUS_SUCCESS == ret) {
			/* process the outbound message */
			process_one_iomb(pm8001_ha, (void *)(pMsg1 - 4));
			/* free the message from the outbound circular buffer */
			pm8001_mpi_msg_free_set(pm8001_ha, pMsg1,
							circularQ, bc);
		}
		if (MPI_IO_STATUS_BUSY == ret) {
			/* Update the producer index from SPC */
			circularQ->producer_index =
				cpu_to_le32(pm8001_read_32(circularQ->pi_virt));
			if (le32_to_cpu(circularQ->producer_index) ==
				circularQ->consumer_idx)
				/* OQ is empty */
				break;
		}
	} while (1);
	spin_unlock_irqrestore(&pm8001_ha->lock, flags);
	return ret;
}

/* DMA_... to our direction translation. */
static const u8 data_dir_flags[] = {
	[DMA_BIDIRECTIONAL]	= DATA_DIR_BYRECIPIENT,	/* UNSPECIFIED */
	[DMA_TO_DEVICE]		= DATA_DIR_OUT,		/* OUTBOUND */
	[DMA_FROM_DEVICE]	= DATA_DIR_IN,		/* INBOUND */
	[DMA_NONE]		= DATA_DIR_NONE,	/* NO TRANSFER */
};

static void build_smp_cmd(u32 deviceID, __le32 hTag,
			struct smp_req *psmp_cmd, int mode, int length)
{
	psmp_cmd->tag = hTag;
	psmp_cmd->device_id = cpu_to_le32(deviceID);
	if (mode == SMP_DIRECT) {
		length = length - 4; /* subtract crc */
		psmp_cmd->len_ip_ir = cpu_to_le32(length << 16);
	} else {
		psmp_cmd->len_ip_ir = cpu_to_le32(1|(1 << 1));
	}
}

/**
 * pm8001_chip_smp_req - send a SMP task to FW
 * @pm8001_ha: our hba card information.
 * @ccb: the ccb information this request used.
 */
static int pm80xx_chip_smp_req(struct pm8001_hba_info *pm8001_ha,
	struct pm8001_ccb_info *ccb)
{
	int elem, rc;
	struct sas_task *task = ccb->task;
	struct domain_device *dev = task->dev;
	struct pm8001_device *pm8001_dev = dev->lldd_dev;
	struct scatterlist *sg_req, *sg_resp;
	u32 req_len, resp_len;
	struct smp_req smp_cmd;
	u32 opc;
	struct inbound_queue_table *circularQ;
	char *preq_dma_addr = NULL;
	__le64 tmp_addr;
	u32 i, length;

	memset(&smp_cmd, 0, sizeof(smp_cmd));
	/*
	 * DMA-map SMP request, response buffers
	 */
	sg_req = &task->smp_task.smp_req;
	elem = dma_map_sg(pm8001_ha->dev, sg_req, 1, DMA_TO_DEVICE);
	if (!elem)
		return -ENOMEM;
	req_len = sg_dma_len(sg_req);

	sg_resp = &task->smp_task.smp_resp;
	elem = dma_map_sg(pm8001_ha->dev, sg_resp, 1, DMA_FROM_DEVICE);
	if (!elem) {
		rc = -ENOMEM;
		goto err_out;
	}
	resp_len = sg_dma_len(sg_resp);
	/* must be in dwords */
	if ((req_len & 0x3) || (resp_len & 0x3)) {
		rc = -EINVAL;
		goto err_out_2;
	}

	opc = OPC_INB_SMP_REQUEST;
	circularQ = &pm8001_ha->inbnd_q_tbl[0];
	smp_cmd.tag = cpu_to_le32(ccb->ccb_tag);

	length = sg_req->length;
	pm8001_dbg(pm8001_ha, IO, "SMP Frame Length %d\n", sg_req->length);
	if (!(length - 8))
		pm8001_ha->smp_exp_mode = SMP_DIRECT;
	else
		pm8001_ha->smp_exp_mode = SMP_INDIRECT;


	tmp_addr = cpu_to_le64((u64)sg_dma_address(&task->smp_task.smp_req));
	preq_dma_addr = (char *)phys_to_virt(tmp_addr);

	/* INDIRECT MODE command settings. Use DMA */
	if (pm8001_ha->smp_exp_mode == SMP_INDIRECT) {
		pm8001_dbg(pm8001_ha, IO, "SMP REQUEST INDIRECT MODE\n");
		/* for SPCv indirect mode. Place the top 4 bytes of
		 * SMP Request header here. */
		for (i = 0; i < 4; i++)
			smp_cmd.smp_req16[i] = *(preq_dma_addr + i);
		/* exclude top 4 bytes for SMP req header */
		smp_cmd.long_smp_req.long_req_addr =
			cpu_to_le64((u64)sg_dma_address
				(&task->smp_task.smp_req) + 4);
		/* exclude 4 bytes for SMP req header and CRC */
		smp_cmd.long_smp_req.long_req_size =
			cpu_to_le32((u32)sg_dma_len(&task->smp_task.smp_req)-8);
		smp_cmd.long_smp_req.long_resp_addr =
				cpu_to_le64((u64)sg_dma_address
					(&task->smp_task.smp_resp));
		smp_cmd.long_smp_req.long_resp_size =
				cpu_to_le32((u32)sg_dma_len
					(&task->smp_task.smp_resp)-4);
	} else { /* DIRECT MODE */
		smp_cmd.long_smp_req.long_req_addr =
			cpu_to_le64((u64)sg_dma_address
					(&task->smp_task.smp_req));
		smp_cmd.long_smp_req.long_req_size =
			cpu_to_le32((u32)sg_dma_len(&task->smp_task.smp_req)-4);
		smp_cmd.long_smp_req.long_resp_addr =
			cpu_to_le64((u64)sg_dma_address
				(&task->smp_task.smp_resp));
		smp_cmd.long_smp_req.long_resp_size =
			cpu_to_le32
			((u32)sg_dma_len(&task->smp_task.smp_resp)-4);
	}
	if (pm8001_ha->smp_exp_mode == SMP_DIRECT) {
		pm8001_dbg(pm8001_ha, IO, "SMP REQUEST DIRECT MODE\n");
		for (i = 0; i < length; i++)
			if (i < 16) {
				smp_cmd.smp_req16[i] = *(preq_dma_addr+i);
				pm8001_dbg(pm8001_ha, IO,
					   "Byte[%d]:%x (DMA data:%x)\n",
					   i, smp_cmd.smp_req16[i],
					   *(preq_dma_addr));
			} else {
				smp_cmd.smp_req[i] = *(preq_dma_addr+i);
				pm8001_dbg(pm8001_ha, IO,
					   "Byte[%d]:%x (DMA data:%x)\n",
					   i, smp_cmd.smp_req[i],
					   *(preq_dma_addr));
			}
	}

	build_smp_cmd(pm8001_dev->device_id, smp_cmd.tag,
				&smp_cmd, pm8001_ha->smp_exp_mode, length);
	rc = pm8001_mpi_build_cmd(pm8001_ha, circularQ, opc, &smp_cmd,
			sizeof(smp_cmd), 0);
	if (rc)
		goto err_out_2;
	return 0;

err_out_2:
	dma_unmap_sg(pm8001_ha->dev, &ccb->task->smp_task.smp_resp, 1,
			DMA_FROM_DEVICE);
err_out:
	dma_unmap_sg(pm8001_ha->dev, &ccb->task->smp_task.smp_req, 1,
			DMA_TO_DEVICE);
	return rc;
}

static int check_enc_sas_cmd(struct sas_task *task)
{
	u8 cmd = task->ssp_task.cmd->cmnd[0];

	if (cmd == READ_10 || cmd == WRITE_10 || cmd == WRITE_VERIFY)
		return 1;
	else
		return 0;
}

static int check_enc_sat_cmd(struct sas_task *task)
{
	int ret = 0;
	switch (task->ata_task.fis.command) {
	case ATA_CMD_FPDMA_READ:
	case ATA_CMD_READ_EXT:
	case ATA_CMD_READ:
	case ATA_CMD_FPDMA_WRITE:
	case ATA_CMD_WRITE_EXT:
	case ATA_CMD_WRITE:
	case ATA_CMD_PIO_READ:
	case ATA_CMD_PIO_READ_EXT:
	case ATA_CMD_PIO_WRITE:
	case ATA_CMD_PIO_WRITE_EXT:
		ret = 1;
		break;
	default:
		ret = 0;
		break;
	}
	return ret;
}

/**
 * pm80xx_chip_ssp_io_req - send a SSP task to FW
 * @pm8001_ha: our hba card information.
 * @ccb: the ccb information this request used.
 */
static int pm80xx_chip_ssp_io_req(struct pm8001_hba_info *pm8001_ha,
	struct pm8001_ccb_info *ccb)
{
	struct sas_task *task = ccb->task;
	struct domain_device *dev = task->dev;
	struct pm8001_device *pm8001_dev = dev->lldd_dev;
	struct ssp_ini_io_start_req ssp_cmd;
	u32 tag = ccb->ccb_tag;
	int ret;
	u64 phys_addr, start_addr, end_addr;
	u32 end_addr_high, end_addr_low;
	struct inbound_queue_table *circularQ;
	u32 q_index, cpu_id;
	u32 opc = OPC_INB_SSPINIIOSTART;
	memset(&ssp_cmd, 0, sizeof(ssp_cmd));
	memcpy(ssp_cmd.ssp_iu.lun, task->ssp_task.LUN, 8);
	/* data address domain added for spcv; set to 0 by host,
	 * used internally by controller
	 * 0 for SAS 1.1 and SAS 2.0 compatible TLR
	 */
	ssp_cmd.dad_dir_m_tlr =
		cpu_to_le32(data_dir_flags[task->data_dir] << 8 | 0x0);
	ssp_cmd.data_len = cpu_to_le32(task->total_xfer_len);
	ssp_cmd.device_id = cpu_to_le32(pm8001_dev->device_id);
	ssp_cmd.tag = cpu_to_le32(tag);
	if (task->ssp_task.enable_first_burst)
		ssp_cmd.ssp_iu.efb_prio_attr |= 0x80;
	ssp_cmd.ssp_iu.efb_prio_attr |= (task->ssp_task.task_prio << 3);
	ssp_cmd.ssp_iu.efb_prio_attr |= (task->ssp_task.task_attr & 7);
	memcpy(ssp_cmd.ssp_iu.cdb, task->ssp_task.cmd->cmnd,
		       task->ssp_task.cmd->cmd_len);
	cpu_id = smp_processor_id();
	q_index = (u32) (cpu_id) % (pm8001_ha->max_q_num);
	circularQ = &pm8001_ha->inbnd_q_tbl[q_index];

	/* Check if encryption is set */
	if (pm8001_ha->chip->encrypt &&
		!(pm8001_ha->encrypt_info.status) && check_enc_sas_cmd(task)) {
		pm8001_dbg(pm8001_ha, IO,
			   "Encryption enabled.Sending Encrypt SAS command 0x%x\n",
			   task->ssp_task.cmd->cmnd[0]);
		opc = OPC_INB_SSP_INI_DIF_ENC_IO;
		/* enable encryption. 0 for SAS 1.1 and SAS 2.0 compatible TLR*/
		ssp_cmd.dad_dir_m_tlr =	cpu_to_le32
			((data_dir_flags[task->data_dir] << 8) | 0x20 | 0x0);

		/* fill in PRD (scatter/gather) table, if any */
		if (task->num_scatter > 1) {
			pm8001_chip_make_sg(task->scatter,
						ccb->n_elem, ccb->buf_prd);
			phys_addr = ccb->ccb_dma_handle;
			ssp_cmd.enc_addr_low =
				cpu_to_le32(lower_32_bits(phys_addr));
			ssp_cmd.enc_addr_high =
				cpu_to_le32(upper_32_bits(phys_addr));
			ssp_cmd.enc_esgl = cpu_to_le32(1<<31);
		} else if (task->num_scatter == 1) {
			u64 dma_addr = sg_dma_address(task->scatter);
			ssp_cmd.enc_addr_low =
				cpu_to_le32(lower_32_bits(dma_addr));
			ssp_cmd.enc_addr_high =
				cpu_to_le32(upper_32_bits(dma_addr));
			ssp_cmd.enc_len = cpu_to_le32(task->total_xfer_len);
			ssp_cmd.enc_esgl = 0;
			/* Check 4G Boundary */
			start_addr = cpu_to_le64(dma_addr);
			end_addr = (start_addr + ssp_cmd.enc_len) - 1;
			end_addr_low = cpu_to_le32(lower_32_bits(end_addr));
			end_addr_high = cpu_to_le32(upper_32_bits(end_addr));
			if (end_addr_high != ssp_cmd.enc_addr_high) {
				pm8001_dbg(pm8001_ha, FAIL,
					   "The sg list address start_addr=0x%016llx data_len=0x%x end_addr_high=0x%08x end_addr_low=0x%08x has crossed 4G boundary\n",
					   start_addr, ssp_cmd.enc_len,
					   end_addr_high, end_addr_low);
				pm8001_chip_make_sg(task->scatter, 1,
					ccb->buf_prd);
				phys_addr = ccb->ccb_dma_handle;
				ssp_cmd.enc_addr_low =
					cpu_to_le32(lower_32_bits(phys_addr));
				ssp_cmd.enc_addr_high =
					cpu_to_le32(upper_32_bits(phys_addr));
				ssp_cmd.enc_esgl = cpu_to_le32(1<<31);
			}
		} else if (task->num_scatter == 0) {
			ssp_cmd.enc_addr_low = 0;
			ssp_cmd.enc_addr_high = 0;
			ssp_cmd.enc_len = cpu_to_le32(task->total_xfer_len);
			ssp_cmd.enc_esgl = 0;
		}
		/* XTS mode. All other fields are 0 */
		ssp_cmd.key_cmode = 0x6 << 4;
		/* set tweak values. Should be the start lba */
		ssp_cmd.twk_val0 = cpu_to_le32((task->ssp_task.cmd->cmnd[2] << 24) |
						(task->ssp_task.cmd->cmnd[3] << 16) |
						(task->ssp_task.cmd->cmnd[4] << 8) |
						(task->ssp_task.cmd->cmnd[5]));
	} else {
		pm8001_dbg(pm8001_ha, IO,
			   "Sending Normal SAS command 0x%x inb q %x\n",
			   task->ssp_task.cmd->cmnd[0], q_index);
		/* fill in PRD (scatter/gather) table, if any */
		if (task->num_scatter > 1) {
			pm8001_chip_make_sg(task->scatter, ccb->n_elem,
					ccb->buf_prd);
			phys_addr = ccb->ccb_dma_handle;
			ssp_cmd.addr_low =
				cpu_to_le32(lower_32_bits(phys_addr));
			ssp_cmd.addr_high =
				cpu_to_le32(upper_32_bits(phys_addr));
			ssp_cmd.esgl = cpu_to_le32(1<<31);
		} else if (task->num_scatter == 1) {
			u64 dma_addr = sg_dma_address(task->scatter);
			ssp_cmd.addr_low = cpu_to_le32(lower_32_bits(dma_addr));
			ssp_cmd.addr_high =
				cpu_to_le32(upper_32_bits(dma_addr));
			ssp_cmd.len = cpu_to_le32(task->total_xfer_len);
			ssp_cmd.esgl = 0;
			/* Check 4G Boundary */
			start_addr = cpu_to_le64(dma_addr);
			end_addr = (start_addr + ssp_cmd.len) - 1;
			end_addr_low = cpu_to_le32(lower_32_bits(end_addr));
			end_addr_high = cpu_to_le32(upper_32_bits(end_addr));
			if (end_addr_high != ssp_cmd.addr_high) {
				pm8001_dbg(pm8001_ha, FAIL,
					   "The sg list address start_addr=0x%016llx data_len=0x%x end_addr_high=0x%08x end_addr_low=0x%08x has crossed 4G boundary\n",
					   start_addr, ssp_cmd.len,
					   end_addr_high, end_addr_low);
				pm8001_chip_make_sg(task->scatter, 1,
					ccb->buf_prd);
				phys_addr = ccb->ccb_dma_handle;
				ssp_cmd.addr_low =
					cpu_to_le32(lower_32_bits(phys_addr));
				ssp_cmd.addr_high =
					cpu_to_le32(upper_32_bits(phys_addr));
				ssp_cmd.esgl = cpu_to_le32(1<<31);
			}
		} else if (task->num_scatter == 0) {
			ssp_cmd.addr_low = 0;
			ssp_cmd.addr_high = 0;
			ssp_cmd.len = cpu_to_le32(task->total_xfer_len);
			ssp_cmd.esgl = 0;
		}
	}
	ret = pm8001_mpi_build_cmd(pm8001_ha, circularQ, opc,
			&ssp_cmd, sizeof(ssp_cmd), q_index);
	return ret;
}

static int pm80xx_chip_sata_req(struct pm8001_hba_info *pm8001_ha,
	struct pm8001_ccb_info *ccb)
{
	struct sas_task *task = ccb->task;
	struct domain_device *dev = task->dev;
	struct pm8001_device *pm8001_ha_dev = dev->lldd_dev;
	u32 tag = ccb->ccb_tag;
	int ret;
	u32 q_index, cpu_id;
	struct sata_start_req sata_cmd;
	u32 hdr_tag, ncg_tag = 0;
	u64 phys_addr, start_addr, end_addr;
	u32 end_addr_high, end_addr_low;
	u32 ATAP = 0x0;
	u32 dir;
	struct inbound_queue_table *circularQ;
	unsigned long flags;
	u32 opc = OPC_INB_SATA_HOST_OPSTART;
	memset(&sata_cmd, 0, sizeof(sata_cmd));
	cpu_id = smp_processor_id();
	q_index = (u32) (cpu_id) % (pm8001_ha->max_q_num);
	circularQ = &pm8001_ha->inbnd_q_tbl[q_index];

	if (task->data_dir == DMA_NONE) {
		ATAP = 0x04; /* no data*/
		pm8001_dbg(pm8001_ha, IO, "no data\n");
	} else if (likely(!task->ata_task.device_control_reg_update)) {
		if (task->ata_task.dma_xfer) {
			ATAP = 0x06; /* DMA */
			pm8001_dbg(pm8001_ha, IO, "DMA\n");
		} else {
			ATAP = 0x05; /* PIO*/
			pm8001_dbg(pm8001_ha, IO, "PIO\n");
		}
		if (task->ata_task.use_ncq &&
		    dev->sata_dev.class != ATA_DEV_ATAPI) {
			ATAP = 0x07; /* FPDMA */
			pm8001_dbg(pm8001_ha, IO, "FPDMA\n");
		}
	}
	if (task->ata_task.use_ncq && pm8001_get_ncq_tag(task, &hdr_tag)) {
		task->ata_task.fis.sector_count |= (u8) (hdr_tag << 3);
		ncg_tag = hdr_tag;
	}
	dir = data_dir_flags[task->data_dir] << 8;
	sata_cmd.tag = cpu_to_le32(tag);
	sata_cmd.device_id = cpu_to_le32(pm8001_ha_dev->device_id);
	sata_cmd.data_len = cpu_to_le32(task->total_xfer_len);

	sata_cmd.sata_fis = task->ata_task.fis;
	if (likely(!task->ata_task.device_control_reg_update))
		sata_cmd.sata_fis.flags |= 0x80;/* C=1: update ATA cmd reg */
	sata_cmd.sata_fis.flags &= 0xF0;/* PM_PORT field shall be 0 */

	/* Check if encryption is set */
	if (pm8001_ha->chip->encrypt &&
		!(pm8001_ha->encrypt_info.status) && check_enc_sat_cmd(task)) {
		pm8001_dbg(pm8001_ha, IO,
			   "Encryption enabled.Sending Encrypt SATA cmd 0x%x\n",
			   sata_cmd.sata_fis.command);
		opc = OPC_INB_SATA_DIF_ENC_IO;

		/* set encryption bit */
		sata_cmd.ncqtag_atap_dir_m_dad =
			cpu_to_le32(((ncg_tag & 0xff)<<16)|
				((ATAP & 0x3f) << 10) | 0x20 | dir);
							/* dad (bit 0-1) is 0 */
		/* fill in PRD (scatter/gather) table, if any */
		if (task->num_scatter > 1) {
			pm8001_chip_make_sg(task->scatter,
						ccb->n_elem, ccb->buf_prd);
			phys_addr = ccb->ccb_dma_handle;
			sata_cmd.enc_addr_low = lower_32_bits(phys_addr);
			sata_cmd.enc_addr_high = upper_32_bits(phys_addr);
			sata_cmd.enc_esgl = cpu_to_le32(1 << 31);
		} else if (task->num_scatter == 1) {
			u64 dma_addr = sg_dma_address(task->scatter);
			sata_cmd.enc_addr_low = lower_32_bits(dma_addr);
			sata_cmd.enc_addr_high = upper_32_bits(dma_addr);
			sata_cmd.enc_len = cpu_to_le32(task->total_xfer_len);
			sata_cmd.enc_esgl = 0;
			/* Check 4G Boundary */
			start_addr = cpu_to_le64(dma_addr);
			end_addr = (start_addr + sata_cmd.enc_len) - 1;
			end_addr_low = cpu_to_le32(lower_32_bits(end_addr));
			end_addr_high = cpu_to_le32(upper_32_bits(end_addr));
			if (end_addr_high != sata_cmd.enc_addr_high) {
				pm8001_dbg(pm8001_ha, FAIL,
					   "The sg list address start_addr=0x%016llx data_len=0x%x end_addr_high=0x%08x end_addr_low=0x%08x has crossed 4G boundary\n",
					   start_addr, sata_cmd.enc_len,
					   end_addr_high, end_addr_low);
				pm8001_chip_make_sg(task->scatter, 1,
					ccb->buf_prd);
				phys_addr = ccb->ccb_dma_handle;
				sata_cmd.enc_addr_low =
					lower_32_bits(phys_addr);
				sata_cmd.enc_addr_high =
					upper_32_bits(phys_addr);
				sata_cmd.enc_esgl =
					cpu_to_le32(1 << 31);
			}
		} else if (task->num_scatter == 0) {
			sata_cmd.enc_addr_low = 0;
			sata_cmd.enc_addr_high = 0;
			sata_cmd.enc_len = cpu_to_le32(task->total_xfer_len);
			sata_cmd.enc_esgl = 0;
		}
		/* XTS mode. All other fields are 0 */
		sata_cmd.key_index_mode = 0x6 << 4;
		/* set tweak values. Should be the start lba */
		sata_cmd.twk_val0 =
			cpu_to_le32((sata_cmd.sata_fis.lbal_exp << 24) |
					(sata_cmd.sata_fis.lbah << 16) |
					(sata_cmd.sata_fis.lbam << 8) |
					(sata_cmd.sata_fis.lbal));
		sata_cmd.twk_val1 =
			cpu_to_le32((sata_cmd.sata_fis.lbah_exp << 8) |
					 (sata_cmd.sata_fis.lbam_exp));
	} else {
		pm8001_dbg(pm8001_ha, IO,
			   "Sending Normal SATA command 0x%x inb %x\n",
			   sata_cmd.sata_fis.command, q_index);
		/* dad (bit 0-1) is 0 */
		sata_cmd.ncqtag_atap_dir_m_dad =
			cpu_to_le32(((ncg_tag & 0xff)<<16) |
					((ATAP & 0x3f) << 10) | dir);

		/* fill in PRD (scatter/gather) table, if any */
		if (task->num_scatter > 1) {
			pm8001_chip_make_sg(task->scatter,
					ccb->n_elem, ccb->buf_prd);
			phys_addr = ccb->ccb_dma_handle;
			sata_cmd.addr_low = lower_32_bits(phys_addr);
			sata_cmd.addr_high = upper_32_bits(phys_addr);
			sata_cmd.esgl = cpu_to_le32(1 << 31);
		} else if (task->num_scatter == 1) {
			u64 dma_addr = sg_dma_address(task->scatter);
			sata_cmd.addr_low = lower_32_bits(dma_addr);
			sata_cmd.addr_high = upper_32_bits(dma_addr);
			sata_cmd.len = cpu_to_le32(task->total_xfer_len);
			sata_cmd.esgl = 0;
			/* Check 4G Boundary */
			start_addr = cpu_to_le64(dma_addr);
			end_addr = (start_addr + sata_cmd.len) - 1;
			end_addr_low = cpu_to_le32(lower_32_bits(end_addr));
			end_addr_high = cpu_to_le32(upper_32_bits(end_addr));
			if (end_addr_high != sata_cmd.addr_high) {
				pm8001_dbg(pm8001_ha, FAIL,
					   "The sg list address start_addr=0x%016llx data_len=0x%xend_addr_high=0x%08x end_addr_low=0x%08x has crossed 4G boundary\n",
					   start_addr, sata_cmd.len,
					   end_addr_high, end_addr_low);
				pm8001_chip_make_sg(task->scatter, 1,
					ccb->buf_prd);
				phys_addr = ccb->ccb_dma_handle;
				sata_cmd.addr_low =
					lower_32_bits(phys_addr);
				sata_cmd.addr_high =
					upper_32_bits(phys_addr);
				sata_cmd.esgl = cpu_to_le32(1 << 31);
			}
		} else if (task->num_scatter == 0) {
			sata_cmd.addr_low = 0;
			sata_cmd.addr_high = 0;
			sata_cmd.len = cpu_to_le32(task->total_xfer_len);
			sata_cmd.esgl = 0;
		}
		/* scsi cdb */
		sata_cmd.atapi_scsi_cdb[0] =
			cpu_to_le32(((task->ata_task.atapi_packet[0]) |
			(task->ata_task.atapi_packet[1] << 8) |
			(task->ata_task.atapi_packet[2] << 16) |
			(task->ata_task.atapi_packet[3] << 24)));
		sata_cmd.atapi_scsi_cdb[1] =
			cpu_to_le32(((task->ata_task.atapi_packet[4]) |
			(task->ata_task.atapi_packet[5] << 8) |
			(task->ata_task.atapi_packet[6] << 16) |
			(task->ata_task.atapi_packet[7] << 24)));
		sata_cmd.atapi_scsi_cdb[2] =
			cpu_to_le32(((task->ata_task.atapi_packet[8]) |
			(task->ata_task.atapi_packet[9] << 8) |
			(task->ata_task.atapi_packet[10] << 16) |
			(task->ata_task.atapi_packet[11] << 24)));
		sata_cmd.atapi_scsi_cdb[3] =
			cpu_to_le32(((task->ata_task.atapi_packet[12]) |
			(task->ata_task.atapi_packet[13] << 8) |
			(task->ata_task.atapi_packet[14] << 16) |
			(task->ata_task.atapi_packet[15] << 24)));
	}

	/* Check for read log for failed drive and return */
	if (sata_cmd.sata_fis.command == 0x2f) {
		if (pm8001_ha_dev && ((pm8001_ha_dev->id & NCQ_READ_LOG_FLAG) ||
			(pm8001_ha_dev->id & NCQ_ABORT_ALL_FLAG) ||
			(pm8001_ha_dev->id & NCQ_2ND_RLE_FLAG))) {
			struct task_status_struct *ts;

			pm8001_ha_dev->id &= 0xDFFFFFFF;
			ts = &task->task_status;

			spin_lock_irqsave(&task->task_state_lock, flags);
			ts->resp = SAS_TASK_COMPLETE;
			ts->stat = SAM_STAT_GOOD;
			task->task_state_flags &= ~SAS_TASK_STATE_PENDING;
			task->task_state_flags &= ~SAS_TASK_AT_INITIATOR;
			task->task_state_flags |= SAS_TASK_STATE_DONE;
			if (unlikely((task->task_state_flags &
					SAS_TASK_STATE_ABORTED))) {
				spin_unlock_irqrestore(&task->task_state_lock,
							flags);
				pm8001_dbg(pm8001_ha, FAIL,
					   "task 0x%p resp 0x%x  stat 0x%x but aborted by upper layer\n",
					   task, ts->resp,
					   ts->stat);
				pm8001_ccb_task_free(pm8001_ha, task, ccb, tag);
				return 0;
			} else {
				spin_unlock_irqrestore(&task->task_state_lock,
							flags);
				pm8001_ccb_task_free_done(pm8001_ha, task,
								ccb, tag);
				atomic_dec(&pm8001_ha_dev->running_req);
				return 0;
			}
		}
	}
	ret = pm8001_mpi_build_cmd(pm8001_ha, circularQ, opc,
			&sata_cmd, sizeof(sata_cmd), q_index);
	return ret;
}

/**
 * pm80xx_chip_phy_start_req - start phy via PHY_START COMMAND
 * @pm8001_ha: our hba card information.
 * @phy_id: the phy id which we wanted to start up.
 */
static int
pm80xx_chip_phy_start_req(struct pm8001_hba_info *pm8001_ha, u8 phy_id)
{
	struct phy_start_req payload;
	struct inbound_queue_table *circularQ;
	int ret;
	u32 tag = 0x01;
	u32 opcode = OPC_INB_PHYSTART;
	circularQ = &pm8001_ha->inbnd_q_tbl[0];
	memset(&payload, 0, sizeof(payload));
	payload.tag = cpu_to_le32(tag);

	pm8001_dbg(pm8001_ha, INIT, "PHY START REQ for phy_id %d\n", phy_id);

	payload.ase_sh_lm_slr_phyid = cpu_to_le32(SPINHOLD_DISABLE |
			LINKMODE_AUTO | pm8001_ha->link_rate | phy_id);
	/* SSC Disable and SAS Analog ST configuration */
	/**
	payload.ase_sh_lm_slr_phyid =
		cpu_to_le32(SSC_DISABLE_30 | SAS_ASE | SPINHOLD_DISABLE |
		LINKMODE_AUTO | LINKRATE_15 | LINKRATE_30 | LINKRATE_60 |
		phy_id);
	Have to add "SAS PHY Analog Setup SPASTI 1 Byte" Based on need
	**/

	payload.sas_identify.dev_type = SAS_END_DEVICE;
	payload.sas_identify.initiator_bits = SAS_PROTOCOL_ALL;
	memcpy(payload.sas_identify.sas_addr,
	  &pm8001_ha->sas_addr, SAS_ADDR_SIZE);
	payload.sas_identify.phy_id = phy_id;
	ret = pm8001_mpi_build_cmd(pm8001_ha, circularQ, opcode, &payload,
			sizeof(payload), 0);
	return ret;
}

/**
 * pm8001_chip_phy_stop_req - start phy via PHY_STOP COMMAND
 * @pm8001_ha: our hba card information.
 * @phy_id: the phy id which we wanted to start up.
 */
static int pm80xx_chip_phy_stop_req(struct pm8001_hba_info *pm8001_ha,
	u8 phy_id)
{
	struct phy_stop_req payload;
	struct inbound_queue_table *circularQ;
	int ret;
	u32 tag = 0x01;
	u32 opcode = OPC_INB_PHYSTOP;
	circularQ = &pm8001_ha->inbnd_q_tbl[0];
	memset(&payload, 0, sizeof(payload));
	payload.tag = cpu_to_le32(tag);
	payload.phy_id = cpu_to_le32(phy_id);
	ret = pm8001_mpi_build_cmd(pm8001_ha, circularQ, opcode, &payload,
			sizeof(payload), 0);
	return ret;
}

/*
 * see comments on pm8001_mpi_reg_resp.
 */
static int pm80xx_chip_reg_dev_req(struct pm8001_hba_info *pm8001_ha,
	struct pm8001_device *pm8001_dev, u32 flag)
{
	struct reg_dev_req payload;
	u32	opc;
	u32 stp_sspsmp_sata = 0x4;
	struct inbound_queue_table *circularQ;
	u32 linkrate, phy_id;
	int rc, tag = 0xdeadbeef;
	struct pm8001_ccb_info *ccb;
	u8 retryFlag = 0x1;
	u16 firstBurstSize = 0;
	u16 ITNT = 2000;
	struct domain_device *dev = pm8001_dev->sas_device;
	struct domain_device *parent_dev = dev->parent;
	circularQ = &pm8001_ha->inbnd_q_tbl[0];

	memset(&payload, 0, sizeof(payload));
	rc = pm8001_tag_alloc(pm8001_ha, &tag);
	if (rc)
		return rc;
	ccb = &pm8001_ha->ccb_info[tag];
	ccb->device = pm8001_dev;
	ccb->ccb_tag = tag;
	payload.tag = cpu_to_le32(tag);

	if (flag == 1) {
		stp_sspsmp_sata = 0x02; /*direct attached sata */
	} else {
		if (pm8001_dev->dev_type == SAS_SATA_DEV)
			stp_sspsmp_sata = 0x00; /* stp*/
		else if (pm8001_dev->dev_type == SAS_END_DEVICE ||
			pm8001_dev->dev_type == SAS_EDGE_EXPANDER_DEVICE ||
			pm8001_dev->dev_type == SAS_FANOUT_EXPANDER_DEVICE)
			stp_sspsmp_sata = 0x01; /*ssp or smp*/
	}
	if (parent_dev && dev_is_expander(parent_dev->dev_type))
		phy_id = parent_dev->ex_dev.ex_phy->phy_id;
	else
		phy_id = pm8001_dev->attached_phy;

	opc = OPC_INB_REG_DEV;

	linkrate = (pm8001_dev->sas_device->linkrate < dev->port->linkrate) ?
			pm8001_dev->sas_device->linkrate : dev->port->linkrate;

	payload.phyid_portid =
		cpu_to_le32(((pm8001_dev->sas_device->port->id) & 0xFF) |
		((phy_id & 0xFF) << 8));

	payload.dtype_dlr_mcn_ir_retry = cpu_to_le32((retryFlag & 0x01) |
		((linkrate & 0x0F) << 24) |
		((stp_sspsmp_sata & 0x03) << 28));
	payload.firstburstsize_ITNexustimeout =
		cpu_to_le32(ITNT | (firstBurstSize * 0x10000));

	memcpy(payload.sas_addr, pm8001_dev->sas_device->sas_addr,
		SAS_ADDR_SIZE);

	rc = pm8001_mpi_build_cmd(pm8001_ha, circularQ, opc, &payload,
			sizeof(payload), 0);
	if (rc)
		pm8001_tag_free(pm8001_ha, tag);

	return rc;
}

/**
 * pm80xx_chip_phy_ctl_req - support the local phy operation
 * @pm8001_ha: our hba card information.
 * @phyId: the phy id which we wanted to operate
 * @phy_op: phy operation to request
 */
static int pm80xx_chip_phy_ctl_req(struct pm8001_hba_info *pm8001_ha,
	u32 phyId, u32 phy_op)
{
	u32 tag;
	int rc;
	struct local_phy_ctl_req payload;
	struct inbound_queue_table *circularQ;
	u32 opc = OPC_INB_LOCAL_PHY_CONTROL;
	memset(&payload, 0, sizeof(payload));
	rc = pm8001_tag_alloc(pm8001_ha, &tag);
	if (rc)
		return rc;
	circularQ = &pm8001_ha->inbnd_q_tbl[0];
	payload.tag = cpu_to_le32(tag);
	payload.phyop_phyid =
		cpu_to_le32(((phy_op & 0xFF) << 8) | (phyId & 0xFF));
	return pm8001_mpi_build_cmd(pm8001_ha, circularQ, opc, &payload,
			sizeof(payload), 0);
}

static u32 pm80xx_chip_is_our_interrupt(struct pm8001_hba_info *pm8001_ha)
{
#ifdef PM8001_USE_MSIX
	return 1;
#else
	u32 value;

	value = pm8001_cr32(pm8001_ha, 0, MSGU_ODR);
	if (value)
		return 1;
	return 0;
#endif
}

/**
 * pm8001_chip_isr - PM8001 isr handler.
 * @pm8001_ha: our hba card information.
 * @vec: irq number.
 */
static irqreturn_t
pm80xx_chip_isr(struct pm8001_hba_info *pm8001_ha, u8 vec)
{
	pm80xx_chip_interrupt_disable(pm8001_ha, vec);
	pm8001_dbg(pm8001_ha, DEVIO,
		   "irq vec %d, ODMR:0x%x\n",
		   vec, pm8001_cr32(pm8001_ha, 0, 0x30));
	process_oq(pm8001_ha, vec);
	pm80xx_chip_interrupt_enable(pm8001_ha, vec);
	return IRQ_HANDLED;
}

static void mpi_set_phy_profile_req(struct pm8001_hba_info *pm8001_ha,
				    u32 operation, u32 phyid,
				    u32 length, u32 *buf)
{
	u32 tag , i, j = 0;
	int rc;
	struct set_phy_profile_req payload;
	struct inbound_queue_table *circularQ;
	u32 opc = OPC_INB_SET_PHY_PROFILE;

	memset(&payload, 0, sizeof(payload));
	rc = pm8001_tag_alloc(pm8001_ha, &tag);
	if (rc)
		pm8001_dbg(pm8001_ha, FAIL, "Invalid tag\n");
	circularQ = &pm8001_ha->inbnd_q_tbl[0];
	payload.tag = cpu_to_le32(tag);
	payload.ppc_phyid = (((operation & 0xF) << 8) | (phyid  & 0xFF));
	pm8001_dbg(pm8001_ha, INIT,
		   " phy profile command for phy %x ,length is %d\n",
		   payload.ppc_phyid, length);
	for (i = length; i < (length + PHY_DWORD_LENGTH - 1); i++) {
		payload.reserved[j] =  cpu_to_le32(*((u32 *)buf + i));
		j++;
	}
	rc = pm8001_mpi_build_cmd(pm8001_ha, circularQ, opc, &payload,
			sizeof(payload), 0);
	if (rc)
		pm8001_tag_free(pm8001_ha, tag);
}

void pm8001_set_phy_profile(struct pm8001_hba_info *pm8001_ha,
	u32 length, u8 *buf)
{
	u32 i;

	for (i = 0; i < pm8001_ha->chip->n_phy; i++) {
		mpi_set_phy_profile_req(pm8001_ha,
			SAS_PHY_ANALOG_SETTINGS_PAGE, i, length, (u32 *)buf);
		length = length + PHY_DWORD_LENGTH;
	}
	pm8001_dbg(pm8001_ha, INIT, "phy settings completed\n");
}

void pm8001_set_phy_profile_single(struct pm8001_hba_info *pm8001_ha,
		u32 phy, u32 length, u32 *buf)
{
	u32 tag, opc;
	int rc, i;
	struct set_phy_profile_req payload;
	struct inbound_queue_table *circularQ;

	memset(&payload, 0, sizeof(payload));

	rc = pm8001_tag_alloc(pm8001_ha, &tag);
	if (rc)
		pm8001_dbg(pm8001_ha, INIT, "Invalid tag\n");

	circularQ = &pm8001_ha->inbnd_q_tbl[0];
	opc = OPC_INB_SET_PHY_PROFILE;

	payload.tag = cpu_to_le32(tag);
	payload.ppc_phyid = (((SAS_PHY_ANALOG_SETTINGS_PAGE & 0xF) << 8)
				| (phy & 0xFF));

	for (i = 0; i < length; i++)
		payload.reserved[i] = cpu_to_le32(*(buf + i));

	rc = pm8001_mpi_build_cmd(pm8001_ha, circularQ, opc, &payload,
			sizeof(payload), 0);
	if (rc)
		pm8001_tag_free(pm8001_ha, tag);

	pm8001_dbg(pm8001_ha, INIT, "PHY %d settings applied\n", phy);
}
const struct pm8001_dispatch pm8001_80xx_dispatch = {
	.name			= "pmc80xx",
	.chip_init		= pm80xx_chip_init,
	.chip_soft_rst		= pm80xx_chip_soft_rst,
	.chip_rst		= pm80xx_hw_chip_rst,
	.chip_iounmap		= pm8001_chip_iounmap,
	.isr			= pm80xx_chip_isr,
	.is_our_interrupt	= pm80xx_chip_is_our_interrupt,
	.isr_process_oq		= process_oq,
	.interrupt_enable	= pm80xx_chip_interrupt_enable,
	.interrupt_disable	= pm80xx_chip_interrupt_disable,
	.make_prd		= pm8001_chip_make_sg,
	.smp_req		= pm80xx_chip_smp_req,
	.ssp_io_req		= pm80xx_chip_ssp_io_req,
	.sata_req		= pm80xx_chip_sata_req,
	.phy_start_req		= pm80xx_chip_phy_start_req,
	.phy_stop_req		= pm80xx_chip_phy_stop_req,
	.reg_dev_req		= pm80xx_chip_reg_dev_req,
	.dereg_dev_req		= pm8001_chip_dereg_dev_req,
	.phy_ctl_req		= pm80xx_chip_phy_ctl_req,
	.task_abort		= pm8001_chip_abort_task,
	.ssp_tm_req		= pm8001_chip_ssp_tm_req,
	.get_nvmd_req		= pm8001_chip_get_nvmd_req,
	.set_nvmd_req		= pm8001_chip_set_nvmd_req,
	.fw_flash_update_req	= pm8001_chip_fw_flash_update_req,
	.set_dev_state_req	= pm8001_chip_set_dev_state_req,
	.fatal_errors		= pm80xx_fatal_errors,
};<|MERGE_RESOLUTION|>--- conflicted
+++ resolved
@@ -3338,11 +3338,7 @@
 	else if (phy->identify.device_type != SAS_PHY_UNUSED)
 		phy->identify.target_port_protocols = SAS_PROTOCOL_SMP;
 	phy->sas_phy.oob_mode = SAS_OOB_MODE;
-<<<<<<< HEAD
-	sas_notify_phy_event(&phy->sas_phy, PHYE_OOB_DONE);
-=======
 	sas_notify_phy_event(&phy->sas_phy, PHYE_OOB_DONE, GFP_ATOMIC);
->>>>>>> 4bcf3b75
 	spin_lock_irqsave(&phy->sas_phy.frame_rcvd_lock, flags);
 	memcpy(phy->frame_rcvd, &pPayload->sas_identify,
 		sizeof(struct sas_identify_frame)-4);
@@ -3389,11 +3385,7 @@
 	phy->phy_type |= PORT_TYPE_SATA;
 	phy->phy_attached = 1;
 	phy->sas_phy.oob_mode = SATA_OOB_MODE;
-<<<<<<< HEAD
-	sas_notify_phy_event(&phy->sas_phy, PHYE_OOB_DONE);
-=======
 	sas_notify_phy_event(&phy->sas_phy, PHYE_OOB_DONE, GFP_ATOMIC);
->>>>>>> 4bcf3b75
 	spin_lock_irqsave(&phy->sas_phy.frame_rcvd_lock, flags);
 	memcpy(phy->frame_rcvd, ((u8 *)&pPayload->sata_fis - 4),
 		sizeof(struct dev_to_host_fis));
@@ -3476,12 +3468,8 @@
 
 	}
 	if (port_sata && (portstate != PORT_IN_RESET))
-<<<<<<< HEAD
-		sas_notify_phy_event(&phy->sas_phy, PHYE_LOSS_OF_SIGNAL);
-=======
 		sas_notify_phy_event(&phy->sas_phy, PHYE_LOSS_OF_SIGNAL,
 				GFP_ATOMIC);
->>>>>>> 4bcf3b75
 }
 
 static int mpi_phy_start_resp(struct pm8001_hba_info *pm8001_ha, void *piomb)
@@ -3579,12 +3567,8 @@
 		break;
 	case HW_EVENT_SATA_SPINUP_HOLD:
 		pm8001_dbg(pm8001_ha, MSG, "HW_EVENT_SATA_SPINUP_HOLD\n");
-<<<<<<< HEAD
-		sas_notify_phy_event(&phy->sas_phy, PHYE_SPINUP_HOLD);
-=======
 		sas_notify_phy_event(&phy->sas_phy, PHYE_SPINUP_HOLD,
 			GFP_ATOMIC);
->>>>>>> 4bcf3b75
 		break;
 	case HW_EVENT_PHY_DOWN:
 		pm8001_dbg(pm8001_ha, MSG, "HW_EVENT_PHY_DOWN\n");
@@ -3600,12 +3584,8 @@
 		pm8001_dbg(pm8001_ha, MSG, "HW_EVENT_PORT_INVALID\n");
 		sas_phy_disconnected(sas_phy);
 		phy->phy_attached = 0;
-<<<<<<< HEAD
-		sas_notify_port_event(sas_phy, PORTE_LINK_RESET_ERR);
-=======
 		sas_notify_port_event(sas_phy, PORTE_LINK_RESET_ERR,
 			GFP_ATOMIC);
->>>>>>> 4bcf3b75
 		break;
 	/* the broadcast change primitive received, tell the LIBSAS this event
 	to revalidate the sas domain*/
@@ -3616,34 +3596,22 @@
 		spin_lock_irqsave(&sas_phy->sas_prim_lock, flags);
 		sas_phy->sas_prim = HW_EVENT_BROADCAST_CHANGE;
 		spin_unlock_irqrestore(&sas_phy->sas_prim_lock, flags);
-<<<<<<< HEAD
-		sas_notify_port_event(sas_phy, PORTE_BROADCAST_RCVD);
-=======
 		sas_notify_port_event(sas_phy, PORTE_BROADCAST_RCVD,
 			GFP_ATOMIC);
->>>>>>> 4bcf3b75
 		break;
 	case HW_EVENT_PHY_ERROR:
 		pm8001_dbg(pm8001_ha, MSG, "HW_EVENT_PHY_ERROR\n");
 		sas_phy_disconnected(&phy->sas_phy);
 		phy->phy_attached = 0;
-<<<<<<< HEAD
-		sas_notify_phy_event(&phy->sas_phy, PHYE_OOB_ERROR);
-=======
 		sas_notify_phy_event(&phy->sas_phy, PHYE_OOB_ERROR, GFP_ATOMIC);
->>>>>>> 4bcf3b75
 		break;
 	case HW_EVENT_BROADCAST_EXP:
 		pm8001_dbg(pm8001_ha, MSG, "HW_EVENT_BROADCAST_EXP\n");
 		spin_lock_irqsave(&sas_phy->sas_prim_lock, flags);
 		sas_phy->sas_prim = HW_EVENT_BROADCAST_EXP;
 		spin_unlock_irqrestore(&sas_phy->sas_prim_lock, flags);
-<<<<<<< HEAD
-		sas_notify_port_event(sas_phy, PORTE_BROADCAST_RCVD);
-=======
 		sas_notify_port_event(sas_phy, PORTE_BROADCAST_RCVD,
 			GFP_ATOMIC);
->>>>>>> 4bcf3b75
 		break;
 	case HW_EVENT_LINK_ERR_INVALID_DWORD:
 		pm8001_dbg(pm8001_ha, MSG,
@@ -3680,12 +3648,8 @@
 		spin_lock_irqsave(&sas_phy->sas_prim_lock, flags);
 		sas_phy->sas_prim = HW_EVENT_BROADCAST_SES;
 		spin_unlock_irqrestore(&sas_phy->sas_prim_lock, flags);
-<<<<<<< HEAD
-		sas_notify_port_event(sas_phy, PORTE_BROADCAST_RCVD);
-=======
 		sas_notify_port_event(sas_phy, PORTE_BROADCAST_RCVD,
 			GFP_ATOMIC);
->>>>>>> 4bcf3b75
 		break;
 	case HW_EVENT_INBOUND_CRC_ERROR:
 		pm8001_dbg(pm8001_ha, MSG, "HW_EVENT_INBOUND_CRC_ERROR\n");
@@ -3695,22 +3659,14 @@
 		break;
 	case HW_EVENT_HARD_RESET_RECEIVED:
 		pm8001_dbg(pm8001_ha, MSG, "HW_EVENT_HARD_RESET_RECEIVED\n");
-<<<<<<< HEAD
-		sas_notify_port_event(sas_phy, PORTE_HARD_RESET);
-=======
 		sas_notify_port_event(sas_phy, PORTE_HARD_RESET, GFP_ATOMIC);
->>>>>>> 4bcf3b75
 		break;
 	case HW_EVENT_ID_FRAME_TIMEOUT:
 		pm8001_dbg(pm8001_ha, MSG, "HW_EVENT_ID_FRAME_TIMEOUT\n");
 		sas_phy_disconnected(sas_phy);
 		phy->phy_attached = 0;
-<<<<<<< HEAD
-		sas_notify_port_event(sas_phy, PORTE_LINK_RESET_ERR);
-=======
 		sas_notify_port_event(sas_phy, PORTE_LINK_RESET_ERR,
 			GFP_ATOMIC);
->>>>>>> 4bcf3b75
 		break;
 	case HW_EVENT_LINK_ERR_PHY_RESET_FAILED:
 		pm8001_dbg(pm8001_ha, MSG,
@@ -3720,12 +3676,8 @@
 			port_id, phy_id, 0, 0);
 		sas_phy_disconnected(sas_phy);
 		phy->phy_attached = 0;
-<<<<<<< HEAD
-		sas_notify_port_event(sas_phy, PORTE_LINK_RESET_ERR);
-=======
 		sas_notify_port_event(sas_phy, PORTE_LINK_RESET_ERR,
 			GFP_ATOMIC);
->>>>>>> 4bcf3b75
 		break;
 	case HW_EVENT_PORT_RESET_TIMER_TMO:
 		pm8001_dbg(pm8001_ha, MSG, "HW_EVENT_PORT_RESET_TIMER_TMO\n");
@@ -3733,12 +3685,8 @@
 			port_id, phy_id, 0, 0);
 		sas_phy_disconnected(sas_phy);
 		phy->phy_attached = 0;
-<<<<<<< HEAD
-		sas_notify_port_event(sas_phy, PORTE_LINK_RESET_ERR);
-=======
 		sas_notify_port_event(sas_phy, PORTE_LINK_RESET_ERR,
 			GFP_ATOMIC);
->>>>>>> 4bcf3b75
 		if (pm8001_ha->phy[phy_id].reset_completion) {
 			pm8001_ha->phy[phy_id].port_reset_status =
 					PORT_RESET_TMO;
@@ -3756,11 +3704,7 @@
 			if (port->wide_port_phymap & (1 << i)) {
 				phy = &pm8001_ha->phy[i];
 				sas_notify_phy_event(&phy->sas_phy,
-<<<<<<< HEAD
-						PHYE_LOSS_OF_SIGNAL);
-=======
 					PHYE_LOSS_OF_SIGNAL, GFP_ATOMIC);
->>>>>>> 4bcf3b75
 				port->wide_port_phymap &= ~(1 << i);
 			}
 		}
