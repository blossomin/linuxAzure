--- conflicted
+++ resolved
@@ -245,24 +245,18 @@
 
 	shost->dma_dev = dma_dev;
 
-<<<<<<< HEAD
-=======
 	if (dma_dev->dma_mask) {
 		shost->max_sectors = min_t(unsigned int, shost->max_sectors,
 				dma_max_mapping_size(dma_dev) >> SECTOR_SHIFT);
 	}
 
->>>>>>> 7365df19
 	error = scsi_mq_setup_tags(shost);
 	if (error)
 		goto fail;
 
-<<<<<<< HEAD
-=======
 	kref_init(&shost->tagset_refcnt);
 	init_completion(&shost->tagset_freed);
 
->>>>>>> 7365df19
 	/*
 	 * Increase usage count temporarily here so that calling
 	 * scsi_autopm_put_host() will trigger runtime idle if there is
