/*
 * TI clock support
 *
 * Copyright (C) 2013 Texas Instruments, Inc.
 *
 * Tero Kristo <t-kristo@ti.com>
 *
 * This program is free software; you can redistribute it and/or modify
 * it under the terms of the GNU General Public License version 2 as
 * published by the Free Software Foundation.
 *
 * This program is distributed "as is" WITHOUT ANY WARRANTY of any
 * kind, whether express or implied; without even the implied warranty
 * of MERCHANTABILITY or FITNESS FOR A PARTICULAR PURPOSE.  See the
 * GNU General Public License for more details.
 */

#include <linux/clk.h>
#include <linux/clk-provider.h>
#include <linux/clkdev.h>
#include <linux/clk/ti.h>
#include <linux/io.h>
#include <linux/of.h>
#include <linux/of_address.h>
#include <linux/list.h>
#include <linux/regmap.h>
#include <linux/memblock.h>
#include <linux/device.h>

#include "clock.h"

#undef pr_fmt
#define pr_fmt(fmt) "%s: " fmt, __func__

static LIST_HEAD(clk_hw_omap_clocks);
struct ti_clk_ll_ops *ti_clk_ll_ops;
static struct device_node *clocks_node_ptr[CLK_MAX_MEMMAPS];

struct ti_clk_features ti_clk_features;

struct clk_iomap {
	struct regmap *regmap;
	void __iomem *mem;
};

static struct clk_iomap *clk_memmaps[CLK_MAX_MEMMAPS];

static void clk_memmap_writel(u32 val, const struct clk_omap_reg *reg)
{
	struct clk_iomap *io = clk_memmaps[reg->index];

	if (reg->ptr)
		writel_relaxed(val, reg->ptr);
	else if (io->regmap)
		regmap_write(io->regmap, reg->offset, val);
	else
		writel_relaxed(val, io->mem + reg->offset);
}

static void _clk_rmw(u32 val, u32 mask, void __iomem *ptr)
{
	u32 v;

	v = readl_relaxed(ptr);
	v &= ~mask;
	v |= val;
	writel_relaxed(v, ptr);
}

static void clk_memmap_rmw(u32 val, u32 mask, const struct clk_omap_reg *reg)
{
	struct clk_iomap *io = clk_memmaps[reg->index];

	if (reg->ptr) {
		_clk_rmw(val, mask, reg->ptr);
	} else if (io->regmap) {
		regmap_update_bits(io->regmap, reg->offset, mask, val);
	} else {
		_clk_rmw(val, mask, io->mem + reg->offset);
	}
}

static u32 clk_memmap_readl(const struct clk_omap_reg *reg)
{
	u32 val;
	struct clk_iomap *io = clk_memmaps[reg->index];

	if (reg->ptr)
		val = readl_relaxed(reg->ptr);
	else if (io->regmap)
		regmap_read(io->regmap, reg->offset, &val);
	else
		val = readl_relaxed(io->mem + reg->offset);

	return val;
}

/**
 * ti_clk_setup_ll_ops - setup low level clock operations
 * @ops: low level clock ops descriptor
 *
 * Sets up low level clock operations for TI clock driver. This is used
 * to provide various callbacks for the clock driver towards platform
 * specific code. Returns 0 on success, -EBUSY if ll_ops have been
 * registered already.
 */
int ti_clk_setup_ll_ops(struct ti_clk_ll_ops *ops)
{
	if (ti_clk_ll_ops) {
		pr_err("Attempt to register ll_ops multiple times.\n");
		return -EBUSY;
	}

	ti_clk_ll_ops = ops;
	ops->clk_readl = clk_memmap_readl;
	ops->clk_writel = clk_memmap_writel;
	ops->clk_rmw = clk_memmap_rmw;

	return 0;
}

/**
 * ti_dt_clocks_register - register DT alias clocks during boot
 * @oclks: list of clocks to register
 *
 * Register alias or non-standard DT clock entries during boot. By
 * default, DT clocks are found based on their node name. If any
 * additional con-id / dev-id -> clock mapping is required, use this
 * function to list these.
 */
void __init ti_dt_clocks_register(struct ti_dt_clk oclks[])
{
	struct ti_dt_clk *c;
	struct device_node *node, *parent;
	struct clk *clk;
	struct of_phandle_args clkspec;
	char buf[64];
	char *ptr;
	char *tags[2];
	int i;
	int num_args;
	int ret;
	static bool clkctrl_nodes_missing;
	static bool has_clkctrl_data;
	static bool compat_mode;

	compat_mode = ti_clk_get_features()->flags & TI_CLK_CLKCTRL_COMPAT;

	for (c = oclks; c->node_name != NULL; c++) {
		strcpy(buf, c->node_name);
		ptr = buf;
		for (i = 0; i < 2; i++)
			tags[i] = NULL;
		num_args = 0;
		while (*ptr) {
			if (*ptr == ':') {
				if (num_args >= 2) {
					pr_warn("Bad number of tags on %s\n",
						c->node_name);
					return;
				}
				tags[num_args++] = ptr + 1;
				*ptr = 0;
			}
			ptr++;
		}

		if (num_args && clkctrl_nodes_missing)
			continue;

		node = of_find_node_by_name(NULL, buf);
<<<<<<< HEAD
		if (num_args) {
=======
		if (num_args && compat_mode) {
>>>>>>> f7688b48
			parent = node;
			node = of_get_child_by_name(parent, "clk");
			of_node_put(parent);
		}

		clkspec.np = node;
		clkspec.args_count = num_args;
		for (i = 0; i < num_args; i++) {
			ret = kstrtoint(tags[i], i ? 10 : 16, clkspec.args + i);
			if (ret) {
				pr_warn("Bad tag in %s at %d: %s\n",
					c->node_name, i, tags[i]);
				of_node_put(node);
				return;
			}
		}
		clk = of_clk_get_from_provider(&clkspec);
		of_node_put(node);
		if (!IS_ERR(clk)) {
			c->lk.clk = clk;
			clkdev_add(&c->lk);
		} else {
			if (num_args && !has_clkctrl_data) {
				struct device_node *np;

				np = of_find_compatible_node(NULL, NULL,
							     "ti,clkctrl");
				if (np) {
					has_clkctrl_data = true;
					of_node_put(np);
				} else {
					clkctrl_nodes_missing = true;

					pr_warn("missing clkctrl nodes, please update your dts.\n");
					continue;
				}
			}

			pr_warn("failed to lookup clock node %s, ret=%ld\n",
				c->node_name, PTR_ERR(clk));
		}
	}
}

struct clk_init_item {
	struct device_node *node;
	void *user;
	ti_of_clk_init_cb_t func;
	struct list_head link;
};

static LIST_HEAD(retry_list);

/**
 * ti_clk_retry_init - retries a failed clock init at later phase
 * @node: device not for the clock
 * @user: user data pointer
 * @func: init function to be called for the clock
 *
 * Adds a failed clock init to the retry list. The retry list is parsed
 * once all the other clocks have been initialized.
 */
int __init ti_clk_retry_init(struct device_node *node, void *user,
			     ti_of_clk_init_cb_t func)
{
	struct clk_init_item *retry;

	pr_debug("%pOFn: adding to retry list...\n", node);
	retry = kzalloc(sizeof(*retry), GFP_KERNEL);
	if (!retry)
		return -ENOMEM;

	retry->node = node;
	retry->func = func;
	retry->user = user;
	list_add(&retry->link, &retry_list);

	return 0;
}

/**
 * ti_clk_get_reg_addr - get register address for a clock register
 * @node: device node for the clock
 * @index: register index from the clock node
 * @reg: pointer to target register struct
 *
 * Builds clock register address from device tree information, and returns
 * the data via the provided output pointer @reg. Returns 0 on success,
 * negative error value on failure.
 */
int ti_clk_get_reg_addr(struct device_node *node, int index,
			struct clk_omap_reg *reg)
{
	u32 val;
	int i;

	for (i = 0; i < CLK_MAX_MEMMAPS; i++) {
		if (clocks_node_ptr[i] == node->parent)
			break;
	}

	if (i == CLK_MAX_MEMMAPS) {
		pr_err("clk-provider not found for %pOFn!\n", node);
		return -ENOENT;
	}

	reg->index = i;

	if (of_property_read_u32_index(node, "reg", index, &val)) {
		pr_err("%pOFn must have reg[%d]!\n", node, index);
		return -EINVAL;
	}

	reg->offset = val;
	reg->ptr = NULL;

	return 0;
}

void ti_clk_latch(struct clk_omap_reg *reg, s8 shift)
{
	u32 latch;

	if (shift < 0)
		return;

	latch = 1 << shift;

	ti_clk_ll_ops->clk_rmw(latch, latch, reg);
	ti_clk_ll_ops->clk_rmw(0, latch, reg);
	ti_clk_ll_ops->clk_readl(reg); /* OCP barrier */
}

/**
 * omap2_clk_provider_init - init master clock provider
 * @parent: master node
 * @index: internal index for clk_reg_ops
 * @syscon: syscon regmap pointer for accessing clock registers
 * @mem: iomem pointer for the clock provider memory area, only used if
 *       syscon is not provided
 *
 * Initializes a master clock IP block. This basically sets up the
 * mapping from clocks node to the memory map index. All the clocks
 * are then initialized through the common of_clk_init call, and the
 * clocks will access their memory maps based on the node layout.
 * Returns 0 in success.
 */
int __init omap2_clk_provider_init(struct device_node *parent, int index,
				   struct regmap *syscon, void __iomem *mem)
{
	struct device_node *clocks;
	struct clk_iomap *io;

	/* get clocks for this parent */
	clocks = of_get_child_by_name(parent, "clocks");
	if (!clocks) {
		pr_err("%pOFn missing 'clocks' child node.\n", parent);
		return -EINVAL;
	}

	/* add clocks node info */
	clocks_node_ptr[index] = clocks;

	io = kzalloc(sizeof(*io), GFP_KERNEL);
	if (!io)
		return -ENOMEM;

	io->regmap = syscon;
	io->mem = mem;

	clk_memmaps[index] = io;

	return 0;
}

/**
 * omap2_clk_legacy_provider_init - initialize a legacy clock provider
 * @index: index for the clock provider
 * @mem: iomem pointer for the clock provider memory area
 *
 * Initializes a legacy clock provider memory mapping.
 */
void __init omap2_clk_legacy_provider_init(int index, void __iomem *mem)
{
	struct clk_iomap *io;

	io = memblock_alloc(sizeof(*io), SMP_CACHE_BYTES);
	if (!io)
		panic("%s: Failed to allocate %zu bytes\n", __func__,
		      sizeof(*io));

	io->mem = mem;

	clk_memmaps[index] = io;
}

/**
 * ti_dt_clk_init_retry_clks - init clocks from the retry list
 *
 * Initializes any clocks that have failed to initialize before,
 * reasons being missing parent node(s) during earlier init. This
 * typically happens only for DPLLs which need to have both of their
 * parent clocks ready during init.
 */
void ti_dt_clk_init_retry_clks(void)
{
	struct clk_init_item *retry;
	struct clk_init_item *tmp;
	int retries = 5;

	while (!list_empty(&retry_list) && retries) {
		list_for_each_entry_safe(retry, tmp, &retry_list, link) {
			pr_debug("retry-init: %pOFn\n", retry->node);
			retry->func(retry->user, retry->node);
			list_del(&retry->link);
			kfree(retry);
		}
		retries--;
	}
}

static const struct of_device_id simple_clk_match_table[] __initconst = {
	{ .compatible = "fixed-clock" },
	{ .compatible = "fixed-factor-clock" },
	{ }
};

/**
 * ti_clk_add_aliases - setup clock aliases
 *
 * Sets up any missing clock aliases. No return value.
 */
void __init ti_clk_add_aliases(void)
{
	struct device_node *np;
	struct clk *clk;

	for_each_matching_node(np, simple_clk_match_table) {
		struct of_phandle_args clkspec;

		clkspec.np = np;
		clk = of_clk_get_from_provider(&clkspec);

		ti_clk_add_alias(NULL, clk, np->name);
	}
}

/**
 * ti_clk_setup_features - setup clock features flags
 * @features: features definition to use
 *
 * Initializes the clock driver features flags based on platform
 * provided data. No return value.
 */
void __init ti_clk_setup_features(struct ti_clk_features *features)
{
	memcpy(&ti_clk_features, features, sizeof(*features));
}

/**
 * ti_clk_get_features - get clock driver features flags
 *
 * Get TI clock driver features description. Returns a pointer
 * to the current feature setup.
 */
const struct ti_clk_features *ti_clk_get_features(void)
{
	return &ti_clk_features;
}

/**
 * omap2_clk_enable_init_clocks - prepare & enable a list of clocks
 * @clk_names: ptr to an array of strings of clock names to enable
 * @num_clocks: number of clock names in @clk_names
 *
 * Prepare and enable a list of clocks, named by @clk_names.  No
 * return value. XXX Deprecated; only needed until these clocks are
 * properly claimed and enabled by the drivers or core code that uses
 * them.  XXX What code disables & calls clk_put on these clocks?
 */
void omap2_clk_enable_init_clocks(const char **clk_names, u8 num_clocks)
{
	struct clk *init_clk;
	int i;

	for (i = 0; i < num_clocks; i++) {
		init_clk = clk_get(NULL, clk_names[i]);
		if (WARN(IS_ERR(init_clk), "could not find init clock %s\n",
			 clk_names[i]))
			continue;
		clk_prepare_enable(init_clk);
	}
}

/**
 * ti_clk_add_alias - add a clock alias for a TI clock
 * @dev: device alias for this clock
 * @clk: clock handle to create alias for
 * @con: connection ID for this clock
 *
 * Creates a clock alias for a TI clock. Allocates the clock lookup entry
 * and assigns the data to it. Returns 0 if successful, negative error
 * value otherwise.
 */
int ti_clk_add_alias(struct device *dev, struct clk *clk, const char *con)
{
	struct clk_lookup *cl;

	if (!clk)
		return 0;

	if (IS_ERR(clk))
		return PTR_ERR(clk);

	cl = kzalloc(sizeof(*cl), GFP_KERNEL);
	if (!cl)
		return -ENOMEM;

	if (dev)
		cl->dev_id = dev_name(dev);
	cl->con_id = con;
	cl->clk = clk;

	clkdev_add(cl);

	return 0;
}

/**
 * ti_clk_register - register a TI clock to the common clock framework
 * @dev: device for this clock
 * @hw: hardware clock handle
 * @con: connection ID for this clock
 *
 * Registers a TI clock to the common clock framework, and adds a clock
 * alias for it. Returns a handle to the registered clock if successful,
 * ERR_PTR value in failure.
 */
struct clk *ti_clk_register(struct device *dev, struct clk_hw *hw,
			    const char *con)
{
	struct clk *clk;
	int ret;

	clk = clk_register(dev, hw);
	if (IS_ERR(clk))
		return clk;

	ret = ti_clk_add_alias(dev, clk, con);
	if (ret) {
		clk_unregister(clk);
		return ERR_PTR(ret);
	}

	return clk;
}

/**
 * ti_clk_register_omap_hw - register a clk_hw_omap to the clock framework
 * @dev: device for this clock
 * @hw: hardware clock handle
 * @con: connection ID for this clock
 *
 * Registers a clk_hw_omap clock to the clock framewor, adds a clock alias
 * for it, and adds the list to the available clk_hw_omap type clocks.
 * Returns a handle to the registered clock if successful, ERR_PTR value
 * in failure.
 */
struct clk *ti_clk_register_omap_hw(struct device *dev, struct clk_hw *hw,
				    const char *con)
{
	struct clk *clk;
	struct clk_hw_omap *oclk;

	clk = ti_clk_register(dev, hw, con);
	if (IS_ERR(clk))
		return clk;

	oclk = to_clk_hw_omap(hw);

	list_add(&oclk->node, &clk_hw_omap_clocks);

	return clk;
}

/**
 * omap2_clk_for_each - call function for each registered clk_hw_omap
 * @fn: pointer to a callback function
 *
 * Call @fn for each registered clk_hw_omap, passing @hw to each
 * function.  @fn must return 0 for success or any other value for
 * failure.  If @fn returns non-zero, the iteration across clocks
 * will stop and the non-zero return value will be passed to the
 * caller of omap2_clk_for_each().
 */
int omap2_clk_for_each(int (*fn)(struct clk_hw_omap *hw))
{
	int ret;
	struct clk_hw_omap *hw;

	list_for_each_entry(hw, &clk_hw_omap_clocks, node) {
		ret = (*fn)(hw);
		if (ret)
			break;
	}

	return ret;
}

/**
 * omap2_clk_is_hw_omap - check if the provided clk_hw is OMAP clock
 * @hw: clk_hw to check if it is an omap clock or not
 *
 * Checks if the provided clk_hw is OMAP clock or not. Returns true if
 * it is, false otherwise.
 */
bool omap2_clk_is_hw_omap(struct clk_hw *hw)
{
	struct clk_hw_omap *oclk;

	list_for_each_entry(oclk, &clk_hw_omap_clocks, node) {
		if (&oclk->hw == hw)
			return true;
	}

	return false;
}<|MERGE_RESOLUTION|>--- conflicted
+++ resolved
@@ -169,11 +169,7 @@
 			continue;
 
 		node = of_find_node_by_name(NULL, buf);
-<<<<<<< HEAD
-		if (num_args) {
-=======
 		if (num_args && compat_mode) {
->>>>>>> f7688b48
 			parent = node;
 			node = of_get_child_by_name(parent, "clk");
 			of_node_put(parent);
