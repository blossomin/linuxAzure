--- conflicted
+++ resolved
@@ -184,19 +184,13 @@
 				 struct clk_hw_onecell_data *clk_data);
 
 struct clk_hw_onecell_data *mtk_alloc_clk_data(unsigned int clk_num);
-<<<<<<< HEAD
-=======
 struct clk_hw_onecell_data *mtk_devm_alloc_clk_data(struct device *dev,
 						    unsigned int clk_num);
->>>>>>> 7365df19
 void mtk_free_clk_data(struct clk_hw_onecell_data *clk_data);
 
 struct clk_hw *mtk_clk_register_ref2usb_tx(const char *name,
 			const char *parent_name, void __iomem *reg);
-<<<<<<< HEAD
-=======
 void mtk_clk_unregister_ref2usb_tx(struct clk_hw *hw);
->>>>>>> 7365df19
 
 struct mtk_clk_desc {
 	const struct mtk_gate *clks;
