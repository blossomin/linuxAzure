// SPDX-License-Identifier: GPL-2.0-only
/*
 * Copyright (c) 2016 Icenowy Zheng <icenowy@aosc.xyz>
 *
 * Based on ccu-sun8i-h3.c, which is:
 * Copyright (c) 2016 Maxime Ripard. All rights reserved.
 */

#include <linux/clk-provider.h>
#include <linux/io.h>
#include <linux/of_address.h>

#include "ccu_common.h"
#include "ccu_reset.h"

#include "ccu_div.h"
#include "ccu_gate.h"
#include "ccu_mp.h"
#include "ccu_mult.h"
#include "ccu_nk.h"
#include "ccu_nkm.h"
#include "ccu_nkmp.h"
#include "ccu_nm.h"
#include "ccu_phase.h"

#include "ccu-sun8i-v3s.h"

static SUNXI_CCU_NKMP_WITH_GATE_LOCK(pll_cpu_clk, "pll-cpu",
				     "osc24M", 0x000,
				     8, 5,	/* N */
				     4, 2,	/* K */
				     0, 2,	/* M */
				     16, 2,	/* P */
				     BIT(31),	/* gate */
				     BIT(28),	/* lock */
				     0);

/*
 * The Audio PLL is supposed to have 4 outputs: 3 fixed factors from
 * the base (2x, 4x and 8x), and one variable divider (the one true
 * pll audio).
 *
 * We don't have any need for the variable divider for now, so we just
 * hardcode it to match with the clock names
 */
#define SUN8I_V3S_PLL_AUDIO_REG	0x008

static SUNXI_CCU_NM_WITH_GATE_LOCK(pll_audio_base_clk, "pll-audio-base",
				   "osc24M", 0x008,
				   8, 7,	/* N */
				   0, 5,	/* M */
				   BIT(31),	/* gate */
				   BIT(28),	/* lock */
				   0);

static SUNXI_CCU_NM_WITH_FRAC_GATE_LOCK(pll_video_clk, "pll-video",
					"osc24M", 0x0010,
					8, 7,		/* N */
					0, 4,		/* M */
					BIT(24),	/* frac enable */
					BIT(25),	/* frac select */
					270000000,	/* frac rate 0 */
					297000000,	/* frac rate 1 */
					BIT(31),	/* gate */
					BIT(28),	/* lock */
					0);

static SUNXI_CCU_NM_WITH_FRAC_GATE_LOCK(pll_ve_clk, "pll-ve",
					"osc24M", 0x0018,
					8, 7,		/* N */
					0, 4,		/* M */
					BIT(24),	/* frac enable */
					BIT(25),	/* frac select */
					270000000,	/* frac rate 0 */
					297000000,	/* frac rate 1 */
					BIT(31),	/* gate */
					BIT(28),	/* lock */
					0);

static SUNXI_CCU_NKM_WITH_GATE_LOCK(pll_ddr0_clk, "pll-ddr0",
				    "osc24M", 0x020,
				    8, 5,	/* N */
				    4, 2,	/* K */
				    0, 2,	/* M */
				    BIT(31),	/* gate */
				    BIT(28),	/* lock */
				    0);

static SUNXI_CCU_NK_WITH_GATE_LOCK_POSTDIV(pll_periph0_clk, "pll-periph0",
					   "osc24M", 0x028,
					   8, 5,	/* N */
					   4, 2,	/* K */
					   BIT(31),	/* gate */
					   BIT(28),	/* lock */
					   2,		/* post-div */
					   0);

static SUNXI_CCU_NM_WITH_FRAC_GATE_LOCK(pll_isp_clk, "pll-isp",
					"osc24M", 0x002c,
					8, 7,		/* N */
					0, 4,		/* M */
					BIT(24),	/* frac enable */
					BIT(25),	/* frac select */
					270000000,	/* frac rate 0 */
					297000000,	/* frac rate 1 */
					BIT(31),	/* gate */
					BIT(28),	/* lock */
					0);

static SUNXI_CCU_NK_WITH_GATE_LOCK_POSTDIV(pll_periph1_clk, "pll-periph1",
					   "osc24M", 0x044,
					   8, 5,	/* N */
					   4, 2,	/* K */
					   BIT(31),	/* gate */
					   BIT(28),	/* lock */
					   2,		/* post-div */
					   0);

static SUNXI_CCU_NM_WITH_GATE_LOCK(pll_ddr1_clk, "pll-ddr1",
				   "osc24M", 0x04c,
				   8, 7,	/* N */
				   0, 2,	/* M */
				   BIT(31),	/* gate */
				   BIT(28),	/* lock */
				   0);

static const char * const cpu_parents[] = { "osc32k", "osc24M",
					     "pll-cpu", "pll-cpu" };
static SUNXI_CCU_MUX(cpu_clk, "cpu", cpu_parents,
		     0x050, 16, 2, CLK_IS_CRITICAL);

static SUNXI_CCU_M(axi_clk, "axi", "cpu", 0x050, 0, 2, 0);

static const char * const ahb1_parents[] = { "osc32k", "osc24M",
					     "axi", "pll-periph0" };
static const struct ccu_mux_var_prediv ahb1_predivs[] = {
	{ .index = 3, .shift = 6, .width = 2 },
};
static struct ccu_div ahb1_clk = {
	.div		= _SUNXI_CCU_DIV_FLAGS(4, 2, CLK_DIVIDER_POWER_OF_TWO),

	.mux		= {
		.shift	= 12,
		.width	= 2,

		.var_predivs	= ahb1_predivs,
		.n_var_predivs	= ARRAY_SIZE(ahb1_predivs),
	},

	.common		= {
		.reg		= 0x054,
		.features	= CCU_FEATURE_VARIABLE_PREDIV,
		.hw.init	= CLK_HW_INIT_PARENTS("ahb1",
						      ahb1_parents,
						      &ccu_div_ops,
						      0),
	},
};

static struct clk_div_table apb1_div_table[] = {
	{ .val = 0, .div = 2 },
	{ .val = 1, .div = 2 },
	{ .val = 2, .div = 4 },
	{ .val = 3, .div = 8 },
	{ /* Sentinel */ },
};
static SUNXI_CCU_DIV_TABLE(apb1_clk, "apb1", "ahb1",
			   0x054, 8, 2, apb1_div_table, 0);

static const char * const apb2_parents[] = { "osc32k", "osc24M",
					     "pll-periph0", "pll-periph0" };
static SUNXI_CCU_MP_WITH_MUX(apb2_clk, "apb2", apb2_parents, 0x058,
			     0, 5,	/* M */
			     16, 2,	/* P */
			     24, 2,	/* mux */
			     0);

static const char * const ahb2_parents[] = { "ahb1", "pll-periph0" };
static const struct ccu_mux_fixed_prediv ahb2_fixed_predivs[] = {
	{ .index = 1, .div = 2 },
};
static struct ccu_mux ahb2_clk = {
	.mux		= {
		.shift	= 0,
		.width	= 1,
		.fixed_predivs	= ahb2_fixed_predivs,
		.n_predivs	= ARRAY_SIZE(ahb2_fixed_predivs),
	},

	.common		= {
		.reg		= 0x05c,
		.features	= CCU_FEATURE_FIXED_PREDIV,
		.hw.init	= CLK_HW_INIT_PARENTS("ahb2",
						      ahb2_parents,
						      &ccu_mux_ops,
						      0),
	},
};

static SUNXI_CCU_GATE(bus_ce_clk,	"bus-ce",	"ahb1",
		      0x060, BIT(5), 0);
static SUNXI_CCU_GATE(bus_dma_clk,	"bus-dma",	"ahb1",
		      0x060, BIT(6), 0);
static SUNXI_CCU_GATE(bus_mmc0_clk,	"bus-mmc0",	"ahb1",
		      0x060, BIT(8), 0);
static SUNXI_CCU_GATE(bus_mmc1_clk,	"bus-mmc1",	"ahb1",
		      0x060, BIT(9), 0);
static SUNXI_CCU_GATE(bus_mmc2_clk,	"bus-mmc2",	"ahb1",
		      0x060, BIT(10), 0);
static SUNXI_CCU_GATE(bus_dram_clk,	"bus-dram",	"ahb1",
		      0x060, BIT(14), 0);
static SUNXI_CCU_GATE(bus_emac_clk,	"bus-emac",	"ahb2",
		      0x060, BIT(17), 0);
static SUNXI_CCU_GATE(bus_hstimer_clk,	"bus-hstimer",	"ahb1",
		      0x060, BIT(19), 0);
static SUNXI_CCU_GATE(bus_spi0_clk,	"bus-spi0",	"ahb1",
		      0x060, BIT(20), 0);
static SUNXI_CCU_GATE(bus_otg_clk,	"bus-otg",	"ahb1",
		      0x060, BIT(24), 0);
static SUNXI_CCU_GATE(bus_ehci0_clk,	"bus-ehci0",	"ahb1",
		      0x060, BIT(26), 0);
static SUNXI_CCU_GATE(bus_ohci0_clk,	"bus-ohci0",	"ahb1",
		      0x060, BIT(29), 0);

static SUNXI_CCU_GATE(bus_ve_clk,	"bus-ve",	"ahb1",
		      0x064, BIT(0), 0);
static SUNXI_CCU_GATE(bus_tcon0_clk,	"bus-tcon0",	"ahb1",
		      0x064, BIT(4), 0);
static SUNXI_CCU_GATE(bus_csi_clk,	"bus-csi",	"ahb1",
		      0x064, BIT(8), 0);
static SUNXI_CCU_GATE(bus_de_clk,	"bus-de",	"ahb1",
		      0x064, BIT(12), 0);

static SUNXI_CCU_GATE(bus_codec_clk,	"bus-codec",	"apb1",
		      0x068, BIT(0), 0);
static SUNXI_CCU_GATE(bus_pio_clk,	"bus-pio",	"apb1",
		      0x068, BIT(5), 0);
static SUNXI_CCU_GATE(bus_i2s0_clk,	"bus-i2s0",	"apb1",
		      0x068, BIT(12), 0);

static SUNXI_CCU_GATE(bus_i2c0_clk,	"bus-i2c0",	"apb2",
		      0x06c, BIT(0), 0);
static SUNXI_CCU_GATE(bus_i2c1_clk,	"bus-i2c1",	"apb2",
		      0x06c, BIT(1), 0);
static SUNXI_CCU_GATE(bus_uart0_clk,	"bus-uart0",	"apb2",
		      0x06c, BIT(16), 0);
static SUNXI_CCU_GATE(bus_uart1_clk,	"bus-uart1",	"apb2",
		      0x06c, BIT(17), 0);
static SUNXI_CCU_GATE(bus_uart2_clk,	"bus-uart2",	"apb2",
		      0x06c, BIT(18), 0);

static SUNXI_CCU_GATE(bus_ephy_clk,	"bus-ephy",	"ahb1",
		      0x070, BIT(0), 0);
static SUNXI_CCU_GATE(bus_dbg_clk,	"bus-dbg",	"ahb1",
		      0x070, BIT(7), 0);

static const char * const mod0_default_parents[] = { "osc24M", "pll-periph0",
						     "pll-periph1" };
static SUNXI_CCU_MP_WITH_MUX_GATE(mmc0_clk, "mmc0", mod0_default_parents, 0x088,
				  0, 4,		/* M */
				  16, 2,	/* P */
				  24, 2,	/* mux */
				  BIT(31),	/* gate */
				  0);

static SUNXI_CCU_PHASE(mmc0_sample_clk, "mmc0_sample", "mmc0",
		       0x088, 20, 3, 0);
static SUNXI_CCU_PHASE(mmc0_output_clk, "mmc0_output", "mmc0",
		       0x088, 8, 3, 0);

static SUNXI_CCU_MP_WITH_MUX_GATE(mmc1_clk, "mmc1", mod0_default_parents, 0x08c,
				  0, 4,		/* M */
				  16, 2,	/* P */
				  24, 2,	/* mux */
				  BIT(31),	/* gate */
				  0);

static SUNXI_CCU_PHASE(mmc1_sample_clk, "mmc1_sample", "mmc1",
		       0x08c, 20, 3, 0);
static SUNXI_CCU_PHASE(mmc1_output_clk, "mmc1_output", "mmc1",
		       0x08c, 8, 3, 0);

static SUNXI_CCU_MP_WITH_MUX_GATE(mmc2_clk, "mmc2", mod0_default_parents, 0x090,
				  0, 4,		/* M */
				  16, 2,	/* P */
				  24, 2,	/* mux */
				  BIT(31),	/* gate */
				  0);

static SUNXI_CCU_PHASE(mmc2_sample_clk, "mmc2_sample", "mmc2",
		       0x090, 20, 3, 0);
static SUNXI_CCU_PHASE(mmc2_output_clk, "mmc2_output", "mmc2",
		       0x090, 8, 3, 0);

static const char * const ce_parents[] = { "osc24M", "pll-periph0", };

static SUNXI_CCU_MP_WITH_MUX_GATE(ce_clk, "ce", ce_parents, 0x09c,
				  0, 4,		/* M */
				  16, 2,	/* P */
				  24, 2,	/* mux */
				  BIT(31),	/* gate */
				  0);

static SUNXI_CCU_MP_WITH_MUX_GATE(spi0_clk, "spi0", mod0_default_parents, 0x0a0,
				  0, 4,		/* M */
				  16, 2,	/* P */
				  24, 2,	/* mux */
				  BIT(31),	/* gate */
				  0);

static const char * const i2s_parents[] = { "pll-audio-8x", "pll-audio-4x",
					    "pll-audio-2x", "pll-audio" };
static SUNXI_CCU_MUX_WITH_GATE(i2s0_clk, "i2s0", i2s_parents,
			       0x0b0, 16, 2, BIT(31), CLK_SET_RATE_PARENT);

static SUNXI_CCU_GATE(usb_phy0_clk,	"usb-phy0",	"osc24M",
		      0x0cc, BIT(8), 0);
static SUNXI_CCU_GATE(usb_ohci0_clk,	"usb-ohci0",	"osc24M",
		      0x0cc, BIT(16), 0);

static const char * const dram_parents[] = { "pll-ddr0", "pll-ddr1",
					     "pll-periph0-2x" };
static SUNXI_CCU_M_WITH_MUX(dram_clk, "dram", dram_parents,
			    0x0f4, 0, 4, 20, 2, CLK_IS_CRITICAL);

static SUNXI_CCU_GATE(dram_ve_clk,	"dram-ve",	"dram",
		      0x100, BIT(0), 0);
static SUNXI_CCU_GATE(dram_csi_clk,	"dram-csi",	"dram",
		      0x100, BIT(1), 0);
static SUNXI_CCU_GATE(dram_ehci_clk,	"dram-ehci",	"dram",
		      0x100, BIT(17), 0);
static SUNXI_CCU_GATE(dram_ohci_clk,	"dram-ohci",	"dram",
		      0x100, BIT(18), 0);

static const char * const de_parents[] = { "pll-video", "pll-periph0" };
static SUNXI_CCU_M_WITH_MUX_GATE(de_clk, "de", de_parents,
				 0x104, 0, 4, 24, 2, BIT(31),
				 CLK_SET_RATE_PARENT);

static const char * const tcon_parents[] = { "pll-video" };
static SUNXI_CCU_M_WITH_MUX_GATE(tcon_clk, "tcon", tcon_parents,
				 0x118, 0, 4, 24, 3, BIT(31), 0);

static SUNXI_CCU_GATE(csi_misc_clk,	"csi-misc",	"osc24M",
		      0x130, BIT(31), 0);

static const char * const csi_mclk_parents[] = { "osc24M", "pll-video",
						 "pll-periph0", "pll-periph1" };
static SUNXI_CCU_M_WITH_MUX_GATE(csi0_mclk_clk, "csi0-mclk", csi_mclk_parents,
				 0x130, 0, 5, 8, 3, BIT(15), 0);

static const char * const csi1_sclk_parents[] = { "pll-video", "pll-isp" };
static SUNXI_CCU_M_WITH_MUX_GATE(csi1_sclk_clk, "csi-sclk", csi1_sclk_parents,
				 0x134, 16, 4, 24, 3, BIT(31), 0);

static SUNXI_CCU_M_WITH_MUX_GATE(csi1_mclk_clk, "csi-mclk", csi_mclk_parents,
				 0x134, 0, 5, 8, 3, BIT(15), 0);

static SUNXI_CCU_M_WITH_GATE(ve_clk, "ve", "pll-ve",
			     0x13c, 16, 3, BIT(31), 0);

static SUNXI_CCU_GATE(ac_dig_clk,	"ac-dig",	"pll-audio",
		      0x140, BIT(31), CLK_SET_RATE_PARENT);
static SUNXI_CCU_GATE(avs_clk,		"avs",		"osc24M",
		      0x144, BIT(31), 0);

static const char * const mbus_parents[] = { "osc24M", "pll-periph0-2x",
					     "pll-ddr" };
static SUNXI_CCU_M_WITH_MUX_GATE(mbus_clk, "mbus", mbus_parents,
				 0x15c, 0, 3, 24, 2, BIT(31), CLK_IS_CRITICAL);

static const char * const mipi_csi_parents[] = { "pll-video", "pll-periph0",
						 "pll-isp" };
static SUNXI_CCU_M_WITH_MUX_GATE(mipi_csi_clk, "mipi-csi", mipi_csi_parents,
			     0x16c, 0, 3, 24, 2, BIT(31), 0);

static struct ccu_common *sun8i_v3s_ccu_clks[] = {
	&pll_cpu_clk.common,
	&pll_audio_base_clk.common,
	&pll_video_clk.common,
	&pll_ve_clk.common,
	&pll_ddr0_clk.common,
	&pll_periph0_clk.common,
	&pll_isp_clk.common,
	&pll_periph1_clk.common,
	&pll_ddr1_clk.common,
	&cpu_clk.common,
	&axi_clk.common,
	&ahb1_clk.common,
	&apb1_clk.common,
	&apb2_clk.common,
	&ahb2_clk.common,
	&bus_ce_clk.common,
	&bus_dma_clk.common,
	&bus_mmc0_clk.common,
	&bus_mmc1_clk.common,
	&bus_mmc2_clk.common,
	&bus_dram_clk.common,
	&bus_emac_clk.common,
	&bus_hstimer_clk.common,
	&bus_spi0_clk.common,
	&bus_otg_clk.common,
	&bus_ehci0_clk.common,
	&bus_ohci0_clk.common,
	&bus_ve_clk.common,
	&bus_tcon0_clk.common,
	&bus_csi_clk.common,
	&bus_de_clk.common,
	&bus_codec_clk.common,
	&bus_pio_clk.common,
	&bus_i2c0_clk.common,
	&bus_i2c1_clk.common,
	&bus_uart0_clk.common,
	&bus_uart1_clk.common,
	&bus_uart2_clk.common,
	&bus_ephy_clk.common,
	&bus_dbg_clk.common,
	&mmc0_clk.common,
	&mmc0_sample_clk.common,
	&mmc0_output_clk.common,
	&mmc1_clk.common,
	&mmc1_sample_clk.common,
	&mmc1_output_clk.common,
	&mmc2_clk.common,
	&mmc2_sample_clk.common,
	&mmc2_output_clk.common,
	&ce_clk.common,
	&spi0_clk.common,
	&usb_phy0_clk.common,
	&usb_ohci0_clk.common,
	&dram_clk.common,
	&dram_ve_clk.common,
	&dram_csi_clk.common,
	&dram_ohci_clk.common,
	&dram_ehci_clk.common,
	&de_clk.common,
	&tcon_clk.common,
	&csi_misc_clk.common,
	&csi0_mclk_clk.common,
	&csi1_sclk_clk.common,
	&csi1_mclk_clk.common,
	&ve_clk.common,
	&ac_dig_clk.common,
	&avs_clk.common,
	&mbus_clk.common,
	&mipi_csi_clk.common,
};

static const struct clk_hw *clk_parent_pll_audio[] = {
	&pll_audio_base_clk.common.hw
};

static struct ccu_common *sun8i_v3_ccu_clks[] = {
	&pll_cpu_clk.common,
	&pll_audio_base_clk.common,
	&pll_video_clk.common,
	&pll_ve_clk.common,
	&pll_ddr0_clk.common,
	&pll_periph0_clk.common,
	&pll_isp_clk.common,
	&pll_periph1_clk.common,
	&pll_ddr1_clk.common,
	&cpu_clk.common,
	&axi_clk.common,
	&ahb1_clk.common,
	&apb1_clk.common,
	&apb2_clk.common,
	&ahb2_clk.common,
	&bus_ce_clk.common,
	&bus_dma_clk.common,
	&bus_mmc0_clk.common,
	&bus_mmc1_clk.common,
	&bus_mmc2_clk.common,
	&bus_dram_clk.common,
	&bus_emac_clk.common,
	&bus_hstimer_clk.common,
	&bus_spi0_clk.common,
	&bus_otg_clk.common,
	&bus_ehci0_clk.common,
	&bus_ohci0_clk.common,
	&bus_ve_clk.common,
	&bus_tcon0_clk.common,
	&bus_csi_clk.common,
	&bus_de_clk.common,
	&bus_codec_clk.common,
	&bus_pio_clk.common,
	&bus_i2s0_clk.common,
	&bus_i2c0_clk.common,
	&bus_i2c1_clk.common,
	&bus_uart0_clk.common,
	&bus_uart1_clk.common,
	&bus_uart2_clk.common,
	&bus_ephy_clk.common,
	&bus_dbg_clk.common,
	&mmc0_clk.common,
	&mmc0_sample_clk.common,
	&mmc0_output_clk.common,
	&mmc1_clk.common,
	&mmc1_sample_clk.common,
	&mmc1_output_clk.common,
	&mmc2_clk.common,
	&mmc2_sample_clk.common,
	&mmc2_output_clk.common,
	&ce_clk.common,
	&spi0_clk.common,
	&i2s0_clk.common,
	&usb_phy0_clk.common,
	&usb_ohci0_clk.common,
	&dram_clk.common,
	&dram_ve_clk.common,
	&dram_csi_clk.common,
	&dram_ohci_clk.common,
	&dram_ehci_clk.common,
	&de_clk.common,
	&tcon_clk.common,
	&csi_misc_clk.common,
	&csi0_mclk_clk.common,
	&csi1_sclk_clk.common,
	&csi1_mclk_clk.common,
	&ve_clk.common,
	&ac_dig_clk.common,
	&avs_clk.common,
	&mbus_clk.common,
	&mipi_csi_clk.common,
};

/* We hardcode the divider to 4 for now */
static CLK_FIXED_FACTOR_HWS(pll_audio_clk, "pll-audio",
			    clk_parent_pll_audio,
			    4, 1, CLK_SET_RATE_PARENT);
static CLK_FIXED_FACTOR_HWS(pll_audio_2x_clk, "pll-audio-2x",
			    clk_parent_pll_audio,
			    2, 1, CLK_SET_RATE_PARENT);
static CLK_FIXED_FACTOR_HWS(pll_audio_4x_clk, "pll-audio-4x",
			    clk_parent_pll_audio,
			    1, 1, CLK_SET_RATE_PARENT);
static CLK_FIXED_FACTOR_HWS(pll_audio_8x_clk, "pll-audio-8x",
			    clk_parent_pll_audio,
			    1, 2, CLK_SET_RATE_PARENT);
static CLK_FIXED_FACTOR_HW(pll_periph0_2x_clk, "pll-periph0-2x",
			   &pll_periph0_clk.common.hw,
			   1, 2, 0);

static struct clk_hw_onecell_data sun8i_v3s_hw_clks = {
	.hws	= {
		[CLK_PLL_CPU]		= &pll_cpu_clk.common.hw,
		[CLK_PLL_AUDIO_BASE]	= &pll_audio_base_clk.common.hw,
		[CLK_PLL_AUDIO]		= &pll_audio_clk.hw,
		[CLK_PLL_AUDIO_2X]	= &pll_audio_2x_clk.hw,
		[CLK_PLL_AUDIO_4X]	= &pll_audio_4x_clk.hw,
		[CLK_PLL_AUDIO_8X]	= &pll_audio_8x_clk.hw,
		[CLK_PLL_VIDEO]		= &pll_video_clk.common.hw,
		[CLK_PLL_VE]		= &pll_ve_clk.common.hw,
		[CLK_PLL_DDR0]		= &pll_ddr0_clk.common.hw,
		[CLK_PLL_PERIPH0]	= &pll_periph0_clk.common.hw,
		[CLK_PLL_PERIPH0_2X]	= &pll_periph0_2x_clk.hw,
		[CLK_PLL_ISP]		= &pll_isp_clk.common.hw,
		[CLK_PLL_PERIPH1]	= &pll_periph1_clk.common.hw,
		[CLK_PLL_DDR1]		= &pll_ddr1_clk.common.hw,
		[CLK_CPU]		= &cpu_clk.common.hw,
		[CLK_AXI]		= &axi_clk.common.hw,
		[CLK_AHB1]		= &ahb1_clk.common.hw,
		[CLK_APB1]		= &apb1_clk.common.hw,
		[CLK_APB2]		= &apb2_clk.common.hw,
		[CLK_AHB2]		= &ahb2_clk.common.hw,
		[CLK_BUS_CE]		= &bus_ce_clk.common.hw,
		[CLK_BUS_DMA]		= &bus_dma_clk.common.hw,
		[CLK_BUS_MMC0]		= &bus_mmc0_clk.common.hw,
		[CLK_BUS_MMC1]		= &bus_mmc1_clk.common.hw,
		[CLK_BUS_MMC2]		= &bus_mmc2_clk.common.hw,
		[CLK_BUS_DRAM]		= &bus_dram_clk.common.hw,
		[CLK_BUS_EMAC]		= &bus_emac_clk.common.hw,
		[CLK_BUS_HSTIMER]	= &bus_hstimer_clk.common.hw,
		[CLK_BUS_SPI0]		= &bus_spi0_clk.common.hw,
		[CLK_BUS_OTG]		= &bus_otg_clk.common.hw,
		[CLK_BUS_EHCI0]		= &bus_ehci0_clk.common.hw,
		[CLK_BUS_OHCI0]		= &bus_ohci0_clk.common.hw,
		[CLK_BUS_VE]		= &bus_ve_clk.common.hw,
		[CLK_BUS_TCON0]		= &bus_tcon0_clk.common.hw,
		[CLK_BUS_CSI]		= &bus_csi_clk.common.hw,
		[CLK_BUS_DE]		= &bus_de_clk.common.hw,
		[CLK_BUS_CODEC]		= &bus_codec_clk.common.hw,
		[CLK_BUS_PIO]		= &bus_pio_clk.common.hw,
		[CLK_BUS_I2C0]		= &bus_i2c0_clk.common.hw,
		[CLK_BUS_I2C1]		= &bus_i2c1_clk.common.hw,
		[CLK_BUS_UART0]		= &bus_uart0_clk.common.hw,
		[CLK_BUS_UART1]		= &bus_uart1_clk.common.hw,
		[CLK_BUS_UART2]		= &bus_uart2_clk.common.hw,
		[CLK_BUS_EPHY]		= &bus_ephy_clk.common.hw,
		[CLK_BUS_DBG]		= &bus_dbg_clk.common.hw,
		[CLK_MMC0]		= &mmc0_clk.common.hw,
		[CLK_MMC0_SAMPLE]	= &mmc0_sample_clk.common.hw,
		[CLK_MMC0_OUTPUT]	= &mmc0_output_clk.common.hw,
		[CLK_MMC1]		= &mmc1_clk.common.hw,
		[CLK_MMC1_SAMPLE]	= &mmc1_sample_clk.common.hw,
		[CLK_MMC1_OUTPUT]	= &mmc1_output_clk.common.hw,
		[CLK_MMC2]		= &mmc2_clk.common.hw,
		[CLK_MMC2_SAMPLE]	= &mmc2_sample_clk.common.hw,
		[CLK_MMC2_OUTPUT]	= &mmc2_output_clk.common.hw,
		[CLK_CE]		= &ce_clk.common.hw,
		[CLK_SPI0]		= &spi0_clk.common.hw,
		[CLK_USB_PHY0]		= &usb_phy0_clk.common.hw,
		[CLK_USB_OHCI0]		= &usb_ohci0_clk.common.hw,
		[CLK_DRAM]		= &dram_clk.common.hw,
		[CLK_DRAM_VE]		= &dram_ve_clk.common.hw,
		[CLK_DRAM_CSI]		= &dram_csi_clk.common.hw,
		[CLK_DRAM_EHCI]		= &dram_ehci_clk.common.hw,
		[CLK_DRAM_OHCI]		= &dram_ohci_clk.common.hw,
		[CLK_DE]		= &de_clk.common.hw,
		[CLK_TCON0]		= &tcon_clk.common.hw,
		[CLK_CSI_MISC]		= &csi_misc_clk.common.hw,
		[CLK_CSI0_MCLK]		= &csi0_mclk_clk.common.hw,
		[CLK_CSI1_SCLK]		= &csi1_sclk_clk.common.hw,
		[CLK_CSI1_MCLK]		= &csi1_mclk_clk.common.hw,
		[CLK_VE]		= &ve_clk.common.hw,
		[CLK_AC_DIG]		= &ac_dig_clk.common.hw,
		[CLK_AVS]		= &avs_clk.common.hw,
		[CLK_MBUS]		= &mbus_clk.common.hw,
		[CLK_MIPI_CSI]		= &mipi_csi_clk.common.hw,
	},
	.num	= CLK_NUMBER,
};

static struct clk_hw_onecell_data sun8i_v3_hw_clks = {
	.hws	= {
		[CLK_PLL_CPU]		= &pll_cpu_clk.common.hw,
		[CLK_PLL_AUDIO_BASE]	= &pll_audio_base_clk.common.hw,
		[CLK_PLL_AUDIO]		= &pll_audio_clk.hw,
		[CLK_PLL_AUDIO_2X]	= &pll_audio_2x_clk.hw,
		[CLK_PLL_AUDIO_4X]	= &pll_audio_4x_clk.hw,
		[CLK_PLL_AUDIO_8X]	= &pll_audio_8x_clk.hw,
		[CLK_PLL_VIDEO]		= &pll_video_clk.common.hw,
		[CLK_PLL_VE]		= &pll_ve_clk.common.hw,
		[CLK_PLL_DDR0]		= &pll_ddr0_clk.common.hw,
		[CLK_PLL_PERIPH0]	= &pll_periph0_clk.common.hw,
		[CLK_PLL_PERIPH0_2X]	= &pll_periph0_2x_clk.hw,
		[CLK_PLL_ISP]		= &pll_isp_clk.common.hw,
		[CLK_PLL_PERIPH1]	= &pll_periph1_clk.common.hw,
		[CLK_PLL_DDR1]		= &pll_ddr1_clk.common.hw,
		[CLK_CPU]		= &cpu_clk.common.hw,
		[CLK_AXI]		= &axi_clk.common.hw,
		[CLK_AHB1]		= &ahb1_clk.common.hw,
		[CLK_APB1]		= &apb1_clk.common.hw,
		[CLK_APB2]		= &apb2_clk.common.hw,
		[CLK_AHB2]		= &ahb2_clk.common.hw,
		[CLK_BUS_CE]		= &bus_ce_clk.common.hw,
		[CLK_BUS_DMA]		= &bus_dma_clk.common.hw,
		[CLK_BUS_MMC0]		= &bus_mmc0_clk.common.hw,
		[CLK_BUS_MMC1]		= &bus_mmc1_clk.common.hw,
		[CLK_BUS_MMC2]		= &bus_mmc2_clk.common.hw,
		[CLK_BUS_DRAM]		= &bus_dram_clk.common.hw,
		[CLK_BUS_EMAC]		= &bus_emac_clk.common.hw,
		[CLK_BUS_HSTIMER]	= &bus_hstimer_clk.common.hw,
		[CLK_BUS_SPI0]		= &bus_spi0_clk.common.hw,
		[CLK_BUS_OTG]		= &bus_otg_clk.common.hw,
		[CLK_BUS_EHCI0]		= &bus_ehci0_clk.common.hw,
		[CLK_BUS_OHCI0]		= &bus_ohci0_clk.common.hw,
		[CLK_BUS_VE]		= &bus_ve_clk.common.hw,
		[CLK_BUS_TCON0]		= &bus_tcon0_clk.common.hw,
		[CLK_BUS_CSI]		= &bus_csi_clk.common.hw,
		[CLK_BUS_DE]		= &bus_de_clk.common.hw,
		[CLK_BUS_CODEC]		= &bus_codec_clk.common.hw,
		[CLK_BUS_PIO]		= &bus_pio_clk.common.hw,
		[CLK_BUS_I2S0]		= &bus_i2s0_clk.common.hw,
		[CLK_BUS_I2C0]		= &bus_i2c0_clk.common.hw,
		[CLK_BUS_I2C1]		= &bus_i2c1_clk.common.hw,
		[CLK_BUS_UART0]		= &bus_uart0_clk.common.hw,
		[CLK_BUS_UART1]		= &bus_uart1_clk.common.hw,
		[CLK_BUS_UART2]		= &bus_uart2_clk.common.hw,
		[CLK_BUS_EPHY]		= &bus_ephy_clk.common.hw,
		[CLK_BUS_DBG]		= &bus_dbg_clk.common.hw,
		[CLK_MMC0]		= &mmc0_clk.common.hw,
		[CLK_MMC0_SAMPLE]	= &mmc0_sample_clk.common.hw,
		[CLK_MMC0_OUTPUT]	= &mmc0_output_clk.common.hw,
		[CLK_MMC1]		= &mmc1_clk.common.hw,
		[CLK_MMC1_SAMPLE]	= &mmc1_sample_clk.common.hw,
		[CLK_MMC1_OUTPUT]	= &mmc1_output_clk.common.hw,
		[CLK_MMC2]		= &mmc2_clk.common.hw,
		[CLK_MMC2_SAMPLE]	= &mmc2_sample_clk.common.hw,
		[CLK_MMC2_OUTPUT]	= &mmc2_output_clk.common.hw,
		[CLK_CE]		= &ce_clk.common.hw,
		[CLK_SPI0]		= &spi0_clk.common.hw,
		[CLK_I2S0]		= &i2s0_clk.common.hw,
		[CLK_USB_PHY0]		= &usb_phy0_clk.common.hw,
		[CLK_USB_OHCI0]		= &usb_ohci0_clk.common.hw,
		[CLK_DRAM]		= &dram_clk.common.hw,
		[CLK_DRAM_VE]		= &dram_ve_clk.common.hw,
		[CLK_DRAM_CSI]		= &dram_csi_clk.common.hw,
		[CLK_DRAM_EHCI]		= &dram_ehci_clk.common.hw,
		[CLK_DRAM_OHCI]		= &dram_ohci_clk.common.hw,
		[CLK_DE]		= &de_clk.common.hw,
		[CLK_TCON0]		= &tcon_clk.common.hw,
		[CLK_CSI_MISC]		= &csi_misc_clk.common.hw,
		[CLK_CSI0_MCLK]		= &csi0_mclk_clk.common.hw,
		[CLK_CSI1_SCLK]		= &csi1_sclk_clk.common.hw,
		[CLK_CSI1_MCLK]		= &csi1_mclk_clk.common.hw,
		[CLK_VE]		= &ve_clk.common.hw,
		[CLK_AC_DIG]		= &ac_dig_clk.common.hw,
		[CLK_AVS]		= &avs_clk.common.hw,
		[CLK_MBUS]		= &mbus_clk.common.hw,
		[CLK_MIPI_CSI]		= &mipi_csi_clk.common.hw,
	},
	.num	= CLK_NUMBER,
};

static struct ccu_reset_map sun8i_v3s_ccu_resets[] = {
	[RST_USB_PHY0]		=  { 0x0cc, BIT(0) },

	[RST_MBUS]		=  { 0x0fc, BIT(31) },

	[RST_BUS_CE]		=  { 0x2c0, BIT(5) },
	[RST_BUS_DMA]		=  { 0x2c0, BIT(6) },
	[RST_BUS_MMC0]		=  { 0x2c0, BIT(8) },
	[RST_BUS_MMC1]		=  { 0x2c0, BIT(9) },
	[RST_BUS_MMC2]		=  { 0x2c0, BIT(10) },
	[RST_BUS_DRAM]		=  { 0x2c0, BIT(14) },
	[RST_BUS_EMAC]		=  { 0x2c0, BIT(17) },
	[RST_BUS_HSTIMER]	=  { 0x2c0, BIT(19) },
	[RST_BUS_SPI0]		=  { 0x2c0, BIT(20) },
	[RST_BUS_OTG]		=  { 0x2c0, BIT(24) },
	[RST_BUS_EHCI0]		=  { 0x2c0, BIT(26) },
	[RST_BUS_OHCI0]		=  { 0x2c0, BIT(29) },

	[RST_BUS_VE]		=  { 0x2c4, BIT(0) },
	[RST_BUS_TCON0]		=  { 0x2c4, BIT(4) },
<<<<<<< HEAD
=======
	[RST_BUS_CSI]		=  { 0x2c4, BIT(8) },
	[RST_BUS_DE]		=  { 0x2c4, BIT(12) },
	[RST_BUS_DBG]		=  { 0x2c4, BIT(31) },

	[RST_BUS_EPHY]		=  { 0x2c8, BIT(2) },

	[RST_BUS_CODEC]		=  { 0x2d0, BIT(0) },

	[RST_BUS_I2C0]		=  { 0x2d8, BIT(0) },
	[RST_BUS_I2C1]		=  { 0x2d8, BIT(1) },
	[RST_BUS_UART0]		=  { 0x2d8, BIT(16) },
	[RST_BUS_UART1]		=  { 0x2d8, BIT(17) },
	[RST_BUS_UART2]		=  { 0x2d8, BIT(18) },
};

static struct ccu_reset_map sun8i_v3_ccu_resets[] = {
	[RST_USB_PHY0]		=  { 0x0cc, BIT(0) },

	[RST_MBUS]		=  { 0x0fc, BIT(31) },

	[RST_BUS_CE]		=  { 0x2c0, BIT(5) },
	[RST_BUS_DMA]		=  { 0x2c0, BIT(6) },
	[RST_BUS_MMC0]		=  { 0x2c0, BIT(8) },
	[RST_BUS_MMC1]		=  { 0x2c0, BIT(9) },
	[RST_BUS_MMC2]		=  { 0x2c0, BIT(10) },
	[RST_BUS_DRAM]		=  { 0x2c0, BIT(14) },
	[RST_BUS_EMAC]		=  { 0x2c0, BIT(17) },
	[RST_BUS_HSTIMER]	=  { 0x2c0, BIT(19) },
	[RST_BUS_SPI0]		=  { 0x2c0, BIT(20) },
	[RST_BUS_OTG]		=  { 0x2c0, BIT(24) },
	[RST_BUS_EHCI0]		=  { 0x2c0, BIT(26) },
	[RST_BUS_OHCI0]		=  { 0x2c0, BIT(29) },

	[RST_BUS_VE]		=  { 0x2c4, BIT(0) },
	[RST_BUS_TCON0]		=  { 0x2c4, BIT(4) },
>>>>>>> f7688b48
	[RST_BUS_CSI]		=  { 0x2c4, BIT(8) },
	[RST_BUS_DE]		=  { 0x2c4, BIT(12) },
	[RST_BUS_DBG]		=  { 0x2c4, BIT(31) },

	[RST_BUS_EPHY]		=  { 0x2c8, BIT(2) },

	[RST_BUS_CODEC]		=  { 0x2d0, BIT(0) },
	[RST_BUS_I2S0]		=  { 0x2d0, BIT(12) },

	[RST_BUS_I2C0]		=  { 0x2d8, BIT(0) },
	[RST_BUS_I2C1]		=  { 0x2d8, BIT(1) },
	[RST_BUS_UART0]		=  { 0x2d8, BIT(16) },
	[RST_BUS_UART1]		=  { 0x2d8, BIT(17) },
	[RST_BUS_UART2]		=  { 0x2d8, BIT(18) },
};

static const struct sunxi_ccu_desc sun8i_v3s_ccu_desc = {
	.ccu_clks	= sun8i_v3s_ccu_clks,
	.num_ccu_clks	= ARRAY_SIZE(sun8i_v3s_ccu_clks),

	.hw_clks	= &sun8i_v3s_hw_clks,

	.resets		= sun8i_v3s_ccu_resets,
	.num_resets	= ARRAY_SIZE(sun8i_v3s_ccu_resets),
};

static const struct sunxi_ccu_desc sun8i_v3_ccu_desc = {
	.ccu_clks	= sun8i_v3_ccu_clks,
	.num_ccu_clks	= ARRAY_SIZE(sun8i_v3_ccu_clks),

	.hw_clks	= &sun8i_v3_hw_clks,

	.resets		= sun8i_v3_ccu_resets,
	.num_resets	= ARRAY_SIZE(sun8i_v3_ccu_resets),
};

static void __init sun8i_v3_v3s_ccu_init(struct device_node *node,
					 const struct sunxi_ccu_desc *ccu_desc)
{
	void __iomem *reg;
	u32 val;

	reg = of_io_request_and_map(node, 0, of_node_full_name(node));
	if (IS_ERR(reg)) {
		pr_err("%pOF: Could not map the clock registers\n", node);
		return;
	}

	/* Force the PLL-Audio-1x divider to 4 */
	val = readl(reg + SUN8I_V3S_PLL_AUDIO_REG);
	val &= ~GENMASK(19, 16);
	writel(val | (3 << 16), reg + SUN8I_V3S_PLL_AUDIO_REG);

	sunxi_ccu_probe(node, reg, ccu_desc);
}

static void __init sun8i_v3s_ccu_setup(struct device_node *node)
{
	sun8i_v3_v3s_ccu_init(node, &sun8i_v3s_ccu_desc);
}

static void __init sun8i_v3_ccu_setup(struct device_node *node)
{
	sun8i_v3_v3s_ccu_init(node, &sun8i_v3_ccu_desc);
}

CLK_OF_DECLARE(sun8i_v3s_ccu, "allwinner,sun8i-v3s-ccu",
	       sun8i_v3s_ccu_setup);

CLK_OF_DECLARE(sun8i_v3_ccu, "allwinner,sun8i-v3-ccu",
	       sun8i_v3_ccu_setup);<|MERGE_RESOLUTION|>--- conflicted
+++ resolved
@@ -723,8 +723,6 @@
 
 	[RST_BUS_VE]		=  { 0x2c4, BIT(0) },
 	[RST_BUS_TCON0]		=  { 0x2c4, BIT(4) },
-<<<<<<< HEAD
-=======
 	[RST_BUS_CSI]		=  { 0x2c4, BIT(8) },
 	[RST_BUS_DE]		=  { 0x2c4, BIT(12) },
 	[RST_BUS_DBG]		=  { 0x2c4, BIT(31) },
@@ -760,7 +758,6 @@
 
 	[RST_BUS_VE]		=  { 0x2c4, BIT(0) },
 	[RST_BUS_TCON0]		=  { 0x2c4, BIT(4) },
->>>>>>> f7688b48
 	[RST_BUS_CSI]		=  { 0x2c4, BIT(8) },
 	[RST_BUS_DE]		=  { 0x2c4, BIT(12) },
 	[RST_BUS_DBG]		=  { 0x2c4, BIT(31) },
