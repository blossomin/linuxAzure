# SPDX-License-Identifier: GPL-2.0
#
# Makefile for the linux kernel.
#

ccflags-y := -fno-function-sections -fno-data-sections

obj-y                          := main.o version.o mounts.o
ifneq ($(CONFIG_BLK_DEV_INITRD),y)
obj-y                          += noinitramfs.o
else
obj-$(CONFIG_BLK_DEV_INITRD)   += initramfs.o
endif
obj-$(CONFIG_GENERIC_CALIBRATE_DELAY) += calibrate.o

obj-y                          += init_task.o

mounts-y			:= do_mounts.o
mounts-$(CONFIG_BLK_DEV_RAM)	+= do_mounts_rd.o
mounts-$(CONFIG_BLK_DEV_INITRD)	+= do_mounts_initrd.o

# dependencies on generated files need to be listed explicitly
$(obj)/version.o: include/generated/compile.h

# compile.h changes depending on hostname, generation number, etc,
# so we regenerate it always.
# mkcompile_h will make sure to only update the
# actual file if its content has changed.

quiet_cmd_compile.h = CHK     $@
      cmd_compile.h = \
	$(CONFIG_SHELL) $(srctree)/scripts/mkcompile_h $@	\
<<<<<<< HEAD
	"$(UTS_MACHINE)" "$(CONFIG_SMP)" "$(CONFIG_PREEMPT)"	\
=======
	"$(UTS_MACHINE)" "$(CONFIG_SMP)" "$(CONFIG_PREEMPT_BUILD)"	\
>>>>>>> df0cc57e
	"$(CONFIG_PREEMPT_RT)" $(CONFIG_CC_VERSION_TEXT) "$(LD)"

include/generated/compile.h: FORCE
	$(call cmd,compile.h)<|MERGE_RESOLUTION|>--- conflicted
+++ resolved
@@ -30,11 +30,7 @@
 quiet_cmd_compile.h = CHK     $@
       cmd_compile.h = \
 	$(CONFIG_SHELL) $(srctree)/scripts/mkcompile_h $@	\
-<<<<<<< HEAD
-	"$(UTS_MACHINE)" "$(CONFIG_SMP)" "$(CONFIG_PREEMPT)"	\
-=======
 	"$(UTS_MACHINE)" "$(CONFIG_SMP)" "$(CONFIG_PREEMPT_BUILD)"	\
->>>>>>> df0cc57e
 	"$(CONFIG_PREEMPT_RT)" $(CONFIG_CC_VERSION_TEXT) "$(LD)"
 
 include/generated/compile.h: FORCE
