// SPDX-License-Identifier: GPL-2.0-only
/*
 * linux/net/sunrpc/svcsock.c
 *
 * These are the RPC server socket internals.
 *
 * The server scheduling algorithm does not always distribute the load
 * evenly when servicing a single client. May need to modify the
 * svc_xprt_enqueue procedure...
 *
 * TCP support is largely untested and may be a little slow. The problem
 * is that we currently do two separate recvfrom's, one for the 4-byte
 * record length, and the second for the actual record. This could possibly
 * be improved by always reading a minimum size of around 100 bytes and
 * tucking any superfluous bytes away in a temporary store. Still, that
 * leaves write requests out in the rain. An alternative may be to peek at
 * the first skb in the queue, and if it matches the next TCP sequence
 * number, to extract the record marker. Yuck.
 *
 * Copyright (C) 1995, 1996 Olaf Kirch <okir@monad.swb.de>
 */

#include <linux/kernel.h>
#include <linux/sched.h>
#include <linux/module.h>
#include <linux/errno.h>
#include <linux/fcntl.h>
#include <linux/net.h>
#include <linux/in.h>
#include <linux/inet.h>
#include <linux/udp.h>
#include <linux/tcp.h>
#include <linux/unistd.h>
#include <linux/slab.h>
#include <linux/netdevice.h>
#include <linux/skbuff.h>
#include <linux/file.h>
#include <linux/freezer.h>
#include <net/sock.h>
#include <net/checksum.h>
#include <net/ip.h>
#include <net/ipv6.h>
#include <net/udp.h>
#include <net/tcp.h>
#include <net/tcp_states.h>
#include <linux/uaccess.h>
#include <linux/highmem.h>
#include <asm/ioctls.h>

#include <linux/sunrpc/types.h>
#include <linux/sunrpc/clnt.h>
#include <linux/sunrpc/xdr.h>
#include <linux/sunrpc/msg_prot.h>
#include <linux/sunrpc/svcsock.h>
#include <linux/sunrpc/stats.h>
#include <linux/sunrpc/xprt.h>

#include <trace/events/sunrpc.h>

#include "socklib.h"
#include "sunrpc.h"

#define RPCDBG_FACILITY	RPCDBG_SVCXPRT


static struct svc_sock *svc_setup_socket(struct svc_serv *, struct socket *,
					 int flags);
static int		svc_udp_recvfrom(struct svc_rqst *);
static int		svc_udp_sendto(struct svc_rqst *);
static void		svc_sock_detach(struct svc_xprt *);
static void		svc_tcp_sock_detach(struct svc_xprt *);
static void		svc_sock_free(struct svc_xprt *);

static struct svc_xprt *svc_create_socket(struct svc_serv *, int,
					  struct net *, struct sockaddr *,
					  int, int);
#ifdef CONFIG_DEBUG_LOCK_ALLOC
static struct lock_class_key svc_key[2];
static struct lock_class_key svc_slock_key[2];

static void svc_reclassify_socket(struct socket *sock)
{
	struct sock *sk = sock->sk;

	if (WARN_ON_ONCE(!sock_allow_reclassification(sk)))
		return;

	switch (sk->sk_family) {
	case AF_INET:
		sock_lock_init_class_and_name(sk, "slock-AF_INET-NFSD",
					      &svc_slock_key[0],
					      "sk_xprt.xpt_lock-AF_INET-NFSD",
					      &svc_key[0]);
		break;

	case AF_INET6:
		sock_lock_init_class_and_name(sk, "slock-AF_INET6-NFSD",
					      &svc_slock_key[1],
					      "sk_xprt.xpt_lock-AF_INET6-NFSD",
					      &svc_key[1]);
		break;

	default:
		BUG();
	}
}
#else
static void svc_reclassify_socket(struct socket *sock)
{
}
#endif

/**
 * svc_tcp_release_rqst - Release transport-related resources
 * @rqstp: request structure with resources to be released
 *
 */
static void svc_tcp_release_rqst(struct svc_rqst *rqstp)
{
	struct sk_buff *skb = rqstp->rq_xprt_ctxt;

	if (skb) {
		struct svc_sock *svsk =
			container_of(rqstp->rq_xprt, struct svc_sock, sk_xprt);

		rqstp->rq_xprt_ctxt = NULL;
		skb_free_datagram_locked(svsk->sk_sk, skb);
	}
}

/**
 * svc_udp_release_rqst - Release transport-related resources
 * @rqstp: request structure with resources to be released
 *
 */
static void svc_udp_release_rqst(struct svc_rqst *rqstp)
{
	struct sk_buff *skb = rqstp->rq_xprt_ctxt;

	if (skb) {
		rqstp->rq_xprt_ctxt = NULL;
		consume_skb(skb);
	}
}

union svc_pktinfo_u {
	struct in_pktinfo pkti;
	struct in6_pktinfo pkti6;
};
#define SVC_PKTINFO_SPACE \
	CMSG_SPACE(sizeof(union svc_pktinfo_u))

static void svc_set_cmsg_data(struct svc_rqst *rqstp, struct cmsghdr *cmh)
{
	struct svc_sock *svsk =
		container_of(rqstp->rq_xprt, struct svc_sock, sk_xprt);
	switch (svsk->sk_sk->sk_family) {
	case AF_INET: {
			struct in_pktinfo *pki = CMSG_DATA(cmh);

			cmh->cmsg_level = SOL_IP;
			cmh->cmsg_type = IP_PKTINFO;
			pki->ipi_ifindex = 0;
			pki->ipi_spec_dst.s_addr =
				 svc_daddr_in(rqstp)->sin_addr.s_addr;
			cmh->cmsg_len = CMSG_LEN(sizeof(*pki));
		}
		break;

	case AF_INET6: {
			struct in6_pktinfo *pki = CMSG_DATA(cmh);
			struct sockaddr_in6 *daddr = svc_daddr_in6(rqstp);

			cmh->cmsg_level = SOL_IPV6;
			cmh->cmsg_type = IPV6_PKTINFO;
			pki->ipi6_ifindex = daddr->sin6_scope_id;
			pki->ipi6_addr = daddr->sin6_addr;
			cmh->cmsg_len = CMSG_LEN(sizeof(*pki));
		}
		break;
	}
}

static int svc_sock_read_payload(struct svc_rqst *rqstp, unsigned int offset,
				 unsigned int length)
{
	return 0;
}

static int svc_sock_read_payload(struct svc_rqst *rqstp, unsigned int offset,
				 unsigned int length)
{
	return 0;
}

/*
 * Report socket names for nfsdfs
 */
static int svc_one_sock_name(struct svc_sock *svsk, char *buf, int remaining)
{
	const struct sock *sk = svsk->sk_sk;
	const char *proto_name = sk->sk_protocol == IPPROTO_UDP ?
							"udp" : "tcp";
	int len;

	switch (sk->sk_family) {
	case PF_INET:
		len = snprintf(buf, remaining, "ipv4 %s %pI4 %d\n",
				proto_name,
				&inet_sk(sk)->inet_rcv_saddr,
				inet_sk(sk)->inet_num);
		break;
#if IS_ENABLED(CONFIG_IPV6)
	case PF_INET6:
		len = snprintf(buf, remaining, "ipv6 %s %pI6 %d\n",
				proto_name,
				&sk->sk_v6_rcv_saddr,
				inet_sk(sk)->inet_num);
		break;
#endif
	default:
		len = snprintf(buf, remaining, "*unknown-%d*\n",
				sk->sk_family);
	}

	if (len >= remaining) {
		*buf = '\0';
		return -ENAMETOOLONG;
	}
	return len;
}

#if ARCH_IMPLEMENTS_FLUSH_DCACHE_PAGE
static void svc_flush_bvec(const struct bio_vec *bvec, size_t size, size_t seek)
{
	struct bvec_iter bi = {
		.bi_size	= size + seek,
	};
	struct bio_vec bv;

	bvec_iter_advance(bvec, &bi, seek & PAGE_MASK);
	for_each_bvec(bv, bvec, bi, bi)
		flush_dcache_page(bv.bv_page);
}
#else
static inline void svc_flush_bvec(const struct bio_vec *bvec, size_t size,
				  size_t seek)
{
}
#endif

/*
 * Read from @rqstp's transport socket. The incoming message fills whole
 * pages in @rqstp's rq_pages array until the last page of the message
 * has been received into a partial page.
 */
static ssize_t svc_tcp_read_msg(struct svc_rqst *rqstp, size_t buflen,
				size_t seek)
{
	struct svc_sock *svsk =
		container_of(rqstp->rq_xprt, struct svc_sock, sk_xprt);
	struct bio_vec *bvec = rqstp->rq_bvec;
	struct msghdr msg = { NULL };
	unsigned int i;
	ssize_t len;
	size_t t;

	rqstp->rq_xprt_hlen = 0;

	clear_bit(XPT_DATA, &svsk->sk_xprt.xpt_flags);

	for (i = 0, t = 0; t < buflen; i++, t += PAGE_SIZE) {
		bvec[i].bv_page = rqstp->rq_pages[i];
		bvec[i].bv_len = PAGE_SIZE;
		bvec[i].bv_offset = 0;
	}
	rqstp->rq_respages = &rqstp->rq_pages[i];
	rqstp->rq_next_page = rqstp->rq_respages + 1;

	iov_iter_bvec(&msg.msg_iter, READ, bvec, i, buflen);
	if (seek) {
		iov_iter_advance(&msg.msg_iter, seek);
		buflen -= seek;
	}
	len = sock_recvmsg(svsk->sk_sock, &msg, MSG_DONTWAIT);
	if (len > 0)
		svc_flush_bvec(bvec, len, seek);

	/* If we read a full record, then assume there may be more
	 * data to read (stream based sockets only!)
	 */
	if (len == buflen)
		set_bit(XPT_DATA, &svsk->sk_xprt.xpt_flags);

	return len;
}

/*
 * Set socket snd and rcv buffer lengths
 */
static void svc_sock_setbufsize(struct svc_sock *svsk, unsigned int nreqs)
{
	unsigned int max_mesg = svsk->sk_xprt.xpt_server->sv_max_mesg;
	struct socket *sock = svsk->sk_sock;

	nreqs = min(nreqs, INT_MAX / 2 / max_mesg);

	lock_sock(sock->sk);
	sock->sk->sk_sndbuf = nreqs * max_mesg * 2;
	sock->sk->sk_rcvbuf = nreqs * max_mesg * 2;
	sock->sk->sk_write_space(sock->sk);
	release_sock(sock->sk);
}

static void svc_sock_secure_port(struct svc_rqst *rqstp)
{
	if (svc_port_is_privileged(svc_addr(rqstp)))
		set_bit(RQ_SECURE, &rqstp->rq_flags);
	else
		clear_bit(RQ_SECURE, &rqstp->rq_flags);
}

/*
 * INET callback when data has been received on the socket.
 */
static void svc_data_ready(struct sock *sk)
{
	struct svc_sock	*svsk = (struct svc_sock *)sk->sk_user_data;

	if (svsk) {
		/* Refer to svc_setup_socket() for details. */
		rmb();
		svsk->sk_odata(sk);
		trace_svcsock_data_ready(&svsk->sk_xprt, 0);
		if (!test_and_set_bit(XPT_DATA, &svsk->sk_xprt.xpt_flags))
			svc_xprt_enqueue(&svsk->sk_xprt);
	}
}

/*
 * INET callback when space is newly available on the socket.
 */
static void svc_write_space(struct sock *sk)
{
	struct svc_sock	*svsk = (struct svc_sock *)(sk->sk_user_data);

	if (svsk) {
		/* Refer to svc_setup_socket() for details. */
		rmb();
		trace_svcsock_write_space(&svsk->sk_xprt, 0);
		svsk->sk_owspace(sk);
		svc_xprt_enqueue(&svsk->sk_xprt);
	}
}

static int svc_tcp_has_wspace(struct svc_xprt *xprt)
{
	struct svc_sock *svsk = container_of(xprt, struct svc_sock, sk_xprt);

	if (test_bit(XPT_LISTENER, &xprt->xpt_flags))
		return 1;
	return !test_bit(SOCK_NOSPACE, &svsk->sk_sock->flags);
}

static void svc_tcp_kill_temp_xprt(struct svc_xprt *xprt)
{
	struct svc_sock *svsk = container_of(xprt, struct svc_sock, sk_xprt);

	sock_no_linger(svsk->sk_sock->sk);
}

/*
 * See net/ipv6/ip_sockglue.c : ip_cmsg_recv_pktinfo
 */
static int svc_udp_get_dest_address4(struct svc_rqst *rqstp,
				     struct cmsghdr *cmh)
{
	struct in_pktinfo *pki = CMSG_DATA(cmh);
	struct sockaddr_in *daddr = svc_daddr_in(rqstp);

	if (cmh->cmsg_type != IP_PKTINFO)
		return 0;

	daddr->sin_family = AF_INET;
	daddr->sin_addr.s_addr = pki->ipi_spec_dst.s_addr;
	return 1;
}

/*
 * See net/ipv6/datagram.c : ip6_datagram_recv_ctl
 */
static int svc_udp_get_dest_address6(struct svc_rqst *rqstp,
				     struct cmsghdr *cmh)
{
	struct in6_pktinfo *pki = CMSG_DATA(cmh);
	struct sockaddr_in6 *daddr = svc_daddr_in6(rqstp);

	if (cmh->cmsg_type != IPV6_PKTINFO)
		return 0;

	daddr->sin6_family = AF_INET6;
	daddr->sin6_addr = pki->ipi6_addr;
	daddr->sin6_scope_id = pki->ipi6_ifindex;
	return 1;
}

/*
 * Copy the UDP datagram's destination address to the rqstp structure.
 * The 'destination' address in this case is the address to which the
 * peer sent the datagram, i.e. our local address. For multihomed
 * hosts, this can change from msg to msg. Note that only the IP
 * address changes, the port number should remain the same.
 */
static int svc_udp_get_dest_address(struct svc_rqst *rqstp,
				    struct cmsghdr *cmh)
{
	switch (cmh->cmsg_level) {
	case SOL_IP:
		return svc_udp_get_dest_address4(rqstp, cmh);
	case SOL_IPV6:
		return svc_udp_get_dest_address6(rqstp, cmh);
	}

	return 0;
}

/**
 * svc_udp_recvfrom - Receive a datagram from a UDP socket.
 * @rqstp: request structure into which to receive an RPC Call
 *
 * Called in a loop when XPT_DATA has been set.
 *
 * Returns:
 *   On success, the number of bytes in a received RPC Call, or
 *   %0 if a complete RPC Call message was not ready to return
 */
static int svc_udp_recvfrom(struct svc_rqst *rqstp)
{
	struct svc_sock	*svsk =
		container_of(rqstp->rq_xprt, struct svc_sock, sk_xprt);
	struct svc_serv	*serv = svsk->sk_xprt.xpt_server;
	struct sk_buff	*skb;
	union {
		struct cmsghdr	hdr;
		long		all[SVC_PKTINFO_SPACE / sizeof(long)];
	} buffer;
	struct cmsghdr *cmh = &buffer.hdr;
	struct msghdr msg = {
		.msg_name = svc_addr(rqstp),
		.msg_control = cmh,
		.msg_controllen = sizeof(buffer),
		.msg_flags = MSG_DONTWAIT,
	};
	size_t len;
	int err;

	if (test_and_clear_bit(XPT_CHNGBUF, &svsk->sk_xprt.xpt_flags))
	    /* udp sockets need large rcvbuf as all pending
	     * requests are still in that buffer.  sndbuf must
	     * also be large enough that there is enough space
	     * for one reply per thread.  We count all threads
	     * rather than threads in a particular pool, which
	     * provides an upper bound on the number of threads
	     * which will access the socket.
	     */
	    svc_sock_setbufsize(svsk, serv->sv_nrthreads + 3);

	clear_bit(XPT_DATA, &svsk->sk_xprt.xpt_flags);
	err = kernel_recvmsg(svsk->sk_sock, &msg, NULL,
			     0, 0, MSG_PEEK | MSG_DONTWAIT);
	if (err < 0)
		goto out_recv_err;
	skb = skb_recv_udp(svsk->sk_sk, 0, 1, &err);
	if (!skb)
		goto out_recv_err;

	len = svc_addr_len(svc_addr(rqstp));
	rqstp->rq_addrlen = len;
	if (skb->tstamp == 0) {
		skb->tstamp = ktime_get_real();
		/* Don't enable netstamp, sunrpc doesn't
		   need that much accuracy */
	}
	sock_write_timestamp(svsk->sk_sk, skb->tstamp);
	set_bit(XPT_DATA, &svsk->sk_xprt.xpt_flags); /* there may be more data... */

	len = skb->len;
	rqstp->rq_arg.len = len;
	trace_svcsock_udp_recv(&svsk->sk_xprt, len);

	rqstp->rq_prot = IPPROTO_UDP;

	if (!svc_udp_get_dest_address(rqstp, cmh))
		goto out_cmsg_err;
	rqstp->rq_daddrlen = svc_addr_len(svc_daddr(rqstp));

	if (skb_is_nonlinear(skb)) {
		/* we have to copy */
		local_bh_disable();
		if (csum_partial_copy_to_xdr(&rqstp->rq_arg, skb))
			goto out_bh_enable;
		local_bh_enable();
		consume_skb(skb);
	} else {
		/* we can use it in-place */
		rqstp->rq_arg.head[0].iov_base = skb->data;
		rqstp->rq_arg.head[0].iov_len = len;
		if (skb_checksum_complete(skb))
			goto out_free;
		rqstp->rq_xprt_ctxt = skb;
	}

	rqstp->rq_arg.page_base = 0;
	if (len <= rqstp->rq_arg.head[0].iov_len) {
		rqstp->rq_arg.head[0].iov_len = len;
		rqstp->rq_arg.page_len = 0;
		rqstp->rq_respages = rqstp->rq_pages+1;
	} else {
		rqstp->rq_arg.page_len = len - rqstp->rq_arg.head[0].iov_len;
		rqstp->rq_respages = rqstp->rq_pages + 1 +
			DIV_ROUND_UP(rqstp->rq_arg.page_len, PAGE_SIZE);
	}
	rqstp->rq_next_page = rqstp->rq_respages+1;

	if (serv->sv_stats)
		serv->sv_stats->netudpcnt++;

	return len;

out_recv_err:
	if (err != -EAGAIN) {
		/* possibly an icmp error */
		set_bit(XPT_DATA, &svsk->sk_xprt.xpt_flags);
	}
	trace_svcsock_udp_recv_err(&svsk->sk_xprt, err);
	return 0;
out_cmsg_err:
	net_warn_ratelimited("svc: received unknown control message %d/%d; dropping RPC reply datagram\n",
			     cmh->cmsg_level, cmh->cmsg_type);
	goto out_free;
out_bh_enable:
	local_bh_enable();
out_free:
	kfree_skb(skb);
	return 0;
}

/**
 * svc_udp_sendto - Send out a reply on a UDP socket
 * @rqstp: completed svc_rqst
 *
 * xpt_mutex ensures @rqstp's whole message is written to the socket
 * without interruption.
 *
 * Returns the number of bytes sent, or a negative errno.
 */
static int svc_udp_sendto(struct svc_rqst *rqstp)
{
	struct svc_xprt *xprt = rqstp->rq_xprt;
	struct svc_sock	*svsk = container_of(xprt, struct svc_sock, sk_xprt);
	struct xdr_buf *xdr = &rqstp->rq_res;
	union {
		struct cmsghdr	hdr;
		long		all[SVC_PKTINFO_SPACE / sizeof(long)];
	} buffer;
	struct cmsghdr *cmh = &buffer.hdr;
	struct msghdr msg = {
		.msg_name	= &rqstp->rq_addr,
		.msg_namelen	= rqstp->rq_addrlen,
		.msg_control	= cmh,
		.msg_controllen	= sizeof(buffer),
	};
	unsigned int sent;
	int err;

	svc_udp_release_rqst(rqstp);

	svc_set_cmsg_data(rqstp, cmh);

	mutex_lock(&xprt->xpt_mutex);

<<<<<<< HEAD
	svc_release_udp_skb(rqstp);

	error = svc_sendto(rqstp, &rqstp->rq_res);
	if (error == -ECONNREFUSED)
=======
	if (svc_xprt_is_dead(xprt))
		goto out_notconn;

	err = xprt_sock_sendmsg(svsk->sk_sock, &msg, xdr, 0, 0, &sent);
	xdr_free_bvec(xdr);
	if (err == -ECONNREFUSED) {
>>>>>>> d1988041
		/* ICMP error on earlier request. */
		err = xprt_sock_sendmsg(svsk->sk_sock, &msg, xdr, 0, 0, &sent);
		xdr_free_bvec(xdr);
	}
	trace_svcsock_udp_send(xprt, err);

	mutex_unlock(&xprt->xpt_mutex);
	if (err < 0)
		return err;
	return sent;

out_notconn:
	mutex_unlock(&xprt->xpt_mutex);
	return -ENOTCONN;
}

static int svc_udp_has_wspace(struct svc_xprt *xprt)
{
	struct svc_sock *svsk = container_of(xprt, struct svc_sock, sk_xprt);
	struct svc_serv	*serv = xprt->xpt_server;
	unsigned long required;

	/*
	 * Set the SOCK_NOSPACE flag before checking the available
	 * sock space.
	 */
	set_bit(SOCK_NOSPACE, &svsk->sk_sock->flags);
	required = atomic_read(&svsk->sk_xprt.xpt_reserved) + serv->sv_max_mesg;
	if (required*2 > sock_wspace(svsk->sk_sk))
		return 0;
	clear_bit(SOCK_NOSPACE, &svsk->sk_sock->flags);
	return 1;
}

static struct svc_xprt *svc_udp_accept(struct svc_xprt *xprt)
{
	BUG();
	return NULL;
}

static void svc_udp_kill_temp_xprt(struct svc_xprt *xprt)
{
}

static struct svc_xprt *svc_udp_create(struct svc_serv *serv,
				       struct net *net,
				       struct sockaddr *sa, int salen,
				       int flags)
{
	return svc_create_socket(serv, IPPROTO_UDP, net, sa, salen, flags);
}

static const struct svc_xprt_ops svc_udp_ops = {
	.xpo_create = svc_udp_create,
	.xpo_recvfrom = svc_udp_recvfrom,
	.xpo_sendto = svc_udp_sendto,
	.xpo_read_payload = svc_sock_read_payload,
<<<<<<< HEAD
	.xpo_release_rqst = svc_release_udp_skb,
=======
	.xpo_release_rqst = svc_udp_release_rqst,
>>>>>>> d1988041
	.xpo_detach = svc_sock_detach,
	.xpo_free = svc_sock_free,
	.xpo_has_wspace = svc_udp_has_wspace,
	.xpo_accept = svc_udp_accept,
	.xpo_secure_port = svc_sock_secure_port,
	.xpo_kill_temp_xprt = svc_udp_kill_temp_xprt,
};

static struct svc_xprt_class svc_udp_class = {
	.xcl_name = "udp",
	.xcl_owner = THIS_MODULE,
	.xcl_ops = &svc_udp_ops,
	.xcl_max_payload = RPCSVC_MAXPAYLOAD_UDP,
	.xcl_ident = XPRT_TRANSPORT_UDP,
};

static void svc_udp_init(struct svc_sock *svsk, struct svc_serv *serv)
{
	svc_xprt_init(sock_net(svsk->sk_sock->sk), &svc_udp_class,
		      &svsk->sk_xprt, serv);
	clear_bit(XPT_CACHE_AUTH, &svsk->sk_xprt.xpt_flags);
	svsk->sk_sk->sk_data_ready = svc_data_ready;
	svsk->sk_sk->sk_write_space = svc_write_space;

	/* initialise setting must have enough space to
	 * receive and respond to one request.
	 * svc_udp_recvfrom will re-adjust if necessary
	 */
	svc_sock_setbufsize(svsk, 3);

	/* data might have come in before data_ready set up */
	set_bit(XPT_DATA, &svsk->sk_xprt.xpt_flags);
	set_bit(XPT_CHNGBUF, &svsk->sk_xprt.xpt_flags);

	/* make sure we get destination address info */
	switch (svsk->sk_sk->sk_family) {
	case AF_INET:
		ip_sock_set_pktinfo(svsk->sk_sock->sk);
		break;
	case AF_INET6:
		ip6_sock_set_recvpktinfo(svsk->sk_sock->sk);
		break;
	default:
		BUG();
	}
}

/*
 * A data_ready event on a listening socket means there's a connection
 * pending. Do not use state_change as a substitute for it.
 */
static void svc_tcp_listen_data_ready(struct sock *sk)
{
	struct svc_sock	*svsk = (struct svc_sock *)sk->sk_user_data;

	if (svsk) {
		/* Refer to svc_setup_socket() for details. */
		rmb();
		svsk->sk_odata(sk);
	}

	/*
	 * This callback may called twice when a new connection
	 * is established as a child socket inherits everything
	 * from a parent LISTEN socket.
	 * 1) data_ready method of the parent socket will be called
	 *    when one of child sockets become ESTABLISHED.
	 * 2) data_ready method of the child socket may be called
	 *    when it receives data before the socket is accepted.
	 * In case of 2, we should ignore it silently.
	 */
	if (sk->sk_state == TCP_LISTEN) {
		if (svsk) {
			set_bit(XPT_CONN, &svsk->sk_xprt.xpt_flags);
			svc_xprt_enqueue(&svsk->sk_xprt);
		}
	}
}

/*
 * A state change on a connected socket means it's dying or dead.
 */
static void svc_tcp_state_change(struct sock *sk)
{
	struct svc_sock	*svsk = (struct svc_sock *)sk->sk_user_data;

	if (svsk) {
		/* Refer to svc_setup_socket() for details. */
		rmb();
		svsk->sk_ostate(sk);
		trace_svcsock_tcp_state(&svsk->sk_xprt, svsk->sk_sock);
		if (sk->sk_state != TCP_ESTABLISHED) {
			set_bit(XPT_CLOSE, &svsk->sk_xprt.xpt_flags);
			svc_xprt_enqueue(&svsk->sk_xprt);
		}
	}
}

/*
 * Accept a TCP connection
 */
static struct svc_xprt *svc_tcp_accept(struct svc_xprt *xprt)
{
	struct svc_sock *svsk = container_of(xprt, struct svc_sock, sk_xprt);
	struct sockaddr_storage addr;
	struct sockaddr	*sin = (struct sockaddr *) &addr;
	struct svc_serv	*serv = svsk->sk_xprt.xpt_server;
	struct socket	*sock = svsk->sk_sock;
	struct socket	*newsock;
	struct svc_sock	*newsvsk;
	int		err, slen;

	if (!sock)
		return NULL;

	clear_bit(XPT_CONN, &svsk->sk_xprt.xpt_flags);
	err = kernel_accept(sock, &newsock, O_NONBLOCK);
	if (err < 0) {
		if (err == -ENOMEM)
			printk(KERN_WARNING "%s: no more sockets!\n",
			       serv->sv_name);
		else if (err != -EAGAIN)
			net_warn_ratelimited("%s: accept failed (err %d)!\n",
					     serv->sv_name, -err);
		trace_svcsock_accept_err(xprt, serv->sv_name, err);
		return NULL;
	}
	set_bit(XPT_CONN, &svsk->sk_xprt.xpt_flags);

	err = kernel_getpeername(newsock, sin);
	if (err < 0) {
		trace_svcsock_getpeername_err(xprt, serv->sv_name, err);
		goto failed;		/* aborted connection or whatever */
	}
	slen = err;

	/* Reset the inherited callbacks before calling svc_setup_socket */
	newsock->sk->sk_state_change = svsk->sk_ostate;
	newsock->sk->sk_data_ready = svsk->sk_odata;
	newsock->sk->sk_write_space = svsk->sk_owspace;

	/* make sure that a write doesn't block forever when
	 * low on memory
	 */
	newsock->sk->sk_sndtimeo = HZ*30;

	newsvsk = svc_setup_socket(serv, newsock,
				 (SVC_SOCK_ANONYMOUS | SVC_SOCK_TEMPORARY));
	if (IS_ERR(newsvsk))
		goto failed;
	svc_xprt_set_remote(&newsvsk->sk_xprt, sin, slen);
	err = kernel_getsockname(newsock, sin);
	slen = err;
	if (unlikely(err < 0))
		slen = offsetof(struct sockaddr, sa_data);
	svc_xprt_set_local(&newsvsk->sk_xprt, sin, slen);

	if (sock_is_loopback(newsock->sk))
		set_bit(XPT_LOCAL, &newsvsk->sk_xprt.xpt_flags);
	else
		clear_bit(XPT_LOCAL, &newsvsk->sk_xprt.xpt_flags);
	if (serv->sv_stats)
		serv->sv_stats->nettcpconn++;

	return &newsvsk->sk_xprt;

failed:
	sock_release(newsock);
	return NULL;
}

static size_t svc_tcp_restore_pages(struct svc_sock *svsk,
				    struct svc_rqst *rqstp)
{
	size_t len = svsk->sk_datalen;
	unsigned int i, npages;

	if (!len)
		return 0;
	npages = (len + PAGE_SIZE - 1) >> PAGE_SHIFT;
	for (i = 0; i < npages; i++) {
		if (rqstp->rq_pages[i] != NULL)
			put_page(rqstp->rq_pages[i]);
		BUG_ON(svsk->sk_pages[i] == NULL);
		rqstp->rq_pages[i] = svsk->sk_pages[i];
		svsk->sk_pages[i] = NULL;
	}
	rqstp->rq_arg.head[0].iov_base = page_address(rqstp->rq_pages[0]);
	return len;
}

static void svc_tcp_save_pages(struct svc_sock *svsk, struct svc_rqst *rqstp)
{
	unsigned int i, len, npages;

	if (svsk->sk_datalen == 0)
		return;
	len = svsk->sk_datalen;
	npages = (len + PAGE_SIZE - 1) >> PAGE_SHIFT;
	for (i = 0; i < npages; i++) {
		svsk->sk_pages[i] = rqstp->rq_pages[i];
		rqstp->rq_pages[i] = NULL;
	}
}

static void svc_tcp_clear_pages(struct svc_sock *svsk)
{
	unsigned int i, len, npages;

	if (svsk->sk_datalen == 0)
		goto out;
	len = svsk->sk_datalen;
	npages = (len + PAGE_SIZE - 1) >> PAGE_SHIFT;
	for (i = 0; i < npages; i++) {
		if (svsk->sk_pages[i] == NULL) {
			WARN_ON_ONCE(1);
			continue;
		}
		put_page(svsk->sk_pages[i]);
		svsk->sk_pages[i] = NULL;
	}
out:
	svsk->sk_tcplen = 0;
	svsk->sk_datalen = 0;
}

/*
 * Receive fragment record header into sk_marker.
 */
static ssize_t svc_tcp_read_marker(struct svc_sock *svsk,
				   struct svc_rqst *rqstp)
{
	ssize_t want, len;

	/* If we haven't gotten the record length yet,
	 * get the next four bytes.
	 */
	if (svsk->sk_tcplen < sizeof(rpc_fraghdr)) {
		struct msghdr	msg = { NULL };
		struct kvec	iov;

		want = sizeof(rpc_fraghdr) - svsk->sk_tcplen;
		iov.iov_base = ((char *)&svsk->sk_marker) + svsk->sk_tcplen;
		iov.iov_len  = want;
		iov_iter_kvec(&msg.msg_iter, READ, &iov, 1, want);
		len = sock_recvmsg(svsk->sk_sock, &msg, MSG_DONTWAIT);
		if (len < 0)
			return len;
		svsk->sk_tcplen += len;
		if (len < want) {
			/* call again to read the remaining bytes */
			goto err_short;
		}
		trace_svcsock_marker(&svsk->sk_xprt, svsk->sk_marker);
		if (svc_sock_reclen(svsk) + svsk->sk_datalen >
		    svsk->sk_xprt.xpt_server->sv_max_mesg)
			goto err_too_large;
	}
	return svc_sock_reclen(svsk);

err_too_large:
	net_notice_ratelimited("svc: %s %s RPC fragment too large: %d\n",
			       __func__, svsk->sk_xprt.xpt_server->sv_name,
			       svc_sock_reclen(svsk));
	set_bit(XPT_CLOSE, &svsk->sk_xprt.xpt_flags);
err_short:
	return -EAGAIN;
}

static int receive_cb_reply(struct svc_sock *svsk, struct svc_rqst *rqstp)
{
	struct rpc_xprt *bc_xprt = svsk->sk_xprt.xpt_bc_xprt;
	struct rpc_rqst *req = NULL;
	struct kvec *src, *dst;
	__be32 *p = (__be32 *)rqstp->rq_arg.head[0].iov_base;
	__be32 xid;
	__be32 calldir;

	xid = *p++;
	calldir = *p;

	if (!bc_xprt)
		return -EAGAIN;
	spin_lock(&bc_xprt->queue_lock);
	req = xprt_lookup_rqst(bc_xprt, xid);
	if (!req)
		goto unlock_notfound;

	memcpy(&req->rq_private_buf, &req->rq_rcv_buf, sizeof(struct xdr_buf));
	/*
	 * XXX!: cheating for now!  Only copying HEAD.
	 * But we know this is good enough for now (in fact, for any
	 * callback reply in the forseeable future).
	 */
	dst = &req->rq_private_buf.head[0];
	src = &rqstp->rq_arg.head[0];
	if (dst->iov_len < src->iov_len)
		goto unlock_eagain; /* whatever; just giving up. */
	memcpy(dst->iov_base, src->iov_base, src->iov_len);
	xprt_complete_rqst(req->rq_task, rqstp->rq_arg.len);
	rqstp->rq_arg.len = 0;
	spin_unlock(&bc_xprt->queue_lock);
	return 0;
unlock_notfound:
	printk(KERN_NOTICE
		"%s: Got unrecognized reply: "
		"calldir 0x%x xpt_bc_xprt %p xid %08x\n",
		__func__, ntohl(calldir),
		bc_xprt, ntohl(xid));
unlock_eagain:
	spin_unlock(&bc_xprt->queue_lock);
	return -EAGAIN;
}

static void svc_tcp_fragment_received(struct svc_sock *svsk)
{
	/* If we have more data, signal svc_xprt_enqueue() to try again */
	svsk->sk_tcplen = 0;
	svsk->sk_marker = xdr_zero;
}

/**
 * svc_tcp_recvfrom - Receive data from a TCP socket
 * @rqstp: request structure into which to receive an RPC Call
 *
 * Called in a loop when XPT_DATA has been set.
 *
 * Read the 4-byte stream record marker, then use the record length
 * in that marker to set up exactly the resources needed to receive
 * the next RPC message into @rqstp.
 *
 * Returns:
 *   On success, the number of bytes in a received RPC Call, or
 *   %0 if a complete RPC Call message was not ready to return
 *
 * The zero return case handles partial receives and callback Replies.
 * The state of a partial receive is preserved in the svc_sock for
 * the next call to svc_tcp_recvfrom.
 */
static int svc_tcp_recvfrom(struct svc_rqst *rqstp)
{
	struct svc_sock	*svsk =
		container_of(rqstp->rq_xprt, struct svc_sock, sk_xprt);
	struct svc_serv	*serv = svsk->sk_xprt.xpt_server;
	size_t want, base;
	ssize_t len;
	__be32 *p;
	__be32 calldir;

	clear_bit(XPT_DATA, &svsk->sk_xprt.xpt_flags);
	len = svc_tcp_read_marker(svsk, rqstp);
	if (len < 0)
		goto error;

	base = svc_tcp_restore_pages(svsk, rqstp);
	want = len - (svsk->sk_tcplen - sizeof(rpc_fraghdr));
	len = svc_tcp_read_msg(rqstp, base + want, base);
	if (len >= 0) {
		trace_svcsock_tcp_recv(&svsk->sk_xprt, len);
		svsk->sk_tcplen += len;
		svsk->sk_datalen += len;
	}
	if (len != want || !svc_sock_final_rec(svsk))
		goto err_incomplete;
	if (svsk->sk_datalen < 8)
		goto err_nuts;

	rqstp->rq_arg.len = svsk->sk_datalen;
	rqstp->rq_arg.page_base = 0;
	if (rqstp->rq_arg.len <= rqstp->rq_arg.head[0].iov_len) {
		rqstp->rq_arg.head[0].iov_len = rqstp->rq_arg.len;
		rqstp->rq_arg.page_len = 0;
	} else
		rqstp->rq_arg.page_len = rqstp->rq_arg.len - rqstp->rq_arg.head[0].iov_len;

	rqstp->rq_xprt_ctxt   = NULL;
	rqstp->rq_prot	      = IPPROTO_TCP;
	if (test_bit(XPT_LOCAL, &svsk->sk_xprt.xpt_flags))
		set_bit(RQ_LOCAL, &rqstp->rq_flags);
	else
		clear_bit(RQ_LOCAL, &rqstp->rq_flags);

	p = (__be32 *)rqstp->rq_arg.head[0].iov_base;
	calldir = p[1];
	if (calldir)
		len = receive_cb_reply(svsk, rqstp);

	/* Reset TCP read info */
	svsk->sk_datalen = 0;
	svc_tcp_fragment_received(svsk);

	if (len < 0)
		goto error;

	svc_xprt_copy_addrs(rqstp, &svsk->sk_xprt);
	if (serv->sv_stats)
		serv->sv_stats->nettcpcnt++;

	return rqstp->rq_arg.len;

err_incomplete:
	svc_tcp_save_pages(svsk, rqstp);
	if (len < 0 && len != -EAGAIN)
		goto err_delete;
	if (len == want)
		svc_tcp_fragment_received(svsk);
	else
		trace_svcsock_tcp_recv_short(&svsk->sk_xprt,
				svc_sock_reclen(svsk),
				svsk->sk_tcplen - sizeof(rpc_fraghdr));
	goto err_noclose;
error:
	if (len != -EAGAIN)
		goto err_delete;
	trace_svcsock_tcp_recv_eagain(&svsk->sk_xprt, 0);
	return 0;
err_nuts:
	svsk->sk_datalen = 0;
err_delete:
	trace_svcsock_tcp_recv_err(&svsk->sk_xprt, len);
	set_bit(XPT_CLOSE, &svsk->sk_xprt.xpt_flags);
err_noclose:
	return 0;	/* record not complete */
}

/**
 * svc_tcp_sendto - Send out a reply on a TCP socket
 * @rqstp: completed svc_rqst
 *
 * xpt_mutex ensures @rqstp's whole message is written to the socket
 * without interruption.
 *
 * Returns the number of bytes sent, or a negative errno.
 */
static int svc_tcp_sendto(struct svc_rqst *rqstp)
{
	struct svc_xprt *xprt = rqstp->rq_xprt;
	struct svc_sock	*svsk = container_of(xprt, struct svc_sock, sk_xprt);
	struct xdr_buf *xdr = &rqstp->rq_res;
	rpc_fraghdr marker = cpu_to_be32(RPC_LAST_STREAM_FRAGMENT |
					 (u32)xdr->len);
	struct msghdr msg = {
		.msg_flags	= 0,
	};
	unsigned int sent;
	int err;

<<<<<<< HEAD
	svc_release_skb(rqstp);

	/* Set up the first element of the reply kvec.
	 * Any other kvecs that may be in use have been taken
	 * care of by the server implementation itself.
	 */
	reclen = htonl(0x80000000|((xbufp->len ) - 4));
	memcpy(xbufp->head[0].iov_base, &reclen, 4);

	sent = svc_sendto(rqstp, &rqstp->rq_res);
	if (sent != xbufp->len) {
		printk(KERN_NOTICE
		       "rpc-srv/tcp: %s: %s %d when sending %d bytes "
		       "- shutting down socket\n",
		       rqstp->rq_xprt->xpt_server->sv_name,
		       (sent<0)?"got error":"sent only",
		       sent, xbufp->len);
		set_bit(XPT_CLOSE, &rqstp->rq_xprt->xpt_flags);
		svc_xprt_enqueue(rqstp->rq_xprt);
		sent = -EAGAIN;
	}
=======
	svc_tcp_release_rqst(rqstp);

	mutex_lock(&xprt->xpt_mutex);
	if (svc_xprt_is_dead(xprt))
		goto out_notconn;
	err = xprt_sock_sendmsg(svsk->sk_sock, &msg, xdr, 0, marker, &sent);
	xdr_free_bvec(xdr);
	trace_svcsock_tcp_send(xprt, err < 0 ? err : sent);
	if (err < 0 || sent != (xdr->len + sizeof(marker)))
		goto out_close;
	mutex_unlock(&xprt->xpt_mutex);
>>>>>>> d1988041
	return sent;

out_notconn:
	mutex_unlock(&xprt->xpt_mutex);
	return -ENOTCONN;
out_close:
	pr_notice("rpc-srv/tcp: %s: %s %d when sending %d bytes - shutting down socket\n",
		  xprt->xpt_server->sv_name,
		  (err < 0) ? "got error" : "sent",
		  (err < 0) ? err : sent, xdr->len);
	set_bit(XPT_CLOSE, &xprt->xpt_flags);
	svc_xprt_enqueue(xprt);
	mutex_unlock(&xprt->xpt_mutex);
	return -EAGAIN;
}

static struct svc_xprt *svc_tcp_create(struct svc_serv *serv,
				       struct net *net,
				       struct sockaddr *sa, int salen,
				       int flags)
{
	return svc_create_socket(serv, IPPROTO_TCP, net, sa, salen, flags);
}

static const struct svc_xprt_ops svc_tcp_ops = {
	.xpo_create = svc_tcp_create,
	.xpo_recvfrom = svc_tcp_recvfrom,
	.xpo_sendto = svc_tcp_sendto,
	.xpo_read_payload = svc_sock_read_payload,
<<<<<<< HEAD
	.xpo_release_rqst = svc_release_skb,
=======
	.xpo_release_rqst = svc_tcp_release_rqst,
>>>>>>> d1988041
	.xpo_detach = svc_tcp_sock_detach,
	.xpo_free = svc_sock_free,
	.xpo_has_wspace = svc_tcp_has_wspace,
	.xpo_accept = svc_tcp_accept,
	.xpo_secure_port = svc_sock_secure_port,
	.xpo_kill_temp_xprt = svc_tcp_kill_temp_xprt,
};

static struct svc_xprt_class svc_tcp_class = {
	.xcl_name = "tcp",
	.xcl_owner = THIS_MODULE,
	.xcl_ops = &svc_tcp_ops,
	.xcl_max_payload = RPCSVC_MAXPAYLOAD_TCP,
	.xcl_ident = XPRT_TRANSPORT_TCP,
};

void svc_init_xprt_sock(void)
{
	svc_reg_xprt_class(&svc_tcp_class);
	svc_reg_xprt_class(&svc_udp_class);
}

void svc_cleanup_xprt_sock(void)
{
	svc_unreg_xprt_class(&svc_tcp_class);
	svc_unreg_xprt_class(&svc_udp_class);
}

static void svc_tcp_init(struct svc_sock *svsk, struct svc_serv *serv)
{
	struct sock	*sk = svsk->sk_sk;

	svc_xprt_init(sock_net(svsk->sk_sock->sk), &svc_tcp_class,
		      &svsk->sk_xprt, serv);
	set_bit(XPT_CACHE_AUTH, &svsk->sk_xprt.xpt_flags);
	set_bit(XPT_CONG_CTRL, &svsk->sk_xprt.xpt_flags);
	if (sk->sk_state == TCP_LISTEN) {
		strcpy(svsk->sk_xprt.xpt_remotebuf, "listener");
		set_bit(XPT_LISTENER, &svsk->sk_xprt.xpt_flags);
		sk->sk_data_ready = svc_tcp_listen_data_ready;
		set_bit(XPT_CONN, &svsk->sk_xprt.xpt_flags);
	} else {
		sk->sk_state_change = svc_tcp_state_change;
		sk->sk_data_ready = svc_data_ready;
		sk->sk_write_space = svc_write_space;

		svsk->sk_marker = xdr_zero;
		svsk->sk_tcplen = 0;
		svsk->sk_datalen = 0;
		memset(&svsk->sk_pages[0], 0, sizeof(svsk->sk_pages));

		tcp_sk(sk)->nonagle |= TCP_NAGLE_OFF;

		set_bit(XPT_DATA, &svsk->sk_xprt.xpt_flags);
		switch (sk->sk_state) {
		case TCP_SYN_RECV:
		case TCP_ESTABLISHED:
			break;
		default:
			set_bit(XPT_CLOSE, &svsk->sk_xprt.xpt_flags);
		}
	}
}

void svc_sock_update_bufs(struct svc_serv *serv)
{
	/*
	 * The number of server threads has changed. Update
	 * rcvbuf and sndbuf accordingly on all sockets
	 */
	struct svc_sock *svsk;

	spin_lock_bh(&serv->sv_lock);
	list_for_each_entry(svsk, &serv->sv_permsocks, sk_xprt.xpt_list)
		set_bit(XPT_CHNGBUF, &svsk->sk_xprt.xpt_flags);
	spin_unlock_bh(&serv->sv_lock);
}
EXPORT_SYMBOL_GPL(svc_sock_update_bufs);

/*
 * Initialize socket for RPC use and create svc_sock struct
 */
static struct svc_sock *svc_setup_socket(struct svc_serv *serv,
						struct socket *sock,
						int flags)
{
	struct svc_sock	*svsk;
	struct sock	*inet;
	int		pmap_register = !(flags & SVC_SOCK_ANONYMOUS);
	int		err = 0;

	svsk = kzalloc(sizeof(*svsk), GFP_KERNEL);
	if (!svsk)
		return ERR_PTR(-ENOMEM);

	inet = sock->sk;

	/* Register socket with portmapper */
	if (pmap_register)
		err = svc_register(serv, sock_net(sock->sk), inet->sk_family,
				     inet->sk_protocol,
				     ntohs(inet_sk(inet)->inet_sport));

	if (err < 0) {
		kfree(svsk);
		return ERR_PTR(err);
	}

	svsk->sk_sock = sock;
	svsk->sk_sk = inet;
	svsk->sk_ostate = inet->sk_state_change;
	svsk->sk_odata = inet->sk_data_ready;
	svsk->sk_owspace = inet->sk_write_space;
	/*
	 * This barrier is necessary in order to prevent race condition
	 * with svc_data_ready(), svc_listen_data_ready() and others
	 * when calling callbacks above.
	 */
	wmb();
	inet->sk_user_data = svsk;

	/* Initialize the socket */
	if (sock->type == SOCK_DGRAM)
		svc_udp_init(svsk, serv);
	else
		svc_tcp_init(svsk, serv);

	trace_svcsock_new_socket(sock);
	return svsk;
}

bool svc_alien_sock(struct net *net, int fd)
{
	int err;
	struct socket *sock = sockfd_lookup(fd, &err);
	bool ret = false;

	if (!sock)
		goto out;
	if (sock_net(sock->sk) != net)
		ret = true;
	sockfd_put(sock);
out:
	return ret;
}
EXPORT_SYMBOL_GPL(svc_alien_sock);

/**
 * svc_addsock - add a listener socket to an RPC service
 * @serv: pointer to RPC service to which to add a new listener
 * @fd: file descriptor of the new listener
 * @name_return: pointer to buffer to fill in with name of listener
 * @len: size of the buffer
 * @cred: credential
 *
 * Fills in socket name and returns positive length of name if successful.
 * Name is terminated with '\n'.  On error, returns a negative errno
 * value.
 */
int svc_addsock(struct svc_serv *serv, const int fd, char *name_return,
		const size_t len, const struct cred *cred)
{
	int err = 0;
	struct socket *so = sockfd_lookup(fd, &err);
	struct svc_sock *svsk = NULL;
	struct sockaddr_storage addr;
	struct sockaddr *sin = (struct sockaddr *)&addr;
	int salen;

	if (!so)
		return err;
	err = -EAFNOSUPPORT;
	if ((so->sk->sk_family != PF_INET) && (so->sk->sk_family != PF_INET6))
		goto out;
	err =  -EPROTONOSUPPORT;
	if (so->sk->sk_protocol != IPPROTO_TCP &&
	    so->sk->sk_protocol != IPPROTO_UDP)
		goto out;
	err = -EISCONN;
	if (so->state > SS_UNCONNECTED)
		goto out;
	err = -ENOENT;
	if (!try_module_get(THIS_MODULE))
		goto out;
	svsk = svc_setup_socket(serv, so, SVC_SOCK_DEFAULTS);
	if (IS_ERR(svsk)) {
		module_put(THIS_MODULE);
		err = PTR_ERR(svsk);
		goto out;
	}
	salen = kernel_getsockname(svsk->sk_sock, sin);
	if (salen >= 0)
		svc_xprt_set_local(&svsk->sk_xprt, sin, salen);
	svsk->sk_xprt.xpt_cred = get_cred(cred);
	svc_add_new_perm_xprt(serv, &svsk->sk_xprt);
	return svc_one_sock_name(svsk, name_return, len);
out:
	sockfd_put(so);
	return err;
}
EXPORT_SYMBOL_GPL(svc_addsock);

/*
 * Create socket for RPC service.
 */
static struct svc_xprt *svc_create_socket(struct svc_serv *serv,
					  int protocol,
					  struct net *net,
					  struct sockaddr *sin, int len,
					  int flags)
{
	struct svc_sock	*svsk;
	struct socket	*sock;
	int		error;
	int		type;
	struct sockaddr_storage addr;
	struct sockaddr *newsin = (struct sockaddr *)&addr;
	int		newlen;
	int		family;

	if (protocol != IPPROTO_UDP && protocol != IPPROTO_TCP) {
		printk(KERN_WARNING "svc: only UDP and TCP "
				"sockets supported\n");
		return ERR_PTR(-EINVAL);
	}

	type = (protocol == IPPROTO_UDP)? SOCK_DGRAM : SOCK_STREAM;
	switch (sin->sa_family) {
	case AF_INET6:
		family = PF_INET6;
		break;
	case AF_INET:
		family = PF_INET;
		break;
	default:
		return ERR_PTR(-EINVAL);
	}

	error = __sock_create(net, family, type, protocol, &sock, 1);
	if (error < 0)
		return ERR_PTR(error);

	svc_reclassify_socket(sock);

	/*
	 * If this is an PF_INET6 listener, we want to avoid
	 * getting requests from IPv4 remotes.  Those should
	 * be shunted to a PF_INET listener via rpcbind.
	 */
	if (family == PF_INET6)
		ip6_sock_set_v6only(sock->sk);
	if (type == SOCK_STREAM)
		sock->sk->sk_reuse = SK_CAN_REUSE; /* allow address reuse */
	error = kernel_bind(sock, sin, len);
	if (error < 0)
		goto bummer;

	error = kernel_getsockname(sock, newsin);
	if (error < 0)
		goto bummer;
	newlen = error;

	if (protocol == IPPROTO_TCP) {
		if ((error = kernel_listen(sock, 64)) < 0)
			goto bummer;
	}

	svsk = svc_setup_socket(serv, sock, flags);
	if (IS_ERR(svsk)) {
		error = PTR_ERR(svsk);
		goto bummer;
	}
	svc_xprt_set_local(&svsk->sk_xprt, newsin, newlen);
	return (struct svc_xprt *)svsk;
bummer:
	sock_release(sock);
	return ERR_PTR(error);
}

/*
 * Detach the svc_sock from the socket so that no
 * more callbacks occur.
 */
static void svc_sock_detach(struct svc_xprt *xprt)
{
	struct svc_sock *svsk = container_of(xprt, struct svc_sock, sk_xprt);
	struct sock *sk = svsk->sk_sk;

	/* put back the old socket callbacks */
	lock_sock(sk);
	sk->sk_state_change = svsk->sk_ostate;
	sk->sk_data_ready = svsk->sk_odata;
	sk->sk_write_space = svsk->sk_owspace;
	sk->sk_user_data = NULL;
	release_sock(sk);
}

/*
 * Disconnect the socket, and reset the callbacks
 */
static void svc_tcp_sock_detach(struct svc_xprt *xprt)
{
	struct svc_sock *svsk = container_of(xprt, struct svc_sock, sk_xprt);

	svc_sock_detach(xprt);

	if (!test_bit(XPT_LISTENER, &xprt->xpt_flags)) {
		svc_tcp_clear_pages(svsk);
		kernel_sock_shutdown(svsk->sk_sock, SHUT_RDWR);
	}
}

/*
 * Free the svc_sock's socket resources and the svc_sock itself.
 */
static void svc_sock_free(struct svc_xprt *xprt)
{
	struct svc_sock *svsk = container_of(xprt, struct svc_sock, sk_xprt);

	if (svsk->sk_sock->file)
		sockfd_put(svsk->sk_sock);
	else
		sock_release(svsk->sk_sock);
	kfree(svsk);
}<|MERGE_RESOLUTION|>--- conflicted
+++ resolved
@@ -187,12 +187,6 @@
 	return 0;
 }
 
-static int svc_sock_read_payload(struct svc_rqst *rqstp, unsigned int offset,
-				 unsigned int length)
-{
-	return 0;
-}
-
 /*
  * Report socket names for nfsdfs
  */
@@ -579,19 +573,12 @@
 
 	mutex_lock(&xprt->xpt_mutex);
 
-<<<<<<< HEAD
-	svc_release_udp_skb(rqstp);
-
-	error = svc_sendto(rqstp, &rqstp->rq_res);
-	if (error == -ECONNREFUSED)
-=======
 	if (svc_xprt_is_dead(xprt))
 		goto out_notconn;
 
 	err = xprt_sock_sendmsg(svsk->sk_sock, &msg, xdr, 0, 0, &sent);
 	xdr_free_bvec(xdr);
 	if (err == -ECONNREFUSED) {
->>>>>>> d1988041
 		/* ICMP error on earlier request. */
 		err = xprt_sock_sendmsg(svsk->sk_sock, &msg, xdr, 0, 0, &sent);
 		xdr_free_bvec(xdr);
@@ -649,11 +636,7 @@
 	.xpo_recvfrom = svc_udp_recvfrom,
 	.xpo_sendto = svc_udp_sendto,
 	.xpo_read_payload = svc_sock_read_payload,
-<<<<<<< HEAD
-	.xpo_release_rqst = svc_release_udp_skb,
-=======
 	.xpo_release_rqst = svc_udp_release_rqst,
->>>>>>> d1988041
 	.xpo_detach = svc_sock_detach,
 	.xpo_free = svc_sock_free,
 	.xpo_has_wspace = svc_udp_has_wspace,
@@ -1101,29 +1084,6 @@
 	unsigned int sent;
 	int err;
 
-<<<<<<< HEAD
-	svc_release_skb(rqstp);
-
-	/* Set up the first element of the reply kvec.
-	 * Any other kvecs that may be in use have been taken
-	 * care of by the server implementation itself.
-	 */
-	reclen = htonl(0x80000000|((xbufp->len ) - 4));
-	memcpy(xbufp->head[0].iov_base, &reclen, 4);
-
-	sent = svc_sendto(rqstp, &rqstp->rq_res);
-	if (sent != xbufp->len) {
-		printk(KERN_NOTICE
-		       "rpc-srv/tcp: %s: %s %d when sending %d bytes "
-		       "- shutting down socket\n",
-		       rqstp->rq_xprt->xpt_server->sv_name,
-		       (sent<0)?"got error":"sent only",
-		       sent, xbufp->len);
-		set_bit(XPT_CLOSE, &rqstp->rq_xprt->xpt_flags);
-		svc_xprt_enqueue(rqstp->rq_xprt);
-		sent = -EAGAIN;
-	}
-=======
 	svc_tcp_release_rqst(rqstp);
 
 	mutex_lock(&xprt->xpt_mutex);
@@ -1135,7 +1095,6 @@
 	if (err < 0 || sent != (xdr->len + sizeof(marker)))
 		goto out_close;
 	mutex_unlock(&xprt->xpt_mutex);
->>>>>>> d1988041
 	return sent;
 
 out_notconn:
@@ -1165,11 +1124,7 @@
 	.xpo_recvfrom = svc_tcp_recvfrom,
 	.xpo_sendto = svc_tcp_sendto,
 	.xpo_read_payload = svc_sock_read_payload,
-<<<<<<< HEAD
-	.xpo_release_rqst = svc_release_skb,
-=======
 	.xpo_release_rqst = svc_tcp_release_rqst,
->>>>>>> d1988041
 	.xpo_detach = svc_tcp_sock_detach,
 	.xpo_free = svc_sock_free,
 	.xpo_has_wspace = svc_tcp_has_wspace,
