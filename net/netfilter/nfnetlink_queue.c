--- conflicted
+++ resolved
@@ -388,11 +388,7 @@
 	struct net_device *outdev;
 	struct nf_conn *ct = NULL;
 	enum ip_conntrack_info ctinfo = 0;
-<<<<<<< HEAD
-	struct nfnl_ct_hook *nfnl_ct;
-=======
 	const struct nfnl_ct_hook *nfnl_ct;
->>>>>>> 754e0b0e
 	bool csum_verify;
 	char *secdata = NULL;
 	u32 seclen = 0;
