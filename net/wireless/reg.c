/*
 * Copyright 2002-2005, Instant802 Networks, Inc.
 * Copyright 2005-2006, Devicescape Software, Inc.
 * Copyright 2007	Johannes Berg <johannes@sipsolutions.net>
 * Copyright 2008-2011	Luis R. Rodriguez <mcgrof@qca.qualcomm.com>
 * Copyright 2013-2014  Intel Mobile Communications GmbH
 * Copyright      2017  Intel Deutschland GmbH
 * Copyright (C) 2018 - 2019 Intel Corporation
 *
 * Permission to use, copy, modify, and/or distribute this software for any
 * purpose with or without fee is hereby granted, provided that the above
 * copyright notice and this permission notice appear in all copies.
 *
 * THE SOFTWARE IS PROVIDED "AS IS" AND THE AUTHOR DISCLAIMS ALL WARRANTIES
 * WITH REGARD TO THIS SOFTWARE INCLUDING ALL IMPLIED WARRANTIES OF
 * MERCHANTABILITY AND FITNESS. IN NO EVENT SHALL THE AUTHOR BE LIABLE FOR
 * ANY SPECIAL, DIRECT, INDIRECT, OR CONSEQUENTIAL DAMAGES OR ANY DAMAGES
 * WHATSOEVER RESULTING FROM LOSS OF USE, DATA OR PROFITS, WHETHER IN AN
 * ACTION OF CONTRACT, NEGLIGENCE OR OTHER TORTIOUS ACTION, ARISING OUT OF
 * OR IN CONNECTION WITH THE USE OR PERFORMANCE OF THIS SOFTWARE.
 */


/**
 * DOC: Wireless regulatory infrastructure
 *
 * The usual implementation is for a driver to read a device EEPROM to
 * determine which regulatory domain it should be operating under, then
 * looking up the allowable channels in a driver-local table and finally
 * registering those channels in the wiphy structure.
 *
 * Another set of compliance enforcement is for drivers to use their
 * own compliance limits which can be stored on the EEPROM. The host
 * driver or firmware may ensure these are used.
 *
 * In addition to all this we provide an extra layer of regulatory
 * conformance. For drivers which do not have any regulatory
 * information CRDA provides the complete regulatory solution.
 * For others it provides a community effort on further restrictions
 * to enhance compliance.
 *
 * Note: When number of rules --> infinity we will not be able to
 * index on alpha2 any more, instead we'll probably have to
 * rely on some SHA1 checksum of the regdomain for example.
 *
 */

#define pr_fmt(fmt) KBUILD_MODNAME ": " fmt

#include <linux/kernel.h>
#include <linux/export.h>
#include <linux/slab.h>
#include <linux/list.h>
#include <linux/ctype.h>
#include <linux/nl80211.h>
#include <linux/platform_device.h>
#include <linux/verification.h>
#include <linux/moduleparam.h>
#include <linux/firmware.h>
#include <net/cfg80211.h>
#include "core.h"
#include "reg.h"
#include "rdev-ops.h"
#include "nl80211.h"

/*
 * Grace period we give before making sure all current interfaces reside on
 * channels allowed by the current regulatory domain.
 */
#define REG_ENFORCE_GRACE_MS 60000

/**
 * enum reg_request_treatment - regulatory request treatment
 *
 * @REG_REQ_OK: continue processing the regulatory request
 * @REG_REQ_IGNORE: ignore the regulatory request
 * @REG_REQ_INTERSECT: the regulatory domain resulting from this request should
 *	be intersected with the current one.
 * @REG_REQ_ALREADY_SET: the regulatory request will not change the current
 *	regulatory settings, and no further processing is required.
 */
enum reg_request_treatment {
	REG_REQ_OK,
	REG_REQ_IGNORE,
	REG_REQ_INTERSECT,
	REG_REQ_ALREADY_SET,
};

static struct regulatory_request core_request_world = {
	.initiator = NL80211_REGDOM_SET_BY_CORE,
	.alpha2[0] = '0',
	.alpha2[1] = '0',
	.intersect = false,
	.processed = true,
	.country_ie_env = ENVIRON_ANY,
};

/*
 * Receipt of information from last regulatory request,
 * protected by RTNL (and can be accessed with RCU protection)
 */
static struct regulatory_request __rcu *last_request =
	(void __force __rcu *)&core_request_world;

/* To trigger userspace events and load firmware */
static struct platform_device *reg_pdev;

/*
 * Central wireless core regulatory domains, we only need two,
 * the current one and a world regulatory domain in case we have no
 * information to give us an alpha2.
 * (protected by RTNL, can be read under RCU)
 */
const struct ieee80211_regdomain __rcu *cfg80211_regdomain;

/*
 * Number of devices that registered to the core
 * that support cellular base station regulatory hints
 * (protected by RTNL)
 */
static int reg_num_devs_support_basehint;

/*
 * State variable indicating if the platform on which the devices
 * are attached is operating in an indoor environment. The state variable
 * is relevant for all registered devices.
 */
static bool reg_is_indoor;
static spinlock_t reg_indoor_lock;

/* Used to track the userspace process controlling the indoor setting */
static u32 reg_is_indoor_portid;

static void restore_regulatory_settings(bool reset_user, bool cached);
static void print_regdomain(const struct ieee80211_regdomain *rd);

static const struct ieee80211_regdomain *get_cfg80211_regdom(void)
{
	return rcu_dereference_rtnl(cfg80211_regdomain);
}

const struct ieee80211_regdomain *get_wiphy_regdom(struct wiphy *wiphy)
{
	return rcu_dereference_rtnl(wiphy->regd);
}

static const char *reg_dfs_region_str(enum nl80211_dfs_regions dfs_region)
{
	switch (dfs_region) {
	case NL80211_DFS_UNSET:
		return "unset";
	case NL80211_DFS_FCC:
		return "FCC";
	case NL80211_DFS_ETSI:
		return "ETSI";
	case NL80211_DFS_JP:
		return "JP";
	}
	return "Unknown";
}

enum nl80211_dfs_regions reg_get_dfs_region(struct wiphy *wiphy)
{
	const struct ieee80211_regdomain *regd = NULL;
	const struct ieee80211_regdomain *wiphy_regd = NULL;

	regd = get_cfg80211_regdom();
	if (!wiphy)
		goto out;

	wiphy_regd = get_wiphy_regdom(wiphy);
	if (!wiphy_regd)
		goto out;

	if (wiphy_regd->dfs_region == regd->dfs_region)
		goto out;

	pr_debug("%s: device specific dfs_region (%s) disagrees with cfg80211's central dfs_region (%s)\n",
		 dev_name(&wiphy->dev),
		 reg_dfs_region_str(wiphy_regd->dfs_region),
		 reg_dfs_region_str(regd->dfs_region));

out:
	return regd->dfs_region;
}

static void rcu_free_regdom(const struct ieee80211_regdomain *r)
{
	if (!r)
		return;
	kfree_rcu((struct ieee80211_regdomain *)r, rcu_head);
}

static struct regulatory_request *get_last_request(void)
{
	return rcu_dereference_rtnl(last_request);
}

/* Used to queue up regulatory hints */
static LIST_HEAD(reg_requests_list);
static spinlock_t reg_requests_lock;

/* Used to queue up beacon hints for review */
static LIST_HEAD(reg_pending_beacons);
static spinlock_t reg_pending_beacons_lock;

/* Used to keep track of processed beacon hints */
static LIST_HEAD(reg_beacon_list);

struct reg_beacon {
	struct list_head list;
	struct ieee80211_channel chan;
};

static void reg_check_chans_work(struct work_struct *work);
static DECLARE_DELAYED_WORK(reg_check_chans, reg_check_chans_work);

static void reg_todo(struct work_struct *work);
static DECLARE_WORK(reg_work, reg_todo);

/* We keep a static world regulatory domain in case of the absence of CRDA */
static const struct ieee80211_regdomain world_regdom = {
	.n_reg_rules = 8,
	.alpha2 =  "00",
	.reg_rules = {
		/* IEEE 802.11b/g, channels 1..11 */
		REG_RULE(2412-10, 2462+10, 40, 6, 20, 0),
		/* IEEE 802.11b/g, channels 12..13. */
		REG_RULE(2467-10, 2472+10, 20, 6, 20,
			NL80211_RRF_NO_IR | NL80211_RRF_AUTO_BW),
		/* IEEE 802.11 channel 14 - Only JP enables
		 * this and for 802.11b only */
		REG_RULE(2484-10, 2484+10, 20, 6, 20,
			NL80211_RRF_NO_IR |
			NL80211_RRF_NO_OFDM),
		/* IEEE 802.11a, channel 36..48 */
		REG_RULE(5180-10, 5240+10, 80, 6, 20,
                        NL80211_RRF_NO_IR |
                        NL80211_RRF_AUTO_BW),

		/* IEEE 802.11a, channel 52..64 - DFS required */
		REG_RULE(5260-10, 5320+10, 80, 6, 20,
			NL80211_RRF_NO_IR |
			NL80211_RRF_AUTO_BW |
			NL80211_RRF_DFS),

		/* IEEE 802.11a, channel 100..144 - DFS required */
		REG_RULE(5500-10, 5720+10, 160, 6, 20,
			NL80211_RRF_NO_IR |
			NL80211_RRF_DFS),

		/* IEEE 802.11a, channel 149..165 */
		REG_RULE(5745-10, 5825+10, 80, 6, 20,
			NL80211_RRF_NO_IR),

		/* IEEE 802.11ad (60GHz), channels 1..3 */
		REG_RULE(56160+2160*1-1080, 56160+2160*3+1080, 2160, 0, 0, 0),
	}
};

/* protected by RTNL */
static const struct ieee80211_regdomain *cfg80211_world_regdom =
	&world_regdom;

static char *ieee80211_regdom = "00";
static char user_alpha2[2];
static const struct ieee80211_regdomain *cfg80211_user_regdom;

module_param(ieee80211_regdom, charp, 0444);
MODULE_PARM_DESC(ieee80211_regdom, "IEEE 802.11 regulatory domain code");

static void reg_free_request(struct regulatory_request *request)
{
	if (request == &core_request_world)
		return;

	if (request != get_last_request())
		kfree(request);
}

static void reg_free_last_request(void)
{
	struct regulatory_request *lr = get_last_request();

	if (lr != &core_request_world && lr)
		kfree_rcu(lr, rcu_head);
}

static void reg_update_last_request(struct regulatory_request *request)
{
	struct regulatory_request *lr;

	lr = get_last_request();
	if (lr == request)
		return;

	reg_free_last_request();
	rcu_assign_pointer(last_request, request);
}

static void reset_regdomains(bool full_reset,
			     const struct ieee80211_regdomain *new_regdom)
{
	const struct ieee80211_regdomain *r;

	ASSERT_RTNL();

	r = get_cfg80211_regdom();

	/* avoid freeing static information or freeing something twice */
	if (r == cfg80211_world_regdom)
		r = NULL;
	if (cfg80211_world_regdom == &world_regdom)
		cfg80211_world_regdom = NULL;
	if (r == &world_regdom)
		r = NULL;

	rcu_free_regdom(r);
	rcu_free_regdom(cfg80211_world_regdom);

	cfg80211_world_regdom = &world_regdom;
	rcu_assign_pointer(cfg80211_regdomain, new_regdom);

	if (!full_reset)
		return;

	reg_update_last_request(&core_request_world);
}

/*
 * Dynamic world regulatory domain requested by the wireless
 * core upon initialization
 */
static void update_world_regdomain(const struct ieee80211_regdomain *rd)
{
	struct regulatory_request *lr;

	lr = get_last_request();

	WARN_ON(!lr);

	reset_regdomains(false, rd);

	cfg80211_world_regdom = rd;
}

bool is_world_regdom(const char *alpha2)
{
	if (!alpha2)
		return false;
	return alpha2[0] == '0' && alpha2[1] == '0';
}

static bool is_alpha2_set(const char *alpha2)
{
	if (!alpha2)
		return false;
	return alpha2[0] && alpha2[1];
}

static bool is_unknown_alpha2(const char *alpha2)
{
	if (!alpha2)
		return false;
	/*
	 * Special case where regulatory domain was built by driver
	 * but a specific alpha2 cannot be determined
	 */
	return alpha2[0] == '9' && alpha2[1] == '9';
}

static bool is_intersected_alpha2(const char *alpha2)
{
	if (!alpha2)
		return false;
	/*
	 * Special case where regulatory domain is the
	 * result of an intersection between two regulatory domain
	 * structures
	 */
	return alpha2[0] == '9' && alpha2[1] == '8';
}

static bool is_an_alpha2(const char *alpha2)
{
	if (!alpha2)
		return false;
	return isalpha(alpha2[0]) && isalpha(alpha2[1]);
}

static bool alpha2_equal(const char *alpha2_x, const char *alpha2_y)
{
	if (!alpha2_x || !alpha2_y)
		return false;
	return alpha2_x[0] == alpha2_y[0] && alpha2_x[1] == alpha2_y[1];
}

static bool regdom_changes(const char *alpha2)
{
	const struct ieee80211_regdomain *r = get_cfg80211_regdom();

	if (!r)
		return true;
	return !alpha2_equal(r->alpha2, alpha2);
}

/*
 * The NL80211_REGDOM_SET_BY_USER regdom alpha2 is cached, this lets
 * you know if a valid regulatory hint with NL80211_REGDOM_SET_BY_USER
 * has ever been issued.
 */
static bool is_user_regdom_saved(void)
{
	if (user_alpha2[0] == '9' && user_alpha2[1] == '7')
		return false;

	/* This would indicate a mistake on the design */
	if (WARN(!is_world_regdom(user_alpha2) && !is_an_alpha2(user_alpha2),
		 "Unexpected user alpha2: %c%c\n",
		 user_alpha2[0], user_alpha2[1]))
		return false;

	return true;
}

static const struct ieee80211_regdomain *
reg_copy_regd(const struct ieee80211_regdomain *src_regd)
{
	struct ieee80211_regdomain *regd;
	unsigned int i;

	regd = kzalloc(struct_size(regd, reg_rules, src_regd->n_reg_rules),
		       GFP_KERNEL);
	if (!regd)
		return ERR_PTR(-ENOMEM);

	memcpy(regd, src_regd, sizeof(struct ieee80211_regdomain));

	for (i = 0; i < src_regd->n_reg_rules; i++)
		memcpy(&regd->reg_rules[i], &src_regd->reg_rules[i],
		       sizeof(struct ieee80211_reg_rule));

	return regd;
}

static void cfg80211_save_user_regdom(const struct ieee80211_regdomain *rd)
{
	ASSERT_RTNL();

	if (!IS_ERR(cfg80211_user_regdom))
		kfree(cfg80211_user_regdom);
	cfg80211_user_regdom = reg_copy_regd(rd);
}

struct reg_regdb_apply_request {
	struct list_head list;
	const struct ieee80211_regdomain *regdom;
};

static LIST_HEAD(reg_regdb_apply_list);
static DEFINE_MUTEX(reg_regdb_apply_mutex);

static void reg_regdb_apply(struct work_struct *work)
{
	struct reg_regdb_apply_request *request;

	rtnl_lock();

	mutex_lock(&reg_regdb_apply_mutex);
	while (!list_empty(&reg_regdb_apply_list)) {
		request = list_first_entry(&reg_regdb_apply_list,
					   struct reg_regdb_apply_request,
					   list);
		list_del(&request->list);

		set_regdom(request->regdom, REGD_SOURCE_INTERNAL_DB);
		kfree(request);
	}
	mutex_unlock(&reg_regdb_apply_mutex);

	rtnl_unlock();
}

static DECLARE_WORK(reg_regdb_work, reg_regdb_apply);

static int reg_schedule_apply(const struct ieee80211_regdomain *regdom)
{
	struct reg_regdb_apply_request *request;

	request = kzalloc(sizeof(struct reg_regdb_apply_request), GFP_KERNEL);
	if (!request) {
		kfree(regdom);
		return -ENOMEM;
	}

	request->regdom = regdom;

	mutex_lock(&reg_regdb_apply_mutex);
	list_add_tail(&request->list, &reg_regdb_apply_list);
	mutex_unlock(&reg_regdb_apply_mutex);

	schedule_work(&reg_regdb_work);
	return 0;
}

#ifdef CONFIG_CFG80211_CRDA_SUPPORT
/* Max number of consecutive attempts to communicate with CRDA  */
#define REG_MAX_CRDA_TIMEOUTS 10

static u32 reg_crda_timeouts;

static void crda_timeout_work(struct work_struct *work);
static DECLARE_DELAYED_WORK(crda_timeout, crda_timeout_work);

static void crda_timeout_work(struct work_struct *work)
{
	pr_debug("Timeout while waiting for CRDA to reply, restoring regulatory settings\n");
	rtnl_lock();
	reg_crda_timeouts++;
	restore_regulatory_settings(true, false);
	rtnl_unlock();
}

static void cancel_crda_timeout(void)
{
	cancel_delayed_work(&crda_timeout);
}

static void cancel_crda_timeout_sync(void)
{
	cancel_delayed_work_sync(&crda_timeout);
}

static void reset_crda_timeouts(void)
{
	reg_crda_timeouts = 0;
}

/*
 * This lets us keep regulatory code which is updated on a regulatory
 * basis in userspace.
 */
static int call_crda(const char *alpha2)
{
	char country[12];
	char *env[] = { country, NULL };
	int ret;

	snprintf(country, sizeof(country), "COUNTRY=%c%c",
		 alpha2[0], alpha2[1]);

	if (reg_crda_timeouts > REG_MAX_CRDA_TIMEOUTS) {
		pr_debug("Exceeded CRDA call max attempts. Not calling CRDA\n");
		return -EINVAL;
	}

	if (!is_world_regdom((char *) alpha2))
		pr_debug("Calling CRDA for country: %c%c\n",
			 alpha2[0], alpha2[1]);
	else
		pr_debug("Calling CRDA to update world regulatory domain\n");

	ret = kobject_uevent_env(&reg_pdev->dev.kobj, KOBJ_CHANGE, env);
	if (ret)
		return ret;

	queue_delayed_work(system_power_efficient_wq,
			   &crda_timeout, msecs_to_jiffies(3142));
	return 0;
}
#else
static inline void cancel_crda_timeout(void) {}
static inline void cancel_crda_timeout_sync(void) {}
static inline void reset_crda_timeouts(void) {}
static inline int call_crda(const char *alpha2)
{
	return -ENODATA;
}
#endif /* CONFIG_CFG80211_CRDA_SUPPORT */

/* code to directly load a firmware database through request_firmware */
static const struct fwdb_header *regdb;

struct fwdb_country {
	u8 alpha2[2];
	__be16 coll_ptr;
	/* this struct cannot be extended */
} __packed __aligned(4);

struct fwdb_collection {
	u8 len;
	u8 n_rules;
	u8 dfs_region;
	/* no optional data yet */
	/* aligned to 2, then followed by __be16 array of rule pointers */
} __packed __aligned(4);

enum fwdb_flags {
	FWDB_FLAG_NO_OFDM	= BIT(0),
	FWDB_FLAG_NO_OUTDOOR	= BIT(1),
	FWDB_FLAG_DFS		= BIT(2),
	FWDB_FLAG_NO_IR		= BIT(3),
	FWDB_FLAG_AUTO_BW	= BIT(4),
};

struct fwdb_wmm_ac {
	u8 ecw;
	u8 aifsn;
	__be16 cot;
} __packed;

struct fwdb_wmm_rule {
	struct fwdb_wmm_ac client[IEEE80211_NUM_ACS];
	struct fwdb_wmm_ac ap[IEEE80211_NUM_ACS];
} __packed;

struct fwdb_rule {
	u8 len;
	u8 flags;
	__be16 max_eirp;
	__be32 start, end, max_bw;
	/* start of optional data */
	__be16 cac_timeout;
	__be16 wmm_ptr;
} __packed __aligned(4);

#define FWDB_MAGIC 0x52474442
#define FWDB_VERSION 20

struct fwdb_header {
	__be32 magic;
	__be32 version;
	struct fwdb_country country[];
} __packed __aligned(4);

static int ecw2cw(int ecw)
{
	return (1 << ecw) - 1;
}

static bool valid_wmm(struct fwdb_wmm_rule *rule)
{
	struct fwdb_wmm_ac *ac = (struct fwdb_wmm_ac *)rule;
	int i;

	for (i = 0; i < IEEE80211_NUM_ACS * 2; i++) {
		u16 cw_min = ecw2cw((ac[i].ecw & 0xf0) >> 4);
		u16 cw_max = ecw2cw(ac[i].ecw & 0x0f);
		u8 aifsn = ac[i].aifsn;

		if (cw_min >= cw_max)
			return false;

		if (aifsn < 1)
			return false;
	}

	return true;
}

static bool valid_rule(const u8 *data, unsigned int size, u16 rule_ptr)
{
	struct fwdb_rule *rule = (void *)(data + (rule_ptr << 2));

	if ((u8 *)rule + sizeof(rule->len) > data + size)
		return false;

	/* mandatory fields */
	if (rule->len < offsetofend(struct fwdb_rule, max_bw))
		return false;
	if (rule->len >= offsetofend(struct fwdb_rule, wmm_ptr)) {
		u32 wmm_ptr = be16_to_cpu(rule->wmm_ptr) << 2;
		struct fwdb_wmm_rule *wmm;

		if (wmm_ptr + sizeof(struct fwdb_wmm_rule) > size)
			return false;

		wmm = (void *)(data + wmm_ptr);

		if (!valid_wmm(wmm))
			return false;
	}
	return true;
}

static bool valid_country(const u8 *data, unsigned int size,
			  const struct fwdb_country *country)
{
	unsigned int ptr = be16_to_cpu(country->coll_ptr) << 2;
	struct fwdb_collection *coll = (void *)(data + ptr);
	__be16 *rules_ptr;
	unsigned int i;

	/* make sure we can read len/n_rules */
	if ((u8 *)coll + offsetofend(typeof(*coll), n_rules) > data + size)
		return false;

	/* make sure base struct and all rules fit */
	if ((u8 *)coll + ALIGN(coll->len, 2) +
	    (coll->n_rules * 2) > data + size)
		return false;

	/* mandatory fields must exist */
	if (coll->len < offsetofend(struct fwdb_collection, dfs_region))
		return false;

	rules_ptr = (void *)((u8 *)coll + ALIGN(coll->len, 2));

	for (i = 0; i < coll->n_rules; i++) {
		u16 rule_ptr = be16_to_cpu(rules_ptr[i]);

		if (!valid_rule(data, size, rule_ptr))
			return false;
	}

	return true;
}

#ifdef CONFIG_CFG80211_REQUIRE_SIGNED_REGDB
static struct key *builtin_regdb_keys;

static void __init load_keys_from_buffer(const u8 *p, unsigned int buflen)
{
	const u8 *end = p + buflen;
	size_t plen;
	key_ref_t key;

	while (p < end) {
		/* Each cert begins with an ASN.1 SEQUENCE tag and must be more
		 * than 256 bytes in size.
		 */
		if (end - p < 4)
			goto dodgy_cert;
		if (p[0] != 0x30 &&
		    p[1] != 0x82)
			goto dodgy_cert;
		plen = (p[2] << 8) | p[3];
		plen += 4;
		if (plen > end - p)
			goto dodgy_cert;

		key = key_create_or_update(make_key_ref(builtin_regdb_keys, 1),
					   "asymmetric", NULL, p, plen,
					   ((KEY_POS_ALL & ~KEY_POS_SETATTR) |
					    KEY_USR_VIEW | KEY_USR_READ),
					   KEY_ALLOC_NOT_IN_QUOTA |
					   KEY_ALLOC_BUILT_IN |
					   KEY_ALLOC_BYPASS_RESTRICTION);
		if (IS_ERR(key)) {
			pr_err("Problem loading in-kernel X.509 certificate (%ld)\n",
			       PTR_ERR(key));
		} else {
			pr_notice("Loaded X.509 cert '%s'\n",
				  key_ref_to_ptr(key)->description);
			key_ref_put(key);
		}
		p += plen;
	}

	return;

dodgy_cert:
	pr_err("Problem parsing in-kernel X.509 certificate list\n");
}

static int __init load_builtin_regdb_keys(void)
{
	builtin_regdb_keys =
		keyring_alloc(".builtin_regdb_keys",
			      KUIDT_INIT(0), KGIDT_INIT(0), current_cred(),
			      ((KEY_POS_ALL & ~KEY_POS_SETATTR) |
			      KEY_USR_VIEW | KEY_USR_READ | KEY_USR_SEARCH),
			      KEY_ALLOC_NOT_IN_QUOTA, NULL, NULL);
	if (IS_ERR(builtin_regdb_keys))
		return PTR_ERR(builtin_regdb_keys);

	pr_notice("Loading compiled-in X.509 certificates for regulatory database\n");

#ifdef CONFIG_CFG80211_USE_KERNEL_REGDB_KEYS
	load_keys_from_buffer(shipped_regdb_certs, shipped_regdb_certs_len);
#endif
#ifdef CONFIG_CFG80211_EXTRA_REGDB_KEYDIR
	if (CONFIG_CFG80211_EXTRA_REGDB_KEYDIR[0] != '\0')
		load_keys_from_buffer(extra_regdb_certs, extra_regdb_certs_len);
#endif

	return 0;
}

static bool regdb_has_valid_signature(const u8 *data, unsigned int size)
{
	const struct firmware *sig;
	bool result;

	if (request_firmware(&sig, "regulatory.db.p7s", &reg_pdev->dev))
		return false;

	result = verify_pkcs7_signature(data, size, sig->data, sig->size,
					builtin_regdb_keys,
					VERIFYING_UNSPECIFIED_SIGNATURE,
					NULL, NULL) == 0;

	release_firmware(sig);

	return result;
}

static void free_regdb_keyring(void)
{
	key_put(builtin_regdb_keys);
}
#else
static int load_builtin_regdb_keys(void)
{
	return 0;
}

static bool regdb_has_valid_signature(const u8 *data, unsigned int size)
{
	return true;
}

static void free_regdb_keyring(void)
{
}
#endif /* CONFIG_CFG80211_REQUIRE_SIGNED_REGDB */

static bool valid_regdb(const u8 *data, unsigned int size)
{
	const struct fwdb_header *hdr = (void *)data;
	const struct fwdb_country *country;

	if (size < sizeof(*hdr))
		return false;

	if (hdr->magic != cpu_to_be32(FWDB_MAGIC))
		return false;

	if (hdr->version != cpu_to_be32(FWDB_VERSION))
		return false;

	if (!regdb_has_valid_signature(data, size))
		return false;

	country = &hdr->country[0];
	while ((u8 *)(country + 1) <= data + size) {
		if (!country->coll_ptr)
			break;
		if (!valid_country(data, size, country))
			return false;
		country++;
	}

	return true;
}

static void set_wmm_rule(const struct fwdb_header *db,
			 const struct fwdb_country *country,
			 const struct fwdb_rule *rule,
			 struct ieee80211_reg_rule *rrule)
{
	struct ieee80211_wmm_rule *wmm_rule = &rrule->wmm_rule;
	struct fwdb_wmm_rule *wmm;
	unsigned int i, wmm_ptr;

	wmm_ptr = be16_to_cpu(rule->wmm_ptr) << 2;
	wmm = (void *)((u8 *)db + wmm_ptr);

	if (!valid_wmm(wmm)) {
		pr_err("Invalid regulatory WMM rule %u-%u in domain %c%c\n",
		       be32_to_cpu(rule->start), be32_to_cpu(rule->end),
		       country->alpha2[0], country->alpha2[1]);
		return;
	}

	for (i = 0; i < IEEE80211_NUM_ACS; i++) {
		wmm_rule->client[i].cw_min =
			ecw2cw((wmm->client[i].ecw & 0xf0) >> 4);
		wmm_rule->client[i].cw_max = ecw2cw(wmm->client[i].ecw & 0x0f);
		wmm_rule->client[i].aifsn =  wmm->client[i].aifsn;
		wmm_rule->client[i].cot =
			1000 * be16_to_cpu(wmm->client[i].cot);
		wmm_rule->ap[i].cw_min = ecw2cw((wmm->ap[i].ecw & 0xf0) >> 4);
		wmm_rule->ap[i].cw_max = ecw2cw(wmm->ap[i].ecw & 0x0f);
		wmm_rule->ap[i].aifsn = wmm->ap[i].aifsn;
		wmm_rule->ap[i].cot = 1000 * be16_to_cpu(wmm->ap[i].cot);
	}

	rrule->has_wmm = true;
}

static int __regdb_query_wmm(const struct fwdb_header *db,
			     const struct fwdb_country *country, int freq,
			     struct ieee80211_reg_rule *rrule)
{
	unsigned int ptr = be16_to_cpu(country->coll_ptr) << 2;
	struct fwdb_collection *coll = (void *)((u8 *)db + ptr);
	int i;

	for (i = 0; i < coll->n_rules; i++) {
		__be16 *rules_ptr = (void *)((u8 *)coll + ALIGN(coll->len, 2));
		unsigned int rule_ptr = be16_to_cpu(rules_ptr[i]) << 2;
		struct fwdb_rule *rule = (void *)((u8 *)db + rule_ptr);

		if (rule->len < offsetofend(struct fwdb_rule, wmm_ptr))
			continue;

		if (freq >= KHZ_TO_MHZ(be32_to_cpu(rule->start)) &&
		    freq <= KHZ_TO_MHZ(be32_to_cpu(rule->end))) {
			set_wmm_rule(db, country, rule, rrule);
			return 0;
		}
	}

	return -ENODATA;
}

int reg_query_regdb_wmm(char *alpha2, int freq, struct ieee80211_reg_rule *rule)
{
	const struct fwdb_header *hdr = regdb;
	const struct fwdb_country *country;

	if (!regdb)
		return -ENODATA;

	if (IS_ERR(regdb))
		return PTR_ERR(regdb);

	country = &hdr->country[0];
	while (country->coll_ptr) {
		if (alpha2_equal(alpha2, country->alpha2))
			return __regdb_query_wmm(regdb, country, freq, rule);

		country++;
	}

	return -ENODATA;
}
EXPORT_SYMBOL(reg_query_regdb_wmm);

static int regdb_query_country(const struct fwdb_header *db,
			       const struct fwdb_country *country)
{
	unsigned int ptr = be16_to_cpu(country->coll_ptr) << 2;
	struct fwdb_collection *coll = (void *)((u8 *)db + ptr);
	struct ieee80211_regdomain *regdom;
	unsigned int i;

	regdom = kzalloc(struct_size(regdom, reg_rules, coll->n_rules),
			 GFP_KERNEL);
	if (!regdom)
		return -ENOMEM;

	regdom->n_reg_rules = coll->n_rules;
	regdom->alpha2[0] = country->alpha2[0];
	regdom->alpha2[1] = country->alpha2[1];
	regdom->dfs_region = coll->dfs_region;

	for (i = 0; i < regdom->n_reg_rules; i++) {
		__be16 *rules_ptr = (void *)((u8 *)coll + ALIGN(coll->len, 2));
		unsigned int rule_ptr = be16_to_cpu(rules_ptr[i]) << 2;
		struct fwdb_rule *rule = (void *)((u8 *)db + rule_ptr);
		struct ieee80211_reg_rule *rrule = &regdom->reg_rules[i];

		rrule->freq_range.start_freq_khz = be32_to_cpu(rule->start);
		rrule->freq_range.end_freq_khz = be32_to_cpu(rule->end);
		rrule->freq_range.max_bandwidth_khz = be32_to_cpu(rule->max_bw);

		rrule->power_rule.max_antenna_gain = 0;
		rrule->power_rule.max_eirp = be16_to_cpu(rule->max_eirp);

		rrule->flags = 0;
		if (rule->flags & FWDB_FLAG_NO_OFDM)
			rrule->flags |= NL80211_RRF_NO_OFDM;
		if (rule->flags & FWDB_FLAG_NO_OUTDOOR)
			rrule->flags |= NL80211_RRF_NO_OUTDOOR;
		if (rule->flags & FWDB_FLAG_DFS)
			rrule->flags |= NL80211_RRF_DFS;
		if (rule->flags & FWDB_FLAG_NO_IR)
			rrule->flags |= NL80211_RRF_NO_IR;
		if (rule->flags & FWDB_FLAG_AUTO_BW)
			rrule->flags |= NL80211_RRF_AUTO_BW;

		rrule->dfs_cac_ms = 0;

		/* handle optional data */
		if (rule->len >= offsetofend(struct fwdb_rule, cac_timeout))
			rrule->dfs_cac_ms =
				1000 * be16_to_cpu(rule->cac_timeout);
		if (rule->len >= offsetofend(struct fwdb_rule, wmm_ptr))
			set_wmm_rule(db, country, rule, rrule);
	}

	return reg_schedule_apply(regdom);
}

static int query_regdb(const char *alpha2)
{
	const struct fwdb_header *hdr = regdb;
	const struct fwdb_country *country;

	ASSERT_RTNL();

	if (IS_ERR(regdb))
		return PTR_ERR(regdb);

	country = &hdr->country[0];
	while (country->coll_ptr) {
		if (alpha2_equal(alpha2, country->alpha2))
			return regdb_query_country(regdb, country);
		country++;
	}

	return -ENODATA;
}

static void regdb_fw_cb(const struct firmware *fw, void *context)
{
	int set_error = 0;
	bool restore = true;
	void *db;

	if (!fw) {
		pr_info("failed to load regulatory.db\n");
		set_error = -ENODATA;
	} else if (!valid_regdb(fw->data, fw->size)) {
		pr_info("loaded regulatory.db is malformed or signature is missing/invalid\n");
		set_error = -EINVAL;
	}

	rtnl_lock();
	if (regdb && !IS_ERR(regdb)) {
		/* negative case - a bug
		 * positive case - can happen due to race in case of multiple cb's in
		 * queue, due to usage of asynchronous callback
		 *
		 * Either case, just restore and free new db.
		 */
	} else if (set_error) {
		regdb = ERR_PTR(set_error);
	} else if (fw) {
		db = kmemdup(fw->data, fw->size, GFP_KERNEL);
		if (db) {
			regdb = db;
			restore = context && query_regdb(context);
		} else {
			restore = true;
		}
	}

	if (restore)
		restore_regulatory_settings(true, false);

	rtnl_unlock();

	kfree(context);

	release_firmware(fw);
}

static int query_regdb_file(const char *alpha2)
{
	ASSERT_RTNL();

	if (regdb)
		return query_regdb(alpha2);

	alpha2 = kmemdup(alpha2, 2, GFP_KERNEL);
	if (!alpha2)
		return -ENOMEM;

	return request_firmware_nowait(THIS_MODULE, true, "regulatory.db",
				       &reg_pdev->dev, GFP_KERNEL,
				       (void *)alpha2, regdb_fw_cb);
}

int reg_reload_regdb(void)
{
	const struct firmware *fw;
	void *db;
	int err;

	err = request_firmware(&fw, "regulatory.db", &reg_pdev->dev);
	if (err)
		return err;

	if (!valid_regdb(fw->data, fw->size)) {
		err = -ENODATA;
		goto out;
	}

	db = kmemdup(fw->data, fw->size, GFP_KERNEL);
	if (!db) {
		err = -ENOMEM;
		goto out;
	}

	rtnl_lock();
	if (!IS_ERR_OR_NULL(regdb))
		kfree(regdb);
	regdb = db;
	rtnl_unlock();

 out:
	release_firmware(fw);
	return err;
}

static bool reg_query_database(struct regulatory_request *request)
{
	if (query_regdb_file(request->alpha2) == 0)
		return true;

	if (call_crda(request->alpha2) == 0)
		return true;

	return false;
}

bool reg_is_valid_request(const char *alpha2)
{
	struct regulatory_request *lr = get_last_request();

	if (!lr || lr->processed)
		return false;

	return alpha2_equal(lr->alpha2, alpha2);
}

static const struct ieee80211_regdomain *reg_get_regdomain(struct wiphy *wiphy)
{
	struct regulatory_request *lr = get_last_request();

	/*
	 * Follow the driver's regulatory domain, if present, unless a country
	 * IE has been processed or a user wants to help complaince further
	 */
	if (lr->initiator != NL80211_REGDOM_SET_BY_COUNTRY_IE &&
	    lr->initiator != NL80211_REGDOM_SET_BY_USER &&
	    wiphy->regd)
		return get_wiphy_regdom(wiphy);

	return get_cfg80211_regdom();
}

static unsigned int
reg_get_max_bandwidth_from_range(const struct ieee80211_regdomain *rd,
				 const struct ieee80211_reg_rule *rule)
{
	const struct ieee80211_freq_range *freq_range = &rule->freq_range;
	const struct ieee80211_freq_range *freq_range_tmp;
	const struct ieee80211_reg_rule *tmp;
	u32 start_freq, end_freq, idx, no;

	for (idx = 0; idx < rd->n_reg_rules; idx++)
		if (rule == &rd->reg_rules[idx])
			break;

	if (idx == rd->n_reg_rules)
		return 0;

	/* get start_freq */
	no = idx;

	while (no) {
		tmp = &rd->reg_rules[--no];
		freq_range_tmp = &tmp->freq_range;

		if (freq_range_tmp->end_freq_khz < freq_range->start_freq_khz)
			break;

		freq_range = freq_range_tmp;
	}

	start_freq = freq_range->start_freq_khz;

	/* get end_freq */
	freq_range = &rule->freq_range;
	no = idx;

	while (no < rd->n_reg_rules - 1) {
		tmp = &rd->reg_rules[++no];
		freq_range_tmp = &tmp->freq_range;

		if (freq_range_tmp->start_freq_khz > freq_range->end_freq_khz)
			break;

		freq_range = freq_range_tmp;
	}

	end_freq = freq_range->end_freq_khz;

	return end_freq - start_freq;
}

unsigned int reg_get_max_bandwidth(const struct ieee80211_regdomain *rd,
				   const struct ieee80211_reg_rule *rule)
{
	unsigned int bw = reg_get_max_bandwidth_from_range(rd, rule);

	if (rule->flags & NL80211_RRF_NO_160MHZ)
		bw = min_t(unsigned int, bw, MHZ_TO_KHZ(80));
	if (rule->flags & NL80211_RRF_NO_80MHZ)
		bw = min_t(unsigned int, bw, MHZ_TO_KHZ(40));

	/*
	 * HT40+/HT40- limits are handled per-channel. Only limit BW if both
	 * are not allowed.
	 */
	if (rule->flags & NL80211_RRF_NO_HT40MINUS &&
	    rule->flags & NL80211_RRF_NO_HT40PLUS)
		bw = min_t(unsigned int, bw, MHZ_TO_KHZ(20));

	return bw;
}

/* Sanity check on a regulatory rule */
static bool is_valid_reg_rule(const struct ieee80211_reg_rule *rule)
{
	const struct ieee80211_freq_range *freq_range = &rule->freq_range;
	u32 freq_diff;

	if (freq_range->start_freq_khz <= 0 || freq_range->end_freq_khz <= 0)
		return false;

	if (freq_range->start_freq_khz > freq_range->end_freq_khz)
		return false;

	freq_diff = freq_range->end_freq_khz - freq_range->start_freq_khz;

	if (freq_range->end_freq_khz <= freq_range->start_freq_khz ||
	    freq_range->max_bandwidth_khz > freq_diff)
		return false;

	return true;
}

static bool is_valid_rd(const struct ieee80211_regdomain *rd)
{
	const struct ieee80211_reg_rule *reg_rule = NULL;
	unsigned int i;

	if (!rd->n_reg_rules)
		return false;

	if (WARN_ON(rd->n_reg_rules > NL80211_MAX_SUPP_REG_RULES))
		return false;

	for (i = 0; i < rd->n_reg_rules; i++) {
		reg_rule = &rd->reg_rules[i];
		if (!is_valid_reg_rule(reg_rule))
			return false;
	}

	return true;
}

/**
 * freq_in_rule_band - tells us if a frequency is in a frequency band
 * @freq_range: frequency rule we want to query
 * @freq_khz: frequency we are inquiring about
 *
 * This lets us know if a specific frequency rule is or is not relevant to
 * a specific frequency's band. Bands are device specific and artificial
 * definitions (the "2.4 GHz band", the "5 GHz band" and the "60GHz band"),
 * however it is safe for now to assume that a frequency rule should not be
 * part of a frequency's band if the start freq or end freq are off by more
 * than 2 GHz for the 2.4 and 5 GHz bands, and by more than 20 GHz for the
 * 60 GHz band.
 * This resolution can be lowered and should be considered as we add
 * regulatory rule support for other "bands".
 **/
static bool freq_in_rule_band(const struct ieee80211_freq_range *freq_range,
			      u32 freq_khz)
{
#define ONE_GHZ_IN_KHZ	1000000
	/*
	 * From 802.11ad: directional multi-gigabit (DMG):
	 * Pertaining to operation in a frequency band containing a channel
	 * with the Channel starting frequency above 45 GHz.
	 */
	u32 limit = freq_khz > 45 * ONE_GHZ_IN_KHZ ?
			20 * ONE_GHZ_IN_KHZ : 2 * ONE_GHZ_IN_KHZ;
	if (abs(freq_khz - freq_range->start_freq_khz) <= limit)
		return true;
	if (abs(freq_khz - freq_range->end_freq_khz) <= limit)
		return true;
	return false;
#undef ONE_GHZ_IN_KHZ
}

/*
 * Later on we can perhaps use the more restrictive DFS
 * region but we don't have information for that yet so
 * for now simply disallow conflicts.
 */
static enum nl80211_dfs_regions
reg_intersect_dfs_region(const enum nl80211_dfs_regions dfs_region1,
			 const enum nl80211_dfs_regions dfs_region2)
{
	if (dfs_region1 != dfs_region2)
		return NL80211_DFS_UNSET;
	return dfs_region1;
}

static void reg_wmm_rules_intersect(const struct ieee80211_wmm_ac *wmm_ac1,
				    const struct ieee80211_wmm_ac *wmm_ac2,
				    struct ieee80211_wmm_ac *intersect)
{
	intersect->cw_min = max_t(u16, wmm_ac1->cw_min, wmm_ac2->cw_min);
	intersect->cw_max = max_t(u16, wmm_ac1->cw_max, wmm_ac2->cw_max);
	intersect->cot = min_t(u16, wmm_ac1->cot, wmm_ac2->cot);
	intersect->aifsn = max_t(u8, wmm_ac1->aifsn, wmm_ac2->aifsn);
}

/*
 * Helper for regdom_intersect(), this does the real
 * mathematical intersection fun
 */
static int reg_rules_intersect(const struct ieee80211_regdomain *rd1,
			       const struct ieee80211_regdomain *rd2,
			       const struct ieee80211_reg_rule *rule1,
			       const struct ieee80211_reg_rule *rule2,
			       struct ieee80211_reg_rule *intersected_rule)
{
	const struct ieee80211_freq_range *freq_range1, *freq_range2;
	struct ieee80211_freq_range *freq_range;
	const struct ieee80211_power_rule *power_rule1, *power_rule2;
	struct ieee80211_power_rule *power_rule;
	const struct ieee80211_wmm_rule *wmm_rule1, *wmm_rule2;
	struct ieee80211_wmm_rule *wmm_rule;
	u32 freq_diff, max_bandwidth1, max_bandwidth2;

	freq_range1 = &rule1->freq_range;
	freq_range2 = &rule2->freq_range;
	freq_range = &intersected_rule->freq_range;

	power_rule1 = &rule1->power_rule;
	power_rule2 = &rule2->power_rule;
	power_rule = &intersected_rule->power_rule;

	wmm_rule1 = &rule1->wmm_rule;
	wmm_rule2 = &rule2->wmm_rule;
	wmm_rule = &intersected_rule->wmm_rule;

	freq_range->start_freq_khz = max(freq_range1->start_freq_khz,
					 freq_range2->start_freq_khz);
	freq_range->end_freq_khz = min(freq_range1->end_freq_khz,
				       freq_range2->end_freq_khz);

	max_bandwidth1 = freq_range1->max_bandwidth_khz;
	max_bandwidth2 = freq_range2->max_bandwidth_khz;

	if (rule1->flags & NL80211_RRF_AUTO_BW)
		max_bandwidth1 = reg_get_max_bandwidth(rd1, rule1);
	if (rule2->flags & NL80211_RRF_AUTO_BW)
		max_bandwidth2 = reg_get_max_bandwidth(rd2, rule2);

	freq_range->max_bandwidth_khz = min(max_bandwidth1, max_bandwidth2);

	intersected_rule->flags = rule1->flags | rule2->flags;

	/*
	 * In case NL80211_RRF_AUTO_BW requested for both rules
	 * set AUTO_BW in intersected rule also. Next we will
	 * calculate BW correctly in handle_channel function.
	 * In other case remove AUTO_BW flag while we calculate
	 * maximum bandwidth correctly and auto calculation is
	 * not required.
	 */
	if ((rule1->flags & NL80211_RRF_AUTO_BW) &&
	    (rule2->flags & NL80211_RRF_AUTO_BW))
		intersected_rule->flags |= NL80211_RRF_AUTO_BW;
	else
		intersected_rule->flags &= ~NL80211_RRF_AUTO_BW;

	freq_diff = freq_range->end_freq_khz - freq_range->start_freq_khz;
	if (freq_range->max_bandwidth_khz > freq_diff)
		freq_range->max_bandwidth_khz = freq_diff;

	power_rule->max_eirp = min(power_rule1->max_eirp,
		power_rule2->max_eirp);
	power_rule->max_antenna_gain = min(power_rule1->max_antenna_gain,
		power_rule2->max_antenna_gain);

	intersected_rule->dfs_cac_ms = max(rule1->dfs_cac_ms,
					   rule2->dfs_cac_ms);

	if (rule1->has_wmm && rule2->has_wmm) {
		u8 ac;

		for (ac = 0; ac < IEEE80211_NUM_ACS; ac++) {
			reg_wmm_rules_intersect(&wmm_rule1->client[ac],
						&wmm_rule2->client[ac],
						&wmm_rule->client[ac]);
			reg_wmm_rules_intersect(&wmm_rule1->ap[ac],
						&wmm_rule2->ap[ac],
						&wmm_rule->ap[ac]);
		}

		intersected_rule->has_wmm = true;
	} else if (rule1->has_wmm) {
		*wmm_rule = *wmm_rule1;
		intersected_rule->has_wmm = true;
	} else if (rule2->has_wmm) {
		*wmm_rule = *wmm_rule2;
		intersected_rule->has_wmm = true;
	} else {
		intersected_rule->has_wmm = false;
	}

	if (!is_valid_reg_rule(intersected_rule))
		return -EINVAL;

	return 0;
}

/* check whether old rule contains new rule */
static bool rule_contains(struct ieee80211_reg_rule *r1,
			  struct ieee80211_reg_rule *r2)
{
	/* for simplicity, currently consider only same flags */
	if (r1->flags != r2->flags)
		return false;

	/* verify r1 is more restrictive */
	if ((r1->power_rule.max_antenna_gain >
	     r2->power_rule.max_antenna_gain) ||
	    r1->power_rule.max_eirp > r2->power_rule.max_eirp)
		return false;

	/* make sure r2's range is contained within r1 */
	if (r1->freq_range.start_freq_khz > r2->freq_range.start_freq_khz ||
	    r1->freq_range.end_freq_khz < r2->freq_range.end_freq_khz)
		return false;

	/* and finally verify that r1.max_bw >= r2.max_bw */
	if (r1->freq_range.max_bandwidth_khz <
	    r2->freq_range.max_bandwidth_khz)
		return false;

	return true;
}

/* add or extend current rules. do nothing if rule is already contained */
static void add_rule(struct ieee80211_reg_rule *rule,
		     struct ieee80211_reg_rule *reg_rules, u32 *n_rules)
{
	struct ieee80211_reg_rule *tmp_rule;
	int i;

	for (i = 0; i < *n_rules; i++) {
		tmp_rule = &reg_rules[i];
		/* rule is already contained - do nothing */
		if (rule_contains(tmp_rule, rule))
			return;

		/* extend rule if possible */
		if (rule_contains(rule, tmp_rule)) {
			memcpy(tmp_rule, rule, sizeof(*rule));
			return;
		}
	}

	memcpy(&reg_rules[*n_rules], rule, sizeof(*rule));
	(*n_rules)++;
}

/**
 * regdom_intersect - do the intersection between two regulatory domains
 * @rd1: first regulatory domain
 * @rd2: second regulatory domain
 *
 * Use this function to get the intersection between two regulatory domains.
 * Once completed we will mark the alpha2 for the rd as intersected, "98",
 * as no one single alpha2 can represent this regulatory domain.
 *
 * Returns a pointer to the regulatory domain structure which will hold the
 * resulting intersection of rules between rd1 and rd2. We will
 * kzalloc() this structure for you.
 */
static struct ieee80211_regdomain *
regdom_intersect(const struct ieee80211_regdomain *rd1,
		 const struct ieee80211_regdomain *rd2)
{
	int r;
	unsigned int x, y;
	unsigned int num_rules = 0;
	const struct ieee80211_reg_rule *rule1, *rule2;
	struct ieee80211_reg_rule intersected_rule;
	struct ieee80211_regdomain *rd;

	if (!rd1 || !rd2)
		return NULL;

	/*
	 * First we get a count of the rules we'll need, then we actually
	 * build them. This is to so we can malloc() and free() a
	 * regdomain once. The reason we use reg_rules_intersect() here
	 * is it will return -EINVAL if the rule computed makes no sense.
	 * All rules that do check out OK are valid.
	 */

	for (x = 0; x < rd1->n_reg_rules; x++) {
		rule1 = &rd1->reg_rules[x];
		for (y = 0; y < rd2->n_reg_rules; y++) {
			rule2 = &rd2->reg_rules[y];
			if (!reg_rules_intersect(rd1, rd2, rule1, rule2,
						 &intersected_rule))
				num_rules++;
		}
	}

	if (!num_rules)
		return NULL;

	rd = kzalloc(struct_size(rd, reg_rules, num_rules), GFP_KERNEL);
	if (!rd)
		return NULL;

	for (x = 0; x < rd1->n_reg_rules; x++) {
		rule1 = &rd1->reg_rules[x];
		for (y = 0; y < rd2->n_reg_rules; y++) {
			rule2 = &rd2->reg_rules[y];
			r = reg_rules_intersect(rd1, rd2, rule1, rule2,
						&intersected_rule);
			/*
			 * No need to memset here the intersected rule here as
			 * we're not using the stack anymore
			 */
			if (r)
				continue;

			add_rule(&intersected_rule, rd->reg_rules,
				 &rd->n_reg_rules);
		}
	}

	rd->alpha2[0] = '9';
	rd->alpha2[1] = '8';
	rd->dfs_region = reg_intersect_dfs_region(rd1->dfs_region,
						  rd2->dfs_region);

	return rd;
}

/*
 * XXX: add support for the rest of enum nl80211_reg_rule_flags, we may
 * want to just have the channel structure use these
 */
static u32 map_regdom_flags(u32 rd_flags)
{
	u32 channel_flags = 0;
	if (rd_flags & NL80211_RRF_NO_IR_ALL)
		channel_flags |= IEEE80211_CHAN_NO_IR;
	if (rd_flags & NL80211_RRF_DFS)
		channel_flags |= IEEE80211_CHAN_RADAR;
	if (rd_flags & NL80211_RRF_NO_OFDM)
		channel_flags |= IEEE80211_CHAN_NO_OFDM;
	if (rd_flags & NL80211_RRF_NO_OUTDOOR)
		channel_flags |= IEEE80211_CHAN_INDOOR_ONLY;
	if (rd_flags & NL80211_RRF_IR_CONCURRENT)
		channel_flags |= IEEE80211_CHAN_IR_CONCURRENT;
	if (rd_flags & NL80211_RRF_NO_HT40MINUS)
		channel_flags |= IEEE80211_CHAN_NO_HT40MINUS;
	if (rd_flags & NL80211_RRF_NO_HT40PLUS)
		channel_flags |= IEEE80211_CHAN_NO_HT40PLUS;
	if (rd_flags & NL80211_RRF_NO_80MHZ)
		channel_flags |= IEEE80211_CHAN_NO_80MHZ;
	if (rd_flags & NL80211_RRF_NO_160MHZ)
		channel_flags |= IEEE80211_CHAN_NO_160MHZ;
	if (rd_flags & NL80211_RRF_NO_HE)
		channel_flags |= IEEE80211_CHAN_NO_HE;
	return channel_flags;
}

static const struct ieee80211_reg_rule *
freq_reg_info_regd(u32 center_freq,
		   const struct ieee80211_regdomain *regd, u32 bw)
{
	int i;
	bool band_rule_found = false;
	bool bw_fits = false;

	if (!regd)
		return ERR_PTR(-EINVAL);

	for (i = 0; i < regd->n_reg_rules; i++) {
		const struct ieee80211_reg_rule *rr;
		const struct ieee80211_freq_range *fr = NULL;

		rr = &regd->reg_rules[i];
		fr = &rr->freq_range;

		/*
		 * We only need to know if one frequency rule was
		 * in center_freq's band, that's enough, so let's
		 * not overwrite it once found
		 */
		if (!band_rule_found)
			band_rule_found = freq_in_rule_band(fr, center_freq);

		bw_fits = cfg80211_does_bw_fit_range(fr, center_freq, bw);

		if (band_rule_found && bw_fits)
			return rr;
	}

	if (!band_rule_found)
		return ERR_PTR(-ERANGE);

	return ERR_PTR(-EINVAL);
}

static const struct ieee80211_reg_rule *
__freq_reg_info(struct wiphy *wiphy, u32 center_freq, u32 min_bw)
{
	const struct ieee80211_regdomain *regd = reg_get_regdomain(wiphy);
	const u32 bws[] = {0, 1, 2, 4, 5, 8, 10, 16, 20};
	const struct ieee80211_reg_rule *reg_rule;
	int i = ARRAY_SIZE(bws) - 1;
	u32 bw;

	for (bw = MHZ_TO_KHZ(bws[i]); bw >= min_bw; bw = MHZ_TO_KHZ(bws[i--])) {
		reg_rule = freq_reg_info_regd(center_freq, regd, bw);
		if (!IS_ERR(reg_rule))
			return reg_rule;
	}

	return reg_rule;
}

const struct ieee80211_reg_rule *freq_reg_info(struct wiphy *wiphy,
					       u32 center_freq)
{
	u32 min_bw = center_freq < MHZ_TO_KHZ(1000) ? 1 : 20;

	return __freq_reg_info(wiphy, center_freq, MHZ_TO_KHZ(min_bw));
}
EXPORT_SYMBOL(freq_reg_info);

const char *reg_initiator_name(enum nl80211_reg_initiator initiator)
{
	switch (initiator) {
	case NL80211_REGDOM_SET_BY_CORE:
		return "core";
	case NL80211_REGDOM_SET_BY_USER:
		return "user";
	case NL80211_REGDOM_SET_BY_DRIVER:
		return "driver";
	case NL80211_REGDOM_SET_BY_COUNTRY_IE:
		return "country element";
	default:
		WARN_ON(1);
		return "bug";
	}
}
EXPORT_SYMBOL(reg_initiator_name);

static uint32_t reg_rule_to_chan_bw_flags(const struct ieee80211_regdomain *regd,
					  const struct ieee80211_reg_rule *reg_rule,
					  const struct ieee80211_channel *chan)
{
	const struct ieee80211_freq_range *freq_range = NULL;
	u32 max_bandwidth_khz, center_freq_khz, bw_flags = 0;
	bool is_s1g = chan->band == NL80211_BAND_S1GHZ;

	freq_range = &reg_rule->freq_range;

	max_bandwidth_khz = freq_range->max_bandwidth_khz;
	center_freq_khz = ieee80211_channel_to_khz(chan);
	/* Check if auto calculation requested */
	if (reg_rule->flags & NL80211_RRF_AUTO_BW)
		max_bandwidth_khz = reg_get_max_bandwidth(regd, reg_rule);

	/* If we get a reg_rule we can assume that at least 5Mhz fit */
	if (!cfg80211_does_bw_fit_range(freq_range,
					center_freq_khz,
					MHZ_TO_KHZ(10)))
		bw_flags |= IEEE80211_CHAN_NO_10MHZ;
	if (!cfg80211_does_bw_fit_range(freq_range,
					center_freq_khz,
					MHZ_TO_KHZ(20)))
		bw_flags |= IEEE80211_CHAN_NO_20MHZ;

	if (is_s1g) {
		/* S1G is strict about non overlapping channels. We can
		 * calculate which bandwidth is allowed per channel by finding
		 * the largest bandwidth which cleanly divides the freq_range.
		 */
		int edge_offset;
		int ch_bw = max_bandwidth_khz;

		while (ch_bw) {
			edge_offset = (center_freq_khz - ch_bw / 2) -
				      freq_range->start_freq_khz;
			if (edge_offset % ch_bw == 0) {
				switch (KHZ_TO_MHZ(ch_bw)) {
				case 1:
					bw_flags |= IEEE80211_CHAN_1MHZ;
					break;
				case 2:
					bw_flags |= IEEE80211_CHAN_2MHZ;
					break;
				case 4:
					bw_flags |= IEEE80211_CHAN_4MHZ;
					break;
				case 8:
					bw_flags |= IEEE80211_CHAN_8MHZ;
					break;
				case 16:
					bw_flags |= IEEE80211_CHAN_16MHZ;
					break;
				default:
					/* If we got here, no bandwidths fit on
					 * this frequency, ie. band edge.
					 */
					bw_flags |= IEEE80211_CHAN_DISABLED;
					break;
				}
				break;
			}
			ch_bw /= 2;
		}
	} else {
		if (max_bandwidth_khz < MHZ_TO_KHZ(10))
			bw_flags |= IEEE80211_CHAN_NO_10MHZ;
		if (max_bandwidth_khz < MHZ_TO_KHZ(20))
			bw_flags |= IEEE80211_CHAN_NO_20MHZ;
		if (max_bandwidth_khz < MHZ_TO_KHZ(40))
			bw_flags |= IEEE80211_CHAN_NO_HT40;
		if (max_bandwidth_khz < MHZ_TO_KHZ(80))
			bw_flags |= IEEE80211_CHAN_NO_80MHZ;
		if (max_bandwidth_khz < MHZ_TO_KHZ(160))
			bw_flags |= IEEE80211_CHAN_NO_160MHZ;
	}
	return bw_flags;
}

static void handle_channel_single_rule(struct wiphy *wiphy,
				       enum nl80211_reg_initiator initiator,
				       struct ieee80211_channel *chan,
				       u32 flags,
				       struct regulatory_request *lr,
				       struct wiphy *request_wiphy,
				       const struct ieee80211_reg_rule *reg_rule)
{
	u32 bw_flags = 0;
	const struct ieee80211_power_rule *power_rule = NULL;
	const struct ieee80211_regdomain *regd;

	regd = reg_get_regdomain(wiphy);

	power_rule = &reg_rule->power_rule;
	bw_flags = reg_rule_to_chan_bw_flags(regd, reg_rule, chan);

	if (lr->initiator == NL80211_REGDOM_SET_BY_DRIVER &&
	    request_wiphy && request_wiphy == wiphy &&
	    request_wiphy->regulatory_flags & REGULATORY_STRICT_REG) {
		/*
		 * This guarantees the driver's requested regulatory domain
		 * will always be used as a base for further regulatory
		 * settings
		 */
		chan->flags = chan->orig_flags =
			map_regdom_flags(reg_rule->flags) | bw_flags;
		chan->max_antenna_gain = chan->orig_mag =
			(int) MBI_TO_DBI(power_rule->max_antenna_gain);
		chan->max_reg_power = chan->max_power = chan->orig_mpwr =
			(int) MBM_TO_DBM(power_rule->max_eirp);

		if (chan->flags & IEEE80211_CHAN_RADAR) {
			chan->dfs_cac_ms = IEEE80211_DFS_MIN_CAC_TIME_MS;
			if (reg_rule->dfs_cac_ms)
				chan->dfs_cac_ms = reg_rule->dfs_cac_ms;
		}

		return;
	}

	chan->dfs_state = NL80211_DFS_USABLE;
	chan->dfs_state_entered = jiffies;

	chan->beacon_found = false;
	chan->flags = flags | bw_flags | map_regdom_flags(reg_rule->flags);
	chan->max_antenna_gain =
		min_t(int, chan->orig_mag,
		      MBI_TO_DBI(power_rule->max_antenna_gain));
	chan->max_reg_power = (int) MBM_TO_DBM(power_rule->max_eirp);

	if (chan->flags & IEEE80211_CHAN_RADAR) {
		if (reg_rule->dfs_cac_ms)
			chan->dfs_cac_ms = reg_rule->dfs_cac_ms;
		else
			chan->dfs_cac_ms = IEEE80211_DFS_MIN_CAC_TIME_MS;
	}

	if (chan->orig_mpwr) {
		/*
		 * Devices that use REGULATORY_COUNTRY_IE_FOLLOW_POWER
		 * will always follow the passed country IE power settings.
		 */
		if (initiator == NL80211_REGDOM_SET_BY_COUNTRY_IE &&
		    wiphy->regulatory_flags & REGULATORY_COUNTRY_IE_FOLLOW_POWER)
			chan->max_power = chan->max_reg_power;
		else
			chan->max_power = min(chan->orig_mpwr,
					      chan->max_reg_power);
	} else
		chan->max_power = chan->max_reg_power;
}

static void handle_channel_adjacent_rules(struct wiphy *wiphy,
					  enum nl80211_reg_initiator initiator,
					  struct ieee80211_channel *chan,
					  u32 flags,
					  struct regulatory_request *lr,
					  struct wiphy *request_wiphy,
					  const struct ieee80211_reg_rule *rrule1,
					  const struct ieee80211_reg_rule *rrule2,
					  struct ieee80211_freq_range *comb_range)
{
	u32 bw_flags1 = 0;
	u32 bw_flags2 = 0;
	const struct ieee80211_power_rule *power_rule1 = NULL;
	const struct ieee80211_power_rule *power_rule2 = NULL;
	const struct ieee80211_regdomain *regd;

	regd = reg_get_regdomain(wiphy);

	power_rule1 = &rrule1->power_rule;
	power_rule2 = &rrule2->power_rule;
	bw_flags1 = reg_rule_to_chan_bw_flags(regd, rrule1, chan);
	bw_flags2 = reg_rule_to_chan_bw_flags(regd, rrule2, chan);

	if (lr->initiator == NL80211_REGDOM_SET_BY_DRIVER &&
	    request_wiphy && request_wiphy == wiphy &&
	    request_wiphy->regulatory_flags & REGULATORY_STRICT_REG) {
		/* This guarantees the driver's requested regulatory domain
		 * will always be used as a base for further regulatory
		 * settings
		 */
		chan->flags =
			map_regdom_flags(rrule1->flags) |
			map_regdom_flags(rrule2->flags) |
			bw_flags1 |
			bw_flags2;
		chan->orig_flags = chan->flags;
		chan->max_antenna_gain =
			min_t(int, MBI_TO_DBI(power_rule1->max_antenna_gain),
			      MBI_TO_DBI(power_rule2->max_antenna_gain));
		chan->orig_mag = chan->max_antenna_gain;
		chan->max_reg_power =
			min_t(int, MBM_TO_DBM(power_rule1->max_eirp),
			      MBM_TO_DBM(power_rule2->max_eirp));
		chan->max_power = chan->max_reg_power;
		chan->orig_mpwr = chan->max_reg_power;

		if (chan->flags & IEEE80211_CHAN_RADAR) {
			chan->dfs_cac_ms = IEEE80211_DFS_MIN_CAC_TIME_MS;
			if (rrule1->dfs_cac_ms || rrule2->dfs_cac_ms)
				chan->dfs_cac_ms = max_t(unsigned int,
							 rrule1->dfs_cac_ms,
							 rrule2->dfs_cac_ms);
		}

		return;
	}

	chan->dfs_state = NL80211_DFS_USABLE;
	chan->dfs_state_entered = jiffies;

	chan->beacon_found = false;
	chan->flags = flags | bw_flags1 | bw_flags2 |
		      map_regdom_flags(rrule1->flags) |
		      map_regdom_flags(rrule2->flags);

	/* reg_rule_to_chan_bw_flags may forbids 10 and forbids 20 MHz
	 * (otherwise no adj. rule case), recheck therefore
	 */
	if (cfg80211_does_bw_fit_range(comb_range,
				       ieee80211_channel_to_khz(chan),
				       MHZ_TO_KHZ(10)))
		chan->flags &= ~IEEE80211_CHAN_NO_10MHZ;
	if (cfg80211_does_bw_fit_range(comb_range,
				       ieee80211_channel_to_khz(chan),
				       MHZ_TO_KHZ(20)))
		chan->flags &= ~IEEE80211_CHAN_NO_20MHZ;

	chan->max_antenna_gain =
		min_t(int, chan->orig_mag,
		      min_t(int,
			    MBI_TO_DBI(power_rule1->max_antenna_gain),
			    MBI_TO_DBI(power_rule2->max_antenna_gain)));
	chan->max_reg_power = min_t(int,
				    MBM_TO_DBM(power_rule1->max_eirp),
				    MBM_TO_DBM(power_rule2->max_eirp));

	if (chan->flags & IEEE80211_CHAN_RADAR) {
		if (rrule1->dfs_cac_ms || rrule2->dfs_cac_ms)
			chan->dfs_cac_ms = max_t(unsigned int,
						 rrule1->dfs_cac_ms,
						 rrule2->dfs_cac_ms);
		else
			chan->dfs_cac_ms = IEEE80211_DFS_MIN_CAC_TIME_MS;
	}

	if (chan->orig_mpwr) {
		/* Devices that use REGULATORY_COUNTRY_IE_FOLLOW_POWER
		 * will always follow the passed country IE power settings.
		 */
		if (initiator == NL80211_REGDOM_SET_BY_COUNTRY_IE &&
		    wiphy->regulatory_flags & REGULATORY_COUNTRY_IE_FOLLOW_POWER)
			chan->max_power = chan->max_reg_power;
		else
			chan->max_power = min(chan->orig_mpwr,
					      chan->max_reg_power);
	} else {
		chan->max_power = chan->max_reg_power;
	}
}

/* Note that right now we assume the desired channel bandwidth
 * is always 20 MHz for each individual channel (HT40 uses 20 MHz
 * per channel, the primary and the extension channel).
 */
static void handle_channel(struct wiphy *wiphy,
			   enum nl80211_reg_initiator initiator,
			   struct ieee80211_channel *chan)
{
	const u32 orig_chan_freq = ieee80211_channel_to_khz(chan);
	struct regulatory_request *lr = get_last_request();
	struct wiphy *request_wiphy = wiphy_idx_to_wiphy(lr->wiphy_idx);
	const struct ieee80211_reg_rule *rrule = NULL;
	const struct ieee80211_reg_rule *rrule1 = NULL;
	const struct ieee80211_reg_rule *rrule2 = NULL;

	u32 flags = chan->orig_flags;

	rrule = freq_reg_info(wiphy, orig_chan_freq);
	if (IS_ERR(rrule)) {
		/* check for adjacent match, therefore get rules for
		 * chan - 20 MHz and chan + 20 MHz and test
		 * if reg rules are adjacent
		 */
		rrule1 = freq_reg_info(wiphy,
				       orig_chan_freq - MHZ_TO_KHZ(20));
		rrule2 = freq_reg_info(wiphy,
				       orig_chan_freq + MHZ_TO_KHZ(20));
		if (!IS_ERR(rrule1) && !IS_ERR(rrule2)) {
			struct ieee80211_freq_range comb_range;

			if (rrule1->freq_range.end_freq_khz !=
			    rrule2->freq_range.start_freq_khz)
				goto disable_chan;

			comb_range.start_freq_khz =
				rrule1->freq_range.start_freq_khz;
			comb_range.end_freq_khz =
				rrule2->freq_range.end_freq_khz;
			comb_range.max_bandwidth_khz =
				min_t(u32,
				      rrule1->freq_range.max_bandwidth_khz,
				      rrule2->freq_range.max_bandwidth_khz);

			if (!cfg80211_does_bw_fit_range(&comb_range,
							orig_chan_freq,
							MHZ_TO_KHZ(20)))
				goto disable_chan;

			handle_channel_adjacent_rules(wiphy, initiator, chan,
						      flags, lr, request_wiphy,
						      rrule1, rrule2,
						      &comb_range);
			return;
		}

disable_chan:
		/* We will disable all channels that do not match our
		 * received regulatory rule unless the hint is coming
		 * from a Country IE and the Country IE had no information
		 * about a band. The IEEE 802.11 spec allows for an AP
		 * to send only a subset of the regulatory rules allowed,
		 * so an AP in the US that only supports 2.4 GHz may only send
		 * a country IE with information for the 2.4 GHz band
		 * while 5 GHz is still supported.
		 */
		if (initiator == NL80211_REGDOM_SET_BY_COUNTRY_IE &&
		    PTR_ERR(rrule) == -ERANGE)
			return;

		if (lr->initiator == NL80211_REGDOM_SET_BY_DRIVER &&
		    request_wiphy && request_wiphy == wiphy &&
		    request_wiphy->regulatory_flags & REGULATORY_STRICT_REG) {
			pr_debug("Disabling freq %d.%03d MHz for good\n",
				 chan->center_freq, chan->freq_offset);
			chan->orig_flags |= IEEE80211_CHAN_DISABLED;
			chan->flags = chan->orig_flags;
		} else {
			pr_debug("Disabling freq %d.%03d MHz\n",
				 chan->center_freq, chan->freq_offset);
			chan->flags |= IEEE80211_CHAN_DISABLED;
		}
		return;
	}

	handle_channel_single_rule(wiphy, initiator, chan, flags, lr,
				   request_wiphy, rrule);
}

static void handle_band(struct wiphy *wiphy,
			enum nl80211_reg_initiator initiator,
			struct ieee80211_supported_band *sband)
{
	unsigned int i;

	if (!sband)
		return;

	for (i = 0; i < sband->n_channels; i++)
		handle_channel(wiphy, initiator, &sband->channels[i]);
}

static bool reg_request_cell_base(struct regulatory_request *request)
{
	if (request->initiator != NL80211_REGDOM_SET_BY_USER)
		return false;
	return request->user_reg_hint_type == NL80211_USER_REG_HINT_CELL_BASE;
}

bool reg_last_request_cell_base(void)
{
	return reg_request_cell_base(get_last_request());
}

#ifdef CONFIG_CFG80211_REG_CELLULAR_HINTS
/* Core specific check */
static enum reg_request_treatment
reg_ignore_cell_hint(struct regulatory_request *pending_request)
{
	struct regulatory_request *lr = get_last_request();

	if (!reg_num_devs_support_basehint)
		return REG_REQ_IGNORE;

	if (reg_request_cell_base(lr) &&
	    !regdom_changes(pending_request->alpha2))
		return REG_REQ_ALREADY_SET;

	return REG_REQ_OK;
}

/* Device specific check */
static bool reg_dev_ignore_cell_hint(struct wiphy *wiphy)
{
	return !(wiphy->features & NL80211_FEATURE_CELL_BASE_REG_HINTS);
}
#else
static enum reg_request_treatment
reg_ignore_cell_hint(struct regulatory_request *pending_request)
{
	return REG_REQ_IGNORE;
}

static bool reg_dev_ignore_cell_hint(struct wiphy *wiphy)
{
	return true;
}
#endif

static bool wiphy_strict_alpha2_regd(struct wiphy *wiphy)
{
	if (wiphy->regulatory_flags & REGULATORY_STRICT_REG &&
	    !(wiphy->regulatory_flags & REGULATORY_CUSTOM_REG))
		return true;
	return false;
}

static bool ignore_reg_update(struct wiphy *wiphy,
			      enum nl80211_reg_initiator initiator)
{
	struct regulatory_request *lr = get_last_request();

	if (wiphy->regulatory_flags & REGULATORY_WIPHY_SELF_MANAGED)
		return true;

	if (!lr) {
		pr_debug("Ignoring regulatory request set by %s since last_request is not set\n",
			 reg_initiator_name(initiator));
		return true;
	}

	if (initiator == NL80211_REGDOM_SET_BY_CORE &&
	    wiphy->regulatory_flags & REGULATORY_CUSTOM_REG) {
		pr_debug("Ignoring regulatory request set by %s since the driver uses its own custom regulatory domain\n",
			 reg_initiator_name(initiator));
		return true;
	}

	/*
	 * wiphy->regd will be set once the device has its own
	 * desired regulatory domain set
	 */
	if (wiphy_strict_alpha2_regd(wiphy) && !wiphy->regd &&
	    initiator != NL80211_REGDOM_SET_BY_COUNTRY_IE &&
	    !is_world_regdom(lr->alpha2)) {
		pr_debug("Ignoring regulatory request set by %s since the driver requires its own regulatory domain to be set first\n",
			 reg_initiator_name(initiator));
		return true;
	}

	if (reg_request_cell_base(lr))
		return reg_dev_ignore_cell_hint(wiphy);

	return false;
}

static bool reg_is_world_roaming(struct wiphy *wiphy)
{
	const struct ieee80211_regdomain *cr = get_cfg80211_regdom();
	const struct ieee80211_regdomain *wr = get_wiphy_regdom(wiphy);
	struct regulatory_request *lr = get_last_request();

	if (is_world_regdom(cr->alpha2) || (wr && is_world_regdom(wr->alpha2)))
		return true;

	if (lr && lr->initiator != NL80211_REGDOM_SET_BY_COUNTRY_IE &&
	    wiphy->regulatory_flags & REGULATORY_CUSTOM_REG)
		return true;

	return false;
}

static void handle_reg_beacon(struct wiphy *wiphy, unsigned int chan_idx,
			      struct reg_beacon *reg_beacon)
{
	struct ieee80211_supported_band *sband;
	struct ieee80211_channel *chan;
	bool channel_changed = false;
	struct ieee80211_channel chan_before;

	sband = wiphy->bands[reg_beacon->chan.band];
	chan = &sband->channels[chan_idx];

	if (likely(!ieee80211_channel_equal(chan, &reg_beacon->chan)))
		return;

	if (chan->beacon_found)
		return;

	chan->beacon_found = true;

	if (!reg_is_world_roaming(wiphy))
		return;

	if (wiphy->regulatory_flags & REGULATORY_DISABLE_BEACON_HINTS)
		return;

	chan_before = *chan;

	if (chan->flags & IEEE80211_CHAN_NO_IR) {
		chan->flags &= ~IEEE80211_CHAN_NO_IR;
		channel_changed = true;
	}

	if (channel_changed)
		nl80211_send_beacon_hint_event(wiphy, &chan_before, chan);
}

/*
 * Called when a scan on a wiphy finds a beacon on
 * new channel
 */
static void wiphy_update_new_beacon(struct wiphy *wiphy,
				    struct reg_beacon *reg_beacon)
{
	unsigned int i;
	struct ieee80211_supported_band *sband;

	if (!wiphy->bands[reg_beacon->chan.band])
		return;

	sband = wiphy->bands[reg_beacon->chan.band];

	for (i = 0; i < sband->n_channels; i++)
		handle_reg_beacon(wiphy, i, reg_beacon);
}

/*
 * Called upon reg changes or a new wiphy is added
 */
static void wiphy_update_beacon_reg(struct wiphy *wiphy)
{
	unsigned int i;
	struct ieee80211_supported_band *sband;
	struct reg_beacon *reg_beacon;

	list_for_each_entry(reg_beacon, &reg_beacon_list, list) {
		if (!wiphy->bands[reg_beacon->chan.band])
			continue;
		sband = wiphy->bands[reg_beacon->chan.band];
		for (i = 0; i < sband->n_channels; i++)
			handle_reg_beacon(wiphy, i, reg_beacon);
	}
}

/* Reap the advantages of previously found beacons */
static void reg_process_beacons(struct wiphy *wiphy)
{
	/*
	 * Means we are just firing up cfg80211, so no beacons would
	 * have been processed yet.
	 */
	if (!last_request)
		return;
	wiphy_update_beacon_reg(wiphy);
}

static bool is_ht40_allowed(struct ieee80211_channel *chan)
{
	if (!chan)
		return false;
	if (chan->flags & IEEE80211_CHAN_DISABLED)
		return false;
	/* This would happen when regulatory rules disallow HT40 completely */
	if ((chan->flags & IEEE80211_CHAN_NO_HT40) == IEEE80211_CHAN_NO_HT40)
		return false;
	return true;
}

static void reg_process_ht_flags_channel(struct wiphy *wiphy,
					 struct ieee80211_channel *channel)
{
	struct ieee80211_supported_band *sband = wiphy->bands[channel->band];
	struct ieee80211_channel *channel_before = NULL, *channel_after = NULL;
	const struct ieee80211_regdomain *regd;
	unsigned int i;
	u32 flags;

	if (!is_ht40_allowed(channel)) {
		channel->flags |= IEEE80211_CHAN_NO_HT40;
		return;
	}

	/*
	 * We need to ensure the extension channels exist to
	 * be able to use HT40- or HT40+, this finds them (or not)
	 */
	for (i = 0; i < sband->n_channels; i++) {
		struct ieee80211_channel *c = &sband->channels[i];

		if (c->center_freq == (channel->center_freq - 20))
			channel_before = c;
		if (c->center_freq == (channel->center_freq + 20))
			channel_after = c;
	}

	flags = 0;
	regd = get_wiphy_regdom(wiphy);
	if (regd) {
		const struct ieee80211_reg_rule *reg_rule =
			freq_reg_info_regd(MHZ_TO_KHZ(channel->center_freq),
					   regd, MHZ_TO_KHZ(20));

		if (!IS_ERR(reg_rule))
			flags = reg_rule->flags;
	}

	/*
	 * Please note that this assumes target bandwidth is 20 MHz,
	 * if that ever changes we also need to change the below logic
	 * to include that as well.
	 */
	if (!is_ht40_allowed(channel_before) ||
	    flags & NL80211_RRF_NO_HT40MINUS)
		channel->flags |= IEEE80211_CHAN_NO_HT40MINUS;
	else
		channel->flags &= ~IEEE80211_CHAN_NO_HT40MINUS;

	if (!is_ht40_allowed(channel_after) ||
	    flags & NL80211_RRF_NO_HT40PLUS)
		channel->flags |= IEEE80211_CHAN_NO_HT40PLUS;
	else
		channel->flags &= ~IEEE80211_CHAN_NO_HT40PLUS;
}

static void reg_process_ht_flags_band(struct wiphy *wiphy,
				      struct ieee80211_supported_band *sband)
{
	unsigned int i;

	if (!sband)
		return;

	for (i = 0; i < sband->n_channels; i++)
		reg_process_ht_flags_channel(wiphy, &sband->channels[i]);
}

static void reg_process_ht_flags(struct wiphy *wiphy)
{
	enum nl80211_band band;

	if (!wiphy)
		return;

	for (band = 0; band < NUM_NL80211_BANDS; band++)
		reg_process_ht_flags_band(wiphy, wiphy->bands[band]);
}

static void reg_call_notifier(struct wiphy *wiphy,
			      struct regulatory_request *request)
{
	if (wiphy->reg_notifier)
		wiphy->reg_notifier(wiphy, request);
}

static bool reg_wdev_chan_valid(struct wiphy *wiphy, struct wireless_dev *wdev)
{
	struct cfg80211_chan_def chandef = {};
	struct cfg80211_registered_device *rdev = wiphy_to_rdev(wiphy);
	enum nl80211_iftype iftype;

	wdev_lock(wdev);
	iftype = wdev->iftype;

	/* make sure the interface is active */
	if (!wdev->netdev || !netif_running(wdev->netdev))
		goto wdev_inactive_unlock;

	switch (iftype) {
	case NL80211_IFTYPE_AP:
	case NL80211_IFTYPE_P2P_GO:
		if (!wdev->beacon_interval)
			goto wdev_inactive_unlock;
		chandef = wdev->chandef;
		break;
	case NL80211_IFTYPE_ADHOC:
		if (!wdev->ssid_len)
			goto wdev_inactive_unlock;
		chandef = wdev->chandef;
		break;
	case NL80211_IFTYPE_STATION:
	case NL80211_IFTYPE_P2P_CLIENT:
		if (!wdev->current_bss ||
		    !wdev->current_bss->pub.channel)
			goto wdev_inactive_unlock;

		if (!rdev->ops->get_channel ||
		    rdev_get_channel(rdev, wdev, &chandef))
			cfg80211_chandef_create(&chandef,
						wdev->current_bss->pub.channel,
						NL80211_CHAN_NO_HT);
		break;
	case NL80211_IFTYPE_MONITOR:
	case NL80211_IFTYPE_AP_VLAN:
	case NL80211_IFTYPE_P2P_DEVICE:
		/* no enforcement required */
		break;
	default:
		/* others not implemented for now */
		WARN_ON(1);
		break;
	}

	wdev_unlock(wdev);

	switch (iftype) {
	case NL80211_IFTYPE_AP:
	case NL80211_IFTYPE_P2P_GO:
	case NL80211_IFTYPE_ADHOC:
		return cfg80211_reg_can_beacon_relax(wiphy, &chandef, iftype);
	case NL80211_IFTYPE_STATION:
	case NL80211_IFTYPE_P2P_CLIENT:
		return cfg80211_chandef_usable(wiphy, &chandef,
					       IEEE80211_CHAN_DISABLED);
	default:
		break;
	}

	return true;

wdev_inactive_unlock:
	wdev_unlock(wdev);
	return true;
}

static void reg_leave_invalid_chans(struct wiphy *wiphy)
{
	struct wireless_dev *wdev;
	struct cfg80211_registered_device *rdev = wiphy_to_rdev(wiphy);

	ASSERT_RTNL();

	list_for_each_entry(wdev, &rdev->wiphy.wdev_list, list)
		if (!reg_wdev_chan_valid(wiphy, wdev))
			cfg80211_leave(rdev, wdev);
}

static void reg_check_chans_work(struct work_struct *work)
{
	struct cfg80211_registered_device *rdev;

	pr_debug("Verifying active interfaces after reg change\n");
	rtnl_lock();

	list_for_each_entry(rdev, &cfg80211_rdev_list, list)
		if (!(rdev->wiphy.regulatory_flags &
		      REGULATORY_IGNORE_STALE_KICKOFF))
			reg_leave_invalid_chans(&rdev->wiphy);

	rtnl_unlock();
}

static void reg_check_channels(void)
{
	/*
	 * Give usermode a chance to do something nicer (move to another
	 * channel, orderly disconnection), before forcing a disconnection.
	 */
	mod_delayed_work(system_power_efficient_wq,
			 &reg_check_chans,
			 msecs_to_jiffies(REG_ENFORCE_GRACE_MS));
}

static void wiphy_update_regulatory(struct wiphy *wiphy,
				    enum nl80211_reg_initiator initiator)
{
	enum nl80211_band band;
	struct regulatory_request *lr = get_last_request();

	if (ignore_reg_update(wiphy, initiator)) {
		/*
		 * Regulatory updates set by CORE are ignored for custom
		 * regulatory cards. Let us notify the changes to the driver,
		 * as some drivers used this to restore its orig_* reg domain.
		 */
		if (initiator == NL80211_REGDOM_SET_BY_CORE &&
		    wiphy->regulatory_flags & REGULATORY_CUSTOM_REG &&
		    !(wiphy->regulatory_flags &
		      REGULATORY_WIPHY_SELF_MANAGED))
			reg_call_notifier(wiphy, lr);
		return;
	}

	lr->dfs_region = get_cfg80211_regdom()->dfs_region;

	for (band = 0; band < NUM_NL80211_BANDS; band++)
		handle_band(wiphy, initiator, wiphy->bands[band]);

	reg_process_beacons(wiphy);
	reg_process_ht_flags(wiphy);
	reg_call_notifier(wiphy, lr);
}

static void update_all_wiphy_regulatory(enum nl80211_reg_initiator initiator)
{
	struct cfg80211_registered_device *rdev;
	struct wiphy *wiphy;

	ASSERT_RTNL();

	list_for_each_entry(rdev, &cfg80211_rdev_list, list) {
		wiphy = &rdev->wiphy;
		wiphy_update_regulatory(wiphy, initiator);
	}

	reg_check_channels();
}

static void handle_channel_custom(struct wiphy *wiphy,
				  struct ieee80211_channel *chan,
				  const struct ieee80211_regdomain *regd,
				  u32 min_bw)
{
	u32 bw_flags = 0;
	const struct ieee80211_reg_rule *reg_rule = NULL;
	const struct ieee80211_power_rule *power_rule = NULL;
	u32 bw, center_freq_khz;

<<<<<<< HEAD
	for (bw = MHZ_TO_KHZ(20); bw >= min_bw; bw = bw / 2) {
		reg_rule = freq_reg_info_regd(MHZ_TO_KHZ(chan->center_freq),
					      regd, bw);
=======
	center_freq_khz = ieee80211_channel_to_khz(chan);
	for (bw = MHZ_TO_KHZ(20); bw >= min_bw; bw = bw / 2) {
		reg_rule = freq_reg_info_regd(center_freq_khz, regd, bw);
>>>>>>> d1988041
		if (!IS_ERR(reg_rule))
			break;
	}

	if (IS_ERR_OR_NULL(reg_rule)) {
<<<<<<< HEAD
		pr_debug("Disabling freq %d MHz as custom regd has no rule that fits it\n",
			 chan->center_freq);
=======
		pr_debug("Disabling freq %d.%03d MHz as custom regd has no rule that fits it\n",
			 chan->center_freq, chan->freq_offset);
>>>>>>> d1988041
		if (wiphy->regulatory_flags & REGULATORY_WIPHY_SELF_MANAGED) {
			chan->flags |= IEEE80211_CHAN_DISABLED;
		} else {
			chan->orig_flags |= IEEE80211_CHAN_DISABLED;
			chan->flags = chan->orig_flags;
		}
		return;
	}

	power_rule = &reg_rule->power_rule;
	bw_flags = reg_rule_to_chan_bw_flags(regd, reg_rule, chan);

	chan->dfs_state_entered = jiffies;
	chan->dfs_state = NL80211_DFS_USABLE;

	chan->beacon_found = false;

	if (wiphy->regulatory_flags & REGULATORY_WIPHY_SELF_MANAGED)
		chan->flags = chan->orig_flags | bw_flags |
			      map_regdom_flags(reg_rule->flags);
	else
		chan->flags |= map_regdom_flags(reg_rule->flags) | bw_flags;

	chan->max_antenna_gain = (int) MBI_TO_DBI(power_rule->max_antenna_gain);
	chan->max_reg_power = chan->max_power =
		(int) MBM_TO_DBM(power_rule->max_eirp);

	if (chan->flags & IEEE80211_CHAN_RADAR) {
		if (reg_rule->dfs_cac_ms)
			chan->dfs_cac_ms = reg_rule->dfs_cac_ms;
		else
			chan->dfs_cac_ms = IEEE80211_DFS_MIN_CAC_TIME_MS;
	}

	chan->max_power = chan->max_reg_power;
}

static void handle_band_custom(struct wiphy *wiphy,
			       struct ieee80211_supported_band *sband,
			       const struct ieee80211_regdomain *regd)
{
	unsigned int i;

	if (!sband)
		return;

	/*
	 * We currently assume that you always want at least 20 MHz,
	 * otherwise channel 12 might get enabled if this rule is
	 * compatible to US, which permits 2402 - 2472 MHz.
	 */
	for (i = 0; i < sband->n_channels; i++)
		handle_channel_custom(wiphy, &sband->channels[i], regd,
				      MHZ_TO_KHZ(20));
}

/* Used by drivers prior to wiphy registration */
void wiphy_apply_custom_regulatory(struct wiphy *wiphy,
				   const struct ieee80211_regdomain *regd)
{
	enum nl80211_band band;
	unsigned int bands_set = 0;

	WARN(!(wiphy->regulatory_flags & REGULATORY_CUSTOM_REG),
	     "wiphy should have REGULATORY_CUSTOM_REG\n");
	wiphy->regulatory_flags |= REGULATORY_CUSTOM_REG;

	for (band = 0; band < NUM_NL80211_BANDS; band++) {
		if (!wiphy->bands[band])
			continue;
		handle_band_custom(wiphy, wiphy->bands[band], regd);
		bands_set++;
	}

	/*
	 * no point in calling this if it won't have any effect
	 * on your device's supported bands.
	 */
	WARN_ON(!bands_set);
}
EXPORT_SYMBOL(wiphy_apply_custom_regulatory);

static void reg_set_request_processed(void)
{
	bool need_more_processing = false;
	struct regulatory_request *lr = get_last_request();

	lr->processed = true;

	spin_lock(&reg_requests_lock);
	if (!list_empty(&reg_requests_list))
		need_more_processing = true;
	spin_unlock(&reg_requests_lock);

	cancel_crda_timeout();

	if (need_more_processing)
		schedule_work(&reg_work);
}

/**
 * reg_process_hint_core - process core regulatory requests
 * @core_request: a pending core regulatory request
 *
 * The wireless subsystem can use this function to process
 * a regulatory request issued by the regulatory core.
 */
static enum reg_request_treatment
reg_process_hint_core(struct regulatory_request *core_request)
{
	if (reg_query_database(core_request)) {
		core_request->intersect = false;
		core_request->processed = false;
		reg_update_last_request(core_request);
		return REG_REQ_OK;
	}

	return REG_REQ_IGNORE;
}

static enum reg_request_treatment
__reg_process_hint_user(struct regulatory_request *user_request)
{
	struct regulatory_request *lr = get_last_request();

	if (reg_request_cell_base(user_request))
		return reg_ignore_cell_hint(user_request);

	if (reg_request_cell_base(lr))
		return REG_REQ_IGNORE;

	if (lr->initiator == NL80211_REGDOM_SET_BY_COUNTRY_IE)
		return REG_REQ_INTERSECT;
	/*
	 * If the user knows better the user should set the regdom
	 * to their country before the IE is picked up
	 */
	if (lr->initiator == NL80211_REGDOM_SET_BY_USER &&
	    lr->intersect)
		return REG_REQ_IGNORE;
	/*
	 * Process user requests only after previous user/driver/core
	 * requests have been processed
	 */
	if ((lr->initiator == NL80211_REGDOM_SET_BY_CORE ||
	     lr->initiator == NL80211_REGDOM_SET_BY_DRIVER ||
	     lr->initiator == NL80211_REGDOM_SET_BY_USER) &&
	    regdom_changes(lr->alpha2))
		return REG_REQ_IGNORE;

	if (!regdom_changes(user_request->alpha2))
		return REG_REQ_ALREADY_SET;

	return REG_REQ_OK;
}

/**
 * reg_process_hint_user - process user regulatory requests
 * @user_request: a pending user regulatory request
 *
 * The wireless subsystem can use this function to process
 * a regulatory request initiated by userspace.
 */
static enum reg_request_treatment
reg_process_hint_user(struct regulatory_request *user_request)
{
	enum reg_request_treatment treatment;

	treatment = __reg_process_hint_user(user_request);
	if (treatment == REG_REQ_IGNORE ||
	    treatment == REG_REQ_ALREADY_SET)
		return REG_REQ_IGNORE;

	user_request->intersect = treatment == REG_REQ_INTERSECT;
	user_request->processed = false;

	if (reg_query_database(user_request)) {
		reg_update_last_request(user_request);
		user_alpha2[0] = user_request->alpha2[0];
		user_alpha2[1] = user_request->alpha2[1];
		return REG_REQ_OK;
	}

	return REG_REQ_IGNORE;
}

static enum reg_request_treatment
__reg_process_hint_driver(struct regulatory_request *driver_request)
{
	struct regulatory_request *lr = get_last_request();

	if (lr->initiator == NL80211_REGDOM_SET_BY_CORE) {
		if (regdom_changes(driver_request->alpha2))
			return REG_REQ_OK;
		return REG_REQ_ALREADY_SET;
	}

	/*
	 * This would happen if you unplug and plug your card
	 * back in or if you add a new device for which the previously
	 * loaded card also agrees on the regulatory domain.
	 */
	if (lr->initiator == NL80211_REGDOM_SET_BY_DRIVER &&
	    !regdom_changes(driver_request->alpha2))
		return REG_REQ_ALREADY_SET;

	return REG_REQ_INTERSECT;
}

/**
 * reg_process_hint_driver - process driver regulatory requests
 * @wiphy: the wireless device for the regulatory request
 * @driver_request: a pending driver regulatory request
 *
 * The wireless subsystem can use this function to process
 * a regulatory request issued by an 802.11 driver.
 *
 * Returns one of the different reg request treatment values.
 */
static enum reg_request_treatment
reg_process_hint_driver(struct wiphy *wiphy,
			struct regulatory_request *driver_request)
{
	const struct ieee80211_regdomain *regd, *tmp;
	enum reg_request_treatment treatment;

	treatment = __reg_process_hint_driver(driver_request);

	switch (treatment) {
	case REG_REQ_OK:
		break;
	case REG_REQ_IGNORE:
		return REG_REQ_IGNORE;
	case REG_REQ_INTERSECT:
	case REG_REQ_ALREADY_SET:
		regd = reg_copy_regd(get_cfg80211_regdom());
		if (IS_ERR(regd))
			return REG_REQ_IGNORE;

		tmp = get_wiphy_regdom(wiphy);
		rcu_assign_pointer(wiphy->regd, regd);
		rcu_free_regdom(tmp);
	}


	driver_request->intersect = treatment == REG_REQ_INTERSECT;
	driver_request->processed = false;

	/*
	 * Since CRDA will not be called in this case as we already
	 * have applied the requested regulatory domain before we just
	 * inform userspace we have processed the request
	 */
	if (treatment == REG_REQ_ALREADY_SET) {
		nl80211_send_reg_change_event(driver_request);
		reg_update_last_request(driver_request);
		reg_set_request_processed();
		return REG_REQ_ALREADY_SET;
	}

	if (reg_query_database(driver_request)) {
		reg_update_last_request(driver_request);
		return REG_REQ_OK;
	}

	return REG_REQ_IGNORE;
}

static enum reg_request_treatment
__reg_process_hint_country_ie(struct wiphy *wiphy,
			      struct regulatory_request *country_ie_request)
{
	struct wiphy *last_wiphy = NULL;
	struct regulatory_request *lr = get_last_request();

	if (reg_request_cell_base(lr)) {
		/* Trust a Cell base station over the AP's country IE */
		if (regdom_changes(country_ie_request->alpha2))
			return REG_REQ_IGNORE;
		return REG_REQ_ALREADY_SET;
	} else {
		if (wiphy->regulatory_flags & REGULATORY_COUNTRY_IE_IGNORE)
			return REG_REQ_IGNORE;
	}

	if (unlikely(!is_an_alpha2(country_ie_request->alpha2)))
		return -EINVAL;

	if (lr->initiator != NL80211_REGDOM_SET_BY_COUNTRY_IE)
		return REG_REQ_OK;

	last_wiphy = wiphy_idx_to_wiphy(lr->wiphy_idx);

	if (last_wiphy != wiphy) {
		/*
		 * Two cards with two APs claiming different
		 * Country IE alpha2s. We could
		 * intersect them, but that seems unlikely
		 * to be correct. Reject second one for now.
		 */
		if (regdom_changes(country_ie_request->alpha2))
			return REG_REQ_IGNORE;
		return REG_REQ_ALREADY_SET;
	}

	if (regdom_changes(country_ie_request->alpha2))
		return REG_REQ_OK;
	return REG_REQ_ALREADY_SET;
}

/**
 * reg_process_hint_country_ie - process regulatory requests from country IEs
 * @wiphy: the wireless device for the regulatory request
 * @country_ie_request: a regulatory request from a country IE
 *
 * The wireless subsystem can use this function to process
 * a regulatory request issued by a country Information Element.
 *
 * Returns one of the different reg request treatment values.
 */
static enum reg_request_treatment
reg_process_hint_country_ie(struct wiphy *wiphy,
			    struct regulatory_request *country_ie_request)
{
	enum reg_request_treatment treatment;

	treatment = __reg_process_hint_country_ie(wiphy, country_ie_request);

	switch (treatment) {
	case REG_REQ_OK:
		break;
	case REG_REQ_IGNORE:
		return REG_REQ_IGNORE;
	case REG_REQ_ALREADY_SET:
		reg_free_request(country_ie_request);
		return REG_REQ_ALREADY_SET;
	case REG_REQ_INTERSECT:
		/*
		 * This doesn't happen yet, not sure we
		 * ever want to support it for this case.
		 */
		WARN_ONCE(1, "Unexpected intersection for country elements");
		return REG_REQ_IGNORE;
	}

	country_ie_request->intersect = false;
	country_ie_request->processed = false;

	if (reg_query_database(country_ie_request)) {
		reg_update_last_request(country_ie_request);
		return REG_REQ_OK;
	}

	return REG_REQ_IGNORE;
}

bool reg_dfs_domain_same(struct wiphy *wiphy1, struct wiphy *wiphy2)
{
	const struct ieee80211_regdomain *wiphy1_regd = NULL;
	const struct ieee80211_regdomain *wiphy2_regd = NULL;
	const struct ieee80211_regdomain *cfg80211_regd = NULL;
	bool dfs_domain_same;

	rcu_read_lock();

	cfg80211_regd = rcu_dereference(cfg80211_regdomain);
	wiphy1_regd = rcu_dereference(wiphy1->regd);
	if (!wiphy1_regd)
		wiphy1_regd = cfg80211_regd;

	wiphy2_regd = rcu_dereference(wiphy2->regd);
	if (!wiphy2_regd)
		wiphy2_regd = cfg80211_regd;

	dfs_domain_same = wiphy1_regd->dfs_region == wiphy2_regd->dfs_region;

	rcu_read_unlock();

	return dfs_domain_same;
}

static void reg_copy_dfs_chan_state(struct ieee80211_channel *dst_chan,
				    struct ieee80211_channel *src_chan)
{
	if (!(dst_chan->flags & IEEE80211_CHAN_RADAR) ||
	    !(src_chan->flags & IEEE80211_CHAN_RADAR))
		return;

	if (dst_chan->flags & IEEE80211_CHAN_DISABLED ||
	    src_chan->flags & IEEE80211_CHAN_DISABLED)
		return;

	if (src_chan->center_freq == dst_chan->center_freq &&
	    dst_chan->dfs_state == NL80211_DFS_USABLE) {
		dst_chan->dfs_state = src_chan->dfs_state;
		dst_chan->dfs_state_entered = src_chan->dfs_state_entered;
	}
}

static void wiphy_share_dfs_chan_state(struct wiphy *dst_wiphy,
				       struct wiphy *src_wiphy)
{
	struct ieee80211_supported_band *src_sband, *dst_sband;
	struct ieee80211_channel *src_chan, *dst_chan;
	int i, j, band;

	if (!reg_dfs_domain_same(dst_wiphy, src_wiphy))
		return;

	for (band = 0; band < NUM_NL80211_BANDS; band++) {
		dst_sband = dst_wiphy->bands[band];
		src_sband = src_wiphy->bands[band];
		if (!dst_sband || !src_sband)
			continue;

		for (i = 0; i < dst_sband->n_channels; i++) {
			dst_chan = &dst_sband->channels[i];
			for (j = 0; j < src_sband->n_channels; j++) {
				src_chan = &src_sband->channels[j];
				reg_copy_dfs_chan_state(dst_chan, src_chan);
			}
		}
	}
}

static void wiphy_all_share_dfs_chan_state(struct wiphy *wiphy)
{
	struct cfg80211_registered_device *rdev;

	ASSERT_RTNL();

	list_for_each_entry(rdev, &cfg80211_rdev_list, list) {
		if (wiphy == &rdev->wiphy)
			continue;
		wiphy_share_dfs_chan_state(wiphy, &rdev->wiphy);
	}
}

/* This processes *all* regulatory hints */
static void reg_process_hint(struct regulatory_request *reg_request)
{
	struct wiphy *wiphy = NULL;
	enum reg_request_treatment treatment;
	enum nl80211_reg_initiator initiator = reg_request->initiator;

	if (reg_request->wiphy_idx != WIPHY_IDX_INVALID)
		wiphy = wiphy_idx_to_wiphy(reg_request->wiphy_idx);

	switch (initiator) {
	case NL80211_REGDOM_SET_BY_CORE:
		treatment = reg_process_hint_core(reg_request);
		break;
	case NL80211_REGDOM_SET_BY_USER:
		treatment = reg_process_hint_user(reg_request);
		break;
	case NL80211_REGDOM_SET_BY_DRIVER:
		if (!wiphy)
			goto out_free;
		treatment = reg_process_hint_driver(wiphy, reg_request);
		break;
	case NL80211_REGDOM_SET_BY_COUNTRY_IE:
		if (!wiphy)
			goto out_free;
		treatment = reg_process_hint_country_ie(wiphy, reg_request);
		break;
	default:
		WARN(1, "invalid initiator %d\n", initiator);
		goto out_free;
	}

	if (treatment == REG_REQ_IGNORE)
		goto out_free;

	WARN(treatment != REG_REQ_OK && treatment != REG_REQ_ALREADY_SET,
	     "unexpected treatment value %d\n", treatment);

	/* This is required so that the orig_* parameters are saved.
	 * NOTE: treatment must be set for any case that reaches here!
	 */
	if (treatment == REG_REQ_ALREADY_SET && wiphy &&
	    wiphy->regulatory_flags & REGULATORY_STRICT_REG) {
		wiphy_update_regulatory(wiphy, initiator);
		wiphy_all_share_dfs_chan_state(wiphy);
		reg_check_channels();
	}

	return;

out_free:
	reg_free_request(reg_request);
}

static void notify_self_managed_wiphys(struct regulatory_request *request)
{
	struct cfg80211_registered_device *rdev;
	struct wiphy *wiphy;

	list_for_each_entry(rdev, &cfg80211_rdev_list, list) {
		wiphy = &rdev->wiphy;
		if (wiphy->regulatory_flags & REGULATORY_WIPHY_SELF_MANAGED &&
		    request->initiator == NL80211_REGDOM_SET_BY_USER)
			reg_call_notifier(wiphy, request);
	}
}

/*
 * Processes regulatory hints, this is all the NL80211_REGDOM_SET_BY_*
 * Regulatory hints come on a first come first serve basis and we
 * must process each one atomically.
 */
static void reg_process_pending_hints(void)
{
	struct regulatory_request *reg_request, *lr;

	lr = get_last_request();

	/* When last_request->processed becomes true this will be rescheduled */
	if (lr && !lr->processed) {
		pr_debug("Pending regulatory request, waiting for it to be processed...\n");
		return;
	}

	spin_lock(&reg_requests_lock);

	if (list_empty(&reg_requests_list)) {
		spin_unlock(&reg_requests_lock);
		return;
	}

	reg_request = list_first_entry(&reg_requests_list,
				       struct regulatory_request,
				       list);
	list_del_init(&reg_request->list);

	spin_unlock(&reg_requests_lock);

	notify_self_managed_wiphys(reg_request);

	reg_process_hint(reg_request);

	lr = get_last_request();

	spin_lock(&reg_requests_lock);
	if (!list_empty(&reg_requests_list) && lr && lr->processed)
		schedule_work(&reg_work);
	spin_unlock(&reg_requests_lock);
}

/* Processes beacon hints -- this has nothing to do with country IEs */
static void reg_process_pending_beacon_hints(void)
{
	struct cfg80211_registered_device *rdev;
	struct reg_beacon *pending_beacon, *tmp;

	/* This goes through the _pending_ beacon list */
	spin_lock_bh(&reg_pending_beacons_lock);

	list_for_each_entry_safe(pending_beacon, tmp,
				 &reg_pending_beacons, list) {
		list_del_init(&pending_beacon->list);

		/* Applies the beacon hint to current wiphys */
		list_for_each_entry(rdev, &cfg80211_rdev_list, list)
			wiphy_update_new_beacon(&rdev->wiphy, pending_beacon);

		/* Remembers the beacon hint for new wiphys or reg changes */
		list_add_tail(&pending_beacon->list, &reg_beacon_list);
	}

	spin_unlock_bh(&reg_pending_beacons_lock);
}

static void reg_process_self_managed_hints(void)
{
	struct cfg80211_registered_device *rdev;
	struct wiphy *wiphy;
	const struct ieee80211_regdomain *tmp;
	const struct ieee80211_regdomain *regd;
	enum nl80211_band band;
	struct regulatory_request request = {};

	list_for_each_entry(rdev, &cfg80211_rdev_list, list) {
		wiphy = &rdev->wiphy;

		spin_lock(&reg_requests_lock);
		regd = rdev->requested_regd;
		rdev->requested_regd = NULL;
		spin_unlock(&reg_requests_lock);

		if (regd == NULL)
			continue;

		tmp = get_wiphy_regdom(wiphy);
		rcu_assign_pointer(wiphy->regd, regd);
		rcu_free_regdom(tmp);

		for (band = 0; band < NUM_NL80211_BANDS; band++)
			handle_band_custom(wiphy, wiphy->bands[band], regd);

		reg_process_ht_flags(wiphy);

		request.wiphy_idx = get_wiphy_idx(wiphy);
		request.alpha2[0] = regd->alpha2[0];
		request.alpha2[1] = regd->alpha2[1];
		request.initiator = NL80211_REGDOM_SET_BY_DRIVER;

		nl80211_send_wiphy_reg_change_event(&request);
	}

	reg_check_channels();
}

static void reg_todo(struct work_struct *work)
{
	rtnl_lock();
	reg_process_pending_hints();
	reg_process_pending_beacon_hints();
	reg_process_self_managed_hints();
	rtnl_unlock();
}

static void queue_regulatory_request(struct regulatory_request *request)
{
	request->alpha2[0] = toupper(request->alpha2[0]);
	request->alpha2[1] = toupper(request->alpha2[1]);

	spin_lock(&reg_requests_lock);
	list_add_tail(&request->list, &reg_requests_list);
	spin_unlock(&reg_requests_lock);

	schedule_work(&reg_work);
}

/*
 * Core regulatory hint -- happens during cfg80211_init()
 * and when we restore regulatory settings.
 */
static int regulatory_hint_core(const char *alpha2)
{
	struct regulatory_request *request;

	request = kzalloc(sizeof(struct regulatory_request), GFP_KERNEL);
	if (!request)
		return -ENOMEM;

	request->alpha2[0] = alpha2[0];
	request->alpha2[1] = alpha2[1];
	request->initiator = NL80211_REGDOM_SET_BY_CORE;
	request->wiphy_idx = WIPHY_IDX_INVALID;

	queue_regulatory_request(request);

	return 0;
}

/* User hints */
int regulatory_hint_user(const char *alpha2,
			 enum nl80211_user_reg_hint_type user_reg_hint_type)
{
	struct regulatory_request *request;

	if (WARN_ON(!alpha2))
		return -EINVAL;

	if (!is_world_regdom(alpha2) && !is_an_alpha2(alpha2))
		return -EINVAL;

	request = kzalloc(sizeof(struct regulatory_request), GFP_KERNEL);
	if (!request)
		return -ENOMEM;

	request->wiphy_idx = WIPHY_IDX_INVALID;
	request->alpha2[0] = alpha2[0];
	request->alpha2[1] = alpha2[1];
	request->initiator = NL80211_REGDOM_SET_BY_USER;
	request->user_reg_hint_type = user_reg_hint_type;

	/* Allow calling CRDA again */
	reset_crda_timeouts();

	queue_regulatory_request(request);

	return 0;
}

int regulatory_hint_indoor(bool is_indoor, u32 portid)
{
	spin_lock(&reg_indoor_lock);

	/* It is possible that more than one user space process is trying to
	 * configure the indoor setting. To handle such cases, clear the indoor
	 * setting in case that some process does not think that the device
	 * is operating in an indoor environment. In addition, if a user space
	 * process indicates that it is controlling the indoor setting, save its
	 * portid, i.e., make it the owner.
	 */
	reg_is_indoor = is_indoor;
	if (reg_is_indoor) {
		if (!reg_is_indoor_portid)
			reg_is_indoor_portid = portid;
	} else {
		reg_is_indoor_portid = 0;
	}

	spin_unlock(&reg_indoor_lock);

	if (!is_indoor)
		reg_check_channels();

	return 0;
}

void regulatory_netlink_notify(u32 portid)
{
	spin_lock(&reg_indoor_lock);

	if (reg_is_indoor_portid != portid) {
		spin_unlock(&reg_indoor_lock);
		return;
	}

	reg_is_indoor = false;
	reg_is_indoor_portid = 0;

	spin_unlock(&reg_indoor_lock);

	reg_check_channels();
}

/* Driver hints */
int regulatory_hint(struct wiphy *wiphy, const char *alpha2)
{
	struct regulatory_request *request;

	if (WARN_ON(!alpha2 || !wiphy))
		return -EINVAL;

	wiphy->regulatory_flags &= ~REGULATORY_CUSTOM_REG;

	request = kzalloc(sizeof(struct regulatory_request), GFP_KERNEL);
	if (!request)
		return -ENOMEM;

	request->wiphy_idx = get_wiphy_idx(wiphy);

	request->alpha2[0] = alpha2[0];
	request->alpha2[1] = alpha2[1];
	request->initiator = NL80211_REGDOM_SET_BY_DRIVER;

	/* Allow calling CRDA again */
	reset_crda_timeouts();

	queue_regulatory_request(request);

	return 0;
}
EXPORT_SYMBOL(regulatory_hint);

void regulatory_hint_country_ie(struct wiphy *wiphy, enum nl80211_band band,
				const u8 *country_ie, u8 country_ie_len)
{
	char alpha2[2];
	enum environment_cap env = ENVIRON_ANY;
	struct regulatory_request *request = NULL, *lr;

	/* IE len must be evenly divisible by 2 */
	if (country_ie_len & 0x01)
		return;

	if (country_ie_len < IEEE80211_COUNTRY_IE_MIN_LEN)
		return;

	request = kzalloc(sizeof(*request), GFP_KERNEL);
	if (!request)
		return;

	alpha2[0] = country_ie[0];
	alpha2[1] = country_ie[1];

	if (country_ie[2] == 'I')
		env = ENVIRON_INDOOR;
	else if (country_ie[2] == 'O')
		env = ENVIRON_OUTDOOR;

	rcu_read_lock();
	lr = get_last_request();

	if (unlikely(!lr))
		goto out;

	/*
	 * We will run this only upon a successful connection on cfg80211.
	 * We leave conflict resolution to the workqueue, where can hold
	 * the RTNL.
	 */
	if (lr->initiator == NL80211_REGDOM_SET_BY_COUNTRY_IE &&
	    lr->wiphy_idx != WIPHY_IDX_INVALID)
		goto out;

	request->wiphy_idx = get_wiphy_idx(wiphy);
	request->alpha2[0] = alpha2[0];
	request->alpha2[1] = alpha2[1];
	request->initiator = NL80211_REGDOM_SET_BY_COUNTRY_IE;
	request->country_ie_env = env;

	/* Allow calling CRDA again */
	reset_crda_timeouts();

	queue_regulatory_request(request);
	request = NULL;
out:
	kfree(request);
	rcu_read_unlock();
}

static void restore_alpha2(char *alpha2, bool reset_user)
{
	/* indicates there is no alpha2 to consider for restoration */
	alpha2[0] = '9';
	alpha2[1] = '7';

	/* The user setting has precedence over the module parameter */
	if (is_user_regdom_saved()) {
		/* Unless we're asked to ignore it and reset it */
		if (reset_user) {
			pr_debug("Restoring regulatory settings including user preference\n");
			user_alpha2[0] = '9';
			user_alpha2[1] = '7';

			/*
			 * If we're ignoring user settings, we still need to
			 * check the module parameter to ensure we put things
			 * back as they were for a full restore.
			 */
			if (!is_world_regdom(ieee80211_regdom)) {
				pr_debug("Keeping preference on module parameter ieee80211_regdom: %c%c\n",
					 ieee80211_regdom[0], ieee80211_regdom[1]);
				alpha2[0] = ieee80211_regdom[0];
				alpha2[1] = ieee80211_regdom[1];
			}
		} else {
			pr_debug("Restoring regulatory settings while preserving user preference for: %c%c\n",
				 user_alpha2[0], user_alpha2[1]);
			alpha2[0] = user_alpha2[0];
			alpha2[1] = user_alpha2[1];
		}
	} else if (!is_world_regdom(ieee80211_regdom)) {
		pr_debug("Keeping preference on module parameter ieee80211_regdom: %c%c\n",
			 ieee80211_regdom[0], ieee80211_regdom[1]);
		alpha2[0] = ieee80211_regdom[0];
		alpha2[1] = ieee80211_regdom[1];
	} else
		pr_debug("Restoring regulatory settings\n");
}

static void restore_custom_reg_settings(struct wiphy *wiphy)
{
	struct ieee80211_supported_band *sband;
	enum nl80211_band band;
	struct ieee80211_channel *chan;
	int i;

	for (band = 0; band < NUM_NL80211_BANDS; band++) {
		sband = wiphy->bands[band];
		if (!sband)
			continue;
		for (i = 0; i < sband->n_channels; i++) {
			chan = &sband->channels[i];
			chan->flags = chan->orig_flags;
			chan->max_antenna_gain = chan->orig_mag;
			chan->max_power = chan->orig_mpwr;
			chan->beacon_found = false;
		}
	}
}

/*
 * Restoring regulatory settings involves ingoring any
 * possibly stale country IE information and user regulatory
 * settings if so desired, this includes any beacon hints
 * learned as we could have traveled outside to another country
 * after disconnection. To restore regulatory settings we do
 * exactly what we did at bootup:
 *
 *   - send a core regulatory hint
 *   - send a user regulatory hint if applicable
 *
 * Device drivers that send a regulatory hint for a specific country
 * keep their own regulatory domain on wiphy->regd so that does
 * not need to be remembered.
 */
static void restore_regulatory_settings(bool reset_user, bool cached)
{
	char alpha2[2];
	char world_alpha2[2];
	struct reg_beacon *reg_beacon, *btmp;
	LIST_HEAD(tmp_reg_req_list);
	struct cfg80211_registered_device *rdev;

	ASSERT_RTNL();

	/*
	 * Clear the indoor setting in case that it is not controlled by user
	 * space, as otherwise there is no guarantee that the device is still
	 * operating in an indoor environment.
	 */
	spin_lock(&reg_indoor_lock);
	if (reg_is_indoor && !reg_is_indoor_portid) {
		reg_is_indoor = false;
		reg_check_channels();
	}
	spin_unlock(&reg_indoor_lock);

	reset_regdomains(true, &world_regdom);
	restore_alpha2(alpha2, reset_user);

	/*
	 * If there's any pending requests we simply
	 * stash them to a temporary pending queue and
	 * add then after we've restored regulatory
	 * settings.
	 */
	spin_lock(&reg_requests_lock);
	list_splice_tail_init(&reg_requests_list, &tmp_reg_req_list);
	spin_unlock(&reg_requests_lock);

	/* Clear beacon hints */
	spin_lock_bh(&reg_pending_beacons_lock);
	list_for_each_entry_safe(reg_beacon, btmp, &reg_pending_beacons, list) {
		list_del(&reg_beacon->list);
		kfree(reg_beacon);
	}
	spin_unlock_bh(&reg_pending_beacons_lock);

	list_for_each_entry_safe(reg_beacon, btmp, &reg_beacon_list, list) {
		list_del(&reg_beacon->list);
		kfree(reg_beacon);
	}

	/* First restore to the basic regulatory settings */
	world_alpha2[0] = cfg80211_world_regdom->alpha2[0];
	world_alpha2[1] = cfg80211_world_regdom->alpha2[1];

	list_for_each_entry(rdev, &cfg80211_rdev_list, list) {
		if (rdev->wiphy.regulatory_flags & REGULATORY_WIPHY_SELF_MANAGED)
			continue;
		if (rdev->wiphy.regulatory_flags & REGULATORY_CUSTOM_REG)
			restore_custom_reg_settings(&rdev->wiphy);
	}

	if (cached && (!is_an_alpha2(alpha2) ||
		       !IS_ERR_OR_NULL(cfg80211_user_regdom))) {
		reset_regdomains(false, cfg80211_world_regdom);
		update_all_wiphy_regulatory(NL80211_REGDOM_SET_BY_CORE);
		print_regdomain(get_cfg80211_regdom());
		nl80211_send_reg_change_event(&core_request_world);
		reg_set_request_processed();

		if (is_an_alpha2(alpha2) &&
		    !regulatory_hint_user(alpha2, NL80211_USER_REG_HINT_USER)) {
			struct regulatory_request *ureq;

			spin_lock(&reg_requests_lock);
			ureq = list_last_entry(&reg_requests_list,
					       struct regulatory_request,
					       list);
			list_del(&ureq->list);
			spin_unlock(&reg_requests_lock);

			notify_self_managed_wiphys(ureq);
			reg_update_last_request(ureq);
			set_regdom(reg_copy_regd(cfg80211_user_regdom),
				   REGD_SOURCE_CACHED);
		}
	} else {
		regulatory_hint_core(world_alpha2);

		/*
		 * This restores the ieee80211_regdom module parameter
		 * preference or the last user requested regulatory
		 * settings, user regulatory settings takes precedence.
		 */
		if (is_an_alpha2(alpha2))
			regulatory_hint_user(alpha2, NL80211_USER_REG_HINT_USER);
	}

	spin_lock(&reg_requests_lock);
	list_splice_tail_init(&tmp_reg_req_list, &reg_requests_list);
	spin_unlock(&reg_requests_lock);

	pr_debug("Kicking the queue\n");

	schedule_work(&reg_work);
}

static bool is_wiphy_all_set_reg_flag(enum ieee80211_regulatory_flags flag)
{
	struct cfg80211_registered_device *rdev;
	struct wireless_dev *wdev;

	list_for_each_entry(rdev, &cfg80211_rdev_list, list) {
		list_for_each_entry(wdev, &rdev->wiphy.wdev_list, list) {
			wdev_lock(wdev);
			if (!(wdev->wiphy->regulatory_flags & flag)) {
				wdev_unlock(wdev);
				return false;
			}
			wdev_unlock(wdev);
		}
	}

	return true;
}

void regulatory_hint_disconnect(void)
{
	/* Restore of regulatory settings is not required when wiphy(s)
	 * ignore IE from connected access point but clearance of beacon hints
	 * is required when wiphy(s) supports beacon hints.
	 */
	if (is_wiphy_all_set_reg_flag(REGULATORY_COUNTRY_IE_IGNORE)) {
		struct reg_beacon *reg_beacon, *btmp;

		if (is_wiphy_all_set_reg_flag(REGULATORY_DISABLE_BEACON_HINTS))
			return;

		spin_lock_bh(&reg_pending_beacons_lock);
		list_for_each_entry_safe(reg_beacon, btmp,
					 &reg_pending_beacons, list) {
			list_del(&reg_beacon->list);
			kfree(reg_beacon);
		}
		spin_unlock_bh(&reg_pending_beacons_lock);

		list_for_each_entry_safe(reg_beacon, btmp,
					 &reg_beacon_list, list) {
			list_del(&reg_beacon->list);
			kfree(reg_beacon);
		}

		return;
	}

	pr_debug("All devices are disconnected, going to restore regulatory settings\n");
	restore_regulatory_settings(false, true);
}

static bool freq_is_chan_12_13_14(u32 freq)
{
	if (freq == ieee80211_channel_to_frequency(12, NL80211_BAND_2GHZ) ||
	    freq == ieee80211_channel_to_frequency(13, NL80211_BAND_2GHZ) ||
	    freq == ieee80211_channel_to_frequency(14, NL80211_BAND_2GHZ))
		return true;
	return false;
}

static bool pending_reg_beacon(struct ieee80211_channel *beacon_chan)
{
	struct reg_beacon *pending_beacon;

	list_for_each_entry(pending_beacon, &reg_pending_beacons, list)
		if (ieee80211_channel_equal(beacon_chan,
					    &pending_beacon->chan))
			return true;
	return false;
}

int regulatory_hint_found_beacon(struct wiphy *wiphy,
				 struct ieee80211_channel *beacon_chan,
				 gfp_t gfp)
{
	struct reg_beacon *reg_beacon;
	bool processing;

	if (beacon_chan->beacon_found ||
	    beacon_chan->flags & IEEE80211_CHAN_RADAR ||
	    (beacon_chan->band == NL80211_BAND_2GHZ &&
	     !freq_is_chan_12_13_14(beacon_chan->center_freq)))
		return 0;

	spin_lock_bh(&reg_pending_beacons_lock);
	processing = pending_reg_beacon(beacon_chan);
	spin_unlock_bh(&reg_pending_beacons_lock);

	if (processing)
		return 0;

	reg_beacon = kzalloc(sizeof(struct reg_beacon), gfp);
	if (!reg_beacon)
		return -ENOMEM;

	pr_debug("Found new beacon on frequency: %d.%03d MHz (Ch %d) on %s\n",
		 beacon_chan->center_freq, beacon_chan->freq_offset,
		 ieee80211_freq_khz_to_channel(
			 ieee80211_channel_to_khz(beacon_chan)),
		 wiphy_name(wiphy));

	memcpy(&reg_beacon->chan, beacon_chan,
	       sizeof(struct ieee80211_channel));

	/*
	 * Since we can be called from BH or and non-BH context
	 * we must use spin_lock_bh()
	 */
	spin_lock_bh(&reg_pending_beacons_lock);
	list_add_tail(&reg_beacon->list, &reg_pending_beacons);
	spin_unlock_bh(&reg_pending_beacons_lock);

	schedule_work(&reg_work);

	return 0;
}

static void print_rd_rules(const struct ieee80211_regdomain *rd)
{
	unsigned int i;
	const struct ieee80211_reg_rule *reg_rule = NULL;
	const struct ieee80211_freq_range *freq_range = NULL;
	const struct ieee80211_power_rule *power_rule = NULL;
	char bw[32], cac_time[32];

	pr_debug("  (start_freq - end_freq @ bandwidth), (max_antenna_gain, max_eirp), (dfs_cac_time)\n");

	for (i = 0; i < rd->n_reg_rules; i++) {
		reg_rule = &rd->reg_rules[i];
		freq_range = &reg_rule->freq_range;
		power_rule = &reg_rule->power_rule;

		if (reg_rule->flags & NL80211_RRF_AUTO_BW)
			snprintf(bw, sizeof(bw), "%d KHz, %u KHz AUTO",
				 freq_range->max_bandwidth_khz,
				 reg_get_max_bandwidth(rd, reg_rule));
		else
			snprintf(bw, sizeof(bw), "%d KHz",
				 freq_range->max_bandwidth_khz);

		if (reg_rule->flags & NL80211_RRF_DFS)
			scnprintf(cac_time, sizeof(cac_time), "%u s",
				  reg_rule->dfs_cac_ms/1000);
		else
			scnprintf(cac_time, sizeof(cac_time), "N/A");


		/*
		 * There may not be documentation for max antenna gain
		 * in certain regions
		 */
		if (power_rule->max_antenna_gain)
			pr_debug("  (%d KHz - %d KHz @ %s), (%d mBi, %d mBm), (%s)\n",
				freq_range->start_freq_khz,
				freq_range->end_freq_khz,
				bw,
				power_rule->max_antenna_gain,
				power_rule->max_eirp,
				cac_time);
		else
			pr_debug("  (%d KHz - %d KHz @ %s), (N/A, %d mBm), (%s)\n",
				freq_range->start_freq_khz,
				freq_range->end_freq_khz,
				bw,
				power_rule->max_eirp,
				cac_time);
	}
}

bool reg_supported_dfs_region(enum nl80211_dfs_regions dfs_region)
{
	switch (dfs_region) {
	case NL80211_DFS_UNSET:
	case NL80211_DFS_FCC:
	case NL80211_DFS_ETSI:
	case NL80211_DFS_JP:
		return true;
	default:
		pr_debug("Ignoring unknown DFS master region: %d\n", dfs_region);
		return false;
	}
}

static void print_regdomain(const struct ieee80211_regdomain *rd)
{
	struct regulatory_request *lr = get_last_request();

	if (is_intersected_alpha2(rd->alpha2)) {
		if (lr->initiator == NL80211_REGDOM_SET_BY_COUNTRY_IE) {
			struct cfg80211_registered_device *rdev;
			rdev = cfg80211_rdev_by_wiphy_idx(lr->wiphy_idx);
			if (rdev) {
				pr_debug("Current regulatory domain updated by AP to: %c%c\n",
					rdev->country_ie_alpha2[0],
					rdev->country_ie_alpha2[1]);
			} else
				pr_debug("Current regulatory domain intersected:\n");
		} else
			pr_debug("Current regulatory domain intersected:\n");
	} else if (is_world_regdom(rd->alpha2)) {
		pr_debug("World regulatory domain updated:\n");
	} else {
		if (is_unknown_alpha2(rd->alpha2))
			pr_debug("Regulatory domain changed to driver built-in settings (unknown country)\n");
		else {
			if (reg_request_cell_base(lr))
				pr_debug("Regulatory domain changed to country: %c%c by Cell Station\n",
					rd->alpha2[0], rd->alpha2[1]);
			else
				pr_debug("Regulatory domain changed to country: %c%c\n",
					rd->alpha2[0], rd->alpha2[1]);
		}
	}

	pr_debug(" DFS Master region: %s", reg_dfs_region_str(rd->dfs_region));
	print_rd_rules(rd);
}

static void print_regdomain_info(const struct ieee80211_regdomain *rd)
{
	pr_debug("Regulatory domain: %c%c\n", rd->alpha2[0], rd->alpha2[1]);
	print_rd_rules(rd);
}

static int reg_set_rd_core(const struct ieee80211_regdomain *rd)
{
	if (!is_world_regdom(rd->alpha2))
		return -EINVAL;
	update_world_regdomain(rd);
	return 0;
}

static int reg_set_rd_user(const struct ieee80211_regdomain *rd,
			   struct regulatory_request *user_request)
{
	const struct ieee80211_regdomain *intersected_rd = NULL;

	if (!regdom_changes(rd->alpha2))
		return -EALREADY;

	if (!is_valid_rd(rd)) {
		pr_err("Invalid regulatory domain detected: %c%c\n",
		       rd->alpha2[0], rd->alpha2[1]);
		print_regdomain_info(rd);
		return -EINVAL;
	}

	if (!user_request->intersect) {
		reset_regdomains(false, rd);
		return 0;
	}

	intersected_rd = regdom_intersect(rd, get_cfg80211_regdom());
	if (!intersected_rd)
		return -EINVAL;

	kfree(rd);
	rd = NULL;
	reset_regdomains(false, intersected_rd);

	return 0;
}

static int reg_set_rd_driver(const struct ieee80211_regdomain *rd,
			     struct regulatory_request *driver_request)
{
	const struct ieee80211_regdomain *regd;
	const struct ieee80211_regdomain *intersected_rd = NULL;
	const struct ieee80211_regdomain *tmp;
	struct wiphy *request_wiphy;

	if (is_world_regdom(rd->alpha2))
		return -EINVAL;

	if (!regdom_changes(rd->alpha2))
		return -EALREADY;

	if (!is_valid_rd(rd)) {
		pr_err("Invalid regulatory domain detected: %c%c\n",
		       rd->alpha2[0], rd->alpha2[1]);
		print_regdomain_info(rd);
		return -EINVAL;
	}

	request_wiphy = wiphy_idx_to_wiphy(driver_request->wiphy_idx);
	if (!request_wiphy)
		return -ENODEV;

	if (!driver_request->intersect) {
		if (request_wiphy->regd)
			return -EALREADY;

		regd = reg_copy_regd(rd);
		if (IS_ERR(regd))
			return PTR_ERR(regd);

		rcu_assign_pointer(request_wiphy->regd, regd);
		reset_regdomains(false, rd);
		return 0;
	}

	intersected_rd = regdom_intersect(rd, get_cfg80211_regdom());
	if (!intersected_rd)
		return -EINVAL;

	/*
	 * We can trash what CRDA provided now.
	 * However if a driver requested this specific regulatory
	 * domain we keep it for its private use
	 */
	tmp = get_wiphy_regdom(request_wiphy);
	rcu_assign_pointer(request_wiphy->regd, rd);
	rcu_free_regdom(tmp);

	rd = NULL;

	reset_regdomains(false, intersected_rd);

	return 0;
}

static int reg_set_rd_country_ie(const struct ieee80211_regdomain *rd,
				 struct regulatory_request *country_ie_request)
{
	struct wiphy *request_wiphy;

	if (!is_alpha2_set(rd->alpha2) && !is_an_alpha2(rd->alpha2) &&
	    !is_unknown_alpha2(rd->alpha2))
		return -EINVAL;

	/*
	 * Lets only bother proceeding on the same alpha2 if the current
	 * rd is non static (it means CRDA was present and was used last)
	 * and the pending request came in from a country IE
	 */

	if (!is_valid_rd(rd)) {
		pr_err("Invalid regulatory domain detected: %c%c\n",
		       rd->alpha2[0], rd->alpha2[1]);
		print_regdomain_info(rd);
		return -EINVAL;
	}

	request_wiphy = wiphy_idx_to_wiphy(country_ie_request->wiphy_idx);
	if (!request_wiphy)
		return -ENODEV;

	if (country_ie_request->intersect)
		return -EINVAL;

	reset_regdomains(false, rd);
	return 0;
}

/*
 * Use this call to set the current regulatory domain. Conflicts with
 * multiple drivers can be ironed out later. Caller must've already
 * kmalloc'd the rd structure.
 */
int set_regdom(const struct ieee80211_regdomain *rd,
	       enum ieee80211_regd_source regd_src)
{
	struct regulatory_request *lr;
	bool user_reset = false;
	int r;

	if (IS_ERR_OR_NULL(rd))
		return -ENODATA;

	if (!reg_is_valid_request(rd->alpha2)) {
		kfree(rd);
		return -EINVAL;
	}

	if (regd_src == REGD_SOURCE_CRDA)
		reset_crda_timeouts();

	lr = get_last_request();

	/* Note that this doesn't update the wiphys, this is done below */
	switch (lr->initiator) {
	case NL80211_REGDOM_SET_BY_CORE:
		r = reg_set_rd_core(rd);
		break;
	case NL80211_REGDOM_SET_BY_USER:
		cfg80211_save_user_regdom(rd);
		r = reg_set_rd_user(rd, lr);
		user_reset = true;
		break;
	case NL80211_REGDOM_SET_BY_DRIVER:
		r = reg_set_rd_driver(rd, lr);
		break;
	case NL80211_REGDOM_SET_BY_COUNTRY_IE:
		r = reg_set_rd_country_ie(rd, lr);
		break;
	default:
		WARN(1, "invalid initiator %d\n", lr->initiator);
		kfree(rd);
		return -EINVAL;
	}

	if (r) {
		switch (r) {
		case -EALREADY:
			reg_set_request_processed();
			break;
		default:
			/* Back to world regulatory in case of errors */
			restore_regulatory_settings(user_reset, false);
		}

		kfree(rd);
		return r;
	}

	/* This would make this whole thing pointless */
	if (WARN_ON(!lr->intersect && rd != get_cfg80211_regdom()))
		return -EINVAL;

	/* update all wiphys now with the new established regulatory domain */
	update_all_wiphy_regulatory(lr->initiator);

	print_regdomain(get_cfg80211_regdom());

	nl80211_send_reg_change_event(lr);

	reg_set_request_processed();

	return 0;
}

static int __regulatory_set_wiphy_regd(struct wiphy *wiphy,
				       struct ieee80211_regdomain *rd)
{
	const struct ieee80211_regdomain *regd;
	const struct ieee80211_regdomain *prev_regd;
	struct cfg80211_registered_device *rdev;

	if (WARN_ON(!wiphy || !rd))
		return -EINVAL;

	if (WARN(!(wiphy->regulatory_flags & REGULATORY_WIPHY_SELF_MANAGED),
		 "wiphy should have REGULATORY_WIPHY_SELF_MANAGED\n"))
		return -EPERM;

	if (WARN(!is_valid_rd(rd), "Invalid regulatory domain detected\n")) {
		print_regdomain_info(rd);
		return -EINVAL;
	}

	regd = reg_copy_regd(rd);
	if (IS_ERR(regd))
		return PTR_ERR(regd);

	rdev = wiphy_to_rdev(wiphy);

	spin_lock(&reg_requests_lock);
	prev_regd = rdev->requested_regd;
	rdev->requested_regd = regd;
	spin_unlock(&reg_requests_lock);

	kfree(prev_regd);
	return 0;
}

int regulatory_set_wiphy_regd(struct wiphy *wiphy,
			      struct ieee80211_regdomain *rd)
{
	int ret = __regulatory_set_wiphy_regd(wiphy, rd);

	if (ret)
		return ret;

	schedule_work(&reg_work);
	return 0;
}
EXPORT_SYMBOL(regulatory_set_wiphy_regd);

int regulatory_set_wiphy_regd_sync_rtnl(struct wiphy *wiphy,
					struct ieee80211_regdomain *rd)
{
	int ret;

	ASSERT_RTNL();

	ret = __regulatory_set_wiphy_regd(wiphy, rd);
	if (ret)
		return ret;

	/* process the request immediately */
	reg_process_self_managed_hints();
	return 0;
}
EXPORT_SYMBOL(regulatory_set_wiphy_regd_sync_rtnl);

void wiphy_regulatory_register(struct wiphy *wiphy)
{
	struct regulatory_request *lr = get_last_request();

	/* self-managed devices ignore beacon hints and country IE */
	if (wiphy->regulatory_flags & REGULATORY_WIPHY_SELF_MANAGED) {
		wiphy->regulatory_flags |= REGULATORY_DISABLE_BEACON_HINTS |
					   REGULATORY_COUNTRY_IE_IGNORE;

		/*
		 * The last request may have been received before this
		 * registration call. Call the driver notifier if
		 * initiator is USER.
		 */
		if (lr->initiator == NL80211_REGDOM_SET_BY_USER)
			reg_call_notifier(wiphy, lr);
	}

	if (!reg_dev_ignore_cell_hint(wiphy))
		reg_num_devs_support_basehint++;

	wiphy_update_regulatory(wiphy, lr->initiator);
	wiphy_all_share_dfs_chan_state(wiphy);
}

void wiphy_regulatory_deregister(struct wiphy *wiphy)
{
	struct wiphy *request_wiphy = NULL;
	struct regulatory_request *lr;

	lr = get_last_request();

	if (!reg_dev_ignore_cell_hint(wiphy))
		reg_num_devs_support_basehint--;

	rcu_free_regdom(get_wiphy_regdom(wiphy));
	RCU_INIT_POINTER(wiphy->regd, NULL);

	if (lr)
		request_wiphy = wiphy_idx_to_wiphy(lr->wiphy_idx);

	if (!request_wiphy || request_wiphy != wiphy)
		return;

	lr->wiphy_idx = WIPHY_IDX_INVALID;
	lr->country_ie_env = ENVIRON_ANY;
}

/*
 * See FCC notices for UNII band definitions
 *  5GHz: https://www.fcc.gov/document/5-ghz-unlicensed-spectrum-unii
 *  6GHz: https://www.fcc.gov/document/fcc-proposes-more-spectrum-unlicensed-use-0
 */
int cfg80211_get_unii(int freq)
{
	/* UNII-1 */
	if (freq >= 5150 && freq <= 5250)
		return 0;

	/* UNII-2A */
	if (freq > 5250 && freq <= 5350)
		return 1;

	/* UNII-2B */
	if (freq > 5350 && freq <= 5470)
		return 2;

	/* UNII-2C */
	if (freq > 5470 && freq <= 5725)
		return 3;

	/* UNII-3 */
	if (freq > 5725 && freq <= 5825)
		return 4;

	/* UNII-5 */
	if (freq > 5925 && freq <= 6425)
		return 5;

	/* UNII-6 */
	if (freq > 6425 && freq <= 6525)
		return 6;

	/* UNII-7 */
	if (freq > 6525 && freq <= 6875)
		return 7;

	/* UNII-8 */
	if (freq > 6875 && freq <= 7125)
		return 8;

	return -EINVAL;
}

bool regulatory_indoor_allowed(void)
{
	return reg_is_indoor;
}

bool regulatory_pre_cac_allowed(struct wiphy *wiphy)
{
	const struct ieee80211_regdomain *regd = NULL;
	const struct ieee80211_regdomain *wiphy_regd = NULL;
	bool pre_cac_allowed = false;

	rcu_read_lock();

	regd = rcu_dereference(cfg80211_regdomain);
	wiphy_regd = rcu_dereference(wiphy->regd);
	if (!wiphy_regd) {
		if (regd->dfs_region == NL80211_DFS_ETSI)
			pre_cac_allowed = true;

		rcu_read_unlock();

		return pre_cac_allowed;
	}

	if (regd->dfs_region == wiphy_regd->dfs_region &&
	    wiphy_regd->dfs_region == NL80211_DFS_ETSI)
		pre_cac_allowed = true;

	rcu_read_unlock();

	return pre_cac_allowed;
}
EXPORT_SYMBOL(regulatory_pre_cac_allowed);

static void cfg80211_check_and_end_cac(struct cfg80211_registered_device *rdev)
{
	struct wireless_dev *wdev;
	/* If we finished CAC or received radar, we should end any
	 * CAC running on the same channels.
	 * the check !cfg80211_chandef_dfs_usable contain 2 options:
	 * either all channels are available - those the CAC_FINISHED
	 * event has effected another wdev state, or there is a channel
	 * in unavailable state in wdev chandef - those the RADAR_DETECTED
	 * event has effected another wdev state.
	 * In both cases we should end the CAC on the wdev.
	 */
	list_for_each_entry(wdev, &rdev->wiphy.wdev_list, list) {
		if (wdev->cac_started &&
		    !cfg80211_chandef_dfs_usable(&rdev->wiphy, &wdev->chandef))
			rdev_end_cac(rdev, wdev->netdev);
	}
}

void regulatory_propagate_dfs_state(struct wiphy *wiphy,
				    struct cfg80211_chan_def *chandef,
				    enum nl80211_dfs_state dfs_state,
				    enum nl80211_radar_event event)
{
	struct cfg80211_registered_device *rdev;

	ASSERT_RTNL();

	if (WARN_ON(!cfg80211_chandef_valid(chandef)))
		return;

	list_for_each_entry(rdev, &cfg80211_rdev_list, list) {
		if (wiphy == &rdev->wiphy)
			continue;

		if (!reg_dfs_domain_same(wiphy, &rdev->wiphy))
			continue;

		if (!ieee80211_get_channel(&rdev->wiphy,
					   chandef->chan->center_freq))
			continue;

		cfg80211_set_dfs_state(&rdev->wiphy, chandef, dfs_state);

		if (event == NL80211_RADAR_DETECTED ||
		    event == NL80211_RADAR_CAC_FINISHED) {
			cfg80211_sched_dfs_chan_update(rdev);
			cfg80211_check_and_end_cac(rdev);
		}

		nl80211_radar_notify(rdev, chandef, event, NULL, GFP_KERNEL);
	}
}

static int __init regulatory_init_db(void)
{
	int err;

	/*
	 * It's possible that - due to other bugs/issues - cfg80211
	 * never called regulatory_init() below, or that it failed;
	 * in that case, don't try to do any further work here as
	 * it's doomed to lead to crashes.
	 */
	if (IS_ERR_OR_NULL(reg_pdev))
		return -EINVAL;

	err = load_builtin_regdb_keys();
	if (err)
		return err;

	/* We always try to get an update for the static regdomain */
	err = regulatory_hint_core(cfg80211_world_regdom->alpha2);
	if (err) {
		if (err == -ENOMEM) {
			platform_device_unregister(reg_pdev);
			return err;
		}
		/*
		 * N.B. kobject_uevent_env() can fail mainly for when we're out
		 * memory which is handled and propagated appropriately above
		 * but it can also fail during a netlink_broadcast() or during
		 * early boot for call_usermodehelper(). For now treat these
		 * errors as non-fatal.
		 */
		pr_err("kobject_uevent_env() was unable to call CRDA during init\n");
	}

	/*
	 * Finally, if the user set the module parameter treat it
	 * as a user hint.
	 */
	if (!is_world_regdom(ieee80211_regdom))
		regulatory_hint_user(ieee80211_regdom,
				     NL80211_USER_REG_HINT_USER);

	return 0;
}
#ifndef MODULE
late_initcall(regulatory_init_db);
#endif

int __init regulatory_init(void)
{
	reg_pdev = platform_device_register_simple("regulatory", 0, NULL, 0);
	if (IS_ERR(reg_pdev))
		return PTR_ERR(reg_pdev);

	spin_lock_init(&reg_requests_lock);
	spin_lock_init(&reg_pending_beacons_lock);
	spin_lock_init(&reg_indoor_lock);

	rcu_assign_pointer(cfg80211_regdomain, cfg80211_world_regdom);

	user_alpha2[0] = '9';
	user_alpha2[1] = '7';

#ifdef MODULE
	return regulatory_init_db();
#else
	return 0;
#endif
}

void regulatory_exit(void)
{
	struct regulatory_request *reg_request, *tmp;
	struct reg_beacon *reg_beacon, *btmp;

	cancel_work_sync(&reg_work);
	cancel_crda_timeout_sync();
	cancel_delayed_work_sync(&reg_check_chans);

	/* Lock to suppress warnings */
	rtnl_lock();
	reset_regdomains(true, NULL);
	rtnl_unlock();

	dev_set_uevent_suppress(&reg_pdev->dev, true);

	platform_device_unregister(reg_pdev);

	list_for_each_entry_safe(reg_beacon, btmp, &reg_pending_beacons, list) {
		list_del(&reg_beacon->list);
		kfree(reg_beacon);
	}

	list_for_each_entry_safe(reg_beacon, btmp, &reg_beacon_list, list) {
		list_del(&reg_beacon->list);
		kfree(reg_beacon);
	}

	list_for_each_entry_safe(reg_request, tmp, &reg_requests_list, list) {
		list_del(&reg_request->list);
		kfree(reg_request);
	}

	if (!IS_ERR_OR_NULL(regdb))
		kfree(regdb);
	if (!IS_ERR_OR_NULL(cfg80211_user_regdom))
		kfree(cfg80211_user_regdom);

	free_regdb_keyring();
}<|MERGE_RESOLUTION|>--- conflicted
+++ resolved
@@ -2477,27 +2477,16 @@
 	const struct ieee80211_power_rule *power_rule = NULL;
 	u32 bw, center_freq_khz;
 
-<<<<<<< HEAD
-	for (bw = MHZ_TO_KHZ(20); bw >= min_bw; bw = bw / 2) {
-		reg_rule = freq_reg_info_regd(MHZ_TO_KHZ(chan->center_freq),
-					      regd, bw);
-=======
 	center_freq_khz = ieee80211_channel_to_khz(chan);
 	for (bw = MHZ_TO_KHZ(20); bw >= min_bw; bw = bw / 2) {
 		reg_rule = freq_reg_info_regd(center_freq_khz, regd, bw);
->>>>>>> d1988041
 		if (!IS_ERR(reg_rule))
 			break;
 	}
 
 	if (IS_ERR_OR_NULL(reg_rule)) {
-<<<<<<< HEAD
-		pr_debug("Disabling freq %d MHz as custom regd has no rule that fits it\n",
-			 chan->center_freq);
-=======
 		pr_debug("Disabling freq %d.%03d MHz as custom regd has no rule that fits it\n",
 			 chan->center_freq, chan->freq_offset);
->>>>>>> d1988041
 		if (wiphy->regulatory_flags & REGULATORY_WIPHY_SELF_MANAGED) {
 			chan->flags |= IEEE80211_CHAN_DISABLED;
 		} else {
