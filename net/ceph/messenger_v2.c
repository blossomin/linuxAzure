// SPDX-License-Identifier: GPL-2.0
/*
 * Ceph msgr2 protocol implementation
 *
 * Copyright (C) 2020 Ilya Dryomov <idryomov@gmail.com>
 */

#include <linux/ceph/ceph_debug.h>

#include <crypto/aead.h>
#include <crypto/algapi.h>  /* for crypto_memneq() */
#include <crypto/hash.h>
#include <crypto/sha2.h>
#include <linux/bvec.h>
#include <linux/crc32c.h>
#include <linux/net.h>
#include <linux/scatterlist.h>
#include <linux/socket.h>
#include <linux/sched/mm.h>
#include <net/sock.h>
#include <net/tcp.h>

#include <linux/ceph/ceph_features.h>
#include <linux/ceph/decode.h>
#include <linux/ceph/libceph.h>
#include <linux/ceph/messenger.h>

#include "crypto.h"  /* for CEPH_KEY_LEN and CEPH_MAX_CON_SECRET_LEN */

#define FRAME_TAG_HELLO			1
#define FRAME_TAG_AUTH_REQUEST		2
#define FRAME_TAG_AUTH_BAD_METHOD	3
#define FRAME_TAG_AUTH_REPLY_MORE	4
#define FRAME_TAG_AUTH_REQUEST_MORE	5
#define FRAME_TAG_AUTH_DONE		6
#define FRAME_TAG_AUTH_SIGNATURE	7
#define FRAME_TAG_CLIENT_IDENT		8
#define FRAME_TAG_SERVER_IDENT		9
#define FRAME_TAG_IDENT_MISSING_FEATURES 10
#define FRAME_TAG_SESSION_RECONNECT	11
#define FRAME_TAG_SESSION_RESET		12
#define FRAME_TAG_SESSION_RETRY		13
#define FRAME_TAG_SESSION_RETRY_GLOBAL	14
#define FRAME_TAG_SESSION_RECONNECT_OK	15
#define FRAME_TAG_WAIT			16
#define FRAME_TAG_MESSAGE		17
#define FRAME_TAG_KEEPALIVE2		18
#define FRAME_TAG_KEEPALIVE2_ACK	19
#define FRAME_TAG_ACK			20

#define FRAME_LATE_STATUS_ABORTED	0x1
#define FRAME_LATE_STATUS_COMPLETE	0xe
#define FRAME_LATE_STATUS_ABORTED_MASK	0xf

#define IN_S_HANDLE_PREAMBLE		1
#define IN_S_HANDLE_CONTROL		2
#define IN_S_HANDLE_CONTROL_REMAINDER	3
#define IN_S_PREPARE_READ_DATA		4
#define IN_S_PREPARE_READ_DATA_CONT	5
#define IN_S_PREPARE_READ_ENC_PAGE	6
#define IN_S_HANDLE_EPILOGUE		7
#define IN_S_FINISH_SKIP		8

#define OUT_S_QUEUE_DATA		1
#define OUT_S_QUEUE_DATA_CONT		2
#define OUT_S_QUEUE_ENC_PAGE		3
#define OUT_S_QUEUE_ZEROS		4
#define OUT_S_FINISH_MESSAGE		5
#define OUT_S_GET_NEXT			6

#define CTRL_BODY(p)	((void *)(p) + CEPH_PREAMBLE_LEN)
#define FRONT_PAD(p)	((void *)(p) + CEPH_EPILOGUE_SECURE_LEN)
#define MIDDLE_PAD(p)	(FRONT_PAD(p) + CEPH_GCM_BLOCK_LEN)
#define DATA_PAD(p)	(MIDDLE_PAD(p) + CEPH_GCM_BLOCK_LEN)

#define CEPH_MSG_FLAGS (MSG_DONTWAIT | MSG_NOSIGNAL)

static int do_recvmsg(struct socket *sock, struct iov_iter *it)
{
	struct msghdr msg = { .msg_flags = CEPH_MSG_FLAGS };
	int ret;

	msg.msg_iter = *it;
	while (iov_iter_count(it)) {
		ret = sock_recvmsg(sock, &msg, msg.msg_flags);
		if (ret <= 0) {
			if (ret == -EAGAIN)
				ret = 0;
			return ret;
		}

		iov_iter_advance(it, ret);
	}

	WARN_ON(msg_data_left(&msg));
	return 1;
}

/*
 * Read as much as possible.
 *
 * Return:
 *   1 - done, nothing (else) to read
 *   0 - socket is empty, need to wait
 *  <0 - error
 */
static int ceph_tcp_recv(struct ceph_connection *con)
{
	int ret;

	dout("%s con %p %s %zu\n", __func__, con,
	     iov_iter_is_discard(&con->v2.in_iter) ? "discard" : "need",
	     iov_iter_count(&con->v2.in_iter));
	ret = do_recvmsg(con->sock, &con->v2.in_iter);
	dout("%s con %p ret %d left %zu\n", __func__, con, ret,
	     iov_iter_count(&con->v2.in_iter));
	return ret;
}

static int do_sendmsg(struct socket *sock, struct iov_iter *it)
{
	struct msghdr msg = { .msg_flags = CEPH_MSG_FLAGS };
	int ret;

	msg.msg_iter = *it;
	while (iov_iter_count(it)) {
		ret = sock_sendmsg(sock, &msg);
		if (ret <= 0) {
			if (ret == -EAGAIN)
				ret = 0;
			return ret;
		}

		iov_iter_advance(it, ret);
	}

	WARN_ON(msg_data_left(&msg));
	return 1;
}

static int do_try_sendpage(struct socket *sock, struct iov_iter *it)
{
	struct msghdr msg = { .msg_flags = CEPH_MSG_FLAGS };
	struct bio_vec bv;
	int ret;

	if (WARN_ON(!iov_iter_is_bvec(it)))
		return -EINVAL;

	while (iov_iter_count(it)) {
		/* iov_iter_iovec() for ITER_BVEC */
		bv.bv_page = it->bvec->bv_page;
		bv.bv_offset = it->bvec->bv_offset + it->iov_offset;
		bv.bv_len = min(iov_iter_count(it),
				it->bvec->bv_len - it->iov_offset);

		/*
		 * sendpage cannot properly handle pages with
		 * page_count == 0, we need to fall back to sendmsg if
		 * that's the case.
		 *
		 * Same goes for slab pages: skb_can_coalesce() allows
		 * coalescing neighboring slab objects into a single frag
		 * which triggers one of hardened usercopy checks.
		 */
		if (sendpage_ok(bv.bv_page)) {
			ret = sock->ops->sendpage(sock, bv.bv_page,
						  bv.bv_offset, bv.bv_len,
						  CEPH_MSG_FLAGS);
		} else {
			iov_iter_bvec(&msg.msg_iter, WRITE, &bv, 1, bv.bv_len);
			ret = sock_sendmsg(sock, &msg);
		}
		if (ret <= 0) {
			if (ret == -EAGAIN)
				ret = 0;
			return ret;
		}

		iov_iter_advance(it, ret);
	}

	return 1;
}

/*
 * Write as much as possible.  The socket is expected to be corked,
 * so we don't bother with MSG_MORE/MSG_SENDPAGE_NOTLAST here.
 *
 * Return:
 *   1 - done, nothing (else) to write
 *   0 - socket is full, need to wait
 *  <0 - error
 */
static int ceph_tcp_send(struct ceph_connection *con)
{
	int ret;

	dout("%s con %p have %zu try_sendpage %d\n", __func__, con,
	     iov_iter_count(&con->v2.out_iter), con->v2.out_iter_sendpage);
	if (con->v2.out_iter_sendpage)
		ret = do_try_sendpage(con->sock, &con->v2.out_iter);
	else
		ret = do_sendmsg(con->sock, &con->v2.out_iter);
	dout("%s con %p ret %d left %zu\n", __func__, con, ret,
	     iov_iter_count(&con->v2.out_iter));
	return ret;
}

static void add_in_kvec(struct ceph_connection *con, void *buf, int len)
{
	BUG_ON(con->v2.in_kvec_cnt >= ARRAY_SIZE(con->v2.in_kvecs));
	WARN_ON(!iov_iter_is_kvec(&con->v2.in_iter));

	con->v2.in_kvecs[con->v2.in_kvec_cnt].iov_base = buf;
	con->v2.in_kvecs[con->v2.in_kvec_cnt].iov_len = len;
	con->v2.in_kvec_cnt++;

	con->v2.in_iter.nr_segs++;
	con->v2.in_iter.count += len;
}

static void reset_in_kvecs(struct ceph_connection *con)
{
	WARN_ON(iov_iter_count(&con->v2.in_iter));

	con->v2.in_kvec_cnt = 0;
	iov_iter_kvec(&con->v2.in_iter, READ, con->v2.in_kvecs, 0, 0);
}

static void set_in_bvec(struct ceph_connection *con, const struct bio_vec *bv)
{
	WARN_ON(iov_iter_count(&con->v2.in_iter));

	con->v2.in_bvec = *bv;
	iov_iter_bvec(&con->v2.in_iter, READ, &con->v2.in_bvec, 1, bv->bv_len);
}

static void set_in_skip(struct ceph_connection *con, int len)
{
	WARN_ON(iov_iter_count(&con->v2.in_iter));

	dout("%s con %p len %d\n", __func__, con, len);
	iov_iter_discard(&con->v2.in_iter, READ, len);
}

static void add_out_kvec(struct ceph_connection *con, void *buf, int len)
{
	BUG_ON(con->v2.out_kvec_cnt >= ARRAY_SIZE(con->v2.out_kvecs));
	WARN_ON(!iov_iter_is_kvec(&con->v2.out_iter));
	WARN_ON(con->v2.out_zero);

	con->v2.out_kvecs[con->v2.out_kvec_cnt].iov_base = buf;
	con->v2.out_kvecs[con->v2.out_kvec_cnt].iov_len = len;
	con->v2.out_kvec_cnt++;

	con->v2.out_iter.nr_segs++;
	con->v2.out_iter.count += len;
}

static void reset_out_kvecs(struct ceph_connection *con)
{
	WARN_ON(iov_iter_count(&con->v2.out_iter));
	WARN_ON(con->v2.out_zero);

	con->v2.out_kvec_cnt = 0;

	iov_iter_kvec(&con->v2.out_iter, WRITE, con->v2.out_kvecs, 0, 0);
	con->v2.out_iter_sendpage = false;
}

static void set_out_bvec(struct ceph_connection *con, const struct bio_vec *bv,
			 bool zerocopy)
{
	WARN_ON(iov_iter_count(&con->v2.out_iter));
	WARN_ON(con->v2.out_zero);

	con->v2.out_bvec = *bv;
	con->v2.out_iter_sendpage = zerocopy;
	iov_iter_bvec(&con->v2.out_iter, WRITE, &con->v2.out_bvec, 1,
		      con->v2.out_bvec.bv_len);
}

static void set_out_bvec_zero(struct ceph_connection *con)
{
	WARN_ON(iov_iter_count(&con->v2.out_iter));
	WARN_ON(!con->v2.out_zero);

	con->v2.out_bvec.bv_page = ceph_zero_page;
	con->v2.out_bvec.bv_offset = 0;
	con->v2.out_bvec.bv_len = min(con->v2.out_zero, (int)PAGE_SIZE);
	con->v2.out_iter_sendpage = true;
	iov_iter_bvec(&con->v2.out_iter, WRITE, &con->v2.out_bvec, 1,
		      con->v2.out_bvec.bv_len);
}

static void out_zero_add(struct ceph_connection *con, int len)
{
	dout("%s con %p len %d\n", __func__, con, len);
	con->v2.out_zero += len;
}

static void *alloc_conn_buf(struct ceph_connection *con, int len)
{
	void *buf;

	dout("%s con %p len %d\n", __func__, con, len);

	if (WARN_ON(con->v2.conn_buf_cnt >= ARRAY_SIZE(con->v2.conn_bufs)))
		return NULL;

	buf = kvmalloc(len, GFP_NOIO);
	if (!buf)
		return NULL;

	con->v2.conn_bufs[con->v2.conn_buf_cnt++] = buf;
	return buf;
}

static void free_conn_bufs(struct ceph_connection *con)
{
	while (con->v2.conn_buf_cnt)
		kvfree(con->v2.conn_bufs[--con->v2.conn_buf_cnt]);
}

static void add_in_sign_kvec(struct ceph_connection *con, void *buf, int len)
{
	BUG_ON(con->v2.in_sign_kvec_cnt >= ARRAY_SIZE(con->v2.in_sign_kvecs));

	con->v2.in_sign_kvecs[con->v2.in_sign_kvec_cnt].iov_base = buf;
	con->v2.in_sign_kvecs[con->v2.in_sign_kvec_cnt].iov_len = len;
	con->v2.in_sign_kvec_cnt++;
}

static void clear_in_sign_kvecs(struct ceph_connection *con)
{
	con->v2.in_sign_kvec_cnt = 0;
}

static void add_out_sign_kvec(struct ceph_connection *con, void *buf, int len)
{
	BUG_ON(con->v2.out_sign_kvec_cnt >= ARRAY_SIZE(con->v2.out_sign_kvecs));

	con->v2.out_sign_kvecs[con->v2.out_sign_kvec_cnt].iov_base = buf;
	con->v2.out_sign_kvecs[con->v2.out_sign_kvec_cnt].iov_len = len;
	con->v2.out_sign_kvec_cnt++;
}

static void clear_out_sign_kvecs(struct ceph_connection *con)
{
	con->v2.out_sign_kvec_cnt = 0;
}

static bool con_secure(struct ceph_connection *con)
{
	return con->v2.con_mode == CEPH_CON_MODE_SECURE;
}

static int front_len(const struct ceph_msg *msg)
{
	return le32_to_cpu(msg->hdr.front_len);
}

static int middle_len(const struct ceph_msg *msg)
{
	return le32_to_cpu(msg->hdr.middle_len);
}

static int data_len(const struct ceph_msg *msg)
{
	return le32_to_cpu(msg->hdr.data_len);
}

static bool need_padding(int len)
{
	return !IS_ALIGNED(len, CEPH_GCM_BLOCK_LEN);
}

static int padded_len(int len)
{
	return ALIGN(len, CEPH_GCM_BLOCK_LEN);
}

static int padding_len(int len)
{
	return padded_len(len) - len;
}

/* preamble + control segment */
static int head_onwire_len(int ctrl_len, bool secure)
{
	int head_len;
	int rem_len;

	if (secure) {
		head_len = CEPH_PREAMBLE_SECURE_LEN;
		if (ctrl_len > CEPH_PREAMBLE_INLINE_LEN) {
			rem_len = ctrl_len - CEPH_PREAMBLE_INLINE_LEN;
			head_len += padded_len(rem_len) + CEPH_GCM_TAG_LEN;
		}
	} else {
		head_len = CEPH_PREAMBLE_PLAIN_LEN;
		if (ctrl_len)
			head_len += ctrl_len + CEPH_CRC_LEN;
	}
	return head_len;
}

/* front, middle and data segments + epilogue */
static int __tail_onwire_len(int front_len, int middle_len, int data_len,
			     bool secure)
{
	if (!front_len && !middle_len && !data_len)
		return 0;

	if (!secure)
		return front_len + middle_len + data_len +
		       CEPH_EPILOGUE_PLAIN_LEN;

	return padded_len(front_len) + padded_len(middle_len) +
	       padded_len(data_len) + CEPH_EPILOGUE_SECURE_LEN;
}

static int tail_onwire_len(const struct ceph_msg *msg, bool secure)
{
	return __tail_onwire_len(front_len(msg), middle_len(msg),
				 data_len(msg), secure);
}

/* head_onwire_len(sizeof(struct ceph_msg_header2), false) */
#define MESSAGE_HEAD_PLAIN_LEN	(CEPH_PREAMBLE_PLAIN_LEN +		\
				 sizeof(struct ceph_msg_header2) +	\
				 CEPH_CRC_LEN)

static const int frame_aligns[] = {
	sizeof(void *),
	sizeof(void *),
	sizeof(void *),
	PAGE_SIZE
};

/*
 * Discards trailing empty segments, unless there is just one segment.
 * A frame always has at least one (possibly empty) segment.
 */
static int calc_segment_count(const int *lens, int len_cnt)
{
	int i;

	for (i = len_cnt - 1; i >= 0; i--) {
		if (lens[i])
			return i + 1;
	}

	return 1;
}

static void init_frame_desc(struct ceph_frame_desc *desc, int tag,
			    const int *lens, int len_cnt)
{
	int i;

	memset(desc, 0, sizeof(*desc));

	desc->fd_tag = tag;
	desc->fd_seg_cnt = calc_segment_count(lens, len_cnt);
	BUG_ON(desc->fd_seg_cnt > CEPH_FRAME_MAX_SEGMENT_COUNT);
	for (i = 0; i < desc->fd_seg_cnt; i++) {
		desc->fd_lens[i] = lens[i];
		desc->fd_aligns[i] = frame_aligns[i];
	}
}

/*
 * Preamble crc covers everything up to itself (28 bytes) and
 * is calculated and verified irrespective of the connection mode
 * (i.e. even if the frame is encrypted).
 */
static void encode_preamble(const struct ceph_frame_desc *desc, void *p)
{
	void *crcp = p + CEPH_PREAMBLE_LEN - CEPH_CRC_LEN;
	void *start = p;
	int i;

	memset(p, 0, CEPH_PREAMBLE_LEN);

	ceph_encode_8(&p, desc->fd_tag);
	ceph_encode_8(&p, desc->fd_seg_cnt);
	for (i = 0; i < desc->fd_seg_cnt; i++) {
		ceph_encode_32(&p, desc->fd_lens[i]);
		ceph_encode_16(&p, desc->fd_aligns[i]);
	}

	put_unaligned_le32(crc32c(0, start, crcp - start), crcp);
}

static int decode_preamble(void *p, struct ceph_frame_desc *desc)
{
	void *crcp = p + CEPH_PREAMBLE_LEN - CEPH_CRC_LEN;
	u32 crc, expected_crc;
	int i;

	crc = crc32c(0, p, crcp - p);
	expected_crc = get_unaligned_le32(crcp);
	if (crc != expected_crc) {
		pr_err("bad preamble crc, calculated %u, expected %u\n",
		       crc, expected_crc);
		return -EBADMSG;
	}

	memset(desc, 0, sizeof(*desc));

	desc->fd_tag = ceph_decode_8(&p);
	desc->fd_seg_cnt = ceph_decode_8(&p);
	if (desc->fd_seg_cnt < 1 ||
	    desc->fd_seg_cnt > CEPH_FRAME_MAX_SEGMENT_COUNT) {
		pr_err("bad segment count %d\n", desc->fd_seg_cnt);
		return -EINVAL;
	}
	for (i = 0; i < desc->fd_seg_cnt; i++) {
		desc->fd_lens[i] = ceph_decode_32(&p);
		desc->fd_aligns[i] = ceph_decode_16(&p);
	}

	/*
	 * This would fire for FRAME_TAG_WAIT (it has one empty
	 * segment), but we should never get it as client.
	 */
	if (!desc->fd_lens[desc->fd_seg_cnt - 1]) {
		pr_err("last segment empty\n");
		return -EINVAL;
	}

	if (desc->fd_lens[0] > CEPH_MSG_MAX_CONTROL_LEN) {
		pr_err("control segment too big %d\n", desc->fd_lens[0]);
		return -EINVAL;
	}
	if (desc->fd_lens[1] > CEPH_MSG_MAX_FRONT_LEN) {
		pr_err("front segment too big %d\n", desc->fd_lens[1]);
		return -EINVAL;
	}
	if (desc->fd_lens[2] > CEPH_MSG_MAX_MIDDLE_LEN) {
		pr_err("middle segment too big %d\n", desc->fd_lens[2]);
		return -EINVAL;
	}
	if (desc->fd_lens[3] > CEPH_MSG_MAX_DATA_LEN) {
		pr_err("data segment too big %d\n", desc->fd_lens[3]);
		return -EINVAL;
	}

	return 0;
}

static void encode_epilogue_plain(struct ceph_connection *con, bool aborted)
{
	con->v2.out_epil.late_status = aborted ? FRAME_LATE_STATUS_ABORTED :
						 FRAME_LATE_STATUS_COMPLETE;
	cpu_to_le32s(&con->v2.out_epil.front_crc);
	cpu_to_le32s(&con->v2.out_epil.middle_crc);
	cpu_to_le32s(&con->v2.out_epil.data_crc);
}

static void encode_epilogue_secure(struct ceph_connection *con, bool aborted)
{
	memset(&con->v2.out_epil, 0, sizeof(con->v2.out_epil));
	con->v2.out_epil.late_status = aborted ? FRAME_LATE_STATUS_ABORTED :
						 FRAME_LATE_STATUS_COMPLETE;
}

static int decode_epilogue(void *p, u32 *front_crc, u32 *middle_crc,
			   u32 *data_crc)
{
	u8 late_status;

	late_status = ceph_decode_8(&p);
	if ((late_status & FRAME_LATE_STATUS_ABORTED_MASK) !=
			FRAME_LATE_STATUS_COMPLETE) {
		/* we should never get an aborted message as client */
		pr_err("bad late_status 0x%x\n", late_status);
		return -EINVAL;
	}

	if (front_crc && middle_crc && data_crc) {
		*front_crc = ceph_decode_32(&p);
		*middle_crc = ceph_decode_32(&p);
		*data_crc = ceph_decode_32(&p);
	}

	return 0;
}

static void fill_header(struct ceph_msg_header *hdr,
			const struct ceph_msg_header2 *hdr2,
			int front_len, int middle_len, int data_len,
			const struct ceph_entity_name *peer_name)
{
	hdr->seq = hdr2->seq;
	hdr->tid = hdr2->tid;
	hdr->type = hdr2->type;
	hdr->priority = hdr2->priority;
	hdr->version = hdr2->version;
	hdr->front_len = cpu_to_le32(front_len);
	hdr->middle_len = cpu_to_le32(middle_len);
	hdr->data_len = cpu_to_le32(data_len);
	hdr->data_off = hdr2->data_off;
	hdr->src = *peer_name;
	hdr->compat_version = hdr2->compat_version;
	hdr->reserved = 0;
	hdr->crc = 0;
}

static void fill_header2(struct ceph_msg_header2 *hdr2,
			 const struct ceph_msg_header *hdr, u64 ack_seq)
{
	hdr2->seq = hdr->seq;
	hdr2->tid = hdr->tid;
	hdr2->type = hdr->type;
	hdr2->priority = hdr->priority;
	hdr2->version = hdr->version;
	hdr2->data_pre_padding_len = 0;
	hdr2->data_off = hdr->data_off;
	hdr2->ack_seq = cpu_to_le64(ack_seq);
	hdr2->flags = 0;
	hdr2->compat_version = hdr->compat_version;
	hdr2->reserved = 0;
}

static int verify_control_crc(struct ceph_connection *con)
{
	int ctrl_len = con->v2.in_desc.fd_lens[0];
	u32 crc, expected_crc;

	WARN_ON(con->v2.in_kvecs[0].iov_len != ctrl_len);
	WARN_ON(con->v2.in_kvecs[1].iov_len != CEPH_CRC_LEN);

	crc = crc32c(-1, con->v2.in_kvecs[0].iov_base, ctrl_len);
	expected_crc = get_unaligned_le32(con->v2.in_kvecs[1].iov_base);
	if (crc != expected_crc) {
		pr_err("bad control crc, calculated %u, expected %u\n",
		       crc, expected_crc);
		return -EBADMSG;
	}

	return 0;
}

static int verify_epilogue_crcs(struct ceph_connection *con, u32 front_crc,
				u32 middle_crc, u32 data_crc)
{
	if (front_len(con->in_msg)) {
		con->in_front_crc = crc32c(-1, con->in_msg->front.iov_base,
					   front_len(con->in_msg));
	} else {
		WARN_ON(!middle_len(con->in_msg) && !data_len(con->in_msg));
		con->in_front_crc = -1;
	}

	if (middle_len(con->in_msg))
		con->in_middle_crc = crc32c(-1,
					    con->in_msg->middle->vec.iov_base,
					    middle_len(con->in_msg));
	else if (data_len(con->in_msg))
		con->in_middle_crc = -1;
	else
		con->in_middle_crc = 0;

	if (!data_len(con->in_msg))
		con->in_data_crc = 0;

	dout("%s con %p msg %p crcs %u %u %u\n", __func__, con, con->in_msg,
	     con->in_front_crc, con->in_middle_crc, con->in_data_crc);

	if (con->in_front_crc != front_crc) {
		pr_err("bad front crc, calculated %u, expected %u\n",
		       con->in_front_crc, front_crc);
		return -EBADMSG;
	}
	if (con->in_middle_crc != middle_crc) {
		pr_err("bad middle crc, calculated %u, expected %u\n",
		       con->in_middle_crc, middle_crc);
		return -EBADMSG;
	}
	if (con->in_data_crc != data_crc) {
		pr_err("bad data crc, calculated %u, expected %u\n",
		       con->in_data_crc, data_crc);
		return -EBADMSG;
	}

	return 0;
}

static int setup_crypto(struct ceph_connection *con,
			const u8 *session_key, int session_key_len,
			const u8 *con_secret, int con_secret_len)
{
	unsigned int noio_flag;
	int ret;

	dout("%s con %p con_mode %d session_key_len %d con_secret_len %d\n",
	     __func__, con, con->v2.con_mode, session_key_len, con_secret_len);
	WARN_ON(con->v2.hmac_tfm || con->v2.gcm_tfm || con->v2.gcm_req);

	if (con->v2.con_mode != CEPH_CON_MODE_CRC &&
	    con->v2.con_mode != CEPH_CON_MODE_SECURE) {
		pr_err("bad con_mode %d\n", con->v2.con_mode);
		return -EINVAL;
	}

	if (!session_key_len) {
		WARN_ON(con->v2.con_mode != CEPH_CON_MODE_CRC);
		WARN_ON(con_secret_len);
		return 0;  /* auth_none */
	}

	noio_flag = memalloc_noio_save();
	con->v2.hmac_tfm = crypto_alloc_shash("hmac(sha256)", 0, 0);
	memalloc_noio_restore(noio_flag);
	if (IS_ERR(con->v2.hmac_tfm)) {
		ret = PTR_ERR(con->v2.hmac_tfm);
		con->v2.hmac_tfm = NULL;
		pr_err("failed to allocate hmac tfm context: %d\n", ret);
		return ret;
	}

	WARN_ON((unsigned long)session_key &
		crypto_shash_alignmask(con->v2.hmac_tfm));
	ret = crypto_shash_setkey(con->v2.hmac_tfm, session_key,
				  session_key_len);
	if (ret) {
		pr_err("failed to set hmac key: %d\n", ret);
		return ret;
	}

	if (con->v2.con_mode == CEPH_CON_MODE_CRC) {
		WARN_ON(con_secret_len);
		return 0;  /* auth_x, plain mode */
	}

	if (con_secret_len < CEPH_GCM_KEY_LEN + 2 * CEPH_GCM_IV_LEN) {
		pr_err("con_secret too small %d\n", con_secret_len);
		return -EINVAL;
	}

	noio_flag = memalloc_noio_save();
	con->v2.gcm_tfm = crypto_alloc_aead("gcm(aes)", 0, 0);
	memalloc_noio_restore(noio_flag);
	if (IS_ERR(con->v2.gcm_tfm)) {
		ret = PTR_ERR(con->v2.gcm_tfm);
		con->v2.gcm_tfm = NULL;
		pr_err("failed to allocate gcm tfm context: %d\n", ret);
		return ret;
	}

	WARN_ON((unsigned long)con_secret &
		crypto_aead_alignmask(con->v2.gcm_tfm));
	ret = crypto_aead_setkey(con->v2.gcm_tfm, con_secret, CEPH_GCM_KEY_LEN);
	if (ret) {
		pr_err("failed to set gcm key: %d\n", ret);
		return ret;
	}

	WARN_ON(crypto_aead_ivsize(con->v2.gcm_tfm) != CEPH_GCM_IV_LEN);
	ret = crypto_aead_setauthsize(con->v2.gcm_tfm, CEPH_GCM_TAG_LEN);
	if (ret) {
		pr_err("failed to set gcm tag size: %d\n", ret);
		return ret;
	}

	con->v2.gcm_req = aead_request_alloc(con->v2.gcm_tfm, GFP_NOIO);
	if (!con->v2.gcm_req) {
		pr_err("failed to allocate gcm request\n");
		return -ENOMEM;
	}

	crypto_init_wait(&con->v2.gcm_wait);
	aead_request_set_callback(con->v2.gcm_req, CRYPTO_TFM_REQ_MAY_BACKLOG,
				  crypto_req_done, &con->v2.gcm_wait);

	memcpy(&con->v2.in_gcm_nonce, con_secret + CEPH_GCM_KEY_LEN,
	       CEPH_GCM_IV_LEN);
	memcpy(&con->v2.out_gcm_nonce,
	       con_secret + CEPH_GCM_KEY_LEN + CEPH_GCM_IV_LEN,
	       CEPH_GCM_IV_LEN);
	return 0;  /* auth_x, secure mode */
}

static int hmac_sha256(struct ceph_connection *con, const struct kvec *kvecs,
		       int kvec_cnt, u8 *hmac)
{
	SHASH_DESC_ON_STACK(desc, con->v2.hmac_tfm);  /* tfm arg is ignored */
	int ret;
	int i;

	dout("%s con %p hmac_tfm %p kvec_cnt %d\n", __func__, con,
	     con->v2.hmac_tfm, kvec_cnt);

	if (!con->v2.hmac_tfm) {
		memset(hmac, 0, SHA256_DIGEST_SIZE);
		return 0;  /* auth_none */
	}

	desc->tfm = con->v2.hmac_tfm;
	ret = crypto_shash_init(desc);
	if (ret)
		goto out;

	for (i = 0; i < kvec_cnt; i++) {
		WARN_ON((unsigned long)kvecs[i].iov_base &
			crypto_shash_alignmask(con->v2.hmac_tfm));
		ret = crypto_shash_update(desc, kvecs[i].iov_base,
					  kvecs[i].iov_len);
		if (ret)
			goto out;
	}

	ret = crypto_shash_final(desc, hmac);

out:
	shash_desc_zero(desc);
	return ret;  /* auth_x, both plain and secure modes */
}

static void gcm_inc_nonce(struct ceph_gcm_nonce *nonce)
{
	u64 counter;

	counter = le64_to_cpu(nonce->counter);
	nonce->counter = cpu_to_le64(counter + 1);
}

static int gcm_crypt(struct ceph_connection *con, bool encrypt,
		     struct scatterlist *src, struct scatterlist *dst,
		     int src_len)
{
	struct ceph_gcm_nonce *nonce;
	int ret;

	nonce = encrypt ? &con->v2.out_gcm_nonce : &con->v2.in_gcm_nonce;

	aead_request_set_ad(con->v2.gcm_req, 0);  /* no AAD */
	aead_request_set_crypt(con->v2.gcm_req, src, dst, src_len, (u8 *)nonce);
	ret = crypto_wait_req(encrypt ? crypto_aead_encrypt(con->v2.gcm_req) :
					crypto_aead_decrypt(con->v2.gcm_req),
			      &con->v2.gcm_wait);
	if (ret)
		return ret;

	gcm_inc_nonce(nonce);
	return 0;
}

static void get_bvec_at(struct ceph_msg_data_cursor *cursor,
			struct bio_vec *bv)
{
	struct page *page;
	size_t off, len;

	WARN_ON(!cursor->total_resid);

	/* skip zero-length data items */
	while (!cursor->resid)
		ceph_msg_data_advance(cursor, 0);

	/* get a piece of data, cursor isn't advanced */
	page = ceph_msg_data_next(cursor, &off, &len, NULL);

	bv->bv_page = page;
	bv->bv_offset = off;
	bv->bv_len = len;
}

static int calc_sg_cnt(void *buf, int buf_len)
{
	int sg_cnt;

	if (!buf_len)
		return 0;

	sg_cnt = need_padding(buf_len) ? 1 : 0;
	if (is_vmalloc_addr(buf)) {
		WARN_ON(offset_in_page(buf));
		sg_cnt += PAGE_ALIGN(buf_len) >> PAGE_SHIFT;
	} else {
		sg_cnt++;
	}

	return sg_cnt;
}

static int calc_sg_cnt_cursor(struct ceph_msg_data_cursor *cursor)
{
	int data_len = cursor->total_resid;
	struct bio_vec bv;
	int sg_cnt;

	if (!data_len)
		return 0;

	sg_cnt = need_padding(data_len) ? 1 : 0;
	do {
		get_bvec_at(cursor, &bv);
		sg_cnt++;

		ceph_msg_data_advance(cursor, bv.bv_len);
	} while (cursor->total_resid);

	return sg_cnt;
}

static void init_sgs(struct scatterlist **sg, void *buf, int buf_len, u8 *pad)
{
	void *end = buf + buf_len;
	struct page *page;
	int len;
	void *p;

	if (!buf_len)
		return;

	if (is_vmalloc_addr(buf)) {
		p = buf;
		do {
			page = vmalloc_to_page(p);
			len = min_t(int, end - p, PAGE_SIZE);
			WARN_ON(!page || !len || offset_in_page(p));
			sg_set_page(*sg, page, len, 0);
			*sg = sg_next(*sg);
			p += len;
		} while (p != end);
	} else {
		sg_set_buf(*sg, buf, buf_len);
		*sg = sg_next(*sg);
	}

	if (need_padding(buf_len)) {
		sg_set_buf(*sg, pad, padding_len(buf_len));
		*sg = sg_next(*sg);
	}
}

static void init_sgs_cursor(struct scatterlist **sg,
			    struct ceph_msg_data_cursor *cursor, u8 *pad)
{
	int data_len = cursor->total_resid;
	struct bio_vec bv;

	if (!data_len)
		return;

	do {
		get_bvec_at(cursor, &bv);
		sg_set_page(*sg, bv.bv_page, bv.bv_len, bv.bv_offset);
		*sg = sg_next(*sg);

		ceph_msg_data_advance(cursor, bv.bv_len);
	} while (cursor->total_resid);

	if (need_padding(data_len)) {
		sg_set_buf(*sg, pad, padding_len(data_len));
		*sg = sg_next(*sg);
	}
}

static int setup_message_sgs(struct sg_table *sgt, struct ceph_msg *msg,
			     u8 *front_pad, u8 *middle_pad, u8 *data_pad,
			     void *epilogue, bool add_tag)
{
	struct ceph_msg_data_cursor cursor;
	struct scatterlist *cur_sg;
	int sg_cnt;
	int ret;

	if (!front_len(msg) && !middle_len(msg) && !data_len(msg))
		return 0;

	sg_cnt = 1;  /* epilogue + [auth tag] */
	if (front_len(msg))
		sg_cnt += calc_sg_cnt(msg->front.iov_base,
				      front_len(msg));
	if (middle_len(msg))
		sg_cnt += calc_sg_cnt(msg->middle->vec.iov_base,
				      middle_len(msg));
	if (data_len(msg)) {
		ceph_msg_data_cursor_init(&cursor, msg, data_len(msg));
		sg_cnt += calc_sg_cnt_cursor(&cursor);
	}

	ret = sg_alloc_table(sgt, sg_cnt, GFP_NOIO);
	if (ret)
		return ret;

	cur_sg = sgt->sgl;
	if (front_len(msg))
		init_sgs(&cur_sg, msg->front.iov_base, front_len(msg),
			 front_pad);
	if (middle_len(msg))
		init_sgs(&cur_sg, msg->middle->vec.iov_base, middle_len(msg),
			 middle_pad);
	if (data_len(msg)) {
		ceph_msg_data_cursor_init(&cursor, msg, data_len(msg));
		init_sgs_cursor(&cur_sg, &cursor, data_pad);
	}

	WARN_ON(!sg_is_last(cur_sg));
	sg_set_buf(cur_sg, epilogue,
		   CEPH_GCM_BLOCK_LEN + (add_tag ? CEPH_GCM_TAG_LEN : 0));
	return 0;
}

static int decrypt_preamble(struct ceph_connection *con)
{
	struct scatterlist sg;

	sg_init_one(&sg, con->v2.in_buf, CEPH_PREAMBLE_SECURE_LEN);
	return gcm_crypt(con, false, &sg, &sg, CEPH_PREAMBLE_SECURE_LEN);
}

static int decrypt_control_remainder(struct ceph_connection *con)
{
	int ctrl_len = con->v2.in_desc.fd_lens[0];
	int rem_len = ctrl_len - CEPH_PREAMBLE_INLINE_LEN;
	int pt_len = padding_len(rem_len) + CEPH_GCM_TAG_LEN;
	struct scatterlist sgs[2];

	WARN_ON(con->v2.in_kvecs[0].iov_len != rem_len);
	WARN_ON(con->v2.in_kvecs[1].iov_len != pt_len);

	sg_init_table(sgs, 2);
	sg_set_buf(&sgs[0], con->v2.in_kvecs[0].iov_base, rem_len);
	sg_set_buf(&sgs[1], con->v2.in_buf, pt_len);

	return gcm_crypt(con, false, sgs, sgs,
			 padded_len(rem_len) + CEPH_GCM_TAG_LEN);
}

static int decrypt_tail(struct ceph_connection *con)
{
	struct sg_table enc_sgt = {};
	struct sg_table sgt = {};
	int tail_len;
	int ret;

	tail_len = tail_onwire_len(con->in_msg, true);
	ret = sg_alloc_table_from_pages(&enc_sgt, con->v2.in_enc_pages,
					con->v2.in_enc_page_cnt, 0, tail_len,
					GFP_NOIO);
	if (ret)
		goto out;

	ret = setup_message_sgs(&sgt, con->in_msg, FRONT_PAD(con->v2.in_buf),
			MIDDLE_PAD(con->v2.in_buf), DATA_PAD(con->v2.in_buf),
			con->v2.in_buf, true);
	if (ret)
		goto out;

	dout("%s con %p msg %p enc_page_cnt %d sg_cnt %d\n", __func__, con,
	     con->in_msg, con->v2.in_enc_page_cnt, sgt.orig_nents);
	ret = gcm_crypt(con, false, enc_sgt.sgl, sgt.sgl, tail_len);
	if (ret)
		goto out;

	WARN_ON(!con->v2.in_enc_page_cnt);
	ceph_release_page_vector(con->v2.in_enc_pages,
				 con->v2.in_enc_page_cnt);
	con->v2.in_enc_pages = NULL;
	con->v2.in_enc_page_cnt = 0;

out:
	sg_free_table(&sgt);
	sg_free_table(&enc_sgt);
	return ret;
}

static int prepare_banner(struct ceph_connection *con)
{
	int buf_len = CEPH_BANNER_V2_LEN + 2 + 8 + 8;
	void *buf, *p;

	buf = alloc_conn_buf(con, buf_len);
	if (!buf)
		return -ENOMEM;

	p = buf;
	ceph_encode_copy(&p, CEPH_BANNER_V2, CEPH_BANNER_V2_LEN);
	ceph_encode_16(&p, sizeof(u64) + sizeof(u64));
	ceph_encode_64(&p, CEPH_MSGR2_SUPPORTED_FEATURES);
	ceph_encode_64(&p, CEPH_MSGR2_REQUIRED_FEATURES);
	WARN_ON(p != buf + buf_len);

	add_out_kvec(con, buf, buf_len);
	add_out_sign_kvec(con, buf, buf_len);
	ceph_con_flag_set(con, CEPH_CON_F_WRITE_PENDING);
	return 0;
}

/*
 * base:
 *   preamble
 *   control body (ctrl_len bytes)
 *   space for control crc
 *
 * extdata (optional):
 *   control body (extdata_len bytes)
 *
 * Compute control crc and gather base and extdata into:
 *
 *   preamble
 *   control body (ctrl_len + extdata_len bytes)
 *   control crc
 *
 * Preamble should already be encoded at the start of base.
 */
static void prepare_head_plain(struct ceph_connection *con, void *base,
			       int ctrl_len, void *extdata, int extdata_len,
			       bool to_be_signed)
{
	int base_len = CEPH_PREAMBLE_LEN + ctrl_len + CEPH_CRC_LEN;
	void *crcp = base + base_len - CEPH_CRC_LEN;
	u32 crc;

	crc = crc32c(-1, CTRL_BODY(base), ctrl_len);
	if (extdata_len)
		crc = crc32c(crc, extdata, extdata_len);
	put_unaligned_le32(crc, crcp);

	if (!extdata_len) {
		add_out_kvec(con, base, base_len);
		if (to_be_signed)
			add_out_sign_kvec(con, base, base_len);
		return;
	}

	add_out_kvec(con, base, crcp - base);
	add_out_kvec(con, extdata, extdata_len);
	add_out_kvec(con, crcp, CEPH_CRC_LEN);
	if (to_be_signed) {
		add_out_sign_kvec(con, base, crcp - base);
		add_out_sign_kvec(con, extdata, extdata_len);
		add_out_sign_kvec(con, crcp, CEPH_CRC_LEN);
	}
}

static int prepare_head_secure_small(struct ceph_connection *con,
				     void *base, int ctrl_len)
{
	struct scatterlist sg;
	int ret;

	/* inline buffer padding? */
	if (ctrl_len < CEPH_PREAMBLE_INLINE_LEN)
		memset(CTRL_BODY(base) + ctrl_len, 0,
		       CEPH_PREAMBLE_INLINE_LEN - ctrl_len);

	sg_init_one(&sg, base, CEPH_PREAMBLE_SECURE_LEN);
	ret = gcm_crypt(con, true, &sg, &sg,
			CEPH_PREAMBLE_SECURE_LEN - CEPH_GCM_TAG_LEN);
	if (ret)
		return ret;

	add_out_kvec(con, base, CEPH_PREAMBLE_SECURE_LEN);
	return 0;
}

/*
 * base:
 *   preamble
 *   control body (ctrl_len bytes)
 *   space for padding, if needed
 *   space for control remainder auth tag
 *   space for preamble auth tag
 *
 * Encrypt preamble and the inline portion, then encrypt the remainder
 * and gather into:
 *
 *   preamble
 *   control body (48 bytes)
 *   preamble auth tag
 *   control body (ctrl_len - 48 bytes)
 *   zero padding, if needed
 *   control remainder auth tag
 *
 * Preamble should already be encoded at the start of base.
 */
static int prepare_head_secure_big(struct ceph_connection *con,
				   void *base, int ctrl_len)
{
	int rem_len = ctrl_len - CEPH_PREAMBLE_INLINE_LEN;
	void *rem = CTRL_BODY(base) + CEPH_PREAMBLE_INLINE_LEN;
	void *rem_tag = rem + padded_len(rem_len);
	void *pmbl_tag = rem_tag + CEPH_GCM_TAG_LEN;
	struct scatterlist sgs[2];
	int ret;

	sg_init_table(sgs, 2);
	sg_set_buf(&sgs[0], base, rem - base);
	sg_set_buf(&sgs[1], pmbl_tag, CEPH_GCM_TAG_LEN);
	ret = gcm_crypt(con, true, sgs, sgs, rem - base);
	if (ret)
		return ret;

	/* control remainder padding? */
	if (need_padding(rem_len))
		memset(rem + rem_len, 0, padding_len(rem_len));

	sg_init_one(&sgs[0], rem, pmbl_tag - rem);
	ret = gcm_crypt(con, true, sgs, sgs, rem_tag - rem);
	if (ret)
		return ret;

	add_out_kvec(con, base, rem - base);
	add_out_kvec(con, pmbl_tag, CEPH_GCM_TAG_LEN);
	add_out_kvec(con, rem, pmbl_tag - rem);
	return 0;
}

static int __prepare_control(struct ceph_connection *con, int tag,
			     void *base, int ctrl_len, void *extdata,
			     int extdata_len, bool to_be_signed)
{
	int total_len = ctrl_len + extdata_len;
	struct ceph_frame_desc desc;
	int ret;

	dout("%s con %p tag %d len %d (%d+%d)\n", __func__, con, tag,
	     total_len, ctrl_len, extdata_len);

	/* extdata may be vmalloc'ed but not base */
	if (WARN_ON(is_vmalloc_addr(base) || !ctrl_len))
		return -EINVAL;

	init_frame_desc(&desc, tag, &total_len, 1);
	encode_preamble(&desc, base);

	if (con_secure(con)) {
		if (WARN_ON(extdata_len || to_be_signed))
			return -EINVAL;

		if (ctrl_len <= CEPH_PREAMBLE_INLINE_LEN)
			/* fully inlined, inline buffer may need padding */
			ret = prepare_head_secure_small(con, base, ctrl_len);
		else
			/* partially inlined, inline buffer is full */
			ret = prepare_head_secure_big(con, base, ctrl_len);
		if (ret)
			return ret;
	} else {
		prepare_head_plain(con, base, ctrl_len, extdata, extdata_len,
				   to_be_signed);
	}

	ceph_con_flag_set(con, CEPH_CON_F_WRITE_PENDING);
	return 0;
}

static int prepare_control(struct ceph_connection *con, int tag,
			   void *base, int ctrl_len)
{
	return __prepare_control(con, tag, base, ctrl_len, NULL, 0, false);
}

static int prepare_hello(struct ceph_connection *con)
{
	void *buf, *p;
	int ctrl_len;

	ctrl_len = 1 + ceph_entity_addr_encoding_len(&con->peer_addr);
	buf = alloc_conn_buf(con, head_onwire_len(ctrl_len, false));
	if (!buf)
		return -ENOMEM;

	p = CTRL_BODY(buf);
	ceph_encode_8(&p, CEPH_ENTITY_TYPE_CLIENT);
	ceph_encode_entity_addr(&p, &con->peer_addr);
	WARN_ON(p != CTRL_BODY(buf) + ctrl_len);

	return __prepare_control(con, FRAME_TAG_HELLO, buf, ctrl_len,
				 NULL, 0, true);
}

/* so that head_onwire_len(AUTH_BUF_LEN, false) is 512 */
#define AUTH_BUF_LEN	(512 - CEPH_CRC_LEN - CEPH_PREAMBLE_PLAIN_LEN)

static int prepare_auth_request(struct ceph_connection *con)
{
	void *authorizer, *authorizer_copy;
	int ctrl_len, authorizer_len;
	void *buf;
	int ret;

	ctrl_len = AUTH_BUF_LEN;
	buf = alloc_conn_buf(con, head_onwire_len(ctrl_len, false));
	if (!buf)
		return -ENOMEM;

	mutex_unlock(&con->mutex);
	ret = con->ops->get_auth_request(con, CTRL_BODY(buf), &ctrl_len,
					 &authorizer, &authorizer_len);
	mutex_lock(&con->mutex);
	if (con->state != CEPH_CON_S_V2_HELLO) {
		dout("%s con %p state changed to %d\n", __func__, con,
		     con->state);
		return -EAGAIN;
	}

	dout("%s con %p get_auth_request ret %d\n", __func__, con, ret);
	if (ret)
		return ret;

	authorizer_copy = alloc_conn_buf(con, authorizer_len);
	if (!authorizer_copy)
		return -ENOMEM;

	memcpy(authorizer_copy, authorizer, authorizer_len);

	return __prepare_control(con, FRAME_TAG_AUTH_REQUEST, buf, ctrl_len,
				 authorizer_copy, authorizer_len, true);
}

static int prepare_auth_request_more(struct ceph_connection *con,
				     void *reply, int reply_len)
{
	int ctrl_len, authorizer_len;
	void *authorizer;
	void *buf;
	int ret;

	ctrl_len = AUTH_BUF_LEN;
	buf = alloc_conn_buf(con, head_onwire_len(ctrl_len, false));
	if (!buf)
		return -ENOMEM;

	mutex_unlock(&con->mutex);
	ret = con->ops->handle_auth_reply_more(con, reply, reply_len,
					       CTRL_BODY(buf), &ctrl_len,
					       &authorizer, &authorizer_len);
	mutex_lock(&con->mutex);
	if (con->state != CEPH_CON_S_V2_AUTH) {
		dout("%s con %p state changed to %d\n", __func__, con,
		     con->state);
		return -EAGAIN;
	}

	dout("%s con %p handle_auth_reply_more ret %d\n", __func__, con, ret);
	if (ret)
		return ret;

	return __prepare_control(con, FRAME_TAG_AUTH_REQUEST_MORE, buf,
				 ctrl_len, authorizer, authorizer_len, true);
}

static int prepare_auth_signature(struct ceph_connection *con)
{
	void *buf;
	int ret;

	buf = alloc_conn_buf(con, head_onwire_len(SHA256_DIGEST_SIZE,
						  con_secure(con)));
	if (!buf)
		return -ENOMEM;

	ret = hmac_sha256(con, con->v2.in_sign_kvecs, con->v2.in_sign_kvec_cnt,
			  CTRL_BODY(buf));
	if (ret)
		return ret;

	return prepare_control(con, FRAME_TAG_AUTH_SIGNATURE, buf,
			       SHA256_DIGEST_SIZE);
}

static int prepare_client_ident(struct ceph_connection *con)
{
	struct ceph_entity_addr *my_addr = &con->msgr->inst.addr;
	struct ceph_client *client = from_msgr(con->msgr);
	u64 global_id = ceph_client_gid(client);
	void *buf, *p;
	int ctrl_len;

	WARN_ON(con->v2.server_cookie);
	WARN_ON(con->v2.connect_seq);
	WARN_ON(con->v2.peer_global_seq);

	if (!con->v2.client_cookie) {
		do {
			get_random_bytes(&con->v2.client_cookie,
					 sizeof(con->v2.client_cookie));
		} while (!con->v2.client_cookie);
		dout("%s con %p generated cookie 0x%llx\n", __func__, con,
		     con->v2.client_cookie);
	} else {
		dout("%s con %p cookie already set 0x%llx\n", __func__, con,
		     con->v2.client_cookie);
	}

	dout("%s con %p my_addr %s/%u peer_addr %s/%u global_id %llu global_seq %llu features 0x%llx required_features 0x%llx cookie 0x%llx\n",
	     __func__, con, ceph_pr_addr(my_addr), le32_to_cpu(my_addr->nonce),
	     ceph_pr_addr(&con->peer_addr), le32_to_cpu(con->peer_addr.nonce),
	     global_id, con->v2.global_seq, client->supported_features,
	     client->required_features, con->v2.client_cookie);

	ctrl_len = 1 + 4 + ceph_entity_addr_encoding_len(my_addr) +
		   ceph_entity_addr_encoding_len(&con->peer_addr) + 6 * 8;
	buf = alloc_conn_buf(con, head_onwire_len(ctrl_len, con_secure(con)));
	if (!buf)
		return -ENOMEM;

	p = CTRL_BODY(buf);
	ceph_encode_8(&p, 2);  /* addrvec marker */
	ceph_encode_32(&p, 1);  /* addr_cnt */
	ceph_encode_entity_addr(&p, my_addr);
	ceph_encode_entity_addr(&p, &con->peer_addr);
	ceph_encode_64(&p, global_id);
	ceph_encode_64(&p, con->v2.global_seq);
	ceph_encode_64(&p, client->supported_features);
	ceph_encode_64(&p, client->required_features);
	ceph_encode_64(&p, 0);  /* flags */
	ceph_encode_64(&p, con->v2.client_cookie);
	WARN_ON(p != CTRL_BODY(buf) + ctrl_len);

	return prepare_control(con, FRAME_TAG_CLIENT_IDENT, buf, ctrl_len);
}

static int prepare_session_reconnect(struct ceph_connection *con)
{
	struct ceph_entity_addr *my_addr = &con->msgr->inst.addr;
	void *buf, *p;
	int ctrl_len;

	WARN_ON(!con->v2.client_cookie);
	WARN_ON(!con->v2.server_cookie);
	WARN_ON(!con->v2.connect_seq);
	WARN_ON(!con->v2.peer_global_seq);

	dout("%s con %p my_addr %s/%u client_cookie 0x%llx server_cookie 0x%llx global_seq %llu connect_seq %llu in_seq %llu\n",
	     __func__, con, ceph_pr_addr(my_addr), le32_to_cpu(my_addr->nonce),
	     con->v2.client_cookie, con->v2.server_cookie, con->v2.global_seq,
	     con->v2.connect_seq, con->in_seq);

	ctrl_len = 1 + 4 + ceph_entity_addr_encoding_len(my_addr) + 5 * 8;
	buf = alloc_conn_buf(con, head_onwire_len(ctrl_len, con_secure(con)));
	if (!buf)
		return -ENOMEM;

	p = CTRL_BODY(buf);
	ceph_encode_8(&p, 2);  /* entity_addrvec_t marker */
	ceph_encode_32(&p, 1);  /* my_addrs len */
	ceph_encode_entity_addr(&p, my_addr);
	ceph_encode_64(&p, con->v2.client_cookie);
	ceph_encode_64(&p, con->v2.server_cookie);
	ceph_encode_64(&p, con->v2.global_seq);
	ceph_encode_64(&p, con->v2.connect_seq);
	ceph_encode_64(&p, con->in_seq);
	WARN_ON(p != CTRL_BODY(buf) + ctrl_len);

	return prepare_control(con, FRAME_TAG_SESSION_RECONNECT, buf, ctrl_len);
}

static int prepare_keepalive2(struct ceph_connection *con)
{
	struct ceph_timespec *ts = CTRL_BODY(con->v2.out_buf);
	struct timespec64 now;

	ktime_get_real_ts64(&now);
	dout("%s con %p timestamp %lld.%09ld\n", __func__, con, now.tv_sec,
	     now.tv_nsec);

	ceph_encode_timespec64(ts, &now);

	reset_out_kvecs(con);
	return prepare_control(con, FRAME_TAG_KEEPALIVE2, con->v2.out_buf,
			       sizeof(struct ceph_timespec));
}

static int prepare_ack(struct ceph_connection *con)
{
	void *p;

	dout("%s con %p in_seq_acked %llu -> %llu\n", __func__, con,
	     con->in_seq_acked, con->in_seq);
	con->in_seq_acked = con->in_seq;

	p = CTRL_BODY(con->v2.out_buf);
	ceph_encode_64(&p, con->in_seq_acked);

	reset_out_kvecs(con);
	return prepare_control(con, FRAME_TAG_ACK, con->v2.out_buf, 8);
}

static void prepare_epilogue_plain(struct ceph_connection *con, bool aborted)
{
	dout("%s con %p msg %p aborted %d crcs %u %u %u\n", __func__, con,
	     con->out_msg, aborted, con->v2.out_epil.front_crc,
	     con->v2.out_epil.middle_crc, con->v2.out_epil.data_crc);

	encode_epilogue_plain(con, aborted);
	add_out_kvec(con, &con->v2.out_epil, CEPH_EPILOGUE_PLAIN_LEN);
}

/*
 * For "used" empty segments, crc is -1.  For unused (trailing)
 * segments, crc is 0.
 */
static void prepare_message_plain(struct ceph_connection *con)
{
	struct ceph_msg *msg = con->out_msg;

	prepare_head_plain(con, con->v2.out_buf,
			   sizeof(struct ceph_msg_header2), NULL, 0, false);

	if (!front_len(msg) && !middle_len(msg)) {
		if (!data_len(msg)) {
			/*
			 * Empty message: once the head is written,
			 * we are done -- there is no epilogue.
			 */
			con->v2.out_state = OUT_S_FINISH_MESSAGE;
			return;
		}

		con->v2.out_epil.front_crc = -1;
		con->v2.out_epil.middle_crc = -1;
		con->v2.out_state = OUT_S_QUEUE_DATA;
		return;
	}

	if (front_len(msg)) {
		con->v2.out_epil.front_crc = crc32c(-1, msg->front.iov_base,
						    front_len(msg));
		add_out_kvec(con, msg->front.iov_base, front_len(msg));
	} else {
		/* middle (at least) is there, checked above */
		con->v2.out_epil.front_crc = -1;
	}

	if (middle_len(msg)) {
		con->v2.out_epil.middle_crc =
			crc32c(-1, msg->middle->vec.iov_base, middle_len(msg));
		add_out_kvec(con, msg->middle->vec.iov_base, middle_len(msg));
	} else {
		con->v2.out_epil.middle_crc = data_len(msg) ? -1 : 0;
	}

	if (data_len(msg)) {
		con->v2.out_state = OUT_S_QUEUE_DATA;
	} else {
		con->v2.out_epil.data_crc = 0;
		prepare_epilogue_plain(con, false);
		con->v2.out_state = OUT_S_FINISH_MESSAGE;
	}
}

/*
 * Unfortunately the kernel crypto API doesn't support streaming
 * (piecewise) operation for AEAD algorithms, so we can't get away
 * with a fixed size buffer and a couple sgs.  Instead, we have to
 * allocate pages for the entire tail of the message (currently up
 * to ~32M) and two sgs arrays (up to ~256K each)...
 */
static int prepare_message_secure(struct ceph_connection *con)
{
	void *zerop = page_address(ceph_zero_page);
	struct sg_table enc_sgt = {};
	struct sg_table sgt = {};
	struct page **enc_pages;
	int enc_page_cnt;
	int tail_len;
	int ret;

	ret = prepare_head_secure_small(con, con->v2.out_buf,
					sizeof(struct ceph_msg_header2));
	if (ret)
		return ret;

	tail_len = tail_onwire_len(con->out_msg, true);
	if (!tail_len) {
		/*
		 * Empty message: once the head is written,
		 * we are done -- there is no epilogue.
		 */
		con->v2.out_state = OUT_S_FINISH_MESSAGE;
		return 0;
	}

	encode_epilogue_secure(con, false);
	ret = setup_message_sgs(&sgt, con->out_msg, zerop, zerop, zerop,
				&con->v2.out_epil, false);
	if (ret)
		goto out;

	enc_page_cnt = calc_pages_for(0, tail_len);
	enc_pages = ceph_alloc_page_vector(enc_page_cnt, GFP_NOIO);
	if (IS_ERR(enc_pages)) {
		ret = PTR_ERR(enc_pages);
		goto out;
	}

	WARN_ON(con->v2.out_enc_pages || con->v2.out_enc_page_cnt);
	con->v2.out_enc_pages = enc_pages;
	con->v2.out_enc_page_cnt = enc_page_cnt;
	con->v2.out_enc_resid = tail_len;
	con->v2.out_enc_i = 0;

	ret = sg_alloc_table_from_pages(&enc_sgt, enc_pages, enc_page_cnt,
					0, tail_len, GFP_NOIO);
	if (ret)
		goto out;

	ret = gcm_crypt(con, true, sgt.sgl, enc_sgt.sgl,
			tail_len - CEPH_GCM_TAG_LEN);
	if (ret)
		goto out;

	dout("%s con %p msg %p sg_cnt %d enc_page_cnt %d\n", __func__, con,
	     con->out_msg, sgt.orig_nents, enc_page_cnt);
	con->v2.out_state = OUT_S_QUEUE_ENC_PAGE;

out:
	sg_free_table(&sgt);
	sg_free_table(&enc_sgt);
	return ret;
}

static int prepare_message(struct ceph_connection *con)
{
	int lens[] = {
		sizeof(struct ceph_msg_header2),
		front_len(con->out_msg),
		middle_len(con->out_msg),
		data_len(con->out_msg)
	};
	struct ceph_frame_desc desc;
	int ret;

	dout("%s con %p msg %p logical %d+%d+%d+%d\n", __func__, con,
	     con->out_msg, lens[0], lens[1], lens[2], lens[3]);

	if (con->in_seq > con->in_seq_acked) {
		dout("%s con %p in_seq_acked %llu -> %llu\n", __func__, con,
		     con->in_seq_acked, con->in_seq);
		con->in_seq_acked = con->in_seq;
	}

	reset_out_kvecs(con);
	init_frame_desc(&desc, FRAME_TAG_MESSAGE, lens, 4);
	encode_preamble(&desc, con->v2.out_buf);
	fill_header2(CTRL_BODY(con->v2.out_buf), &con->out_msg->hdr,
		     con->in_seq_acked);

	if (con_secure(con)) {
		ret = prepare_message_secure(con);
		if (ret)
			return ret;
	} else {
		prepare_message_plain(con);
	}

	ceph_con_flag_set(con, CEPH_CON_F_WRITE_PENDING);
	return 0;
}

static int prepare_read_banner_prefix(struct ceph_connection *con)
{
	void *buf;

	buf = alloc_conn_buf(con, CEPH_BANNER_V2_PREFIX_LEN);
	if (!buf)
		return -ENOMEM;

	reset_in_kvecs(con);
	add_in_kvec(con, buf, CEPH_BANNER_V2_PREFIX_LEN);
	add_in_sign_kvec(con, buf, CEPH_BANNER_V2_PREFIX_LEN);
	con->state = CEPH_CON_S_V2_BANNER_PREFIX;
	return 0;
}

static int prepare_read_banner_payload(struct ceph_connection *con,
				       int payload_len)
{
	void *buf;

	buf = alloc_conn_buf(con, payload_len);
	if (!buf)
		return -ENOMEM;

	reset_in_kvecs(con);
	add_in_kvec(con, buf, payload_len);
	add_in_sign_kvec(con, buf, payload_len);
	con->state = CEPH_CON_S_V2_BANNER_PAYLOAD;
	return 0;
}

static void prepare_read_preamble(struct ceph_connection *con)
{
	reset_in_kvecs(con);
	add_in_kvec(con, con->v2.in_buf,
		    con_secure(con) ? CEPH_PREAMBLE_SECURE_LEN :
				      CEPH_PREAMBLE_PLAIN_LEN);
	con->v2.in_state = IN_S_HANDLE_PREAMBLE;
}

static int prepare_read_control(struct ceph_connection *con)
{
	int ctrl_len = con->v2.in_desc.fd_lens[0];
	int head_len;
	void *buf;

	reset_in_kvecs(con);
	if (con->state == CEPH_CON_S_V2_HELLO ||
	    con->state == CEPH_CON_S_V2_AUTH) {
		head_len = head_onwire_len(ctrl_len, false);
		buf = alloc_conn_buf(con, head_len);
		if (!buf)
			return -ENOMEM;

		/* preserve preamble */
		memcpy(buf, con->v2.in_buf, CEPH_PREAMBLE_LEN);

		add_in_kvec(con, CTRL_BODY(buf), ctrl_len);
		add_in_kvec(con, CTRL_BODY(buf) + ctrl_len, CEPH_CRC_LEN);
		add_in_sign_kvec(con, buf, head_len);
	} else {
		if (ctrl_len > CEPH_PREAMBLE_INLINE_LEN) {
			buf = alloc_conn_buf(con, ctrl_len);
			if (!buf)
				return -ENOMEM;

			add_in_kvec(con, buf, ctrl_len);
		} else {
			add_in_kvec(con, CTRL_BODY(con->v2.in_buf), ctrl_len);
		}
		add_in_kvec(con, con->v2.in_buf, CEPH_CRC_LEN);
	}
	con->v2.in_state = IN_S_HANDLE_CONTROL;
	return 0;
}

static int prepare_read_control_remainder(struct ceph_connection *con)
{
	int ctrl_len = con->v2.in_desc.fd_lens[0];
	int rem_len = ctrl_len - CEPH_PREAMBLE_INLINE_LEN;
	void *buf;

	buf = alloc_conn_buf(con, ctrl_len);
	if (!buf)
		return -ENOMEM;

	memcpy(buf, CTRL_BODY(con->v2.in_buf), CEPH_PREAMBLE_INLINE_LEN);

	reset_in_kvecs(con);
	add_in_kvec(con, buf + CEPH_PREAMBLE_INLINE_LEN, rem_len);
	add_in_kvec(con, con->v2.in_buf,
		    padding_len(rem_len) + CEPH_GCM_TAG_LEN);
	con->v2.in_state = IN_S_HANDLE_CONTROL_REMAINDER;
	return 0;
}

static int prepare_read_data(struct ceph_connection *con)
{
	struct bio_vec bv;

	con->in_data_crc = -1;
	ceph_msg_data_cursor_init(&con->v2.in_cursor, con->in_msg,
				  data_len(con->in_msg));

	get_bvec_at(&con->v2.in_cursor, &bv);
	if (ceph_test_opt(from_msgr(con->msgr), RXBOUNCE)) {
		if (unlikely(!con->bounce_page)) {
			con->bounce_page = alloc_page(GFP_NOIO);
			if (!con->bounce_page) {
				pr_err("failed to allocate bounce page\n");
				return -ENOMEM;
			}
		}

		bv.bv_page = con->bounce_page;
		bv.bv_offset = 0;
<<<<<<< HEAD
		set_in_bvec(con, &bv);
	} else {
		set_in_bvec(con, &bv);
	}
=======
	}
	set_in_bvec(con, &bv);
>>>>>>> 95cd2cdc
	con->v2.in_state = IN_S_PREPARE_READ_DATA_CONT;
	return 0;
}

static void prepare_read_data_cont(struct ceph_connection *con)
{
	struct bio_vec bv;

	if (ceph_test_opt(from_msgr(con->msgr), RXBOUNCE)) {
		con->in_data_crc = crc32c(con->in_data_crc,
					  page_address(con->bounce_page),
					  con->v2.in_bvec.bv_len);

		get_bvec_at(&con->v2.in_cursor, &bv);
		memcpy_to_page(bv.bv_page, bv.bv_offset,
			       page_address(con->bounce_page),
			       con->v2.in_bvec.bv_len);
	} else {
		con->in_data_crc = ceph_crc32c_page(con->in_data_crc,
						    con->v2.in_bvec.bv_page,
						    con->v2.in_bvec.bv_offset,
						    con->v2.in_bvec.bv_len);
	}

	ceph_msg_data_advance(&con->v2.in_cursor, con->v2.in_bvec.bv_len);
	if (con->v2.in_cursor.total_resid) {
		get_bvec_at(&con->v2.in_cursor, &bv);
		if (ceph_test_opt(from_msgr(con->msgr), RXBOUNCE)) {
			bv.bv_page = con->bounce_page;
			bv.bv_offset = 0;
<<<<<<< HEAD
			set_in_bvec(con, &bv);
		} else {
			set_in_bvec(con, &bv);
		}
=======
		}
		set_in_bvec(con, &bv);
>>>>>>> 95cd2cdc
		WARN_ON(con->v2.in_state != IN_S_PREPARE_READ_DATA_CONT);
		return;
	}

	/*
	 * We've read all data.  Prepare to read epilogue.
	 */
	reset_in_kvecs(con);
	add_in_kvec(con, con->v2.in_buf, CEPH_EPILOGUE_PLAIN_LEN);
	con->v2.in_state = IN_S_HANDLE_EPILOGUE;
}

static int prepare_read_tail_plain(struct ceph_connection *con)
{
	struct ceph_msg *msg = con->in_msg;

	if (!front_len(msg) && !middle_len(msg)) {
		WARN_ON(!data_len(msg));
		return prepare_read_data(con);
	}

	reset_in_kvecs(con);
	if (front_len(msg)) {
		add_in_kvec(con, msg->front.iov_base, front_len(msg));
		WARN_ON(msg->front.iov_len != front_len(msg));
	}
	if (middle_len(msg)) {
		add_in_kvec(con, msg->middle->vec.iov_base, middle_len(msg));
		WARN_ON(msg->middle->vec.iov_len != middle_len(msg));
	}

	if (data_len(msg)) {
		con->v2.in_state = IN_S_PREPARE_READ_DATA;
	} else {
		add_in_kvec(con, con->v2.in_buf, CEPH_EPILOGUE_PLAIN_LEN);
		con->v2.in_state = IN_S_HANDLE_EPILOGUE;
	}
	return 0;
}

static void prepare_read_enc_page(struct ceph_connection *con)
{
	struct bio_vec bv;

	dout("%s con %p i %d resid %d\n", __func__, con, con->v2.in_enc_i,
	     con->v2.in_enc_resid);
	WARN_ON(!con->v2.in_enc_resid);

	bv.bv_page = con->v2.in_enc_pages[con->v2.in_enc_i];
	bv.bv_offset = 0;
	bv.bv_len = min(con->v2.in_enc_resid, (int)PAGE_SIZE);

	set_in_bvec(con, &bv);
	con->v2.in_enc_i++;
	con->v2.in_enc_resid -= bv.bv_len;

	if (con->v2.in_enc_resid) {
		con->v2.in_state = IN_S_PREPARE_READ_ENC_PAGE;
		return;
	}

	/*
	 * We are set to read the last piece of ciphertext (ending
	 * with epilogue) + auth tag.
	 */
	WARN_ON(con->v2.in_enc_i != con->v2.in_enc_page_cnt);
	con->v2.in_state = IN_S_HANDLE_EPILOGUE;
}

static int prepare_read_tail_secure(struct ceph_connection *con)
{
	struct page **enc_pages;
	int enc_page_cnt;
	int tail_len;

	tail_len = tail_onwire_len(con->in_msg, true);
	WARN_ON(!tail_len);

	enc_page_cnt = calc_pages_for(0, tail_len);
	enc_pages = ceph_alloc_page_vector(enc_page_cnt, GFP_NOIO);
	if (IS_ERR(enc_pages))
		return PTR_ERR(enc_pages);

	WARN_ON(con->v2.in_enc_pages || con->v2.in_enc_page_cnt);
	con->v2.in_enc_pages = enc_pages;
	con->v2.in_enc_page_cnt = enc_page_cnt;
	con->v2.in_enc_resid = tail_len;
	con->v2.in_enc_i = 0;

	prepare_read_enc_page(con);
	return 0;
}

static void __finish_skip(struct ceph_connection *con)
{
	con->in_seq++;
	prepare_read_preamble(con);
}

static void prepare_skip_message(struct ceph_connection *con)
{
	struct ceph_frame_desc *desc = &con->v2.in_desc;
	int tail_len;

	dout("%s con %p %d+%d+%d\n", __func__, con, desc->fd_lens[1],
	     desc->fd_lens[2], desc->fd_lens[3]);

	tail_len = __tail_onwire_len(desc->fd_lens[1], desc->fd_lens[2],
				     desc->fd_lens[3], con_secure(con));
	if (!tail_len) {
		__finish_skip(con);
	} else {
		set_in_skip(con, tail_len);
		con->v2.in_state = IN_S_FINISH_SKIP;
	}
}

static int process_banner_prefix(struct ceph_connection *con)
{
	int payload_len;
	void *p;

	WARN_ON(con->v2.in_kvecs[0].iov_len != CEPH_BANNER_V2_PREFIX_LEN);

	p = con->v2.in_kvecs[0].iov_base;
	if (memcmp(p, CEPH_BANNER_V2, CEPH_BANNER_V2_LEN)) {
		if (!memcmp(p, CEPH_BANNER, CEPH_BANNER_LEN))
			con->error_msg = "server is speaking msgr1 protocol";
		else
			con->error_msg = "protocol error, bad banner";
		return -EINVAL;
	}

	p += CEPH_BANNER_V2_LEN;
	payload_len = ceph_decode_16(&p);
	dout("%s con %p payload_len %d\n", __func__, con, payload_len);

	return prepare_read_banner_payload(con, payload_len);
}

static int process_banner_payload(struct ceph_connection *con)
{
	void *end = con->v2.in_kvecs[0].iov_base + con->v2.in_kvecs[0].iov_len;
	u64 feat = CEPH_MSGR2_SUPPORTED_FEATURES;
	u64 req_feat = CEPH_MSGR2_REQUIRED_FEATURES;
	u64 server_feat, server_req_feat;
	void *p;
	int ret;

	p = con->v2.in_kvecs[0].iov_base;
	ceph_decode_64_safe(&p, end, server_feat, bad);
	ceph_decode_64_safe(&p, end, server_req_feat, bad);

	dout("%s con %p server_feat 0x%llx server_req_feat 0x%llx\n",
	     __func__, con, server_feat, server_req_feat);

	if (req_feat & ~server_feat) {
		pr_err("msgr2 feature set mismatch: my required > server's supported 0x%llx, need 0x%llx\n",
		       server_feat, req_feat & ~server_feat);
		con->error_msg = "missing required protocol features";
		return -EINVAL;
	}
	if (server_req_feat & ~feat) {
		pr_err("msgr2 feature set mismatch: server's required > my supported 0x%llx, missing 0x%llx\n",
		       feat, server_req_feat & ~feat);
		con->error_msg = "missing required protocol features";
		return -EINVAL;
	}

	/* no reset_out_kvecs() as our banner may still be pending */
	ret = prepare_hello(con);
	if (ret) {
		pr_err("prepare_hello failed: %d\n", ret);
		return ret;
	}

	con->state = CEPH_CON_S_V2_HELLO;
	prepare_read_preamble(con);
	return 0;

bad:
	pr_err("failed to decode banner payload\n");
	return -EINVAL;
}

static int process_hello(struct ceph_connection *con, void *p, void *end)
{
	struct ceph_entity_addr *my_addr = &con->msgr->inst.addr;
	struct ceph_entity_addr addr_for_me;
	u8 entity_type;
	int ret;

	if (con->state != CEPH_CON_S_V2_HELLO) {
		con->error_msg = "protocol error, unexpected hello";
		return -EINVAL;
	}

	ceph_decode_8_safe(&p, end, entity_type, bad);
	ret = ceph_decode_entity_addr(&p, end, &addr_for_me);
	if (ret) {
		pr_err("failed to decode addr_for_me: %d\n", ret);
		return ret;
	}

	dout("%s con %p entity_type %d addr_for_me %s\n", __func__, con,
	     entity_type, ceph_pr_addr(&addr_for_me));

	if (entity_type != con->peer_name.type) {
		pr_err("bad peer type, want %d, got %d\n",
		       con->peer_name.type, entity_type);
		con->error_msg = "wrong peer at address";
		return -EINVAL;
	}

	/*
	 * Set our address to the address our first peer (i.e. monitor)
	 * sees that we are connecting from.  If we are behind some sort
	 * of NAT and want to be identified by some private (not NATed)
	 * address, ip option should be used.
	 */
	if (ceph_addr_is_blank(my_addr)) {
		memcpy(&my_addr->in_addr, &addr_for_me.in_addr,
		       sizeof(my_addr->in_addr));
		ceph_addr_set_port(my_addr, 0);
		dout("%s con %p set my addr %s, as seen by peer %s\n",
		     __func__, con, ceph_pr_addr(my_addr),
		     ceph_pr_addr(&con->peer_addr));
	} else {
		dout("%s con %p my addr already set %s\n",
		     __func__, con, ceph_pr_addr(my_addr));
	}

	WARN_ON(ceph_addr_is_blank(my_addr) || ceph_addr_port(my_addr));
	WARN_ON(my_addr->type != CEPH_ENTITY_ADDR_TYPE_ANY);
	WARN_ON(!my_addr->nonce);

	/* no reset_out_kvecs() as our hello may still be pending */
	ret = prepare_auth_request(con);
	if (ret) {
		if (ret != -EAGAIN)
			pr_err("prepare_auth_request failed: %d\n", ret);
		return ret;
	}

	con->state = CEPH_CON_S_V2_AUTH;
	return 0;

bad:
	pr_err("failed to decode hello\n");
	return -EINVAL;
}

static int process_auth_bad_method(struct ceph_connection *con,
				   void *p, void *end)
{
	int allowed_protos[8], allowed_modes[8];
	int allowed_proto_cnt, allowed_mode_cnt;
	int used_proto, result;
	int ret;
	int i;

	if (con->state != CEPH_CON_S_V2_AUTH) {
		con->error_msg = "protocol error, unexpected auth_bad_method";
		return -EINVAL;
	}

	ceph_decode_32_safe(&p, end, used_proto, bad);
	ceph_decode_32_safe(&p, end, result, bad);
	dout("%s con %p used_proto %d result %d\n", __func__, con, used_proto,
	     result);

	ceph_decode_32_safe(&p, end, allowed_proto_cnt, bad);
	if (allowed_proto_cnt > ARRAY_SIZE(allowed_protos)) {
		pr_err("allowed_protos too big %d\n", allowed_proto_cnt);
		return -EINVAL;
	}
	for (i = 0; i < allowed_proto_cnt; i++) {
		ceph_decode_32_safe(&p, end, allowed_protos[i], bad);
		dout("%s con %p allowed_protos[%d] %d\n", __func__, con,
		     i, allowed_protos[i]);
	}

	ceph_decode_32_safe(&p, end, allowed_mode_cnt, bad);
	if (allowed_mode_cnt > ARRAY_SIZE(allowed_modes)) {
		pr_err("allowed_modes too big %d\n", allowed_mode_cnt);
		return -EINVAL;
	}
	for (i = 0; i < allowed_mode_cnt; i++) {
		ceph_decode_32_safe(&p, end, allowed_modes[i], bad);
		dout("%s con %p allowed_modes[%d] %d\n", __func__, con,
		     i, allowed_modes[i]);
	}

	mutex_unlock(&con->mutex);
	ret = con->ops->handle_auth_bad_method(con, used_proto, result,
					       allowed_protos,
					       allowed_proto_cnt,
					       allowed_modes,
					       allowed_mode_cnt);
	mutex_lock(&con->mutex);
	if (con->state != CEPH_CON_S_V2_AUTH) {
		dout("%s con %p state changed to %d\n", __func__, con,
		     con->state);
		return -EAGAIN;
	}

	dout("%s con %p handle_auth_bad_method ret %d\n", __func__, con, ret);
	return ret;

bad:
	pr_err("failed to decode auth_bad_method\n");
	return -EINVAL;
}

static int process_auth_reply_more(struct ceph_connection *con,
				   void *p, void *end)
{
	int payload_len;
	int ret;

	if (con->state != CEPH_CON_S_V2_AUTH) {
		con->error_msg = "protocol error, unexpected auth_reply_more";
		return -EINVAL;
	}

	ceph_decode_32_safe(&p, end, payload_len, bad);
	ceph_decode_need(&p, end, payload_len, bad);

	dout("%s con %p payload_len %d\n", __func__, con, payload_len);

	reset_out_kvecs(con);
	ret = prepare_auth_request_more(con, p, payload_len);
	if (ret) {
		if (ret != -EAGAIN)
			pr_err("prepare_auth_request_more failed: %d\n", ret);
		return ret;
	}

	return 0;

bad:
	pr_err("failed to decode auth_reply_more\n");
	return -EINVAL;
}

/*
 * Align session_key and con_secret to avoid GFP_ATOMIC allocation
 * inside crypto_shash_setkey() and crypto_aead_setkey() called from
 * setup_crypto().  __aligned(16) isn't guaranteed to work for stack
 * objects, so do it by hand.
 */
static int process_auth_done(struct ceph_connection *con, void *p, void *end)
{
	u8 session_key_buf[CEPH_KEY_LEN + 16];
	u8 con_secret_buf[CEPH_MAX_CON_SECRET_LEN + 16];
	u8 *session_key = PTR_ALIGN(&session_key_buf[0], 16);
	u8 *con_secret = PTR_ALIGN(&con_secret_buf[0], 16);
	int session_key_len, con_secret_len;
	int payload_len;
	u64 global_id;
	int ret;

	if (con->state != CEPH_CON_S_V2_AUTH) {
		con->error_msg = "protocol error, unexpected auth_done";
		return -EINVAL;
	}

	ceph_decode_64_safe(&p, end, global_id, bad);
	ceph_decode_32_safe(&p, end, con->v2.con_mode, bad);
	ceph_decode_32_safe(&p, end, payload_len, bad);

	dout("%s con %p global_id %llu con_mode %d payload_len %d\n",
	     __func__, con, global_id, con->v2.con_mode, payload_len);

	mutex_unlock(&con->mutex);
	session_key_len = 0;
	con_secret_len = 0;
	ret = con->ops->handle_auth_done(con, global_id, p, payload_len,
					 session_key, &session_key_len,
					 con_secret, &con_secret_len);
	mutex_lock(&con->mutex);
	if (con->state != CEPH_CON_S_V2_AUTH) {
		dout("%s con %p state changed to %d\n", __func__, con,
		     con->state);
		ret = -EAGAIN;
		goto out;
	}

	dout("%s con %p handle_auth_done ret %d\n", __func__, con, ret);
	if (ret)
		goto out;

	ret = setup_crypto(con, session_key, session_key_len, con_secret,
			   con_secret_len);
	if (ret)
		goto out;

	reset_out_kvecs(con);
	ret = prepare_auth_signature(con);
	if (ret) {
		pr_err("prepare_auth_signature failed: %d\n", ret);
		goto out;
	}

	con->state = CEPH_CON_S_V2_AUTH_SIGNATURE;

out:
	memzero_explicit(session_key_buf, sizeof(session_key_buf));
	memzero_explicit(con_secret_buf, sizeof(con_secret_buf));
	return ret;

bad:
	pr_err("failed to decode auth_done\n");
	return -EINVAL;
}

static int process_auth_signature(struct ceph_connection *con,
				  void *p, void *end)
{
	u8 hmac[SHA256_DIGEST_SIZE];
	int ret;

	if (con->state != CEPH_CON_S_V2_AUTH_SIGNATURE) {
		con->error_msg = "protocol error, unexpected auth_signature";
		return -EINVAL;
	}

	ret = hmac_sha256(con, con->v2.out_sign_kvecs,
			  con->v2.out_sign_kvec_cnt, hmac);
	if (ret)
		return ret;

	ceph_decode_need(&p, end, SHA256_DIGEST_SIZE, bad);
	if (crypto_memneq(p, hmac, SHA256_DIGEST_SIZE)) {
		con->error_msg = "integrity error, bad auth signature";
		return -EBADMSG;
	}

	dout("%s con %p auth signature ok\n", __func__, con);

	/* no reset_out_kvecs() as our auth_signature may still be pending */
	if (!con->v2.server_cookie) {
		ret = prepare_client_ident(con);
		if (ret) {
			pr_err("prepare_client_ident failed: %d\n", ret);
			return ret;
		}

		con->state = CEPH_CON_S_V2_SESSION_CONNECT;
	} else {
		ret = prepare_session_reconnect(con);
		if (ret) {
			pr_err("prepare_session_reconnect failed: %d\n", ret);
			return ret;
		}

		con->state = CEPH_CON_S_V2_SESSION_RECONNECT;
	}

	return 0;

bad:
	pr_err("failed to decode auth_signature\n");
	return -EINVAL;
}

static int process_server_ident(struct ceph_connection *con,
				void *p, void *end)
{
	struct ceph_client *client = from_msgr(con->msgr);
	u64 features, required_features;
	struct ceph_entity_addr addr;
	u64 global_seq;
	u64 global_id;
	u64 cookie;
	u64 flags;
	int ret;

	if (con->state != CEPH_CON_S_V2_SESSION_CONNECT) {
		con->error_msg = "protocol error, unexpected server_ident";
		return -EINVAL;
	}

	ret = ceph_decode_entity_addrvec(&p, end, true, &addr);
	if (ret) {
		pr_err("failed to decode server addrs: %d\n", ret);
		return ret;
	}

	ceph_decode_64_safe(&p, end, global_id, bad);
	ceph_decode_64_safe(&p, end, global_seq, bad);
	ceph_decode_64_safe(&p, end, features, bad);
	ceph_decode_64_safe(&p, end, required_features, bad);
	ceph_decode_64_safe(&p, end, flags, bad);
	ceph_decode_64_safe(&p, end, cookie, bad);

	dout("%s con %p addr %s/%u global_id %llu global_seq %llu features 0x%llx required_features 0x%llx flags 0x%llx cookie 0x%llx\n",
	     __func__, con, ceph_pr_addr(&addr), le32_to_cpu(addr.nonce),
	     global_id, global_seq, features, required_features, flags, cookie);

	/* is this who we intended to talk to? */
	if (memcmp(&addr, &con->peer_addr, sizeof(con->peer_addr))) {
		pr_err("bad peer addr/nonce, want %s/%u, got %s/%u\n",
		       ceph_pr_addr(&con->peer_addr),
		       le32_to_cpu(con->peer_addr.nonce),
		       ceph_pr_addr(&addr), le32_to_cpu(addr.nonce));
		con->error_msg = "wrong peer at address";
		return -EINVAL;
	}

	if (client->required_features & ~features) {
		pr_err("RADOS feature set mismatch: my required > server's supported 0x%llx, need 0x%llx\n",
		       features, client->required_features & ~features);
		con->error_msg = "missing required protocol features";
		return -EINVAL;
	}

	/*
	 * Both name->type and name->num are set in ceph_con_open() but
	 * name->num may be bogus in the initial monmap.  name->type is
	 * verified in handle_hello().
	 */
	WARN_ON(!con->peer_name.type);
	con->peer_name.num = cpu_to_le64(global_id);
	con->v2.peer_global_seq = global_seq;
	con->peer_features = features;
	WARN_ON(required_features & ~client->supported_features);
	con->v2.server_cookie = cookie;

	if (flags & CEPH_MSG_CONNECT_LOSSY) {
		ceph_con_flag_set(con, CEPH_CON_F_LOSSYTX);
		WARN_ON(con->v2.server_cookie);
	} else {
		WARN_ON(!con->v2.server_cookie);
	}

	clear_in_sign_kvecs(con);
	clear_out_sign_kvecs(con);
	free_conn_bufs(con);
	con->delay = 0;  /* reset backoff memory */

	con->state = CEPH_CON_S_OPEN;
	con->v2.out_state = OUT_S_GET_NEXT;
	return 0;

bad:
	pr_err("failed to decode server_ident\n");
	return -EINVAL;
}

static int process_ident_missing_features(struct ceph_connection *con,
					  void *p, void *end)
{
	struct ceph_client *client = from_msgr(con->msgr);
	u64 missing_features;

	if (con->state != CEPH_CON_S_V2_SESSION_CONNECT) {
		con->error_msg = "protocol error, unexpected ident_missing_features";
		return -EINVAL;
	}

	ceph_decode_64_safe(&p, end, missing_features, bad);
	pr_err("RADOS feature set mismatch: server's required > my supported 0x%llx, missing 0x%llx\n",
	       client->supported_features, missing_features);
	con->error_msg = "missing required protocol features";
	return -EINVAL;

bad:
	pr_err("failed to decode ident_missing_features\n");
	return -EINVAL;
}

static int process_session_reconnect_ok(struct ceph_connection *con,
					void *p, void *end)
{
	u64 seq;

	if (con->state != CEPH_CON_S_V2_SESSION_RECONNECT) {
		con->error_msg = "protocol error, unexpected session_reconnect_ok";
		return -EINVAL;
	}

	ceph_decode_64_safe(&p, end, seq, bad);

	dout("%s con %p seq %llu\n", __func__, con, seq);
	ceph_con_discard_requeued(con, seq);

	clear_in_sign_kvecs(con);
	clear_out_sign_kvecs(con);
	free_conn_bufs(con);
	con->delay = 0;  /* reset backoff memory */

	con->state = CEPH_CON_S_OPEN;
	con->v2.out_state = OUT_S_GET_NEXT;
	return 0;

bad:
	pr_err("failed to decode session_reconnect_ok\n");
	return -EINVAL;
}

static int process_session_retry(struct ceph_connection *con,
				 void *p, void *end)
{
	u64 connect_seq;
	int ret;

	if (con->state != CEPH_CON_S_V2_SESSION_RECONNECT) {
		con->error_msg = "protocol error, unexpected session_retry";
		return -EINVAL;
	}

	ceph_decode_64_safe(&p, end, connect_seq, bad);

	dout("%s con %p connect_seq %llu\n", __func__, con, connect_seq);
	WARN_ON(connect_seq <= con->v2.connect_seq);
	con->v2.connect_seq = connect_seq + 1;

	free_conn_bufs(con);

	reset_out_kvecs(con);
	ret = prepare_session_reconnect(con);
	if (ret) {
		pr_err("prepare_session_reconnect (cseq) failed: %d\n", ret);
		return ret;
	}

	return 0;

bad:
	pr_err("failed to decode session_retry\n");
	return -EINVAL;
}

static int process_session_retry_global(struct ceph_connection *con,
					void *p, void *end)
{
	u64 global_seq;
	int ret;

	if (con->state != CEPH_CON_S_V2_SESSION_RECONNECT) {
		con->error_msg = "protocol error, unexpected session_retry_global";
		return -EINVAL;
	}

	ceph_decode_64_safe(&p, end, global_seq, bad);

	dout("%s con %p global_seq %llu\n", __func__, con, global_seq);
	WARN_ON(global_seq <= con->v2.global_seq);
	con->v2.global_seq = ceph_get_global_seq(con->msgr, global_seq);

	free_conn_bufs(con);

	reset_out_kvecs(con);
	ret = prepare_session_reconnect(con);
	if (ret) {
		pr_err("prepare_session_reconnect (gseq) failed: %d\n", ret);
		return ret;
	}

	return 0;

bad:
	pr_err("failed to decode session_retry_global\n");
	return -EINVAL;
}

static int process_session_reset(struct ceph_connection *con,
				 void *p, void *end)
{
	bool full;
	int ret;

	if (con->state != CEPH_CON_S_V2_SESSION_RECONNECT) {
		con->error_msg = "protocol error, unexpected session_reset";
		return -EINVAL;
	}

	ceph_decode_8_safe(&p, end, full, bad);
	if (!full) {
		con->error_msg = "protocol error, bad session_reset";
		return -EINVAL;
	}

	pr_info("%s%lld %s session reset\n", ENTITY_NAME(con->peer_name),
		ceph_pr_addr(&con->peer_addr));
	ceph_con_reset_session(con);

	mutex_unlock(&con->mutex);
	if (con->ops->peer_reset)
		con->ops->peer_reset(con);
	mutex_lock(&con->mutex);
	if (con->state != CEPH_CON_S_V2_SESSION_RECONNECT) {
		dout("%s con %p state changed to %d\n", __func__, con,
		     con->state);
		return -EAGAIN;
	}

	free_conn_bufs(con);

	reset_out_kvecs(con);
	ret = prepare_client_ident(con);
	if (ret) {
		pr_err("prepare_client_ident (rst) failed: %d\n", ret);
		return ret;
	}

	con->state = CEPH_CON_S_V2_SESSION_CONNECT;
	return 0;

bad:
	pr_err("failed to decode session_reset\n");
	return -EINVAL;
}

static int process_keepalive2_ack(struct ceph_connection *con,
				  void *p, void *end)
{
	if (con->state != CEPH_CON_S_OPEN) {
		con->error_msg = "protocol error, unexpected keepalive2_ack";
		return -EINVAL;
	}

	ceph_decode_need(&p, end, sizeof(struct ceph_timespec), bad);
	ceph_decode_timespec64(&con->last_keepalive_ack, p);

	dout("%s con %p timestamp %lld.%09ld\n", __func__, con,
	     con->last_keepalive_ack.tv_sec, con->last_keepalive_ack.tv_nsec);

	return 0;

bad:
	pr_err("failed to decode keepalive2_ack\n");
	return -EINVAL;
}

static int process_ack(struct ceph_connection *con, void *p, void *end)
{
	u64 seq;

	if (con->state != CEPH_CON_S_OPEN) {
		con->error_msg = "protocol error, unexpected ack";
		return -EINVAL;
	}

	ceph_decode_64_safe(&p, end, seq, bad);

	dout("%s con %p seq %llu\n", __func__, con, seq);
	ceph_con_discard_sent(con, seq);
	return 0;

bad:
	pr_err("failed to decode ack\n");
	return -EINVAL;
}

static int process_control(struct ceph_connection *con, void *p, void *end)
{
	int tag = con->v2.in_desc.fd_tag;
	int ret;

	dout("%s con %p tag %d len %d\n", __func__, con, tag, (int)(end - p));

	switch (tag) {
	case FRAME_TAG_HELLO:
		ret = process_hello(con, p, end);
		break;
	case FRAME_TAG_AUTH_BAD_METHOD:
		ret = process_auth_bad_method(con, p, end);
		break;
	case FRAME_TAG_AUTH_REPLY_MORE:
		ret = process_auth_reply_more(con, p, end);
		break;
	case FRAME_TAG_AUTH_DONE:
		ret = process_auth_done(con, p, end);
		break;
	case FRAME_TAG_AUTH_SIGNATURE:
		ret = process_auth_signature(con, p, end);
		break;
	case FRAME_TAG_SERVER_IDENT:
		ret = process_server_ident(con, p, end);
		break;
	case FRAME_TAG_IDENT_MISSING_FEATURES:
		ret = process_ident_missing_features(con, p, end);
		break;
	case FRAME_TAG_SESSION_RECONNECT_OK:
		ret = process_session_reconnect_ok(con, p, end);
		break;
	case FRAME_TAG_SESSION_RETRY:
		ret = process_session_retry(con, p, end);
		break;
	case FRAME_TAG_SESSION_RETRY_GLOBAL:
		ret = process_session_retry_global(con, p, end);
		break;
	case FRAME_TAG_SESSION_RESET:
		ret = process_session_reset(con, p, end);
		break;
	case FRAME_TAG_KEEPALIVE2_ACK:
		ret = process_keepalive2_ack(con, p, end);
		break;
	case FRAME_TAG_ACK:
		ret = process_ack(con, p, end);
		break;
	default:
		pr_err("bad tag %d\n", tag);
		con->error_msg = "protocol error, bad tag";
		return -EINVAL;
	}
	if (ret) {
		dout("%s con %p error %d\n", __func__, con, ret);
		return ret;
	}

	prepare_read_preamble(con);
	return 0;
}

/*
 * Return:
 *   1 - con->in_msg set, read message
 *   0 - skip message
 *  <0 - error
 */
static int process_message_header(struct ceph_connection *con,
				  void *p, void *end)
{
	struct ceph_frame_desc *desc = &con->v2.in_desc;
	struct ceph_msg_header2 *hdr2 = p;
	struct ceph_msg_header hdr;
	int skip;
	int ret;
	u64 seq;

	/* verify seq# */
	seq = le64_to_cpu(hdr2->seq);
	if ((s64)seq - (s64)con->in_seq < 1) {
		pr_info("%s%lld %s skipping old message: seq %llu, expected %llu\n",
			ENTITY_NAME(con->peer_name),
			ceph_pr_addr(&con->peer_addr),
			seq, con->in_seq + 1);
		return 0;
	}
	if ((s64)seq - (s64)con->in_seq > 1) {
		pr_err("bad seq %llu, expected %llu\n", seq, con->in_seq + 1);
		con->error_msg = "bad message sequence # for incoming message";
		return -EBADE;
	}

	ceph_con_discard_sent(con, le64_to_cpu(hdr2->ack_seq));

	fill_header(&hdr, hdr2, desc->fd_lens[1], desc->fd_lens[2],
		    desc->fd_lens[3], &con->peer_name);
	ret = ceph_con_in_msg_alloc(con, &hdr, &skip);
	if (ret)
		return ret;

	WARN_ON(!con->in_msg ^ skip);
	if (skip)
		return 0;

	WARN_ON(!con->in_msg);
	WARN_ON(con->in_msg->con != con);
	return 1;
}

static int process_message(struct ceph_connection *con)
{
	ceph_con_process_message(con);

	/*
	 * We could have been closed by ceph_con_close() because
	 * ceph_con_process_message() temporarily drops con->mutex.
	 */
	if (con->state != CEPH_CON_S_OPEN) {
		dout("%s con %p state changed to %d\n", __func__, con,
		     con->state);
		return -EAGAIN;
	}

	prepare_read_preamble(con);
	return 0;
}

static int __handle_control(struct ceph_connection *con, void *p)
{
	void *end = p + con->v2.in_desc.fd_lens[0];
	struct ceph_msg *msg;
	int ret;

	if (con->v2.in_desc.fd_tag != FRAME_TAG_MESSAGE)
		return process_control(con, p, end);

	ret = process_message_header(con, p, end);
	if (ret < 0)
		return ret;
	if (ret == 0) {
		prepare_skip_message(con);
		return 0;
	}

	msg = con->in_msg;  /* set in process_message_header() */
	if (front_len(msg)) {
		WARN_ON(front_len(msg) > msg->front_alloc_len);
		msg->front.iov_len = front_len(msg);
	} else {
		msg->front.iov_len = 0;
	}
	if (middle_len(msg)) {
		WARN_ON(middle_len(msg) > msg->middle->alloc_len);
		msg->middle->vec.iov_len = middle_len(msg);
	} else if (msg->middle) {
		msg->middle->vec.iov_len = 0;
	}

	if (!front_len(msg) && !middle_len(msg) && !data_len(msg))
		return process_message(con);

	if (con_secure(con))
		return prepare_read_tail_secure(con);

	return prepare_read_tail_plain(con);
}

static int handle_preamble(struct ceph_connection *con)
{
	struct ceph_frame_desc *desc = &con->v2.in_desc;
	int ret;

	if (con_secure(con)) {
		ret = decrypt_preamble(con);
		if (ret) {
			if (ret == -EBADMSG)
				con->error_msg = "integrity error, bad preamble auth tag";
			return ret;
		}
	}

	ret = decode_preamble(con->v2.in_buf, desc);
	if (ret) {
		if (ret == -EBADMSG)
			con->error_msg = "integrity error, bad crc";
		else
			con->error_msg = "protocol error, bad preamble";
		return ret;
	}

	dout("%s con %p tag %d seg_cnt %d %d+%d+%d+%d\n", __func__,
	     con, desc->fd_tag, desc->fd_seg_cnt, desc->fd_lens[0],
	     desc->fd_lens[1], desc->fd_lens[2], desc->fd_lens[3]);

	if (!con_secure(con))
		return prepare_read_control(con);

	if (desc->fd_lens[0] > CEPH_PREAMBLE_INLINE_LEN)
		return prepare_read_control_remainder(con);

	return __handle_control(con, CTRL_BODY(con->v2.in_buf));
}

static int handle_control(struct ceph_connection *con)
{
	int ctrl_len = con->v2.in_desc.fd_lens[0];
	void *buf;
	int ret;

	WARN_ON(con_secure(con));

	ret = verify_control_crc(con);
	if (ret) {
		con->error_msg = "integrity error, bad crc";
		return ret;
	}

	if (con->state == CEPH_CON_S_V2_AUTH) {
		buf = alloc_conn_buf(con, ctrl_len);
		if (!buf)
			return -ENOMEM;

		memcpy(buf, con->v2.in_kvecs[0].iov_base, ctrl_len);
		return __handle_control(con, buf);
	}

	return __handle_control(con, con->v2.in_kvecs[0].iov_base);
}

static int handle_control_remainder(struct ceph_connection *con)
{
	int ret;

	WARN_ON(!con_secure(con));

	ret = decrypt_control_remainder(con);
	if (ret) {
		if (ret == -EBADMSG)
			con->error_msg = "integrity error, bad control remainder auth tag";
		return ret;
	}

	return __handle_control(con, con->v2.in_kvecs[0].iov_base -
				     CEPH_PREAMBLE_INLINE_LEN);
}

static int handle_epilogue(struct ceph_connection *con)
{
	u32 front_crc, middle_crc, data_crc;
	int ret;

	if (con_secure(con)) {
		ret = decrypt_tail(con);
		if (ret) {
			if (ret == -EBADMSG)
				con->error_msg = "integrity error, bad epilogue auth tag";
			return ret;
		}

		/* just late_status */
		ret = decode_epilogue(con->v2.in_buf, NULL, NULL, NULL);
		if (ret) {
			con->error_msg = "protocol error, bad epilogue";
			return ret;
		}
	} else {
		ret = decode_epilogue(con->v2.in_buf, &front_crc,
				      &middle_crc, &data_crc);
		if (ret) {
			con->error_msg = "protocol error, bad epilogue";
			return ret;
		}

		ret = verify_epilogue_crcs(con, front_crc, middle_crc,
					   data_crc);
		if (ret) {
			con->error_msg = "integrity error, bad crc";
			return ret;
		}
	}

	return process_message(con);
}

static void finish_skip(struct ceph_connection *con)
{
	dout("%s con %p\n", __func__, con);

	if (con_secure(con))
		gcm_inc_nonce(&con->v2.in_gcm_nonce);

	__finish_skip(con);
}

static int populate_in_iter(struct ceph_connection *con)
{
	int ret;

	dout("%s con %p state %d in_state %d\n", __func__, con, con->state,
	     con->v2.in_state);
	WARN_ON(iov_iter_count(&con->v2.in_iter));

	if (con->state == CEPH_CON_S_V2_BANNER_PREFIX) {
		ret = process_banner_prefix(con);
	} else if (con->state == CEPH_CON_S_V2_BANNER_PAYLOAD) {
		ret = process_banner_payload(con);
	} else if ((con->state >= CEPH_CON_S_V2_HELLO &&
		    con->state <= CEPH_CON_S_V2_SESSION_RECONNECT) ||
		   con->state == CEPH_CON_S_OPEN) {
		switch (con->v2.in_state) {
		case IN_S_HANDLE_PREAMBLE:
			ret = handle_preamble(con);
			break;
		case IN_S_HANDLE_CONTROL:
			ret = handle_control(con);
			break;
		case IN_S_HANDLE_CONTROL_REMAINDER:
			ret = handle_control_remainder(con);
			break;
		case IN_S_PREPARE_READ_DATA:
			ret = prepare_read_data(con);
			break;
		case IN_S_PREPARE_READ_DATA_CONT:
			prepare_read_data_cont(con);
			ret = 0;
			break;
		case IN_S_PREPARE_READ_ENC_PAGE:
			prepare_read_enc_page(con);
			ret = 0;
			break;
		case IN_S_HANDLE_EPILOGUE:
			ret = handle_epilogue(con);
			break;
		case IN_S_FINISH_SKIP:
			finish_skip(con);
			ret = 0;
			break;
		default:
			WARN(1, "bad in_state %d", con->v2.in_state);
			return -EINVAL;
		}
	} else {
		WARN(1, "bad state %d", con->state);
		return -EINVAL;
	}
	if (ret) {
		dout("%s con %p error %d\n", __func__, con, ret);
		return ret;
	}

	if (WARN_ON(!iov_iter_count(&con->v2.in_iter)))
		return -ENODATA;
	dout("%s con %p populated %zu\n", __func__, con,
	     iov_iter_count(&con->v2.in_iter));
	return 1;
}

int ceph_con_v2_try_read(struct ceph_connection *con)
{
	int ret;

	dout("%s con %p state %d need %zu\n", __func__, con, con->state,
	     iov_iter_count(&con->v2.in_iter));

	if (con->state == CEPH_CON_S_PREOPEN)
		return 0;

	/*
	 * We should always have something pending here.  If not,
	 * avoid calling populate_in_iter() as if we read something
	 * (ceph_tcp_recv() would immediately return 1).
	 */
	if (WARN_ON(!iov_iter_count(&con->v2.in_iter)))
		return -ENODATA;

	for (;;) {
		ret = ceph_tcp_recv(con);
		if (ret <= 0)
			return ret;

		ret = populate_in_iter(con);
		if (ret <= 0) {
			if (ret && ret != -EAGAIN && !con->error_msg)
				con->error_msg = "read processing error";
			return ret;
		}
	}
}

static void queue_data(struct ceph_connection *con)
{
	struct bio_vec bv;

	con->v2.out_epil.data_crc = -1;
	ceph_msg_data_cursor_init(&con->v2.out_cursor, con->out_msg,
				  data_len(con->out_msg));

	get_bvec_at(&con->v2.out_cursor, &bv);
	set_out_bvec(con, &bv, true);
	con->v2.out_state = OUT_S_QUEUE_DATA_CONT;
}

static void queue_data_cont(struct ceph_connection *con)
{
	struct bio_vec bv;

	con->v2.out_epil.data_crc = ceph_crc32c_page(
		con->v2.out_epil.data_crc, con->v2.out_bvec.bv_page,
		con->v2.out_bvec.bv_offset, con->v2.out_bvec.bv_len);

	ceph_msg_data_advance(&con->v2.out_cursor, con->v2.out_bvec.bv_len);
	if (con->v2.out_cursor.total_resid) {
		get_bvec_at(&con->v2.out_cursor, &bv);
		set_out_bvec(con, &bv, true);
		WARN_ON(con->v2.out_state != OUT_S_QUEUE_DATA_CONT);
		return;
	}

	/*
	 * We've written all data.  Queue epilogue.  Once it's written,
	 * we are done.
	 */
	reset_out_kvecs(con);
	prepare_epilogue_plain(con, false);
	con->v2.out_state = OUT_S_FINISH_MESSAGE;
}

static void queue_enc_page(struct ceph_connection *con)
{
	struct bio_vec bv;

	dout("%s con %p i %d resid %d\n", __func__, con, con->v2.out_enc_i,
	     con->v2.out_enc_resid);
	WARN_ON(!con->v2.out_enc_resid);

	bv.bv_page = con->v2.out_enc_pages[con->v2.out_enc_i];
	bv.bv_offset = 0;
	bv.bv_len = min(con->v2.out_enc_resid, (int)PAGE_SIZE);

	set_out_bvec(con, &bv, false);
	con->v2.out_enc_i++;
	con->v2.out_enc_resid -= bv.bv_len;

	if (con->v2.out_enc_resid) {
		WARN_ON(con->v2.out_state != OUT_S_QUEUE_ENC_PAGE);
		return;
	}

	/*
	 * We've queued the last piece of ciphertext (ending with
	 * epilogue) + auth tag.  Once it's written, we are done.
	 */
	WARN_ON(con->v2.out_enc_i != con->v2.out_enc_page_cnt);
	con->v2.out_state = OUT_S_FINISH_MESSAGE;
}

static void queue_zeros(struct ceph_connection *con)
{
	dout("%s con %p out_zero %d\n", __func__, con, con->v2.out_zero);

	if (con->v2.out_zero) {
		set_out_bvec_zero(con);
		con->v2.out_zero -= con->v2.out_bvec.bv_len;
		con->v2.out_state = OUT_S_QUEUE_ZEROS;
		return;
	}

	/*
	 * We've zero-filled everything up to epilogue.  Queue epilogue
	 * with late_status set to ABORTED and crcs adjusted for zeros.
	 * Once it's written, we are done patching up for the revoke.
	 */
	reset_out_kvecs(con);
	prepare_epilogue_plain(con, true);
	con->v2.out_state = OUT_S_FINISH_MESSAGE;
}

static void finish_message(struct ceph_connection *con)
{
	dout("%s con %p msg %p\n", __func__, con, con->out_msg);

	/* we end up here both plain and secure modes */
	if (con->v2.out_enc_pages) {
		WARN_ON(!con->v2.out_enc_page_cnt);
		ceph_release_page_vector(con->v2.out_enc_pages,
					 con->v2.out_enc_page_cnt);
		con->v2.out_enc_pages = NULL;
		con->v2.out_enc_page_cnt = 0;
	}
	/* message may have been revoked */
	if (con->out_msg) {
		ceph_msg_put(con->out_msg);
		con->out_msg = NULL;
	}

	con->v2.out_state = OUT_S_GET_NEXT;
}

static int populate_out_iter(struct ceph_connection *con)
{
	int ret;

	dout("%s con %p state %d out_state %d\n", __func__, con, con->state,
	     con->v2.out_state);
	WARN_ON(iov_iter_count(&con->v2.out_iter));

	if (con->state != CEPH_CON_S_OPEN) {
		WARN_ON(con->state < CEPH_CON_S_V2_BANNER_PREFIX ||
			con->state > CEPH_CON_S_V2_SESSION_RECONNECT);
		goto nothing_pending;
	}

	switch (con->v2.out_state) {
	case OUT_S_QUEUE_DATA:
		WARN_ON(!con->out_msg);
		queue_data(con);
		goto populated;
	case OUT_S_QUEUE_DATA_CONT:
		WARN_ON(!con->out_msg);
		queue_data_cont(con);
		goto populated;
	case OUT_S_QUEUE_ENC_PAGE:
		queue_enc_page(con);
		goto populated;
	case OUT_S_QUEUE_ZEROS:
		WARN_ON(con->out_msg);  /* revoked */
		queue_zeros(con);
		goto populated;
	case OUT_S_FINISH_MESSAGE:
		finish_message(con);
		break;
	case OUT_S_GET_NEXT:
		break;
	default:
		WARN(1, "bad out_state %d", con->v2.out_state);
		return -EINVAL;
	}

	WARN_ON(con->v2.out_state != OUT_S_GET_NEXT);
	if (ceph_con_flag_test_and_clear(con, CEPH_CON_F_KEEPALIVE_PENDING)) {
		ret = prepare_keepalive2(con);
		if (ret) {
			pr_err("prepare_keepalive2 failed: %d\n", ret);
			return ret;
		}
	} else if (!list_empty(&con->out_queue)) {
		ceph_con_get_out_msg(con);
		ret = prepare_message(con);
		if (ret) {
			pr_err("prepare_message failed: %d\n", ret);
			return ret;
		}
	} else if (con->in_seq > con->in_seq_acked) {
		ret = prepare_ack(con);
		if (ret) {
			pr_err("prepare_ack failed: %d\n", ret);
			return ret;
		}
	} else {
		goto nothing_pending;
	}

populated:
	if (WARN_ON(!iov_iter_count(&con->v2.out_iter)))
		return -ENODATA;
	dout("%s con %p populated %zu\n", __func__, con,
	     iov_iter_count(&con->v2.out_iter));
	return 1;

nothing_pending:
	WARN_ON(iov_iter_count(&con->v2.out_iter));
	dout("%s con %p nothing pending\n", __func__, con);
	ceph_con_flag_clear(con, CEPH_CON_F_WRITE_PENDING);
	return 0;
}

int ceph_con_v2_try_write(struct ceph_connection *con)
{
	int ret;

	dout("%s con %p state %d have %zu\n", __func__, con, con->state,
	     iov_iter_count(&con->v2.out_iter));

	/* open the socket first? */
	if (con->state == CEPH_CON_S_PREOPEN) {
		WARN_ON(con->peer_addr.type != CEPH_ENTITY_ADDR_TYPE_MSGR2);

		/*
		 * Always bump global_seq.  Bump connect_seq only if
		 * there is a session (i.e. we are reconnecting and will
		 * send session_reconnect instead of client_ident).
		 */
		con->v2.global_seq = ceph_get_global_seq(con->msgr, 0);
		if (con->v2.server_cookie)
			con->v2.connect_seq++;

		ret = prepare_read_banner_prefix(con);
		if (ret) {
			pr_err("prepare_read_banner_prefix failed: %d\n", ret);
			con->error_msg = "connect error";
			return ret;
		}

		reset_out_kvecs(con);
		ret = prepare_banner(con);
		if (ret) {
			pr_err("prepare_banner failed: %d\n", ret);
			con->error_msg = "connect error";
			return ret;
		}

		ret = ceph_tcp_connect(con);
		if (ret) {
			pr_err("ceph_tcp_connect failed: %d\n", ret);
			con->error_msg = "connect error";
			return ret;
		}
	}

	if (!iov_iter_count(&con->v2.out_iter)) {
		ret = populate_out_iter(con);
		if (ret <= 0) {
			if (ret && ret != -EAGAIN && !con->error_msg)
				con->error_msg = "write processing error";
			return ret;
		}
	}

	tcp_sock_set_cork(con->sock->sk, true);
	for (;;) {
		ret = ceph_tcp_send(con);
		if (ret <= 0)
			break;

		ret = populate_out_iter(con);
		if (ret <= 0) {
			if (ret && ret != -EAGAIN && !con->error_msg)
				con->error_msg = "write processing error";
			break;
		}
	}

	tcp_sock_set_cork(con->sock->sk, false);
	return ret;
}

static u32 crc32c_zeros(u32 crc, int zero_len)
{
	int len;

	while (zero_len) {
		len = min(zero_len, (int)PAGE_SIZE);
		crc = crc32c(crc, page_address(ceph_zero_page), len);
		zero_len -= len;
	}

	return crc;
}

static void prepare_zero_front(struct ceph_connection *con, int resid)
{
	int sent;

	WARN_ON(!resid || resid > front_len(con->out_msg));
	sent = front_len(con->out_msg) - resid;
	dout("%s con %p sent %d resid %d\n", __func__, con, sent, resid);

	if (sent) {
		con->v2.out_epil.front_crc =
			crc32c(-1, con->out_msg->front.iov_base, sent);
		con->v2.out_epil.front_crc =
			crc32c_zeros(con->v2.out_epil.front_crc, resid);
	} else {
		con->v2.out_epil.front_crc = crc32c_zeros(-1, resid);
	}

	con->v2.out_iter.count -= resid;
	out_zero_add(con, resid);
}

static void prepare_zero_middle(struct ceph_connection *con, int resid)
{
	int sent;

	WARN_ON(!resid || resid > middle_len(con->out_msg));
	sent = middle_len(con->out_msg) - resid;
	dout("%s con %p sent %d resid %d\n", __func__, con, sent, resid);

	if (sent) {
		con->v2.out_epil.middle_crc =
			crc32c(-1, con->out_msg->middle->vec.iov_base, sent);
		con->v2.out_epil.middle_crc =
			crc32c_zeros(con->v2.out_epil.middle_crc, resid);
	} else {
		con->v2.out_epil.middle_crc = crc32c_zeros(-1, resid);
	}

	con->v2.out_iter.count -= resid;
	out_zero_add(con, resid);
}

static void prepare_zero_data(struct ceph_connection *con)
{
	dout("%s con %p\n", __func__, con);
	con->v2.out_epil.data_crc = crc32c_zeros(-1, data_len(con->out_msg));
	out_zero_add(con, data_len(con->out_msg));
}

static void revoke_at_queue_data(struct ceph_connection *con)
{
	int boundary;
	int resid;

	WARN_ON(!data_len(con->out_msg));
	WARN_ON(!iov_iter_is_kvec(&con->v2.out_iter));
	resid = iov_iter_count(&con->v2.out_iter);

	boundary = front_len(con->out_msg) + middle_len(con->out_msg);
	if (resid > boundary) {
		resid -= boundary;
		WARN_ON(resid > MESSAGE_HEAD_PLAIN_LEN);
		dout("%s con %p was sending head\n", __func__, con);
		if (front_len(con->out_msg))
			prepare_zero_front(con, front_len(con->out_msg));
		if (middle_len(con->out_msg))
			prepare_zero_middle(con, middle_len(con->out_msg));
		prepare_zero_data(con);
		WARN_ON(iov_iter_count(&con->v2.out_iter) != resid);
		con->v2.out_state = OUT_S_QUEUE_ZEROS;
		return;
	}

	boundary = middle_len(con->out_msg);
	if (resid > boundary) {
		resid -= boundary;
		dout("%s con %p was sending front\n", __func__, con);
		prepare_zero_front(con, resid);
		if (middle_len(con->out_msg))
			prepare_zero_middle(con, middle_len(con->out_msg));
		prepare_zero_data(con);
		queue_zeros(con);
		return;
	}

	WARN_ON(!resid);
	dout("%s con %p was sending middle\n", __func__, con);
	prepare_zero_middle(con, resid);
	prepare_zero_data(con);
	queue_zeros(con);
}

static void revoke_at_queue_data_cont(struct ceph_connection *con)
{
	int sent, resid;  /* current piece of data */

	WARN_ON(!data_len(con->out_msg));
	WARN_ON(!iov_iter_is_bvec(&con->v2.out_iter));
	resid = iov_iter_count(&con->v2.out_iter);
	WARN_ON(!resid || resid > con->v2.out_bvec.bv_len);
	sent = con->v2.out_bvec.bv_len - resid;
	dout("%s con %p sent %d resid %d\n", __func__, con, sent, resid);

	if (sent) {
		con->v2.out_epil.data_crc = ceph_crc32c_page(
			con->v2.out_epil.data_crc, con->v2.out_bvec.bv_page,
			con->v2.out_bvec.bv_offset, sent);
		ceph_msg_data_advance(&con->v2.out_cursor, sent);
	}
	WARN_ON(resid > con->v2.out_cursor.total_resid);
	con->v2.out_epil.data_crc = crc32c_zeros(con->v2.out_epil.data_crc,
						con->v2.out_cursor.total_resid);

	con->v2.out_iter.count -= resid;
	out_zero_add(con, con->v2.out_cursor.total_resid);
	queue_zeros(con);
}

static void revoke_at_finish_message(struct ceph_connection *con)
{
	int boundary;
	int resid;

	WARN_ON(!iov_iter_is_kvec(&con->v2.out_iter));
	resid = iov_iter_count(&con->v2.out_iter);

	if (!front_len(con->out_msg) && !middle_len(con->out_msg) &&
	    !data_len(con->out_msg)) {
		WARN_ON(!resid || resid > MESSAGE_HEAD_PLAIN_LEN);
		dout("%s con %p was sending head (empty message) - noop\n",
		     __func__, con);
		return;
	}

	boundary = front_len(con->out_msg) + middle_len(con->out_msg) +
		   CEPH_EPILOGUE_PLAIN_LEN;
	if (resid > boundary) {
		resid -= boundary;
		WARN_ON(resid > MESSAGE_HEAD_PLAIN_LEN);
		dout("%s con %p was sending head\n", __func__, con);
		if (front_len(con->out_msg))
			prepare_zero_front(con, front_len(con->out_msg));
		if (middle_len(con->out_msg))
			prepare_zero_middle(con, middle_len(con->out_msg));
		con->v2.out_iter.count -= CEPH_EPILOGUE_PLAIN_LEN;
		WARN_ON(iov_iter_count(&con->v2.out_iter) != resid);
		con->v2.out_state = OUT_S_QUEUE_ZEROS;
		return;
	}

	boundary = middle_len(con->out_msg) + CEPH_EPILOGUE_PLAIN_LEN;
	if (resid > boundary) {
		resid -= boundary;
		dout("%s con %p was sending front\n", __func__, con);
		prepare_zero_front(con, resid);
		if (middle_len(con->out_msg))
			prepare_zero_middle(con, middle_len(con->out_msg));
		con->v2.out_iter.count -= CEPH_EPILOGUE_PLAIN_LEN;
		queue_zeros(con);
		return;
	}

	boundary = CEPH_EPILOGUE_PLAIN_LEN;
	if (resid > boundary) {
		resid -= boundary;
		dout("%s con %p was sending middle\n", __func__, con);
		prepare_zero_middle(con, resid);
		con->v2.out_iter.count -= CEPH_EPILOGUE_PLAIN_LEN;
		queue_zeros(con);
		return;
	}

	WARN_ON(!resid);
	dout("%s con %p was sending epilogue - noop\n", __func__, con);
}

void ceph_con_v2_revoke(struct ceph_connection *con)
{
	WARN_ON(con->v2.out_zero);

	if (con_secure(con)) {
		WARN_ON(con->v2.out_state != OUT_S_QUEUE_ENC_PAGE &&
			con->v2.out_state != OUT_S_FINISH_MESSAGE);
		dout("%s con %p secure - noop\n", __func__, con);
		return;
	}

	switch (con->v2.out_state) {
	case OUT_S_QUEUE_DATA:
		revoke_at_queue_data(con);
		break;
	case OUT_S_QUEUE_DATA_CONT:
		revoke_at_queue_data_cont(con);
		break;
	case OUT_S_FINISH_MESSAGE:
		revoke_at_finish_message(con);
		break;
	default:
		WARN(1, "bad out_state %d", con->v2.out_state);
		break;
	}
}

static void revoke_at_prepare_read_data(struct ceph_connection *con)
{
	int remaining;
	int resid;

	WARN_ON(con_secure(con));
	WARN_ON(!data_len(con->in_msg));
	WARN_ON(!iov_iter_is_kvec(&con->v2.in_iter));
	resid = iov_iter_count(&con->v2.in_iter);
	WARN_ON(!resid);

	remaining = data_len(con->in_msg) + CEPH_EPILOGUE_PLAIN_LEN;
	dout("%s con %p resid %d remaining %d\n", __func__, con, resid,
	     remaining);
	con->v2.in_iter.count -= resid;
	set_in_skip(con, resid + remaining);
	con->v2.in_state = IN_S_FINISH_SKIP;
}

static void revoke_at_prepare_read_data_cont(struct ceph_connection *con)
{
	int recved, resid;  /* current piece of data */
	int remaining;

	WARN_ON(con_secure(con));
	WARN_ON(!data_len(con->in_msg));
	WARN_ON(!iov_iter_is_bvec(&con->v2.in_iter));
	resid = iov_iter_count(&con->v2.in_iter);
	WARN_ON(!resid || resid > con->v2.in_bvec.bv_len);
	recved = con->v2.in_bvec.bv_len - resid;
	dout("%s con %p recved %d resid %d\n", __func__, con, recved, resid);

	if (recved)
		ceph_msg_data_advance(&con->v2.in_cursor, recved);
	WARN_ON(resid > con->v2.in_cursor.total_resid);

	remaining = CEPH_EPILOGUE_PLAIN_LEN;
	dout("%s con %p total_resid %zu remaining %d\n", __func__, con,
	     con->v2.in_cursor.total_resid, remaining);
	con->v2.in_iter.count -= resid;
	set_in_skip(con, con->v2.in_cursor.total_resid + remaining);
	con->v2.in_state = IN_S_FINISH_SKIP;
}

static void revoke_at_prepare_read_enc_page(struct ceph_connection *con)
{
	int resid;  /* current enc page (not necessarily data) */

	WARN_ON(!con_secure(con));
	WARN_ON(!iov_iter_is_bvec(&con->v2.in_iter));
	resid = iov_iter_count(&con->v2.in_iter);
	WARN_ON(!resid || resid > con->v2.in_bvec.bv_len);

	dout("%s con %p resid %d enc_resid %d\n", __func__, con, resid,
	     con->v2.in_enc_resid);
	con->v2.in_iter.count -= resid;
	set_in_skip(con, resid + con->v2.in_enc_resid);
	con->v2.in_state = IN_S_FINISH_SKIP;
}

static void revoke_at_handle_epilogue(struct ceph_connection *con)
{
	int resid;

	resid = iov_iter_count(&con->v2.in_iter);
	WARN_ON(!resid);

	dout("%s con %p resid %d\n", __func__, con, resid);
	con->v2.in_iter.count -= resid;
	set_in_skip(con, resid);
	con->v2.in_state = IN_S_FINISH_SKIP;
}

void ceph_con_v2_revoke_incoming(struct ceph_connection *con)
{
	switch (con->v2.in_state) {
	case IN_S_PREPARE_READ_DATA:
		revoke_at_prepare_read_data(con);
		break;
	case IN_S_PREPARE_READ_DATA_CONT:
		revoke_at_prepare_read_data_cont(con);
		break;
	case IN_S_PREPARE_READ_ENC_PAGE:
		revoke_at_prepare_read_enc_page(con);
		break;
	case IN_S_HANDLE_EPILOGUE:
		revoke_at_handle_epilogue(con);
		break;
	default:
		WARN(1, "bad in_state %d", con->v2.in_state);
		break;
	}
}

bool ceph_con_v2_opened(struct ceph_connection *con)
{
	return con->v2.peer_global_seq;
}

void ceph_con_v2_reset_session(struct ceph_connection *con)
{
	con->v2.client_cookie = 0;
	con->v2.server_cookie = 0;
	con->v2.global_seq = 0;
	con->v2.connect_seq = 0;
	con->v2.peer_global_seq = 0;
}

void ceph_con_v2_reset_protocol(struct ceph_connection *con)
{
	iov_iter_truncate(&con->v2.in_iter, 0);
	iov_iter_truncate(&con->v2.out_iter, 0);
	con->v2.out_zero = 0;

	clear_in_sign_kvecs(con);
	clear_out_sign_kvecs(con);
	free_conn_bufs(con);

	if (con->v2.in_enc_pages) {
		WARN_ON(!con->v2.in_enc_page_cnt);
		ceph_release_page_vector(con->v2.in_enc_pages,
					 con->v2.in_enc_page_cnt);
		con->v2.in_enc_pages = NULL;
		con->v2.in_enc_page_cnt = 0;
	}
	if (con->v2.out_enc_pages) {
		WARN_ON(!con->v2.out_enc_page_cnt);
		ceph_release_page_vector(con->v2.out_enc_pages,
					 con->v2.out_enc_page_cnt);
		con->v2.out_enc_pages = NULL;
		con->v2.out_enc_page_cnt = 0;
	}

	con->v2.con_mode = CEPH_CON_MODE_UNKNOWN;
	memzero_explicit(&con->v2.in_gcm_nonce, CEPH_GCM_IV_LEN);
	memzero_explicit(&con->v2.out_gcm_nonce, CEPH_GCM_IV_LEN);

	if (con->v2.hmac_tfm) {
		crypto_free_shash(con->v2.hmac_tfm);
		con->v2.hmac_tfm = NULL;
	}
	if (con->v2.gcm_req) {
		aead_request_free(con->v2.gcm_req);
		con->v2.gcm_req = NULL;
	}
	if (con->v2.gcm_tfm) {
		crypto_free_aead(con->v2.gcm_tfm);
		con->v2.gcm_tfm = NULL;
	}
}<|MERGE_RESOLUTION|>--- conflicted
+++ resolved
@@ -1773,15 +1773,8 @@
 
 		bv.bv_page = con->bounce_page;
 		bv.bv_offset = 0;
-<<<<<<< HEAD
-		set_in_bvec(con, &bv);
-	} else {
-		set_in_bvec(con, &bv);
-	}
-=======
 	}
 	set_in_bvec(con, &bv);
->>>>>>> 95cd2cdc
 	con->v2.in_state = IN_S_PREPARE_READ_DATA_CONT;
 	return 0;
 }
@@ -1812,15 +1805,8 @@
 		if (ceph_test_opt(from_msgr(con->msgr), RXBOUNCE)) {
 			bv.bv_page = con->bounce_page;
 			bv.bv_offset = 0;
-<<<<<<< HEAD
-			set_in_bvec(con, &bv);
-		} else {
-			set_in_bvec(con, &bv);
-		}
-=======
 		}
 		set_in_bvec(con, &bv);
->>>>>>> 95cd2cdc
 		WARN_ON(con->v2.in_state != IN_S_PREPARE_READ_DATA_CONT);
 		return;
 	}
