// SPDX-License-Identifier: GPL-2.0-or-later
/*
 * INET		An implementation of the TCP/IP protocol suite for the LINUX
 *		operating system.  INET is implemented using the  BSD Socket
 *		interface as the means of communication with the user level.
 *
 *		Routing netlink socket interface: protocol independent part.
 *
 * Authors:	Alexey Kuznetsov, <kuznet@ms2.inr.ac.ru>
 *
 *	Fixes:
 *	Vitaly E. Lavrov		RTA_OK arithmetics was wrong.
 */

#include <linux/bitops.h>
#include <linux/errno.h>
#include <linux/module.h>
#include <linux/types.h>
#include <linux/socket.h>
#include <linux/kernel.h>
#include <linux/timer.h>
#include <linux/string.h>
#include <linux/sockios.h>
#include <linux/net.h>
#include <linux/fcntl.h>
#include <linux/mm.h>
#include <linux/slab.h>
#include <linux/interrupt.h>
#include <linux/capability.h>
#include <linux/skbuff.h>
#include <linux/init.h>
#include <linux/security.h>
#include <linux/mutex.h>
#include <linux/if_addr.h>
#include <linux/if_bridge.h>
#include <linux/if_vlan.h>
#include <linux/pci.h>
#include <linux/etherdevice.h>
#include <linux/bpf.h>

#include <linux/uaccess.h>

#include <linux/inet.h>
#include <linux/netdevice.h>
#include <net/ip.h>
#include <net/protocol.h>
#include <net/arp.h>
#include <net/route.h>
#include <net/udp.h>
#include <net/tcp.h>
#include <net/sock.h>
#include <net/pkt_sched.h>
#include <net/fib_rules.h>
#include <net/rtnetlink.h>
#include <net/net_namespace.h>

#define RTNL_MAX_TYPE		50
#define RTNL_SLAVE_MAX_TYPE	36

struct rtnl_link {
	rtnl_doit_func		doit;
	rtnl_dumpit_func	dumpit;
	struct module		*owner;
	unsigned int		flags;
	struct rcu_head		rcu;
};

static DEFINE_MUTEX(rtnl_mutex);

void rtnl_lock(void)
{
	mutex_lock(&rtnl_mutex);
}
EXPORT_SYMBOL(rtnl_lock);

int rtnl_lock_killable(void)
{
	return mutex_lock_killable(&rtnl_mutex);
}
EXPORT_SYMBOL(rtnl_lock_killable);

static struct sk_buff *defer_kfree_skb_list;
void rtnl_kfree_skbs(struct sk_buff *head, struct sk_buff *tail)
{
	if (head && tail) {
		tail->next = defer_kfree_skb_list;
		defer_kfree_skb_list = head;
	}
}
EXPORT_SYMBOL(rtnl_kfree_skbs);

void __rtnl_unlock(void)
{
	struct sk_buff *head = defer_kfree_skb_list;

	defer_kfree_skb_list = NULL;

	mutex_unlock(&rtnl_mutex);

	while (head) {
		struct sk_buff *next = head->next;

		kfree_skb(head);
		cond_resched();
		head = next;
	}
}

void rtnl_unlock(void)
{
	/* This fellow will unlock it for us. */
	netdev_run_todo();
}
EXPORT_SYMBOL(rtnl_unlock);

int rtnl_trylock(void)
{
	return mutex_trylock(&rtnl_mutex);
}
EXPORT_SYMBOL(rtnl_trylock);

int rtnl_is_locked(void)
{
	return mutex_is_locked(&rtnl_mutex);
}
EXPORT_SYMBOL(rtnl_is_locked);

bool refcount_dec_and_rtnl_lock(refcount_t *r)
{
	return refcount_dec_and_mutex_lock(r, &rtnl_mutex);
}
EXPORT_SYMBOL(refcount_dec_and_rtnl_lock);

#ifdef CONFIG_PROVE_LOCKING
bool lockdep_rtnl_is_held(void)
{
	return lockdep_is_held(&rtnl_mutex);
}
EXPORT_SYMBOL(lockdep_rtnl_is_held);
#endif /* #ifdef CONFIG_PROVE_LOCKING */

static struct rtnl_link *__rcu *rtnl_msg_handlers[RTNL_FAMILY_MAX + 1];

static inline int rtm_msgindex(int msgtype)
{
	int msgindex = msgtype - RTM_BASE;

	/*
	 * msgindex < 0 implies someone tried to register a netlink
	 * control code. msgindex >= RTM_NR_MSGTYPES may indicate that
	 * the message type has not been added to linux/rtnetlink.h
	 */
	BUG_ON(msgindex < 0 || msgindex >= RTM_NR_MSGTYPES);

	return msgindex;
}

static struct rtnl_link *rtnl_get_link(int protocol, int msgtype)
{
	struct rtnl_link **tab;

	if (protocol >= ARRAY_SIZE(rtnl_msg_handlers))
		protocol = PF_UNSPEC;

	tab = rcu_dereference_rtnl(rtnl_msg_handlers[protocol]);
	if (!tab)
		tab = rcu_dereference_rtnl(rtnl_msg_handlers[PF_UNSPEC]);

	return tab[msgtype];
}

static int rtnl_register_internal(struct module *owner,
				  int protocol, int msgtype,
				  rtnl_doit_func doit, rtnl_dumpit_func dumpit,
				  unsigned int flags)
{
	struct rtnl_link *link, *old;
	struct rtnl_link __rcu **tab;
	int msgindex;
	int ret = -ENOBUFS;

	BUG_ON(protocol < 0 || protocol > RTNL_FAMILY_MAX);
	msgindex = rtm_msgindex(msgtype);

	rtnl_lock();
	tab = rtnl_msg_handlers[protocol];
	if (tab == NULL) {
		tab = kcalloc(RTM_NR_MSGTYPES, sizeof(void *), GFP_KERNEL);
		if (!tab)
			goto unlock;

		/* ensures we see the 0 stores */
		rcu_assign_pointer(rtnl_msg_handlers[protocol], tab);
	}

	old = rtnl_dereference(tab[msgindex]);
	if (old) {
		link = kmemdup(old, sizeof(*old), GFP_KERNEL);
		if (!link)
			goto unlock;
	} else {
		link = kzalloc(sizeof(*link), GFP_KERNEL);
		if (!link)
			goto unlock;
	}

	WARN_ON(link->owner && link->owner != owner);
	link->owner = owner;

	WARN_ON(doit && link->doit && link->doit != doit);
	if (doit)
		link->doit = doit;
	WARN_ON(dumpit && link->dumpit && link->dumpit != dumpit);
	if (dumpit)
		link->dumpit = dumpit;

	link->flags |= flags;

	/* publish protocol:msgtype */
	rcu_assign_pointer(tab[msgindex], link);
	ret = 0;
	if (old)
		kfree_rcu(old, rcu);
unlock:
	rtnl_unlock();
	return ret;
}

/**
 * rtnl_register_module - Register a rtnetlink message type
 *
 * @owner: module registering the hook (THIS_MODULE)
 * @protocol: Protocol family or PF_UNSPEC
 * @msgtype: rtnetlink message type
 * @doit: Function pointer called for each request message
 * @dumpit: Function pointer called for each dump request (NLM_F_DUMP) message
 * @flags: rtnl_link_flags to modifiy behaviour of doit/dumpit functions
 *
 * Like rtnl_register, but for use by removable modules.
 */
int rtnl_register_module(struct module *owner,
			 int protocol, int msgtype,
			 rtnl_doit_func doit, rtnl_dumpit_func dumpit,
			 unsigned int flags)
{
	return rtnl_register_internal(owner, protocol, msgtype,
				      doit, dumpit, flags);
}
EXPORT_SYMBOL_GPL(rtnl_register_module);

/**
 * rtnl_register - Register a rtnetlink message type
 * @protocol: Protocol family or PF_UNSPEC
 * @msgtype: rtnetlink message type
 * @doit: Function pointer called for each request message
 * @dumpit: Function pointer called for each dump request (NLM_F_DUMP) message
 * @flags: rtnl_link_flags to modifiy behaviour of doit/dumpit functions
 *
 * Registers the specified function pointers (at least one of them has
 * to be non-NULL) to be called whenever a request message for the
 * specified protocol family and message type is received.
 *
 * The special protocol family PF_UNSPEC may be used to define fallback
 * function pointers for the case when no entry for the specific protocol
 * family exists.
 */
void rtnl_register(int protocol, int msgtype,
		   rtnl_doit_func doit, rtnl_dumpit_func dumpit,
		   unsigned int flags)
{
	int err;

	err = rtnl_register_internal(NULL, protocol, msgtype, doit, dumpit,
				     flags);
	if (err)
		pr_err("Unable to register rtnetlink message handler, "
		       "protocol = %d, message type = %d\n", protocol, msgtype);
}

/**
 * rtnl_unregister - Unregister a rtnetlink message type
 * @protocol: Protocol family or PF_UNSPEC
 * @msgtype: rtnetlink message type
 *
 * Returns 0 on success or a negative error code.
 */
int rtnl_unregister(int protocol, int msgtype)
{
	struct rtnl_link **tab, *link;
	int msgindex;

	BUG_ON(protocol < 0 || protocol > RTNL_FAMILY_MAX);
	msgindex = rtm_msgindex(msgtype);

	rtnl_lock();
	tab = rtnl_dereference(rtnl_msg_handlers[protocol]);
	if (!tab) {
		rtnl_unlock();
		return -ENOENT;
	}

	link = tab[msgindex];
	rcu_assign_pointer(tab[msgindex], NULL);
	rtnl_unlock();

	kfree_rcu(link, rcu);

	return 0;
}
EXPORT_SYMBOL_GPL(rtnl_unregister);

/**
 * rtnl_unregister_all - Unregister all rtnetlink message type of a protocol
 * @protocol : Protocol family or PF_UNSPEC
 *
 * Identical to calling rtnl_unregster() for all registered message types
 * of a certain protocol family.
 */
void rtnl_unregister_all(int protocol)
{
	struct rtnl_link **tab, *link;
	int msgindex;

	BUG_ON(protocol < 0 || protocol > RTNL_FAMILY_MAX);

	rtnl_lock();
	tab = rtnl_msg_handlers[protocol];
	if (!tab) {
		rtnl_unlock();
		return;
	}
	RCU_INIT_POINTER(rtnl_msg_handlers[protocol], NULL);
	for (msgindex = 0; msgindex < RTM_NR_MSGTYPES; msgindex++) {
		link = tab[msgindex];
		if (!link)
			continue;

		rcu_assign_pointer(tab[msgindex], NULL);
		kfree_rcu(link, rcu);
	}
	rtnl_unlock();

	synchronize_net();

	kfree(tab);
}
EXPORT_SYMBOL_GPL(rtnl_unregister_all);

static LIST_HEAD(link_ops);

static const struct rtnl_link_ops *rtnl_link_ops_get(const char *kind)
{
	const struct rtnl_link_ops *ops;

	list_for_each_entry(ops, &link_ops, list) {
		if (!strcmp(ops->kind, kind))
			return ops;
	}
	return NULL;
}

/**
 * __rtnl_link_register - Register rtnl_link_ops with rtnetlink.
 * @ops: struct rtnl_link_ops * to register
 *
 * The caller must hold the rtnl_mutex. This function should be used
 * by drivers that create devices during module initialization. It
 * must be called before registering the devices.
 *
 * Returns 0 on success or a negative error code.
 */
int __rtnl_link_register(struct rtnl_link_ops *ops)
{
	if (rtnl_link_ops_get(ops->kind))
		return -EEXIST;

	/* The check for setup is here because if ops
	 * does not have that filled up, it is not possible
	 * to use the ops for creating device. So do not
	 * fill up dellink as well. That disables rtnl_dellink.
	 */
	if (ops->setup && !ops->dellink)
		ops->dellink = unregister_netdevice_queue;

	list_add_tail(&ops->list, &link_ops);
	return 0;
}
EXPORT_SYMBOL_GPL(__rtnl_link_register);

/**
 * rtnl_link_register - Register rtnl_link_ops with rtnetlink.
 * @ops: struct rtnl_link_ops * to register
 *
 * Returns 0 on success or a negative error code.
 */
int rtnl_link_register(struct rtnl_link_ops *ops)
{
	int err;

	/* Sanity-check max sizes to avoid stack buffer overflow. */
	if (WARN_ON(ops->maxtype > RTNL_MAX_TYPE ||
		    ops->slave_maxtype > RTNL_SLAVE_MAX_TYPE))
		return -EINVAL;

	rtnl_lock();
	err = __rtnl_link_register(ops);
	rtnl_unlock();
	return err;
}
EXPORT_SYMBOL_GPL(rtnl_link_register);

static void __rtnl_kill_links(struct net *net, struct rtnl_link_ops *ops)
{
	struct net_device *dev;
	LIST_HEAD(list_kill);

	for_each_netdev(net, dev) {
		if (dev->rtnl_link_ops == ops)
			ops->dellink(dev, &list_kill);
	}
	unregister_netdevice_many(&list_kill);
}

/**
 * __rtnl_link_unregister - Unregister rtnl_link_ops from rtnetlink.
 * @ops: struct rtnl_link_ops * to unregister
 *
 * The caller must hold the rtnl_mutex and guarantee net_namespace_list
 * integrity (hold pernet_ops_rwsem for writing to close the race
 * with setup_net() and cleanup_net()).
 */
void __rtnl_link_unregister(struct rtnl_link_ops *ops)
{
	struct net *net;

	for_each_net(net) {
		__rtnl_kill_links(net, ops);
	}
	list_del(&ops->list);
}
EXPORT_SYMBOL_GPL(__rtnl_link_unregister);

/* Return with the rtnl_lock held when there are no network
 * devices unregistering in any network namespace.
 */
static void rtnl_lock_unregistering_all(void)
{
	struct net *net;
	bool unregistering;
	DEFINE_WAIT_FUNC(wait, woken_wake_function);

	add_wait_queue(&netdev_unregistering_wq, &wait);
	for (;;) {
		unregistering = false;
		rtnl_lock();
		/* We held write locked pernet_ops_rwsem, and parallel
		 * setup_net() and cleanup_net() are not possible.
		 */
		for_each_net(net) {
			if (net->dev_unreg_count > 0) {
				unregistering = true;
				break;
			}
		}
		if (!unregistering)
			break;
		__rtnl_unlock();

		wait_woken(&wait, TASK_UNINTERRUPTIBLE, MAX_SCHEDULE_TIMEOUT);
	}
	remove_wait_queue(&netdev_unregistering_wq, &wait);
}

/**
 * rtnl_link_unregister - Unregister rtnl_link_ops from rtnetlink.
 * @ops: struct rtnl_link_ops * to unregister
 */
void rtnl_link_unregister(struct rtnl_link_ops *ops)
{
	/* Close the race with setup_net() and cleanup_net() */
	down_write(&pernet_ops_rwsem);
	rtnl_lock_unregistering_all();
	__rtnl_link_unregister(ops);
	rtnl_unlock();
	up_write(&pernet_ops_rwsem);
}
EXPORT_SYMBOL_GPL(rtnl_link_unregister);

static size_t rtnl_link_get_slave_info_data_size(const struct net_device *dev)
{
	struct net_device *master_dev;
	const struct rtnl_link_ops *ops;
	size_t size = 0;

	rcu_read_lock();

	master_dev = netdev_master_upper_dev_get_rcu((struct net_device *)dev);
	if (!master_dev)
		goto out;

	ops = master_dev->rtnl_link_ops;
	if (!ops || !ops->get_slave_size)
		goto out;
	/* IFLA_INFO_SLAVE_DATA + nested data */
	size = nla_total_size(sizeof(struct nlattr)) +
	       ops->get_slave_size(master_dev, dev);

out:
	rcu_read_unlock();
	return size;
}

static size_t rtnl_link_get_size(const struct net_device *dev)
{
	const struct rtnl_link_ops *ops = dev->rtnl_link_ops;
	size_t size;

	if (!ops)
		return 0;

	size = nla_total_size(sizeof(struct nlattr)) + /* IFLA_LINKINFO */
	       nla_total_size(strlen(ops->kind) + 1);  /* IFLA_INFO_KIND */

	if (ops->get_size)
		/* IFLA_INFO_DATA + nested data */
		size += nla_total_size(sizeof(struct nlattr)) +
			ops->get_size(dev);

	if (ops->get_xstats_size)
		/* IFLA_INFO_XSTATS */
		size += nla_total_size(ops->get_xstats_size(dev));

	size += rtnl_link_get_slave_info_data_size(dev);

	return size;
}

static LIST_HEAD(rtnl_af_ops);

static const struct rtnl_af_ops *rtnl_af_lookup(const int family)
{
	const struct rtnl_af_ops *ops;

	list_for_each_entry_rcu(ops, &rtnl_af_ops, list) {
		if (ops->family == family)
			return ops;
	}

	return NULL;
}

/**
 * rtnl_af_register - Register rtnl_af_ops with rtnetlink.
 * @ops: struct rtnl_af_ops * to register
 *
 * Returns 0 on success or a negative error code.
 */
void rtnl_af_register(struct rtnl_af_ops *ops)
{
	rtnl_lock();
	list_add_tail_rcu(&ops->list, &rtnl_af_ops);
	rtnl_unlock();
}
EXPORT_SYMBOL_GPL(rtnl_af_register);

/**
 * rtnl_af_unregister - Unregister rtnl_af_ops from rtnetlink.
 * @ops: struct rtnl_af_ops * to unregister
 */
void rtnl_af_unregister(struct rtnl_af_ops *ops)
{
	rtnl_lock();
	list_del_rcu(&ops->list);
	rtnl_unlock();

	synchronize_rcu();
}
EXPORT_SYMBOL_GPL(rtnl_af_unregister);

static size_t rtnl_link_get_af_size(const struct net_device *dev,
				    u32 ext_filter_mask)
{
	struct rtnl_af_ops *af_ops;
	size_t size;

	/* IFLA_AF_SPEC */
	size = nla_total_size(sizeof(struct nlattr));

	rcu_read_lock();
	list_for_each_entry_rcu(af_ops, &rtnl_af_ops, list) {
		if (af_ops->get_link_af_size) {
			/* AF_* + nested data */
			size += nla_total_size(sizeof(struct nlattr)) +
				af_ops->get_link_af_size(dev, ext_filter_mask);
		}
	}
	rcu_read_unlock();

	return size;
}

static bool rtnl_have_link_slave_info(const struct net_device *dev)
{
	struct net_device *master_dev;
	bool ret = false;

	rcu_read_lock();

	master_dev = netdev_master_upper_dev_get_rcu((struct net_device *)dev);
	if (master_dev && master_dev->rtnl_link_ops)
		ret = true;
	rcu_read_unlock();
	return ret;
}

static int rtnl_link_slave_info_fill(struct sk_buff *skb,
				     const struct net_device *dev)
{
	struct net_device *master_dev;
	const struct rtnl_link_ops *ops;
	struct nlattr *slave_data;
	int err;

	master_dev = netdev_master_upper_dev_get((struct net_device *) dev);
	if (!master_dev)
		return 0;
	ops = master_dev->rtnl_link_ops;
	if (!ops)
		return 0;
	if (nla_put_string(skb, IFLA_INFO_SLAVE_KIND, ops->kind) < 0)
		return -EMSGSIZE;
	if (ops->fill_slave_info) {
		slave_data = nla_nest_start_noflag(skb, IFLA_INFO_SLAVE_DATA);
		if (!slave_data)
			return -EMSGSIZE;
		err = ops->fill_slave_info(skb, master_dev, dev);
		if (err < 0)
			goto err_cancel_slave_data;
		nla_nest_end(skb, slave_data);
	}
	return 0;

err_cancel_slave_data:
	nla_nest_cancel(skb, slave_data);
	return err;
}

static int rtnl_link_info_fill(struct sk_buff *skb,
			       const struct net_device *dev)
{
	const struct rtnl_link_ops *ops = dev->rtnl_link_ops;
	struct nlattr *data;
	int err;

	if (!ops)
		return 0;
	if (nla_put_string(skb, IFLA_INFO_KIND, ops->kind) < 0)
		return -EMSGSIZE;
	if (ops->fill_xstats) {
		err = ops->fill_xstats(skb, dev);
		if (err < 0)
			return err;
	}
	if (ops->fill_info) {
		data = nla_nest_start_noflag(skb, IFLA_INFO_DATA);
		if (data == NULL)
			return -EMSGSIZE;
		err = ops->fill_info(skb, dev);
		if (err < 0)
			goto err_cancel_data;
		nla_nest_end(skb, data);
	}
	return 0;

err_cancel_data:
	nla_nest_cancel(skb, data);
	return err;
}

static int rtnl_link_fill(struct sk_buff *skb, const struct net_device *dev)
{
	struct nlattr *linkinfo;
	int err = -EMSGSIZE;

	linkinfo = nla_nest_start_noflag(skb, IFLA_LINKINFO);
	if (linkinfo == NULL)
		goto out;

	err = rtnl_link_info_fill(skb, dev);
	if (err < 0)
		goto err_cancel_link;

	err = rtnl_link_slave_info_fill(skb, dev);
	if (err < 0)
		goto err_cancel_link;

	nla_nest_end(skb, linkinfo);
	return 0;

err_cancel_link:
	nla_nest_cancel(skb, linkinfo);
out:
	return err;
}

int rtnetlink_send(struct sk_buff *skb, struct net *net, u32 pid, unsigned int group, int echo)
{
	struct sock *rtnl = net->rtnl;
	int err = 0;

	NETLINK_CB(skb).dst_group = group;
	if (echo)
		refcount_inc(&skb->users);
	netlink_broadcast(rtnl, skb, pid, group, GFP_KERNEL);
	if (echo)
		err = netlink_unicast(rtnl, skb, pid, MSG_DONTWAIT);
	return err;
}

int rtnl_unicast(struct sk_buff *skb, struct net *net, u32 pid)
{
	struct sock *rtnl = net->rtnl;

	return nlmsg_unicast(rtnl, skb, pid);
}
EXPORT_SYMBOL(rtnl_unicast);

void rtnl_notify(struct sk_buff *skb, struct net *net, u32 pid, u32 group,
		 struct nlmsghdr *nlh, gfp_t flags)
{
	struct sock *rtnl = net->rtnl;
	int report = 0;

	if (nlh)
		report = nlmsg_report(nlh);

	nlmsg_notify(rtnl, skb, pid, group, report, flags);
}
EXPORT_SYMBOL(rtnl_notify);

void rtnl_set_sk_err(struct net *net, u32 group, int error)
{
	struct sock *rtnl = net->rtnl;

	netlink_set_err(rtnl, 0, group, error);
}
EXPORT_SYMBOL(rtnl_set_sk_err);

int rtnetlink_put_metrics(struct sk_buff *skb, u32 *metrics)
{
	struct nlattr *mx;
	int i, valid = 0;

	/* nothing is dumped for dst_default_metrics, so just skip the loop */
	if (metrics == dst_default_metrics.metrics)
		return 0;

	mx = nla_nest_start_noflag(skb, RTA_METRICS);
	if (mx == NULL)
		return -ENOBUFS;

	for (i = 0; i < RTAX_MAX; i++) {
		if (metrics[i]) {
			if (i == RTAX_CC_ALGO - 1) {
				char tmp[TCP_CA_NAME_MAX], *name;

				name = tcp_ca_get_name_by_key(metrics[i], tmp);
				if (!name)
					continue;
				if (nla_put_string(skb, i + 1, name))
					goto nla_put_failure;
			} else if (i == RTAX_FEATURES - 1) {
				u32 user_features = metrics[i] & RTAX_FEATURE_MASK;

				if (!user_features)
					continue;
				BUILD_BUG_ON(RTAX_FEATURE_MASK & DST_FEATURE_MASK);
				if (nla_put_u32(skb, i + 1, user_features))
					goto nla_put_failure;
			} else {
				if (nla_put_u32(skb, i + 1, metrics[i]))
					goto nla_put_failure;
			}
			valid++;
		}
	}

	if (!valid) {
		nla_nest_cancel(skb, mx);
		return 0;
	}

	return nla_nest_end(skb, mx);

nla_put_failure:
	nla_nest_cancel(skb, mx);
	return -EMSGSIZE;
}
EXPORT_SYMBOL(rtnetlink_put_metrics);

int rtnl_put_cacheinfo(struct sk_buff *skb, struct dst_entry *dst, u32 id,
		       long expires, u32 error)
{
	struct rta_cacheinfo ci = {
		.rta_error = error,
		.rta_id =  id,
	};

	if (dst) {
		ci.rta_lastuse = jiffies_delta_to_clock_t(jiffies - dst->lastuse);
		ci.rta_used = dst->__use;
		ci.rta_clntref = atomic_read(&dst->__refcnt);
	}
	if (expires) {
		unsigned long clock;

		clock = jiffies_to_clock_t(abs(expires));
		clock = min_t(unsigned long, clock, INT_MAX);
		ci.rta_expires = (expires > 0) ? clock : -clock;
	}
	return nla_put(skb, RTA_CACHEINFO, sizeof(ci), &ci);
}
EXPORT_SYMBOL_GPL(rtnl_put_cacheinfo);

static void set_operstate(struct net_device *dev, unsigned char transition)
{
	unsigned char operstate = dev->operstate;

	switch (transition) {
	case IF_OPER_UP:
		if ((operstate == IF_OPER_DORMANT ||
		     operstate == IF_OPER_UNKNOWN) &&
		    !netif_dormant(dev))
			operstate = IF_OPER_UP;
		break;

	case IF_OPER_DORMANT:
		if (operstate == IF_OPER_UP ||
		    operstate == IF_OPER_UNKNOWN)
			operstate = IF_OPER_DORMANT;
		break;
	}

	if (dev->operstate != operstate) {
		write_lock_bh(&dev_base_lock);
		dev->operstate = operstate;
		write_unlock_bh(&dev_base_lock);
		netdev_state_change(dev);
	}
}

static unsigned int rtnl_dev_get_flags(const struct net_device *dev)
{
	return (dev->flags & ~(IFF_PROMISC | IFF_ALLMULTI)) |
	       (dev->gflags & (IFF_PROMISC | IFF_ALLMULTI));
}

static unsigned int rtnl_dev_combine_flags(const struct net_device *dev,
					   const struct ifinfomsg *ifm)
{
	unsigned int flags = ifm->ifi_flags;

	/* bugwards compatibility: ifi_change == 0 is treated as ~0 */
	if (ifm->ifi_change)
		flags = (flags & ifm->ifi_change) |
			(rtnl_dev_get_flags(dev) & ~ifm->ifi_change);

	return flags;
}

static void copy_rtnl_link_stats(struct rtnl_link_stats *a,
				 const struct rtnl_link_stats64 *b)
{
	a->rx_packets = b->rx_packets;
	a->tx_packets = b->tx_packets;
	a->rx_bytes = b->rx_bytes;
	a->tx_bytes = b->tx_bytes;
	a->rx_errors = b->rx_errors;
	a->tx_errors = b->tx_errors;
	a->rx_dropped = b->rx_dropped;
	a->tx_dropped = b->tx_dropped;

	a->multicast = b->multicast;
	a->collisions = b->collisions;

	a->rx_length_errors = b->rx_length_errors;
	a->rx_over_errors = b->rx_over_errors;
	a->rx_crc_errors = b->rx_crc_errors;
	a->rx_frame_errors = b->rx_frame_errors;
	a->rx_fifo_errors = b->rx_fifo_errors;
	a->rx_missed_errors = b->rx_missed_errors;

	a->tx_aborted_errors = b->tx_aborted_errors;
	a->tx_carrier_errors = b->tx_carrier_errors;
	a->tx_fifo_errors = b->tx_fifo_errors;
	a->tx_heartbeat_errors = b->tx_heartbeat_errors;
	a->tx_window_errors = b->tx_window_errors;

	a->rx_compressed = b->rx_compressed;
	a->tx_compressed = b->tx_compressed;

	a->rx_nohandler = b->rx_nohandler;
}

/* All VF info */
static inline int rtnl_vfinfo_size(const struct net_device *dev,
				   u32 ext_filter_mask)
{
	if (dev->dev.parent && (ext_filter_mask & RTEXT_FILTER_VF)) {
		int num_vfs = dev_num_vf(dev->dev.parent);
		size_t size = nla_total_size(0);
		size += num_vfs *
			(nla_total_size(0) +
			 nla_total_size(sizeof(struct ifla_vf_mac)) +
			 nla_total_size(sizeof(struct ifla_vf_broadcast)) +
			 nla_total_size(sizeof(struct ifla_vf_vlan)) +
			 nla_total_size(0) + /* nest IFLA_VF_VLAN_LIST */
			 nla_total_size(MAX_VLAN_LIST_LEN *
					sizeof(struct ifla_vf_vlan_info)) +
			 nla_total_size(sizeof(struct ifla_vf_spoofchk)) +
			 nla_total_size(sizeof(struct ifla_vf_tx_rate)) +
			 nla_total_size(sizeof(struct ifla_vf_rate)) +
			 nla_total_size(sizeof(struct ifla_vf_link_state)) +
			 nla_total_size(sizeof(struct ifla_vf_rss_query_en)) +
			 nla_total_size(0) + /* nest IFLA_VF_STATS */
			 /* IFLA_VF_STATS_RX_PACKETS */
			 nla_total_size_64bit(sizeof(__u64)) +
			 /* IFLA_VF_STATS_TX_PACKETS */
			 nla_total_size_64bit(sizeof(__u64)) +
			 /* IFLA_VF_STATS_RX_BYTES */
			 nla_total_size_64bit(sizeof(__u64)) +
			 /* IFLA_VF_STATS_TX_BYTES */
			 nla_total_size_64bit(sizeof(__u64)) +
			 /* IFLA_VF_STATS_BROADCAST */
			 nla_total_size_64bit(sizeof(__u64)) +
			 /* IFLA_VF_STATS_MULTICAST */
			 nla_total_size_64bit(sizeof(__u64)) +
			 /* IFLA_VF_STATS_RX_DROPPED */
			 nla_total_size_64bit(sizeof(__u64)) +
			 /* IFLA_VF_STATS_TX_DROPPED */
			 nla_total_size_64bit(sizeof(__u64)) +
			 nla_total_size(sizeof(struct ifla_vf_trust)));
		return size;
	} else
		return 0;
}

static size_t rtnl_port_size(const struct net_device *dev,
			     u32 ext_filter_mask)
{
	size_t port_size = nla_total_size(4)		/* PORT_VF */
		+ nla_total_size(PORT_PROFILE_MAX)	/* PORT_PROFILE */
		+ nla_total_size(PORT_UUID_MAX)		/* PORT_INSTANCE_UUID */
		+ nla_total_size(PORT_UUID_MAX)		/* PORT_HOST_UUID */
		+ nla_total_size(1)			/* PROT_VDP_REQUEST */
		+ nla_total_size(2);			/* PORT_VDP_RESPONSE */
	size_t vf_ports_size = nla_total_size(sizeof(struct nlattr));
	size_t vf_port_size = nla_total_size(sizeof(struct nlattr))
		+ port_size;
	size_t port_self_size = nla_total_size(sizeof(struct nlattr))
		+ port_size;

	if (!dev->netdev_ops->ndo_get_vf_port || !dev->dev.parent ||
	    !(ext_filter_mask & RTEXT_FILTER_VF))
		return 0;
	if (dev_num_vf(dev->dev.parent))
		return port_self_size + vf_ports_size +
			vf_port_size * dev_num_vf(dev->dev.parent);
	else
		return port_self_size;
}

static size_t rtnl_xdp_size(void)
{
	size_t xdp_size = nla_total_size(0) +	/* nest IFLA_XDP */
			  nla_total_size(1) +	/* XDP_ATTACHED */
			  nla_total_size(4) +	/* XDP_PROG_ID (or 1st mode) */
			  nla_total_size(4);	/* XDP_<mode>_PROG_ID */

	return xdp_size;
}

static noinline size_t if_nlmsg_size(const struct net_device *dev,
				     u32 ext_filter_mask)
{
	return NLMSG_ALIGN(sizeof(struct ifinfomsg))
	       + nla_total_size(IFNAMSIZ) /* IFLA_IFNAME */
	       + nla_total_size(IFALIASZ) /* IFLA_IFALIAS */
	       + nla_total_size(IFNAMSIZ) /* IFLA_QDISC */
	       + nla_total_size_64bit(sizeof(struct rtnl_link_ifmap))
	       + nla_total_size(sizeof(struct rtnl_link_stats))
	       + nla_total_size_64bit(sizeof(struct rtnl_link_stats64))
	       + nla_total_size(MAX_ADDR_LEN) /* IFLA_ADDRESS */
	       + nla_total_size(MAX_ADDR_LEN) /* IFLA_BROADCAST */
	       + nla_total_size(4) /* IFLA_TXQLEN */
	       + nla_total_size(4) /* IFLA_WEIGHT */
	       + nla_total_size(4) /* IFLA_MTU */
	       + nla_total_size(4) /* IFLA_LINK */
	       + nla_total_size(4) /* IFLA_MASTER */
	       + nla_total_size(1) /* IFLA_CARRIER */
	       + nla_total_size(4) /* IFLA_PROMISCUITY */
	       + nla_total_size(4) /* IFLA_NUM_TX_QUEUES */
	       + nla_total_size(4) /* IFLA_NUM_RX_QUEUES */
	       + nla_total_size(4) /* IFLA_GSO_MAX_SEGS */
	       + nla_total_size(4) /* IFLA_GSO_MAX_SIZE */
	       + nla_total_size(1) /* IFLA_OPERSTATE */
	       + nla_total_size(1) /* IFLA_LINKMODE */
	       + nla_total_size(4) /* IFLA_CARRIER_CHANGES */
	       + nla_total_size(4) /* IFLA_LINK_NETNSID */
	       + nla_total_size(4) /* IFLA_GROUP */
	       + nla_total_size(ext_filter_mask
			        & RTEXT_FILTER_VF ? 4 : 0) /* IFLA_NUM_VF */
	       + rtnl_vfinfo_size(dev, ext_filter_mask) /* IFLA_VFINFO_LIST */
	       + rtnl_port_size(dev, ext_filter_mask) /* IFLA_VF_PORTS + IFLA_PORT_SELF */
	       + rtnl_link_get_size(dev) /* IFLA_LINKINFO */
	       + rtnl_link_get_af_size(dev, ext_filter_mask) /* IFLA_AF_SPEC */
	       + nla_total_size(MAX_PHYS_ITEM_ID_LEN) /* IFLA_PHYS_PORT_ID */
	       + nla_total_size(MAX_PHYS_ITEM_ID_LEN) /* IFLA_PHYS_SWITCH_ID */
	       + nla_total_size(IFNAMSIZ) /* IFLA_PHYS_PORT_NAME */
	       + rtnl_xdp_size() /* IFLA_XDP */
	       + nla_total_size(4)  /* IFLA_EVENT */
	       + nla_total_size(4)  /* IFLA_NEW_NETNSID */
	       + nla_total_size(4)  /* IFLA_NEW_IFINDEX */
	       + nla_total_size(1)  /* IFLA_PROTO_DOWN */
	       + nla_total_size(4)  /* IFLA_TARGET_NETNSID */
	       + nla_total_size(4)  /* IFLA_CARRIER_UP_COUNT */
	       + nla_total_size(4)  /* IFLA_CARRIER_DOWN_COUNT */
	       + nla_total_size(4)  /* IFLA_MIN_MTU */
	       + nla_total_size(4)  /* IFLA_MAX_MTU */
	       + 0;
}

static int rtnl_vf_ports_fill(struct sk_buff *skb, struct net_device *dev)
{
	struct nlattr *vf_ports;
	struct nlattr *vf_port;
	int vf;
	int err;

	vf_ports = nla_nest_start_noflag(skb, IFLA_VF_PORTS);
	if (!vf_ports)
		return -EMSGSIZE;

	for (vf = 0; vf < dev_num_vf(dev->dev.parent); vf++) {
		vf_port = nla_nest_start_noflag(skb, IFLA_VF_PORT);
		if (!vf_port)
			goto nla_put_failure;
		if (nla_put_u32(skb, IFLA_PORT_VF, vf))
			goto nla_put_failure;
		err = dev->netdev_ops->ndo_get_vf_port(dev, vf, skb);
		if (err == -EMSGSIZE)
			goto nla_put_failure;
		if (err) {
			nla_nest_cancel(skb, vf_port);
			continue;
		}
		nla_nest_end(skb, vf_port);
	}

	nla_nest_end(skb, vf_ports);

	return 0;

nla_put_failure:
	nla_nest_cancel(skb, vf_ports);
	return -EMSGSIZE;
}

static int rtnl_port_self_fill(struct sk_buff *skb, struct net_device *dev)
{
	struct nlattr *port_self;
	int err;

	port_self = nla_nest_start_noflag(skb, IFLA_PORT_SELF);
	if (!port_self)
		return -EMSGSIZE;

	err = dev->netdev_ops->ndo_get_vf_port(dev, PORT_SELF_VF, skb);
	if (err) {
		nla_nest_cancel(skb, port_self);
		return (err == -EMSGSIZE) ? err : 0;
	}

	nla_nest_end(skb, port_self);

	return 0;
}

static int rtnl_port_fill(struct sk_buff *skb, struct net_device *dev,
			  u32 ext_filter_mask)
{
	int err;

	if (!dev->netdev_ops->ndo_get_vf_port || !dev->dev.parent ||
	    !(ext_filter_mask & RTEXT_FILTER_VF))
		return 0;

	err = rtnl_port_self_fill(skb, dev);
	if (err)
		return err;

	if (dev_num_vf(dev->dev.parent)) {
		err = rtnl_vf_ports_fill(skb, dev);
		if (err)
			return err;
	}

	return 0;
}

static int rtnl_phys_port_id_fill(struct sk_buff *skb, struct net_device *dev)
{
	int err;
	struct netdev_phys_item_id ppid;

	err = dev_get_phys_port_id(dev, &ppid);
	if (err) {
		if (err == -EOPNOTSUPP)
			return 0;
		return err;
	}

	if (nla_put(skb, IFLA_PHYS_PORT_ID, ppid.id_len, ppid.id))
		return -EMSGSIZE;

	return 0;
}

static int rtnl_phys_port_name_fill(struct sk_buff *skb, struct net_device *dev)
{
	char name[IFNAMSIZ];
	int err;

	err = dev_get_phys_port_name(dev, name, sizeof(name));
	if (err) {
		if (err == -EOPNOTSUPP)
			return 0;
		return err;
	}

	if (nla_put_string(skb, IFLA_PHYS_PORT_NAME, name))
		return -EMSGSIZE;

	return 0;
}

static int rtnl_phys_switch_id_fill(struct sk_buff *skb, struct net_device *dev)
{
	struct netdev_phys_item_id ppid = { };
	int err;

	err = dev_get_port_parent_id(dev, &ppid, false);
	if (err) {
		if (err == -EOPNOTSUPP)
			return 0;
		return err;
	}

	if (nla_put(skb, IFLA_PHYS_SWITCH_ID, ppid.id_len, ppid.id))
		return -EMSGSIZE;

	return 0;
}

static noinline_for_stack int rtnl_fill_stats(struct sk_buff *skb,
					      struct net_device *dev)
{
	struct rtnl_link_stats64 *sp;
	struct nlattr *attr;

	attr = nla_reserve_64bit(skb, IFLA_STATS64,
				 sizeof(struct rtnl_link_stats64), IFLA_PAD);
	if (!attr)
		return -EMSGSIZE;

	sp = nla_data(attr);
	dev_get_stats(dev, sp);

	attr = nla_reserve(skb, IFLA_STATS,
			   sizeof(struct rtnl_link_stats));
	if (!attr)
		return -EMSGSIZE;

	copy_rtnl_link_stats(nla_data(attr), sp);

	return 0;
}

static noinline_for_stack int rtnl_fill_vfinfo(struct sk_buff *skb,
					       struct net_device *dev,
					       int vfs_num,
					       struct nlattr *vfinfo)
{
	struct ifla_vf_rss_query_en vf_rss_query_en;
	struct nlattr *vf, *vfstats, *vfvlanlist;
	struct ifla_vf_link_state vf_linkstate;
	struct ifla_vf_vlan_info vf_vlan_info;
	struct ifla_vf_spoofchk vf_spoofchk;
	struct ifla_vf_tx_rate vf_tx_rate;
	struct ifla_vf_stats vf_stats;
	struct ifla_vf_trust vf_trust;
	struct ifla_vf_vlan vf_vlan;
	struct ifla_vf_rate vf_rate;
	struct ifla_vf_mac vf_mac;
	struct ifla_vf_broadcast vf_broadcast;
	struct ifla_vf_info ivi;

	memset(&ivi, 0, sizeof(ivi));

	/* Not all SR-IOV capable drivers support the
	 * spoofcheck and "RSS query enable" query.  Preset to
	 * -1 so the user space tool can detect that the driver
	 * didn't report anything.
	 */
	ivi.spoofchk = -1;
	ivi.rss_query_en = -1;
	ivi.trusted = -1;
	/* The default value for VF link state is "auto"
	 * IFLA_VF_LINK_STATE_AUTO which equals zero
	 */
	ivi.linkstate = 0;
	/* VLAN Protocol by default is 802.1Q */
	ivi.vlan_proto = htons(ETH_P_8021Q);
	if (dev->netdev_ops->ndo_get_vf_config(dev, vfs_num, &ivi))
		return 0;

	memset(&vf_vlan_info, 0, sizeof(vf_vlan_info));

	vf_mac.vf =
		vf_vlan.vf =
		vf_vlan_info.vf =
		vf_rate.vf =
		vf_tx_rate.vf =
		vf_spoofchk.vf =
		vf_linkstate.vf =
		vf_rss_query_en.vf =
		vf_trust.vf = ivi.vf;

	memcpy(vf_mac.mac, ivi.mac, sizeof(ivi.mac));
	memcpy(vf_broadcast.broadcast, dev->broadcast, dev->addr_len);
	vf_vlan.vlan = ivi.vlan;
	vf_vlan.qos = ivi.qos;
	vf_vlan_info.vlan = ivi.vlan;
	vf_vlan_info.qos = ivi.qos;
	vf_vlan_info.vlan_proto = ivi.vlan_proto;
	vf_tx_rate.rate = ivi.max_tx_rate;
	vf_rate.min_tx_rate = ivi.min_tx_rate;
	vf_rate.max_tx_rate = ivi.max_tx_rate;
	vf_spoofchk.setting = ivi.spoofchk;
	vf_linkstate.link_state = ivi.linkstate;
	vf_rss_query_en.setting = ivi.rss_query_en;
	vf_trust.setting = ivi.trusted;
	vf = nla_nest_start_noflag(skb, IFLA_VF_INFO);
	if (!vf)
		goto nla_put_vfinfo_failure;
	if (nla_put(skb, IFLA_VF_MAC, sizeof(vf_mac), &vf_mac) ||
	    nla_put(skb, IFLA_VF_BROADCAST, sizeof(vf_broadcast), &vf_broadcast) ||
	    nla_put(skb, IFLA_VF_VLAN, sizeof(vf_vlan), &vf_vlan) ||
	    nla_put(skb, IFLA_VF_RATE, sizeof(vf_rate),
		    &vf_rate) ||
	    nla_put(skb, IFLA_VF_TX_RATE, sizeof(vf_tx_rate),
		    &vf_tx_rate) ||
	    nla_put(skb, IFLA_VF_SPOOFCHK, sizeof(vf_spoofchk),
		    &vf_spoofchk) ||
	    nla_put(skb, IFLA_VF_LINK_STATE, sizeof(vf_linkstate),
		    &vf_linkstate) ||
	    nla_put(skb, IFLA_VF_RSS_QUERY_EN,
		    sizeof(vf_rss_query_en),
		    &vf_rss_query_en) ||
	    nla_put(skb, IFLA_VF_TRUST,
		    sizeof(vf_trust), &vf_trust))
		goto nla_put_vf_failure;
	vfvlanlist = nla_nest_start_noflag(skb, IFLA_VF_VLAN_LIST);
	if (!vfvlanlist)
		goto nla_put_vf_failure;
	if (nla_put(skb, IFLA_VF_VLAN_INFO, sizeof(vf_vlan_info),
		    &vf_vlan_info)) {
		nla_nest_cancel(skb, vfvlanlist);
		goto nla_put_vf_failure;
	}
	nla_nest_end(skb, vfvlanlist);
	memset(&vf_stats, 0, sizeof(vf_stats));
	if (dev->netdev_ops->ndo_get_vf_stats)
		dev->netdev_ops->ndo_get_vf_stats(dev, vfs_num,
						&vf_stats);
	vfstats = nla_nest_start_noflag(skb, IFLA_VF_STATS);
	if (!vfstats)
		goto nla_put_vf_failure;
	if (nla_put_u64_64bit(skb, IFLA_VF_STATS_RX_PACKETS,
			      vf_stats.rx_packets, IFLA_VF_STATS_PAD) ||
	    nla_put_u64_64bit(skb, IFLA_VF_STATS_TX_PACKETS,
			      vf_stats.tx_packets, IFLA_VF_STATS_PAD) ||
	    nla_put_u64_64bit(skb, IFLA_VF_STATS_RX_BYTES,
			      vf_stats.rx_bytes, IFLA_VF_STATS_PAD) ||
	    nla_put_u64_64bit(skb, IFLA_VF_STATS_TX_BYTES,
			      vf_stats.tx_bytes, IFLA_VF_STATS_PAD) ||
	    nla_put_u64_64bit(skb, IFLA_VF_STATS_BROADCAST,
			      vf_stats.broadcast, IFLA_VF_STATS_PAD) ||
	    nla_put_u64_64bit(skb, IFLA_VF_STATS_MULTICAST,
			      vf_stats.multicast, IFLA_VF_STATS_PAD) ||
	    nla_put_u64_64bit(skb, IFLA_VF_STATS_RX_DROPPED,
			      vf_stats.rx_dropped, IFLA_VF_STATS_PAD) ||
	    nla_put_u64_64bit(skb, IFLA_VF_STATS_TX_DROPPED,
			      vf_stats.tx_dropped, IFLA_VF_STATS_PAD)) {
		nla_nest_cancel(skb, vfstats);
		goto nla_put_vf_failure;
	}
	nla_nest_end(skb, vfstats);
	nla_nest_end(skb, vf);
	return 0;

nla_put_vf_failure:
	nla_nest_cancel(skb, vf);
nla_put_vfinfo_failure:
	nla_nest_cancel(skb, vfinfo);
	return -EMSGSIZE;
}

static noinline_for_stack int rtnl_fill_vf(struct sk_buff *skb,
					   struct net_device *dev,
					   u32 ext_filter_mask)
{
	struct nlattr *vfinfo;
	int i, num_vfs;

	if (!dev->dev.parent || ((ext_filter_mask & RTEXT_FILTER_VF) == 0))
		return 0;

	num_vfs = dev_num_vf(dev->dev.parent);
	if (nla_put_u32(skb, IFLA_NUM_VF, num_vfs))
		return -EMSGSIZE;

	if (!dev->netdev_ops->ndo_get_vf_config)
		return 0;

	vfinfo = nla_nest_start_noflag(skb, IFLA_VFINFO_LIST);
	if (!vfinfo)
		return -EMSGSIZE;

	for (i = 0; i < num_vfs; i++) {
		if (rtnl_fill_vfinfo(skb, dev, i, vfinfo))
			return -EMSGSIZE;
	}

	nla_nest_end(skb, vfinfo);
	return 0;
}

static int rtnl_fill_link_ifmap(struct sk_buff *skb, struct net_device *dev)
{
	struct rtnl_link_ifmap map;

	memset(&map, 0, sizeof(map));
	map.mem_start   = dev->mem_start;
	map.mem_end     = dev->mem_end;
	map.base_addr   = dev->base_addr;
	map.irq         = dev->irq;
	map.dma         = dev->dma;
	map.port        = dev->if_port;

	if (nla_put_64bit(skb, IFLA_MAP, sizeof(map), &map, IFLA_PAD))
		return -EMSGSIZE;

	return 0;
}

static u32 rtnl_xdp_prog_skb(struct net_device *dev)
{
	const struct bpf_prog *generic_xdp_prog;

	ASSERT_RTNL();

	generic_xdp_prog = rtnl_dereference(dev->xdp_prog);
	if (!generic_xdp_prog)
		return 0;
	return generic_xdp_prog->aux->id;
}

static u32 rtnl_xdp_prog_drv(struct net_device *dev)
{
	return __dev_xdp_query(dev, dev->netdev_ops->ndo_bpf, XDP_QUERY_PROG);
}

static u32 rtnl_xdp_prog_hw(struct net_device *dev)
{
	return __dev_xdp_query(dev, dev->netdev_ops->ndo_bpf,
			       XDP_QUERY_PROG_HW);
}

static int rtnl_xdp_report_one(struct sk_buff *skb, struct net_device *dev,
			       u32 *prog_id, u8 *mode, u8 tgt_mode, u32 attr,
			       u32 (*get_prog_id)(struct net_device *dev))
{
	u32 curr_id;
	int err;

	curr_id = get_prog_id(dev);
	if (!curr_id)
		return 0;

	*prog_id = curr_id;
	err = nla_put_u32(skb, attr, curr_id);
	if (err)
		return err;

	if (*mode != XDP_ATTACHED_NONE)
		*mode = XDP_ATTACHED_MULTI;
	else
		*mode = tgt_mode;

	return 0;
}

static int rtnl_xdp_fill(struct sk_buff *skb, struct net_device *dev)
{
	struct nlattr *xdp;
	u32 prog_id;
	int err;
	u8 mode;

	xdp = nla_nest_start_noflag(skb, IFLA_XDP);
	if (!xdp)
		return -EMSGSIZE;

	prog_id = 0;
	mode = XDP_ATTACHED_NONE;
	err = rtnl_xdp_report_one(skb, dev, &prog_id, &mode, XDP_ATTACHED_SKB,
				  IFLA_XDP_SKB_PROG_ID, rtnl_xdp_prog_skb);
	if (err)
		goto err_cancel;
	err = rtnl_xdp_report_one(skb, dev, &prog_id, &mode, XDP_ATTACHED_DRV,
				  IFLA_XDP_DRV_PROG_ID, rtnl_xdp_prog_drv);
	if (err)
		goto err_cancel;
	err = rtnl_xdp_report_one(skb, dev, &prog_id, &mode, XDP_ATTACHED_HW,
				  IFLA_XDP_HW_PROG_ID, rtnl_xdp_prog_hw);
	if (err)
		goto err_cancel;

	err = nla_put_u8(skb, IFLA_XDP_ATTACHED, mode);
	if (err)
		goto err_cancel;

	if (prog_id && mode != XDP_ATTACHED_MULTI) {
		err = nla_put_u32(skb, IFLA_XDP_PROG_ID, prog_id);
		if (err)
			goto err_cancel;
	}

	nla_nest_end(skb, xdp);
	return 0;

err_cancel:
	nla_nest_cancel(skb, xdp);
	return err;
}

static u32 rtnl_get_event(unsigned long event)
{
	u32 rtnl_event_type = IFLA_EVENT_NONE;

	switch (event) {
	case NETDEV_REBOOT:
		rtnl_event_type = IFLA_EVENT_REBOOT;
		break;
	case NETDEV_FEAT_CHANGE:
		rtnl_event_type = IFLA_EVENT_FEATURES;
		break;
	case NETDEV_BONDING_FAILOVER:
		rtnl_event_type = IFLA_EVENT_BONDING_FAILOVER;
		break;
	case NETDEV_NOTIFY_PEERS:
		rtnl_event_type = IFLA_EVENT_NOTIFY_PEERS;
		break;
	case NETDEV_RESEND_IGMP:
		rtnl_event_type = IFLA_EVENT_IGMP_RESEND;
		break;
	case NETDEV_CHANGEINFODATA:
		rtnl_event_type = IFLA_EVENT_BONDING_OPTIONS;
		break;
	default:
		break;
	}

	return rtnl_event_type;
}

static int put_master_ifindex(struct sk_buff *skb, struct net_device *dev)
{
	const struct net_device *upper_dev;
	int ret = 0;

	rcu_read_lock();

	upper_dev = netdev_master_upper_dev_get_rcu(dev);
	if (upper_dev)
		ret = nla_put_u32(skb, IFLA_MASTER, upper_dev->ifindex);

	rcu_read_unlock();
	return ret;
}

static int nla_put_iflink(struct sk_buff *skb, const struct net_device *dev,
			  bool force)
{
	int ifindex = dev_get_iflink(dev);

	if (force || dev->ifindex != ifindex)
		return nla_put_u32(skb, IFLA_LINK, ifindex);

	return 0;
}

static noinline_for_stack int nla_put_ifalias(struct sk_buff *skb,
					      struct net_device *dev)
{
	char buf[IFALIASZ];
	int ret;

	ret = dev_get_alias(dev, buf, sizeof(buf));
	return ret > 0 ? nla_put_string(skb, IFLA_IFALIAS, buf) : 0;
}

static int rtnl_fill_link_netnsid(struct sk_buff *skb,
				  const struct net_device *dev,
				  struct net *src_net, gfp_t gfp)
{
	bool put_iflink = false;

	if (dev->rtnl_link_ops && dev->rtnl_link_ops->get_link_net) {
		struct net *link_net = dev->rtnl_link_ops->get_link_net(dev);

		if (!net_eq(dev_net(dev), link_net)) {
			int id = peernet2id_alloc(src_net, link_net, gfp);

			if (nla_put_s32(skb, IFLA_LINK_NETNSID, id))
				return -EMSGSIZE;

			put_iflink = true;
		}
	}

	return nla_put_iflink(skb, dev, put_iflink);
}

static int rtnl_fill_link_af(struct sk_buff *skb,
			     const struct net_device *dev,
			     u32 ext_filter_mask)
{
	const struct rtnl_af_ops *af_ops;
	struct nlattr *af_spec;

	af_spec = nla_nest_start_noflag(skb, IFLA_AF_SPEC);
	if (!af_spec)
		return -EMSGSIZE;

	list_for_each_entry_rcu(af_ops, &rtnl_af_ops, list) {
		struct nlattr *af;
		int err;

		if (!af_ops->fill_link_af)
			continue;

		af = nla_nest_start_noflag(skb, af_ops->family);
		if (!af)
			return -EMSGSIZE;

		err = af_ops->fill_link_af(skb, dev, ext_filter_mask);
		/*
		 * Caller may return ENODATA to indicate that there
		 * was no data to be dumped. This is not an error, it
		 * means we should trim the attribute header and
		 * continue.
		 */
		if (err == -ENODATA)
			nla_nest_cancel(skb, af);
		else if (err < 0)
			return -EMSGSIZE;

		nla_nest_end(skb, af);
	}

	nla_nest_end(skb, af_spec);
	return 0;
}

static int rtnl_fill_ifinfo(struct sk_buff *skb,
			    struct net_device *dev, struct net *src_net,
			    int type, u32 pid, u32 seq, u32 change,
			    unsigned int flags, u32 ext_filter_mask,
			    u32 event, int *new_nsid, int new_ifindex,
			    int tgt_netnsid, gfp_t gfp)
{
	struct ifinfomsg *ifm;
	struct nlmsghdr *nlh;

	ASSERT_RTNL();
	nlh = nlmsg_put(skb, pid, seq, type, sizeof(*ifm), flags);
	if (nlh == NULL)
		return -EMSGSIZE;

	ifm = nlmsg_data(nlh);
	ifm->ifi_family = AF_UNSPEC;
	ifm->__ifi_pad = 0;
	ifm->ifi_type = dev->type;
	ifm->ifi_index = dev->ifindex;
	ifm->ifi_flags = dev_get_flags(dev);
	ifm->ifi_change = change;

	if (tgt_netnsid >= 0 && nla_put_s32(skb, IFLA_TARGET_NETNSID, tgt_netnsid))
		goto nla_put_failure;

	if (nla_put_string(skb, IFLA_IFNAME, dev->name) ||
	    nla_put_u32(skb, IFLA_TXQLEN, dev->tx_queue_len) ||
	    nla_put_u8(skb, IFLA_OPERSTATE,
		       netif_running(dev) ? dev->operstate : IF_OPER_DOWN) ||
	    nla_put_u8(skb, IFLA_LINKMODE, dev->link_mode) ||
	    nla_put_u32(skb, IFLA_MTU, dev->mtu) ||
	    nla_put_u32(skb, IFLA_MIN_MTU, dev->min_mtu) ||
	    nla_put_u32(skb, IFLA_MAX_MTU, dev->max_mtu) ||
	    nla_put_u32(skb, IFLA_GROUP, dev->group) ||
	    nla_put_u32(skb, IFLA_PROMISCUITY, dev->promiscuity) ||
	    nla_put_u32(skb, IFLA_NUM_TX_QUEUES, dev->num_tx_queues) ||
	    nla_put_u32(skb, IFLA_GSO_MAX_SEGS, dev->gso_max_segs) ||
	    nla_put_u32(skb, IFLA_GSO_MAX_SIZE, dev->gso_max_size) ||
#ifdef CONFIG_RPS
	    nla_put_u32(skb, IFLA_NUM_RX_QUEUES, dev->num_rx_queues) ||
#endif
	    put_master_ifindex(skb, dev) ||
	    nla_put_u8(skb, IFLA_CARRIER, netif_carrier_ok(dev)) ||
	    (dev->qdisc &&
	     nla_put_string(skb, IFLA_QDISC, dev->qdisc->ops->id)) ||
	    nla_put_ifalias(skb, dev) ||
	    nla_put_u32(skb, IFLA_CARRIER_CHANGES,
			atomic_read(&dev->carrier_up_count) +
			atomic_read(&dev->carrier_down_count)) ||
	    nla_put_u8(skb, IFLA_PROTO_DOWN, dev->proto_down) ||
	    nla_put_u32(skb, IFLA_CARRIER_UP_COUNT,
			atomic_read(&dev->carrier_up_count)) ||
	    nla_put_u32(skb, IFLA_CARRIER_DOWN_COUNT,
			atomic_read(&dev->carrier_down_count)))
		goto nla_put_failure;

	if (event != IFLA_EVENT_NONE) {
		if (nla_put_u32(skb, IFLA_EVENT, event))
			goto nla_put_failure;
	}

	if (rtnl_fill_link_ifmap(skb, dev))
		goto nla_put_failure;

	if (dev->addr_len) {
		if (nla_put(skb, IFLA_ADDRESS, dev->addr_len, dev->dev_addr) ||
		    nla_put(skb, IFLA_BROADCAST, dev->addr_len, dev->broadcast))
			goto nla_put_failure;
	}

	if (rtnl_phys_port_id_fill(skb, dev))
		goto nla_put_failure;

	if (rtnl_phys_port_name_fill(skb, dev))
		goto nla_put_failure;

	if (rtnl_phys_switch_id_fill(skb, dev))
		goto nla_put_failure;

	if (rtnl_fill_stats(skb, dev))
		goto nla_put_failure;

	if (rtnl_fill_vf(skb, dev, ext_filter_mask))
		goto nla_put_failure;

	if (rtnl_port_fill(skb, dev, ext_filter_mask))
		goto nla_put_failure;

	if (rtnl_xdp_fill(skb, dev))
		goto nla_put_failure;

	if (dev->rtnl_link_ops || rtnl_have_link_slave_info(dev)) {
		if (rtnl_link_fill(skb, dev) < 0)
			goto nla_put_failure;
	}

	if (rtnl_fill_link_netnsid(skb, dev, src_net, gfp))
		goto nla_put_failure;

	if (new_nsid &&
	    nla_put_s32(skb, IFLA_NEW_NETNSID, *new_nsid) < 0)
		goto nla_put_failure;
	if (new_ifindex &&
	    nla_put_s32(skb, IFLA_NEW_IFINDEX, new_ifindex) < 0)
		goto nla_put_failure;


	rcu_read_lock();
	if (rtnl_fill_link_af(skb, dev, ext_filter_mask))
		goto nla_put_failure_rcu;
	rcu_read_unlock();

	nlmsg_end(skb, nlh);
	return 0;

nla_put_failure_rcu:
	rcu_read_unlock();
nla_put_failure:
	nlmsg_cancel(skb, nlh);
	return -EMSGSIZE;
}

static const struct nla_policy ifla_policy[IFLA_MAX+1] = {
	[IFLA_IFNAME]		= { .type = NLA_STRING, .len = IFNAMSIZ-1 },
	[IFLA_ADDRESS]		= { .type = NLA_BINARY, .len = MAX_ADDR_LEN },
	[IFLA_BROADCAST]	= { .type = NLA_BINARY, .len = MAX_ADDR_LEN },
	[IFLA_MAP]		= { .len = sizeof(struct rtnl_link_ifmap) },
	[IFLA_MTU]		= { .type = NLA_U32 },
	[IFLA_LINK]		= { .type = NLA_U32 },
	[IFLA_MASTER]		= { .type = NLA_U32 },
	[IFLA_CARRIER]		= { .type = NLA_U8 },
	[IFLA_TXQLEN]		= { .type = NLA_U32 },
	[IFLA_WEIGHT]		= { .type = NLA_U32 },
	[IFLA_OPERSTATE]	= { .type = NLA_U8 },
	[IFLA_LINKMODE]		= { .type = NLA_U8 },
	[IFLA_LINKINFO]		= { .type = NLA_NESTED },
	[IFLA_NET_NS_PID]	= { .type = NLA_U32 },
	[IFLA_NET_NS_FD]	= { .type = NLA_U32 },
	/* IFLA_IFALIAS is a string, but policy is set to NLA_BINARY to
	 * allow 0-length string (needed to remove an alias).
	 */
	[IFLA_IFALIAS]	        = { .type = NLA_BINARY, .len = IFALIASZ - 1 },
	[IFLA_VFINFO_LIST]	= {. type = NLA_NESTED },
	[IFLA_VF_PORTS]		= { .type = NLA_NESTED },
	[IFLA_PORT_SELF]	= { .type = NLA_NESTED },
	[IFLA_AF_SPEC]		= { .type = NLA_NESTED },
	[IFLA_EXT_MASK]		= { .type = NLA_U32 },
	[IFLA_PROMISCUITY]	= { .type = NLA_U32 },
	[IFLA_NUM_TX_QUEUES]	= { .type = NLA_U32 },
	[IFLA_NUM_RX_QUEUES]	= { .type = NLA_U32 },
	[IFLA_GSO_MAX_SEGS]	= { .type = NLA_U32 },
	[IFLA_GSO_MAX_SIZE]	= { .type = NLA_U32 },
	[IFLA_PHYS_PORT_ID]	= { .type = NLA_BINARY, .len = MAX_PHYS_ITEM_ID_LEN },
	[IFLA_CARRIER_CHANGES]	= { .type = NLA_U32 },  /* ignored */
	[IFLA_PHYS_SWITCH_ID]	= { .type = NLA_BINARY, .len = MAX_PHYS_ITEM_ID_LEN },
	[IFLA_LINK_NETNSID]	= { .type = NLA_S32 },
	[IFLA_PROTO_DOWN]	= { .type = NLA_U8 },
	[IFLA_XDP]		= { .type = NLA_NESTED },
	[IFLA_EVENT]		= { .type = NLA_U32 },
	[IFLA_GROUP]		= { .type = NLA_U32 },
	[IFLA_TARGET_NETNSID]	= { .type = NLA_S32 },
	[IFLA_CARRIER_UP_COUNT]	= { .type = NLA_U32 },
	[IFLA_CARRIER_DOWN_COUNT] = { .type = NLA_U32 },
	[IFLA_MIN_MTU]		= { .type = NLA_U32 },
	[IFLA_MAX_MTU]		= { .type = NLA_U32 },
};

static const struct nla_policy ifla_info_policy[IFLA_INFO_MAX+1] = {
	[IFLA_INFO_KIND]	= { .type = NLA_STRING },
	[IFLA_INFO_DATA]	= { .type = NLA_NESTED },
	[IFLA_INFO_SLAVE_KIND]	= { .type = NLA_STRING },
	[IFLA_INFO_SLAVE_DATA]	= { .type = NLA_NESTED },
};

static const struct nla_policy ifla_vf_policy[IFLA_VF_MAX+1] = {
	[IFLA_VF_MAC]		= { .len = sizeof(struct ifla_vf_mac) },
	[IFLA_VF_BROADCAST]	= { .type = NLA_REJECT },
	[IFLA_VF_VLAN]		= { .len = sizeof(struct ifla_vf_vlan) },
	[IFLA_VF_VLAN_LIST]     = { .type = NLA_NESTED },
	[IFLA_VF_TX_RATE]	= { .len = sizeof(struct ifla_vf_tx_rate) },
	[IFLA_VF_SPOOFCHK]	= { .len = sizeof(struct ifla_vf_spoofchk) },
	[IFLA_VF_RATE]		= { .len = sizeof(struct ifla_vf_rate) },
	[IFLA_VF_LINK_STATE]	= { .len = sizeof(struct ifla_vf_link_state) },
	[IFLA_VF_RSS_QUERY_EN]	= { .len = sizeof(struct ifla_vf_rss_query_en) },
	[IFLA_VF_STATS]		= { .type = NLA_NESTED },
	[IFLA_VF_TRUST]		= { .len = sizeof(struct ifla_vf_trust) },
	[IFLA_VF_IB_NODE_GUID]	= { .len = sizeof(struct ifla_vf_guid) },
	[IFLA_VF_IB_PORT_GUID]	= { .len = sizeof(struct ifla_vf_guid) },
};

static const struct nla_policy ifla_port_policy[IFLA_PORT_MAX+1] = {
	[IFLA_PORT_VF]		= { .type = NLA_U32 },
	[IFLA_PORT_PROFILE]	= { .type = NLA_STRING,
				    .len = PORT_PROFILE_MAX },
	[IFLA_PORT_INSTANCE_UUID] = { .type = NLA_BINARY,
				      .len = PORT_UUID_MAX },
	[IFLA_PORT_HOST_UUID]	= { .type = NLA_STRING,
				    .len = PORT_UUID_MAX },
	[IFLA_PORT_REQUEST]	= { .type = NLA_U8, },
	[IFLA_PORT_RESPONSE]	= { .type = NLA_U16, },

	/* Unused, but we need to keep it here since user space could
	 * fill it. It's also broken with regard to NLA_BINARY use in
	 * combination with structs.
	 */
	[IFLA_PORT_VSI_TYPE]	= { .type = NLA_BINARY,
				    .len = sizeof(struct ifla_port_vsi) },
};

static const struct nla_policy ifla_xdp_policy[IFLA_XDP_MAX + 1] = {
	[IFLA_XDP_FD]		= { .type = NLA_S32 },
	[IFLA_XDP_ATTACHED]	= { .type = NLA_U8 },
	[IFLA_XDP_FLAGS]	= { .type = NLA_U32 },
	[IFLA_XDP_PROG_ID]	= { .type = NLA_U32 },
};

static const struct rtnl_link_ops *linkinfo_to_kind_ops(const struct nlattr *nla)
{
	const struct rtnl_link_ops *ops = NULL;
	struct nlattr *linfo[IFLA_INFO_MAX + 1];

	if (nla_parse_nested_deprecated(linfo, IFLA_INFO_MAX, nla, ifla_info_policy, NULL) < 0)
		return NULL;

	if (linfo[IFLA_INFO_KIND]) {
		char kind[MODULE_NAME_LEN];

		nla_strlcpy(kind, linfo[IFLA_INFO_KIND], sizeof(kind));
		ops = rtnl_link_ops_get(kind);
	}

	return ops;
}

static bool link_master_filtered(struct net_device *dev, int master_idx)
{
	struct net_device *master;

	if (!master_idx)
		return false;

	master = netdev_master_upper_dev_get(dev);
	if (!master || master->ifindex != master_idx)
		return true;

	return false;
}

static bool link_kind_filtered(const struct net_device *dev,
			       const struct rtnl_link_ops *kind_ops)
{
	if (kind_ops && dev->rtnl_link_ops != kind_ops)
		return true;

	return false;
}

static bool link_dump_filtered(struct net_device *dev,
			       int master_idx,
			       const struct rtnl_link_ops *kind_ops)
{
	if (link_master_filtered(dev, master_idx) ||
	    link_kind_filtered(dev, kind_ops))
		return true;

	return false;
}

/**
 * rtnl_get_net_ns_capable - Get netns if sufficiently privileged.
 * @sk: netlink socket
 * @netnsid: network namespace identifier
 *
 * Returns the network namespace identified by netnsid on success or an error
 * pointer on failure.
 */
struct net *rtnl_get_net_ns_capable(struct sock *sk, int netnsid)
{
	struct net *net;

	net = get_net_ns_by_id(sock_net(sk), netnsid);
	if (!net)
		return ERR_PTR(-EINVAL);

	/* For now, the caller is required to have CAP_NET_ADMIN in
	 * the user namespace owning the target net ns.
	 */
	if (!sk_ns_capable(sk, net->user_ns, CAP_NET_ADMIN)) {
		put_net(net);
		return ERR_PTR(-EACCES);
	}
	return net;
}
EXPORT_SYMBOL_GPL(rtnl_get_net_ns_capable);

static int rtnl_valid_dump_ifinfo_req(const struct nlmsghdr *nlh,
				      bool strict_check, struct nlattr **tb,
				      struct netlink_ext_ack *extack)
{
	int hdrlen;

	if (strict_check) {
		struct ifinfomsg *ifm;

		if (nlh->nlmsg_len < nlmsg_msg_size(sizeof(*ifm))) {
			NL_SET_ERR_MSG(extack, "Invalid header for link dump");
			return -EINVAL;
		}

		ifm = nlmsg_data(nlh);
		if (ifm->__ifi_pad || ifm->ifi_type || ifm->ifi_flags ||
		    ifm->ifi_change) {
			NL_SET_ERR_MSG(extack, "Invalid values in header for link dump request");
			return -EINVAL;
		}
		if (ifm->ifi_index) {
			NL_SET_ERR_MSG(extack, "Filter by device index not supported for link dumps");
			return -EINVAL;
		}

		return nlmsg_parse_deprecated_strict(nlh, sizeof(*ifm), tb,
						     IFLA_MAX, ifla_policy,
						     extack);
	}

	/* A hack to preserve kernel<->userspace interface.
	 * The correct header is ifinfomsg. It is consistent with rtnl_getlink.
	 * However, before Linux v3.9 the code here assumed rtgenmsg and that's
	 * what iproute2 < v3.9.0 used.
	 * We can detect the old iproute2. Even including the IFLA_EXT_MASK
	 * attribute, its netlink message is shorter than struct ifinfomsg.
	 */
	hdrlen = nlmsg_len(nlh) < sizeof(struct ifinfomsg) ?
		 sizeof(struct rtgenmsg) : sizeof(struct ifinfomsg);

	return nlmsg_parse_deprecated(nlh, hdrlen, tb, IFLA_MAX, ifla_policy,
				      extack);
}

static int rtnl_dump_ifinfo(struct sk_buff *skb, struct netlink_callback *cb)
{
	struct netlink_ext_ack *extack = cb->extack;
	const struct nlmsghdr *nlh = cb->nlh;
	struct net *net = sock_net(skb->sk);
	struct net *tgt_net = net;
	int h, s_h;
	int idx = 0, s_idx;
	struct net_device *dev;
	struct hlist_head *head;
	struct nlattr *tb[IFLA_MAX+1];
	u32 ext_filter_mask = 0;
	const struct rtnl_link_ops *kind_ops = NULL;
	unsigned int flags = NLM_F_MULTI;
	int master_idx = 0;
	int netnsid = -1;
	int err, i;

	s_h = cb->args[0];
	s_idx = cb->args[1];

	err = rtnl_valid_dump_ifinfo_req(nlh, cb->strict_check, tb, extack);
	if (err < 0) {
		if (cb->strict_check)
			return err;

		goto walk_entries;
	}

	for (i = 0; i <= IFLA_MAX; ++i) {
		if (!tb[i])
			continue;

		/* new attributes should only be added with strict checking */
		switch (i) {
		case IFLA_TARGET_NETNSID:
			netnsid = nla_get_s32(tb[i]);
			tgt_net = rtnl_get_net_ns_capable(skb->sk, netnsid);
			if (IS_ERR(tgt_net)) {
				NL_SET_ERR_MSG(extack, "Invalid target network namespace id");
				return PTR_ERR(tgt_net);
			}
			break;
		case IFLA_EXT_MASK:
			ext_filter_mask = nla_get_u32(tb[i]);
			break;
		case IFLA_MASTER:
			master_idx = nla_get_u32(tb[i]);
			break;
		case IFLA_LINKINFO:
			kind_ops = linkinfo_to_kind_ops(tb[i]);
			break;
		default:
			if (cb->strict_check) {
				NL_SET_ERR_MSG(extack, "Unsupported attribute in link dump request");
				return -EINVAL;
			}
		}
	}

	if (master_idx || kind_ops)
		flags |= NLM_F_DUMP_FILTERED;

walk_entries:
	for (h = s_h; h < NETDEV_HASHENTRIES; h++, s_idx = 0) {
		idx = 0;
		head = &tgt_net->dev_index_head[h];
		hlist_for_each_entry(dev, head, index_hlist) {
			if (link_dump_filtered(dev, master_idx, kind_ops))
				goto cont;
			if (idx < s_idx)
				goto cont;
			err = rtnl_fill_ifinfo(skb, dev, net,
					       RTM_NEWLINK,
					       NETLINK_CB(cb->skb).portid,
					       nlh->nlmsg_seq, 0, flags,
					       ext_filter_mask, 0, NULL, 0,
					       netnsid, GFP_KERNEL);

			if (err < 0) {
				if (likely(skb->len))
					goto out;

				goto out_err;
			}
cont:
			idx++;
		}
	}
out:
	err = skb->len;
out_err:
	cb->args[1] = idx;
	cb->args[0] = h;
	cb->seq = net->dev_base_seq;
	nl_dump_check_consistent(cb, nlmsg_hdr(skb));
	if (netnsid >= 0)
		put_net(tgt_net);

	return err;
}

int rtnl_nla_parse_ifla(struct nlattr **tb, const struct nlattr *head, int len,
			struct netlink_ext_ack *exterr)
{
	return nla_parse_deprecated(tb, IFLA_MAX, head, len, ifla_policy,
				    exterr);
}
EXPORT_SYMBOL(rtnl_nla_parse_ifla);

struct net *rtnl_link_get_net(struct net *src_net, struct nlattr *tb[])
{
	struct net *net;
	/* Examine the link attributes and figure out which
	 * network namespace we are talking about.
	 */
	if (tb[IFLA_NET_NS_PID])
		net = get_net_ns_by_pid(nla_get_u32(tb[IFLA_NET_NS_PID]));
	else if (tb[IFLA_NET_NS_FD])
		net = get_net_ns_by_fd(nla_get_u32(tb[IFLA_NET_NS_FD]));
	else
		net = get_net(src_net);
	return net;
}
EXPORT_SYMBOL(rtnl_link_get_net);

/* Figure out which network namespace we are talking about by
 * examining the link attributes in the following order:
 *
 * 1. IFLA_NET_NS_PID
 * 2. IFLA_NET_NS_FD
 * 3. IFLA_TARGET_NETNSID
 */
static struct net *rtnl_link_get_net_by_nlattr(struct net *src_net,
					       struct nlattr *tb[])
{
	struct net *net;

	if (tb[IFLA_NET_NS_PID] || tb[IFLA_NET_NS_FD])
		return rtnl_link_get_net(src_net, tb);

	if (!tb[IFLA_TARGET_NETNSID])
		return get_net(src_net);

	net = get_net_ns_by_id(src_net, nla_get_u32(tb[IFLA_TARGET_NETNSID]));
	if (!net)
		return ERR_PTR(-EINVAL);

	return net;
}

static struct net *rtnl_link_get_net_capable(const struct sk_buff *skb,
					     struct net *src_net,
					     struct nlattr *tb[], int cap)
{
	struct net *net;

	net = rtnl_link_get_net_by_nlattr(src_net, tb);
	if (IS_ERR(net))
		return net;

	if (!netlink_ns_capable(skb, net->user_ns, cap)) {
		put_net(net);
		return ERR_PTR(-EPERM);
	}

	return net;
}

/* Verify that rtnetlink requests do not pass additional properties
 * potentially referring to different network namespaces.
 */
static int rtnl_ensure_unique_netns(struct nlattr *tb[],
				    struct netlink_ext_ack *extack,
				    bool netns_id_only)
{

	if (netns_id_only) {
		if (!tb[IFLA_NET_NS_PID] && !tb[IFLA_NET_NS_FD])
			return 0;

		NL_SET_ERR_MSG(extack, "specified netns attribute not supported");
		return -EOPNOTSUPP;
	}

	if (tb[IFLA_TARGET_NETNSID] && (tb[IFLA_NET_NS_PID] || tb[IFLA_NET_NS_FD]))
		goto invalid_attr;

	if (tb[IFLA_NET_NS_PID] && (tb[IFLA_TARGET_NETNSID] || tb[IFLA_NET_NS_FD]))
		goto invalid_attr;

	if (tb[IFLA_NET_NS_FD] && (tb[IFLA_TARGET_NETNSID] || tb[IFLA_NET_NS_PID]))
		goto invalid_attr;

	return 0;

invalid_attr:
	NL_SET_ERR_MSG(extack, "multiple netns identifying attributes specified");
	return -EINVAL;
}

static int validate_linkmsg(struct net_device *dev, struct nlattr *tb[])
{
	if (dev) {
		if (tb[IFLA_ADDRESS] &&
		    nla_len(tb[IFLA_ADDRESS]) < dev->addr_len)
			return -EINVAL;

		if (tb[IFLA_BROADCAST] &&
		    nla_len(tb[IFLA_BROADCAST]) < dev->addr_len)
			return -EINVAL;
	}

	if (tb[IFLA_AF_SPEC]) {
		struct nlattr *af;
		int rem, err;

		nla_for_each_nested(af, tb[IFLA_AF_SPEC], rem) {
			const struct rtnl_af_ops *af_ops;

			rcu_read_lock();
			af_ops = rtnl_af_lookup(nla_type(af));
			if (!af_ops) {
				rcu_read_unlock();
				return -EAFNOSUPPORT;
			}

			if (!af_ops->set_link_af) {
				rcu_read_unlock();
				return -EOPNOTSUPP;
			}

			if (af_ops->validate_link_af) {
				err = af_ops->validate_link_af(dev, af);
				if (err < 0) {
					rcu_read_unlock();
					return err;
				}
			}

			rcu_read_unlock();
		}
	}

	return 0;
}

static int handle_infiniband_guid(struct net_device *dev, struct ifla_vf_guid *ivt,
				  int guid_type)
{
	const struct net_device_ops *ops = dev->netdev_ops;

	return ops->ndo_set_vf_guid(dev, ivt->vf, ivt->guid, guid_type);
}

static int handle_vf_guid(struct net_device *dev, struct ifla_vf_guid *ivt, int guid_type)
{
	if (dev->type != ARPHRD_INFINIBAND)
		return -EOPNOTSUPP;

	return handle_infiniband_guid(dev, ivt, guid_type);
}

static int do_setvfinfo(struct net_device *dev, struct nlattr **tb)
{
	const struct net_device_ops *ops = dev->netdev_ops;
	int err = -EINVAL;

	if (tb[IFLA_VF_MAC]) {
		struct ifla_vf_mac *ivm = nla_data(tb[IFLA_VF_MAC]);

		if (ivm->vf >= INT_MAX)
			return -EINVAL;
		err = -EOPNOTSUPP;
		if (ops->ndo_set_vf_mac)
			err = ops->ndo_set_vf_mac(dev, ivm->vf,
						  ivm->mac);
		if (err < 0)
			return err;
	}

	if (tb[IFLA_VF_VLAN]) {
		struct ifla_vf_vlan *ivv = nla_data(tb[IFLA_VF_VLAN]);

		if (ivv->vf >= INT_MAX)
			return -EINVAL;
		err = -EOPNOTSUPP;
		if (ops->ndo_set_vf_vlan)
			err = ops->ndo_set_vf_vlan(dev, ivv->vf, ivv->vlan,
						   ivv->qos,
						   htons(ETH_P_8021Q));
		if (err < 0)
			return err;
	}

	if (tb[IFLA_VF_VLAN_LIST]) {
		struct ifla_vf_vlan_info *ivvl[MAX_VLAN_LIST_LEN];
		struct nlattr *attr;
		int rem, len = 0;

		err = -EOPNOTSUPP;
		if (!ops->ndo_set_vf_vlan)
			return err;

		nla_for_each_nested(attr, tb[IFLA_VF_VLAN_LIST], rem) {
			if (nla_type(attr) != IFLA_VF_VLAN_INFO ||
			    nla_len(attr) < NLA_HDRLEN) {
				return -EINVAL;
			}
			if (len >= MAX_VLAN_LIST_LEN)
				return -EOPNOTSUPP;
			ivvl[len] = nla_data(attr);

			len++;
		}
		if (len == 0)
			return -EINVAL;

		if (ivvl[0]->vf >= INT_MAX)
			return -EINVAL;
		err = ops->ndo_set_vf_vlan(dev, ivvl[0]->vf, ivvl[0]->vlan,
					   ivvl[0]->qos, ivvl[0]->vlan_proto);
		if (err < 0)
			return err;
	}

	if (tb[IFLA_VF_TX_RATE]) {
		struct ifla_vf_tx_rate *ivt = nla_data(tb[IFLA_VF_TX_RATE]);
		struct ifla_vf_info ivf;

		if (ivt->vf >= INT_MAX)
			return -EINVAL;
		err = -EOPNOTSUPP;
		if (ops->ndo_get_vf_config)
			err = ops->ndo_get_vf_config(dev, ivt->vf, &ivf);
		if (err < 0)
			return err;

		err = -EOPNOTSUPP;
		if (ops->ndo_set_vf_rate)
			err = ops->ndo_set_vf_rate(dev, ivt->vf,
						   ivf.min_tx_rate,
						   ivt->rate);
		if (err < 0)
			return err;
	}

	if (tb[IFLA_VF_RATE]) {
		struct ifla_vf_rate *ivt = nla_data(tb[IFLA_VF_RATE]);

		if (ivt->vf >= INT_MAX)
			return -EINVAL;
		err = -EOPNOTSUPP;
		if (ops->ndo_set_vf_rate)
			err = ops->ndo_set_vf_rate(dev, ivt->vf,
						   ivt->min_tx_rate,
						   ivt->max_tx_rate);
		if (err < 0)
			return err;
	}

	if (tb[IFLA_VF_SPOOFCHK]) {
		struct ifla_vf_spoofchk *ivs = nla_data(tb[IFLA_VF_SPOOFCHK]);

		if (ivs->vf >= INT_MAX)
			return -EINVAL;
		err = -EOPNOTSUPP;
		if (ops->ndo_set_vf_spoofchk)
			err = ops->ndo_set_vf_spoofchk(dev, ivs->vf,
						       ivs->setting);
		if (err < 0)
			return err;
	}

	if (tb[IFLA_VF_LINK_STATE]) {
		struct ifla_vf_link_state *ivl = nla_data(tb[IFLA_VF_LINK_STATE]);

		if (ivl->vf >= INT_MAX)
			return -EINVAL;
		err = -EOPNOTSUPP;
		if (ops->ndo_set_vf_link_state)
			err = ops->ndo_set_vf_link_state(dev, ivl->vf,
							 ivl->link_state);
		if (err < 0)
			return err;
	}

	if (tb[IFLA_VF_RSS_QUERY_EN]) {
		struct ifla_vf_rss_query_en *ivrssq_en;

		err = -EOPNOTSUPP;
		ivrssq_en = nla_data(tb[IFLA_VF_RSS_QUERY_EN]);
		if (ivrssq_en->vf >= INT_MAX)
			return -EINVAL;
		if (ops->ndo_set_vf_rss_query_en)
			err = ops->ndo_set_vf_rss_query_en(dev, ivrssq_en->vf,
							   ivrssq_en->setting);
		if (err < 0)
			return err;
	}

	if (tb[IFLA_VF_TRUST]) {
		struct ifla_vf_trust *ivt = nla_data(tb[IFLA_VF_TRUST]);

		if (ivt->vf >= INT_MAX)
			return -EINVAL;
		err = -EOPNOTSUPP;
		if (ops->ndo_set_vf_trust)
			err = ops->ndo_set_vf_trust(dev, ivt->vf, ivt->setting);
		if (err < 0)
			return err;
	}

	if (tb[IFLA_VF_IB_NODE_GUID]) {
		struct ifla_vf_guid *ivt = nla_data(tb[IFLA_VF_IB_NODE_GUID]);

		if (ivt->vf >= INT_MAX)
			return -EINVAL;
		if (!ops->ndo_set_vf_guid)
			return -EOPNOTSUPP;
		return handle_vf_guid(dev, ivt, IFLA_VF_IB_NODE_GUID);
	}

	if (tb[IFLA_VF_IB_PORT_GUID]) {
		struct ifla_vf_guid *ivt = nla_data(tb[IFLA_VF_IB_PORT_GUID]);

		if (ivt->vf >= INT_MAX)
			return -EINVAL;
		if (!ops->ndo_set_vf_guid)
			return -EOPNOTSUPP;

		return handle_vf_guid(dev, ivt, IFLA_VF_IB_PORT_GUID);
	}

	return err;
}

static int do_set_master(struct net_device *dev, int ifindex,
			 struct netlink_ext_ack *extack)
{
	struct net_device *upper_dev = netdev_master_upper_dev_get(dev);
	const struct net_device_ops *ops;
	int err;

	if (upper_dev) {
		if (upper_dev->ifindex == ifindex)
			return 0;
		ops = upper_dev->netdev_ops;
		if (ops->ndo_del_slave) {
			err = ops->ndo_del_slave(upper_dev, dev);
			if (err)
				return err;
			netdev_update_lockdep_key(dev);
		} else {
			return -EOPNOTSUPP;
		}
	}

	if (ifindex) {
		upper_dev = __dev_get_by_index(dev_net(dev), ifindex);
		if (!upper_dev)
			return -EINVAL;
		ops = upper_dev->netdev_ops;
		if (ops->ndo_add_slave) {
			err = ops->ndo_add_slave(upper_dev, dev, extack);
			if (err)
				return err;
		} else {
			return -EOPNOTSUPP;
		}
	}
	return 0;
}

#define DO_SETLINK_MODIFIED	0x01
/* notify flag means notify + modified. */
#define DO_SETLINK_NOTIFY	0x03
static int do_setlink(const struct sk_buff *skb,
		      struct net_device *dev, struct ifinfomsg *ifm,
		      struct netlink_ext_ack *extack,
		      struct nlattr **tb, char *ifname, int status)
{
	const struct net_device_ops *ops = dev->netdev_ops;
	int err;

	err = validate_linkmsg(dev, tb);
	if (err < 0)
		return err;

	if (tb[IFLA_NET_NS_PID] || tb[IFLA_NET_NS_FD] || tb[IFLA_TARGET_NETNSID]) {
		struct net *net = rtnl_link_get_net_capable(skb, dev_net(dev),
							    tb, CAP_NET_ADMIN);
		if (IS_ERR(net)) {
			err = PTR_ERR(net);
			goto errout;
		}

		err = dev_change_net_namespace(dev, net, ifname);
		put_net(net);
		if (err)
			goto errout;
		status |= DO_SETLINK_MODIFIED;
	}

	if (tb[IFLA_MAP]) {
		struct rtnl_link_ifmap *u_map;
		struct ifmap k_map;

		if (!ops->ndo_set_config) {
			err = -EOPNOTSUPP;
			goto errout;
		}

		if (!netif_device_present(dev)) {
			err = -ENODEV;
			goto errout;
		}

		u_map = nla_data(tb[IFLA_MAP]);
		k_map.mem_start = (unsigned long) u_map->mem_start;
		k_map.mem_end = (unsigned long) u_map->mem_end;
		k_map.base_addr = (unsigned short) u_map->base_addr;
		k_map.irq = (unsigned char) u_map->irq;
		k_map.dma = (unsigned char) u_map->dma;
		k_map.port = (unsigned char) u_map->port;

		err = ops->ndo_set_config(dev, &k_map);
		if (err < 0)
			goto errout;

		status |= DO_SETLINK_NOTIFY;
	}

	if (tb[IFLA_ADDRESS]) {
		struct sockaddr *sa;
		int len;

		len = sizeof(sa_family_t) + max_t(size_t, dev->addr_len,
						  sizeof(*sa));
		sa = kmalloc(len, GFP_KERNEL);
		if (!sa) {
			err = -ENOMEM;
			goto errout;
		}
		sa->sa_family = dev->type;
		memcpy(sa->sa_data, nla_data(tb[IFLA_ADDRESS]),
		       dev->addr_len);
		err = dev_set_mac_address(dev, sa, extack);
		kfree(sa);
		if (err)
			goto errout;
		status |= DO_SETLINK_MODIFIED;
	}

	if (tb[IFLA_MTU]) {
		err = dev_set_mtu_ext(dev, nla_get_u32(tb[IFLA_MTU]), extack);
		if (err < 0)
			goto errout;
		status |= DO_SETLINK_MODIFIED;
	}

	if (tb[IFLA_GROUP]) {
		dev_set_group(dev, nla_get_u32(tb[IFLA_GROUP]));
		status |= DO_SETLINK_NOTIFY;
	}

	/*
	 * Interface selected by interface index but interface
	 * name provided implies that a name change has been
	 * requested.
	 */
	if (ifm->ifi_index > 0 && ifname[0]) {
		err = dev_change_name(dev, ifname);
		if (err < 0)
			goto errout;
		status |= DO_SETLINK_MODIFIED;
	}

	if (tb[IFLA_IFALIAS]) {
		err = dev_set_alias(dev, nla_data(tb[IFLA_IFALIAS]),
				    nla_len(tb[IFLA_IFALIAS]));
		if (err < 0)
			goto errout;
		status |= DO_SETLINK_NOTIFY;
	}

	if (tb[IFLA_BROADCAST]) {
		nla_memcpy(dev->broadcast, tb[IFLA_BROADCAST], dev->addr_len);
		call_netdevice_notifiers(NETDEV_CHANGEADDR, dev);
	}

	if (ifm->ifi_flags || ifm->ifi_change) {
		err = dev_change_flags(dev, rtnl_dev_combine_flags(dev, ifm),
				       extack);
		if (err < 0)
			goto errout;
	}

	if (tb[IFLA_MASTER]) {
		err = do_set_master(dev, nla_get_u32(tb[IFLA_MASTER]), extack);
		if (err)
			goto errout;
		status |= DO_SETLINK_MODIFIED;
	}

	if (tb[IFLA_CARRIER]) {
		err = dev_change_carrier(dev, nla_get_u8(tb[IFLA_CARRIER]));
		if (err)
			goto errout;
		status |= DO_SETLINK_MODIFIED;
	}

	if (tb[IFLA_TXQLEN]) {
		unsigned int value = nla_get_u32(tb[IFLA_TXQLEN]);

		err = dev_change_tx_queue_len(dev, value);
		if (err)
			goto errout;
		status |= DO_SETLINK_MODIFIED;
	}

	if (tb[IFLA_GSO_MAX_SIZE]) {
		u32 max_size = nla_get_u32(tb[IFLA_GSO_MAX_SIZE]);

		if (max_size > GSO_MAX_SIZE) {
			err = -EINVAL;
			goto errout;
		}

		if (dev->gso_max_size ^ max_size) {
			netif_set_gso_max_size(dev, max_size);
			status |= DO_SETLINK_MODIFIED;
		}
	}

	if (tb[IFLA_GSO_MAX_SEGS]) {
		u32 max_segs = nla_get_u32(tb[IFLA_GSO_MAX_SEGS]);

		if (max_segs > GSO_MAX_SEGS) {
			err = -EINVAL;
			goto errout;
		}

		if (dev->gso_max_segs ^ max_segs) {
			dev->gso_max_segs = max_segs;
			status |= DO_SETLINK_MODIFIED;
		}
	}

	if (tb[IFLA_OPERSTATE])
		set_operstate(dev, nla_get_u8(tb[IFLA_OPERSTATE]));

	if (tb[IFLA_LINKMODE]) {
		unsigned char value = nla_get_u8(tb[IFLA_LINKMODE]);

		write_lock_bh(&dev_base_lock);
		if (dev->link_mode ^ value)
			status |= DO_SETLINK_NOTIFY;
		dev->link_mode = value;
		write_unlock_bh(&dev_base_lock);
	}

	if (tb[IFLA_VFINFO_LIST]) {
		struct nlattr *vfinfo[IFLA_VF_MAX + 1];
		struct nlattr *attr;
		int rem;

		nla_for_each_nested(attr, tb[IFLA_VFINFO_LIST], rem) {
			if (nla_type(attr) != IFLA_VF_INFO ||
			    nla_len(attr) < NLA_HDRLEN) {
				err = -EINVAL;
				goto errout;
			}
			err = nla_parse_nested_deprecated(vfinfo, IFLA_VF_MAX,
							  attr,
							  ifla_vf_policy,
							  NULL);
			if (err < 0)
				goto errout;
			err = do_setvfinfo(dev, vfinfo);
			if (err < 0)
				goto errout;
			status |= DO_SETLINK_NOTIFY;
		}
	}
	err = 0;

	if (tb[IFLA_VF_PORTS]) {
		struct nlattr *port[IFLA_PORT_MAX+1];
		struct nlattr *attr;
		int vf;
		int rem;

		err = -EOPNOTSUPP;
		if (!ops->ndo_set_vf_port)
			goto errout;

		nla_for_each_nested(attr, tb[IFLA_VF_PORTS], rem) {
			if (nla_type(attr) != IFLA_VF_PORT ||
			    nla_len(attr) < NLA_HDRLEN) {
				err = -EINVAL;
				goto errout;
			}
			err = nla_parse_nested_deprecated(port, IFLA_PORT_MAX,
							  attr,
							  ifla_port_policy,
							  NULL);
			if (err < 0)
				goto errout;
			if (!port[IFLA_PORT_VF]) {
				err = -EOPNOTSUPP;
				goto errout;
			}
			vf = nla_get_u32(port[IFLA_PORT_VF]);
			err = ops->ndo_set_vf_port(dev, vf, port);
			if (err < 0)
				goto errout;
			status |= DO_SETLINK_NOTIFY;
		}
	}
	err = 0;

	if (tb[IFLA_PORT_SELF]) {
		struct nlattr *port[IFLA_PORT_MAX+1];

		err = nla_parse_nested_deprecated(port, IFLA_PORT_MAX,
						  tb[IFLA_PORT_SELF],
						  ifla_port_policy, NULL);
		if (err < 0)
			goto errout;

		err = -EOPNOTSUPP;
		if (ops->ndo_set_vf_port)
			err = ops->ndo_set_vf_port(dev, PORT_SELF_VF, port);
		if (err < 0)
			goto errout;
		status |= DO_SETLINK_NOTIFY;
	}

	if (tb[IFLA_AF_SPEC]) {
		struct nlattr *af;
		int rem;

		nla_for_each_nested(af, tb[IFLA_AF_SPEC], rem) {
			const struct rtnl_af_ops *af_ops;

			rcu_read_lock();

			BUG_ON(!(af_ops = rtnl_af_lookup(nla_type(af))));

			err = af_ops->set_link_af(dev, af);
			if (err < 0) {
				rcu_read_unlock();
				goto errout;
			}

			rcu_read_unlock();
			status |= DO_SETLINK_NOTIFY;
		}
	}
	err = 0;

	if (tb[IFLA_PROTO_DOWN]) {
		err = dev_change_proto_down(dev,
					    nla_get_u8(tb[IFLA_PROTO_DOWN]));
		if (err)
			goto errout;
		status |= DO_SETLINK_NOTIFY;
	}

	if (tb[IFLA_XDP]) {
		struct nlattr *xdp[IFLA_XDP_MAX + 1];
		u32 xdp_flags = 0;

		err = nla_parse_nested_deprecated(xdp, IFLA_XDP_MAX,
						  tb[IFLA_XDP],
						  ifla_xdp_policy, NULL);
		if (err < 0)
			goto errout;

		if (xdp[IFLA_XDP_ATTACHED] || xdp[IFLA_XDP_PROG_ID]) {
			err = -EINVAL;
			goto errout;
		}

		if (xdp[IFLA_XDP_FLAGS]) {
			xdp_flags = nla_get_u32(xdp[IFLA_XDP_FLAGS]);
			if (xdp_flags & ~XDP_FLAGS_MASK) {
				err = -EINVAL;
				goto errout;
			}
			if (hweight32(xdp_flags & XDP_FLAGS_MODES) > 1) {
				err = -EINVAL;
				goto errout;
			}
		}

		if (xdp[IFLA_XDP_FD]) {
			err = dev_change_xdp_fd(dev, extack,
						nla_get_s32(xdp[IFLA_XDP_FD]),
						xdp_flags);
			if (err)
				goto errout;
			status |= DO_SETLINK_NOTIFY;
		}
	}

errout:
	if (status & DO_SETLINK_MODIFIED) {
		if ((status & DO_SETLINK_NOTIFY) == DO_SETLINK_NOTIFY)
			netdev_state_change(dev);

		if (err < 0)
			net_warn_ratelimited("A link change request failed with some changes committed already. Interface %s may have been left with an inconsistent configuration, please check.\n",
					     dev->name);
	}

	return err;
}

static int rtnl_setlink(struct sk_buff *skb, struct nlmsghdr *nlh,
			struct netlink_ext_ack *extack)
{
	struct net *net = sock_net(skb->sk);
	struct ifinfomsg *ifm;
	struct net_device *dev;
	int err;
	struct nlattr *tb[IFLA_MAX+1];
	char ifname[IFNAMSIZ];

	err = nlmsg_parse_deprecated(nlh, sizeof(*ifm), tb, IFLA_MAX,
				     ifla_policy, extack);
	if (err < 0)
		goto errout;

	err = rtnl_ensure_unique_netns(tb, extack, false);
	if (err < 0)
		goto errout;

	if (tb[IFLA_IFNAME])
		nla_strlcpy(ifname, tb[IFLA_IFNAME], IFNAMSIZ);
	else
		ifname[0] = '\0';

	err = -EINVAL;
	ifm = nlmsg_data(nlh);
	if (ifm->ifi_index > 0)
		dev = __dev_get_by_index(net, ifm->ifi_index);
	else if (tb[IFLA_IFNAME])
		dev = __dev_get_by_name(net, ifname);
	else
		goto errout;

	if (dev == NULL) {
		err = -ENODEV;
		goto errout;
	}

	err = do_setlink(skb, dev, ifm, extack, tb, ifname, 0);
errout:
	return err;
}

static int rtnl_group_dellink(const struct net *net, int group)
{
	struct net_device *dev, *aux;
	LIST_HEAD(list_kill);
	bool found = false;

	if (!group)
		return -EPERM;

	for_each_netdev(net, dev) {
		if (dev->group == group) {
			const struct rtnl_link_ops *ops;

			found = true;
			ops = dev->rtnl_link_ops;
			if (!ops || !ops->dellink)
				return -EOPNOTSUPP;
		}
	}

	if (!found)
		return -ENODEV;

	for_each_netdev_safe(net, dev, aux) {
		if (dev->group == group) {
			const struct rtnl_link_ops *ops;

			ops = dev->rtnl_link_ops;
			ops->dellink(dev, &list_kill);
		}
	}
	unregister_netdevice_many(&list_kill);

	return 0;
}

int rtnl_delete_link(struct net_device *dev)
{
	const struct rtnl_link_ops *ops;
	LIST_HEAD(list_kill);

	ops = dev->rtnl_link_ops;
	if (!ops || !ops->dellink)
		return -EOPNOTSUPP;

	ops->dellink(dev, &list_kill);
	unregister_netdevice_many(&list_kill);

	return 0;
}
EXPORT_SYMBOL_GPL(rtnl_delete_link);

static int rtnl_dellink(struct sk_buff *skb, struct nlmsghdr *nlh,
			struct netlink_ext_ack *extack)
{
	struct net *net = sock_net(skb->sk);
	struct net *tgt_net = net;
	struct net_device *dev = NULL;
	struct ifinfomsg *ifm;
	char ifname[IFNAMSIZ];
	struct nlattr *tb[IFLA_MAX+1];
	int err;
	int netnsid = -1;

	err = nlmsg_parse_deprecated(nlh, sizeof(*ifm), tb, IFLA_MAX,
				     ifla_policy, extack);
	if (err < 0)
		return err;

	err = rtnl_ensure_unique_netns(tb, extack, true);
	if (err < 0)
		return err;

	if (tb[IFLA_IFNAME])
		nla_strlcpy(ifname, tb[IFLA_IFNAME], IFNAMSIZ);

	if (tb[IFLA_TARGET_NETNSID]) {
		netnsid = nla_get_s32(tb[IFLA_TARGET_NETNSID]);
		tgt_net = rtnl_get_net_ns_capable(NETLINK_CB(skb).sk, netnsid);
		if (IS_ERR(tgt_net))
			return PTR_ERR(tgt_net);
	}

	err = -EINVAL;
	ifm = nlmsg_data(nlh);
	if (ifm->ifi_index > 0)
		dev = __dev_get_by_index(tgt_net, ifm->ifi_index);
	else if (tb[IFLA_IFNAME])
		dev = __dev_get_by_name(tgt_net, ifname);
	else if (tb[IFLA_GROUP])
		err = rtnl_group_dellink(tgt_net, nla_get_u32(tb[IFLA_GROUP]));
	else
		goto out;

	if (!dev) {
		if (tb[IFLA_IFNAME] || ifm->ifi_index > 0)
			err = -ENODEV;

		goto out;
	}

	err = rtnl_delete_link(dev);

out:
	if (netnsid >= 0)
		put_net(tgt_net);

	return err;
}

int rtnl_configure_link(struct net_device *dev, const struct ifinfomsg *ifm)
{
	unsigned int old_flags;
	int err;

	old_flags = dev->flags;
	if (ifm && (ifm->ifi_flags || ifm->ifi_change)) {
		err = __dev_change_flags(dev, rtnl_dev_combine_flags(dev, ifm),
					 NULL);
		if (err < 0)
			return err;
	}

	if (dev->rtnl_link_state == RTNL_LINK_INITIALIZED) {
		__dev_notify_flags(dev, old_flags, (old_flags ^ dev->flags));
	} else {
		dev->rtnl_link_state = RTNL_LINK_INITIALIZED;
		__dev_notify_flags(dev, old_flags, ~0U);
	}
	return 0;
}
EXPORT_SYMBOL(rtnl_configure_link);

struct net_device *rtnl_create_link(struct net *net, const char *ifname,
				    unsigned char name_assign_type,
				    const struct rtnl_link_ops *ops,
				    struct nlattr *tb[],
				    struct netlink_ext_ack *extack)
{
	struct net_device *dev;
	unsigned int num_tx_queues = 1;
	unsigned int num_rx_queues = 1;

	if (tb[IFLA_NUM_TX_QUEUES])
		num_tx_queues = nla_get_u32(tb[IFLA_NUM_TX_QUEUES]);
	else if (ops->get_num_tx_queues)
		num_tx_queues = ops->get_num_tx_queues();

	if (tb[IFLA_NUM_RX_QUEUES])
		num_rx_queues = nla_get_u32(tb[IFLA_NUM_RX_QUEUES]);
	else if (ops->get_num_rx_queues)
		num_rx_queues = ops->get_num_rx_queues();

	if (num_tx_queues < 1 || num_tx_queues > 4096) {
		NL_SET_ERR_MSG(extack, "Invalid number of transmit queues");
		return ERR_PTR(-EINVAL);
	}

	if (num_rx_queues < 1 || num_rx_queues > 4096) {
		NL_SET_ERR_MSG(extack, "Invalid number of receive queues");
		return ERR_PTR(-EINVAL);
	}

	dev = alloc_netdev_mqs(ops->priv_size, ifname, name_assign_type,
			       ops->setup, num_tx_queues, num_rx_queues);
	if (!dev)
		return ERR_PTR(-ENOMEM);

	dev_net_set(dev, net);
	dev->rtnl_link_ops = ops;
	dev->rtnl_link_state = RTNL_LINK_INITIALIZING;

	if (tb[IFLA_MTU])
		dev->mtu = nla_get_u32(tb[IFLA_MTU]);
	if (tb[IFLA_ADDRESS]) {
		memcpy(dev->dev_addr, nla_data(tb[IFLA_ADDRESS]),
				nla_len(tb[IFLA_ADDRESS]));
		dev->addr_assign_type = NET_ADDR_SET;
	}
	if (tb[IFLA_BROADCAST])
		memcpy(dev->broadcast, nla_data(tb[IFLA_BROADCAST]),
				nla_len(tb[IFLA_BROADCAST]));
	if (tb[IFLA_TXQLEN])
		dev->tx_queue_len = nla_get_u32(tb[IFLA_TXQLEN]);
	if (tb[IFLA_OPERSTATE])
		set_operstate(dev, nla_get_u8(tb[IFLA_OPERSTATE]));
	if (tb[IFLA_LINKMODE])
		dev->link_mode = nla_get_u8(tb[IFLA_LINKMODE]);
	if (tb[IFLA_GROUP])
		dev_set_group(dev, nla_get_u32(tb[IFLA_GROUP]));
	if (tb[IFLA_GSO_MAX_SIZE])
		netif_set_gso_max_size(dev, nla_get_u32(tb[IFLA_GSO_MAX_SIZE]));
	if (tb[IFLA_GSO_MAX_SEGS])
		dev->gso_max_segs = nla_get_u32(tb[IFLA_GSO_MAX_SEGS]);

	return dev;
}
EXPORT_SYMBOL(rtnl_create_link);

static int rtnl_group_changelink(const struct sk_buff *skb,
		struct net *net, int group,
		struct ifinfomsg *ifm,
		struct netlink_ext_ack *extack,
		struct nlattr **tb)
{
	struct net_device *dev, *aux;
	int err;

	for_each_netdev_safe(net, dev, aux) {
		if (dev->group == group) {
			err = do_setlink(skb, dev, ifm, extack, tb, NULL, 0);
			if (err < 0)
				return err;
		}
	}

	return 0;
}

static int __rtnl_newlink(struct sk_buff *skb, struct nlmsghdr *nlh,
			  struct nlattr **attr, struct netlink_ext_ack *extack)
{
	struct nlattr *slave_attr[RTNL_SLAVE_MAX_TYPE + 1];
	unsigned char name_assign_type = NET_NAME_USER;
	struct nlattr *linkinfo[IFLA_INFO_MAX + 1];
	const struct rtnl_link_ops *m_ops = NULL;
	struct net_device *master_dev = NULL;
	struct net *net = sock_net(skb->sk);
	const struct rtnl_link_ops *ops;
	struct nlattr *tb[IFLA_MAX + 1];
	struct net *dest_net, *link_net;
	struct nlattr **slave_data;
	char kind[MODULE_NAME_LEN];
	struct net_device *dev;
	struct ifinfomsg *ifm;
	char ifname[IFNAMSIZ];
	struct nlattr **data;
	int err;

#ifdef CONFIG_MODULES
replay:
#endif
	err = nlmsg_parse_deprecated(nlh, sizeof(*ifm), tb, IFLA_MAX,
				     ifla_policy, extack);
	if (err < 0)
		return err;

	err = rtnl_ensure_unique_netns(tb, extack, false);
	if (err < 0)
		return err;

	if (tb[IFLA_IFNAME])
		nla_strlcpy(ifname, tb[IFLA_IFNAME], IFNAMSIZ);
	else
		ifname[0] = '\0';

	ifm = nlmsg_data(nlh);
	if (ifm->ifi_index > 0)
		dev = __dev_get_by_index(net, ifm->ifi_index);
	else {
		if (ifname[0])
			dev = __dev_get_by_name(net, ifname);
		else
			dev = NULL;
	}

	if (dev) {
		master_dev = netdev_master_upper_dev_get(dev);
		if (master_dev)
			m_ops = master_dev->rtnl_link_ops;
	}

	err = validate_linkmsg(dev, tb);
	if (err < 0)
		return err;

	if (tb[IFLA_LINKINFO]) {
		err = nla_parse_nested_deprecated(linkinfo, IFLA_INFO_MAX,
						  tb[IFLA_LINKINFO],
						  ifla_info_policy, NULL);
		if (err < 0)
			return err;
	} else
		memset(linkinfo, 0, sizeof(linkinfo));

	if (linkinfo[IFLA_INFO_KIND]) {
		nla_strlcpy(kind, linkinfo[IFLA_INFO_KIND], sizeof(kind));
		ops = rtnl_link_ops_get(kind);
	} else {
		kind[0] = '\0';
		ops = NULL;
	}

	data = NULL;
	if (ops) {
		if (ops->maxtype > RTNL_MAX_TYPE)
			return -EINVAL;

		if (ops->maxtype && linkinfo[IFLA_INFO_DATA]) {
			err = nla_parse_nested_deprecated(attr, ops->maxtype,
							  linkinfo[IFLA_INFO_DATA],
							  ops->policy, extack);
			if (err < 0)
				return err;
			data = attr;
		}
		if (ops->validate) {
			err = ops->validate(tb, data, extack);
			if (err < 0)
				return err;
		}
	}

	slave_data = NULL;
	if (m_ops) {
		if (m_ops->slave_maxtype > RTNL_SLAVE_MAX_TYPE)
			return -EINVAL;

		if (m_ops->slave_maxtype &&
		    linkinfo[IFLA_INFO_SLAVE_DATA]) {
			err = nla_parse_nested_deprecated(slave_attr,
							  m_ops->slave_maxtype,
							  linkinfo[IFLA_INFO_SLAVE_DATA],
							  m_ops->slave_policy,
							  extack);
			if (err < 0)
				return err;
			slave_data = slave_attr;
		}
	}

	if (dev) {
		int status = 0;

		if (nlh->nlmsg_flags & NLM_F_EXCL)
			return -EEXIST;
		if (nlh->nlmsg_flags & NLM_F_REPLACE)
			return -EOPNOTSUPP;

		if (linkinfo[IFLA_INFO_DATA]) {
			if (!ops || ops != dev->rtnl_link_ops ||
			    !ops->changelink)
				return -EOPNOTSUPP;

			err = ops->changelink(dev, tb, data, extack);
			if (err < 0)
				return err;
			status |= DO_SETLINK_NOTIFY;
		}

		if (linkinfo[IFLA_INFO_SLAVE_DATA]) {
			if (!m_ops || !m_ops->slave_changelink)
				return -EOPNOTSUPP;

			err = m_ops->slave_changelink(master_dev, dev, tb,
						      slave_data, extack);
			if (err < 0)
				return err;
			status |= DO_SETLINK_NOTIFY;
		}

		return do_setlink(skb, dev, ifm, extack, tb, ifname, status);
	}

	if (!(nlh->nlmsg_flags & NLM_F_CREATE)) {
		if (ifm->ifi_index == 0 && tb[IFLA_GROUP])
			return rtnl_group_changelink(skb, net,
						nla_get_u32(tb[IFLA_GROUP]),
						ifm, extack, tb);
		return -ENODEV;
	}

	if (tb[IFLA_MAP] || tb[IFLA_PROTINFO])
		return -EOPNOTSUPP;

	if (!ops) {
#ifdef CONFIG_MODULES
		if (kind[0]) {
			__rtnl_unlock();
			request_module("rtnl-link-%s", kind);
			rtnl_lock();
			ops = rtnl_link_ops_get(kind);
			if (ops)
				goto replay;
		}
#endif
		NL_SET_ERR_MSG(extack, "Unknown device type");
		return -EOPNOTSUPP;
	}

	if (!ops->setup)
		return -EOPNOTSUPP;

	if (!ifname[0]) {
		snprintf(ifname, IFNAMSIZ, "%s%%d", ops->kind);
		name_assign_type = NET_NAME_ENUM;
	}

	dest_net = rtnl_link_get_net_capable(skb, net, tb, CAP_NET_ADMIN);
	if (IS_ERR(dest_net))
		return PTR_ERR(dest_net);

	if (tb[IFLA_LINK_NETNSID]) {
		int id = nla_get_s32(tb[IFLA_LINK_NETNSID]);

		link_net = get_net_ns_by_id(dest_net, id);
		if (!link_net) {
			NL_SET_ERR_MSG(extack, "Unknown network namespace id");
			err =  -EINVAL;
			goto out;
		}
		err = -EPERM;
		if (!netlink_ns_capable(skb, link_net->user_ns, CAP_NET_ADMIN))
			goto out;
	} else {
		link_net = NULL;
	}

	dev = rtnl_create_link(link_net ? : dest_net, ifname,
			       name_assign_type, ops, tb, extack);
	if (IS_ERR(dev)) {
		err = PTR_ERR(dev);
		goto out;
	}

	dev->ifindex = ifm->ifi_index;

	if (ops->newlink) {
		err = ops->newlink(link_net ? : net, dev, tb, data, extack);
		/* Drivers should call free_netdev() in ->destructor
		 * and unregister it on failure after registration
		 * so that device could be finally freed in rtnl_unlock.
		 */
		if (err < 0) {
			/* If device is not registered at all, free it now */
			if (dev->reg_state == NETREG_UNINITIALIZED)
				free_netdev(dev);
			goto out;
		}
	} else {
		err = register_netdevice(dev);
		if (err < 0) {
			free_netdev(dev);
			goto out;
		}
	}
	err = rtnl_configure_link(dev, ifm);
	if (err < 0)
		goto out_unregister;
	if (link_net) {
		err = dev_change_net_namespace(dev, dest_net, ifname);
		if (err < 0)
			goto out_unregister;
	}
	if (tb[IFLA_MASTER]) {
		err = do_set_master(dev, nla_get_u32(tb[IFLA_MASTER]), extack);
		if (err)
			goto out_unregister;
	}
out:
	if (link_net)
		put_net(link_net);
	put_net(dest_net);
	return err;
out_unregister:
	if (ops->newlink) {
		LIST_HEAD(list_kill);

		ops->dellink(dev, &list_kill);
		unregister_netdevice_many(&list_kill);
	} else {
		unregister_netdevice(dev);
	}
	goto out;
}

static int rtnl_newlink(struct sk_buff *skb, struct nlmsghdr *nlh,
			struct netlink_ext_ack *extack)
{
	struct nlattr **attr;
	int ret;

	attr = kmalloc_array(RTNL_MAX_TYPE + 1, sizeof(*attr), GFP_KERNEL);
	if (!attr)
		return -ENOMEM;

	ret = __rtnl_newlink(skb, nlh, attr, extack);
	kfree(attr);
	return ret;
}

static int rtnl_valid_getlink_req(struct sk_buff *skb,
				  const struct nlmsghdr *nlh,
				  struct nlattr **tb,
				  struct netlink_ext_ack *extack)
{
	struct ifinfomsg *ifm;
	int i, err;

	if (nlh->nlmsg_len < nlmsg_msg_size(sizeof(*ifm))) {
		NL_SET_ERR_MSG(extack, "Invalid header for get link");
		return -EINVAL;
	}

	if (!netlink_strict_get_check(skb))
		return nlmsg_parse_deprecated(nlh, sizeof(*ifm), tb, IFLA_MAX,
					      ifla_policy, extack);

	ifm = nlmsg_data(nlh);
	if (ifm->__ifi_pad || ifm->ifi_type || ifm->ifi_flags ||
	    ifm->ifi_change) {
		NL_SET_ERR_MSG(extack, "Invalid values in header for get link request");
		return -EINVAL;
	}

	err = nlmsg_parse_deprecated_strict(nlh, sizeof(*ifm), tb, IFLA_MAX,
					    ifla_policy, extack);
	if (err)
		return err;

	for (i = 0; i <= IFLA_MAX; i++) {
		if (!tb[i])
			continue;

		switch (i) {
		case IFLA_IFNAME:
		case IFLA_EXT_MASK:
		case IFLA_TARGET_NETNSID:
			break;
		default:
			NL_SET_ERR_MSG(extack, "Unsupported attribute in get link request");
			return -EINVAL;
		}
	}

	return 0;
}

static int rtnl_getlink(struct sk_buff *skb, struct nlmsghdr *nlh,
			struct netlink_ext_ack *extack)
{
	struct net *net = sock_net(skb->sk);
	struct net *tgt_net = net;
	struct ifinfomsg *ifm;
	char ifname[IFNAMSIZ];
	struct nlattr *tb[IFLA_MAX+1];
	struct net_device *dev = NULL;
	struct sk_buff *nskb;
	int netnsid = -1;
	int err;
	u32 ext_filter_mask = 0;

	err = rtnl_valid_getlink_req(skb, nlh, tb, extack);
	if (err < 0)
		return err;

	err = rtnl_ensure_unique_netns(tb, extack, true);
	if (err < 0)
		return err;

	if (tb[IFLA_TARGET_NETNSID]) {
		netnsid = nla_get_s32(tb[IFLA_TARGET_NETNSID]);
		tgt_net = rtnl_get_net_ns_capable(NETLINK_CB(skb).sk, netnsid);
		if (IS_ERR(tgt_net))
			return PTR_ERR(tgt_net);
	}

	if (tb[IFLA_IFNAME])
		nla_strlcpy(ifname, tb[IFLA_IFNAME], IFNAMSIZ);

	if (tb[IFLA_EXT_MASK])
		ext_filter_mask = nla_get_u32(tb[IFLA_EXT_MASK]);

	err = -EINVAL;
	ifm = nlmsg_data(nlh);
	if (ifm->ifi_index > 0)
		dev = __dev_get_by_index(tgt_net, ifm->ifi_index);
	else if (tb[IFLA_IFNAME])
		dev = __dev_get_by_name(tgt_net, ifname);
	else
		goto out;

	err = -ENODEV;
	if (dev == NULL)
		goto out;

	err = -ENOBUFS;
	nskb = nlmsg_new(if_nlmsg_size(dev, ext_filter_mask), GFP_KERNEL);
	if (nskb == NULL)
		goto out;

	err = rtnl_fill_ifinfo(nskb, dev, net,
			       RTM_NEWLINK, NETLINK_CB(skb).portid,
			       nlh->nlmsg_seq, 0, 0, ext_filter_mask,
			       0, NULL, 0, netnsid, GFP_KERNEL);
	if (err < 0) {
		/* -EMSGSIZE implies BUG in if_nlmsg_size */
		WARN_ON(err == -EMSGSIZE);
		kfree_skb(nskb);
	} else
		err = rtnl_unicast(nskb, net, NETLINK_CB(skb).portid);
out:
	if (netnsid >= 0)
		put_net(tgt_net);

	return err;
}

static u16 rtnl_calcit(struct sk_buff *skb, struct nlmsghdr *nlh)
{
	struct net *net = sock_net(skb->sk);
	struct net_device *dev;
	struct nlattr *tb[IFLA_MAX+1];
	u32 ext_filter_mask = 0;
	u16 min_ifinfo_dump_size = 0;
	int hdrlen;

	/* Same kernel<->userspace interface hack as in rtnl_dump_ifinfo. */
	hdrlen = nlmsg_len(nlh) < sizeof(struct ifinfomsg) ?
		 sizeof(struct rtgenmsg) : sizeof(struct ifinfomsg);

	if (nlmsg_parse_deprecated(nlh, hdrlen, tb, IFLA_MAX, ifla_policy, NULL) >= 0) {
		if (tb[IFLA_EXT_MASK])
			ext_filter_mask = nla_get_u32(tb[IFLA_EXT_MASK]);
	}

	if (!ext_filter_mask)
		return NLMSG_GOODSIZE;
	/*
	 * traverse the list of net devices and compute the minimum
	 * buffer size based upon the filter mask.
	 */
	rcu_read_lock();
	for_each_netdev_rcu(net, dev) {
		min_ifinfo_dump_size = max_t(u16, min_ifinfo_dump_size,
					     if_nlmsg_size(dev,
						           ext_filter_mask));
	}
	rcu_read_unlock();

	return nlmsg_total_size(min_ifinfo_dump_size);
}

static int rtnl_dump_all(struct sk_buff *skb, struct netlink_callback *cb)
{
	int idx;
	int s_idx = cb->family;
	int type = cb->nlh->nlmsg_type - RTM_BASE;
<<<<<<< HEAD
=======
	int ret = 0;
>>>>>>> f7688b48

	if (s_idx == 0)
		s_idx = 1;

	for (idx = 1; idx <= RTNL_FAMILY_MAX; idx++) {
		struct rtnl_link **tab;
		struct rtnl_link *link;
		rtnl_dumpit_func dumpit;

		if (idx < s_idx || idx == PF_PACKET)
			continue;

		if (type < 0 || type >= RTM_NR_MSGTYPES)
			continue;

		tab = rcu_dereference_rtnl(rtnl_msg_handlers[idx]);
		if (!tab)
			continue;

		link = tab[type];
		if (!link)
			continue;

		dumpit = link->dumpit;
		if (!dumpit)
			continue;

		if (idx > s_idx) {
			memset(&cb->args[0], 0, sizeof(cb->args));
			cb->prev_seq = 0;
			cb->seq = 0;
		}
		ret = dumpit(skb, cb);
		if (ret)
			break;
	}
	cb->family = idx;

	return skb->len ? : ret;
}

struct sk_buff *rtmsg_ifinfo_build_skb(int type, struct net_device *dev,
				       unsigned int change,
				       u32 event, gfp_t flags, int *new_nsid,
				       int new_ifindex)
{
	struct net *net = dev_net(dev);
	struct sk_buff *skb;
	int err = -ENOBUFS;
	size_t if_info_size;

	skb = nlmsg_new((if_info_size = if_nlmsg_size(dev, 0)), flags);
	if (skb == NULL)
		goto errout;

	err = rtnl_fill_ifinfo(skb, dev, dev_net(dev),
			       type, 0, 0, change, 0, 0, event,
			       new_nsid, new_ifindex, -1, flags);
	if (err < 0) {
		/* -EMSGSIZE implies BUG in if_nlmsg_size() */
		WARN_ON(err == -EMSGSIZE);
		kfree_skb(skb);
		goto errout;
	}
	return skb;
errout:
	if (err < 0)
		rtnl_set_sk_err(net, RTNLGRP_LINK, err);
	return NULL;
}

void rtmsg_ifinfo_send(struct sk_buff *skb, struct net_device *dev, gfp_t flags)
{
	struct net *net = dev_net(dev);

	rtnl_notify(skb, net, 0, RTNLGRP_LINK, NULL, flags);
}

static void rtmsg_ifinfo_event(int type, struct net_device *dev,
			       unsigned int change, u32 event,
			       gfp_t flags, int *new_nsid, int new_ifindex)
{
	struct sk_buff *skb;

	if (dev->reg_state != NETREG_REGISTERED)
		return;

	skb = rtmsg_ifinfo_build_skb(type, dev, change, event, flags, new_nsid,
				     new_ifindex);
	if (skb)
		rtmsg_ifinfo_send(skb, dev, flags);
}

void rtmsg_ifinfo(int type, struct net_device *dev, unsigned int change,
		  gfp_t flags)
{
	rtmsg_ifinfo_event(type, dev, change, rtnl_get_event(0), flags,
			   NULL, 0);
}

void rtmsg_ifinfo_newnet(int type, struct net_device *dev, unsigned int change,
			 gfp_t flags, int *new_nsid, int new_ifindex)
{
	rtmsg_ifinfo_event(type, dev, change, rtnl_get_event(0), flags,
			   new_nsid, new_ifindex);
}

static int nlmsg_populate_fdb_fill(struct sk_buff *skb,
				   struct net_device *dev,
				   u8 *addr, u16 vid, u32 pid, u32 seq,
				   int type, unsigned int flags,
				   int nlflags, u16 ndm_state)
{
	struct nlmsghdr *nlh;
	struct ndmsg *ndm;

	nlh = nlmsg_put(skb, pid, seq, type, sizeof(*ndm), nlflags);
	if (!nlh)
		return -EMSGSIZE;

	ndm = nlmsg_data(nlh);
	ndm->ndm_family  = AF_BRIDGE;
	ndm->ndm_pad1	 = 0;
	ndm->ndm_pad2    = 0;
	ndm->ndm_flags	 = flags;
	ndm->ndm_type	 = 0;
	ndm->ndm_ifindex = dev->ifindex;
	ndm->ndm_state   = ndm_state;

	if (nla_put(skb, NDA_LLADDR, ETH_ALEN, addr))
		goto nla_put_failure;
	if (vid)
		if (nla_put(skb, NDA_VLAN, sizeof(u16), &vid))
			goto nla_put_failure;

	nlmsg_end(skb, nlh);
	return 0;

nla_put_failure:
	nlmsg_cancel(skb, nlh);
	return -EMSGSIZE;
}

static inline size_t rtnl_fdb_nlmsg_size(void)
{
	return NLMSG_ALIGN(sizeof(struct ndmsg)) +
	       nla_total_size(ETH_ALEN) +	/* NDA_LLADDR */
	       nla_total_size(sizeof(u16)) +	/* NDA_VLAN */
	       0;
}

static void rtnl_fdb_notify(struct net_device *dev, u8 *addr, u16 vid, int type,
			    u16 ndm_state)
{
	struct net *net = dev_net(dev);
	struct sk_buff *skb;
	int err = -ENOBUFS;

	skb = nlmsg_new(rtnl_fdb_nlmsg_size(), GFP_ATOMIC);
	if (!skb)
		goto errout;

	err = nlmsg_populate_fdb_fill(skb, dev, addr, vid,
				      0, 0, type, NTF_SELF, 0, ndm_state);
	if (err < 0) {
		kfree_skb(skb);
		goto errout;
	}

	rtnl_notify(skb, net, 0, RTNLGRP_NEIGH, NULL, GFP_ATOMIC);
	return;
errout:
	rtnl_set_sk_err(net, RTNLGRP_NEIGH, err);
}

/*
 * ndo_dflt_fdb_add - default netdevice operation to add an FDB entry
 */
int ndo_dflt_fdb_add(struct ndmsg *ndm,
		     struct nlattr *tb[],
		     struct net_device *dev,
		     const unsigned char *addr, u16 vid,
		     u16 flags)
{
	int err = -EINVAL;

	/* If aging addresses are supported device will need to
	 * implement its own handler for this.
	 */
	if (ndm->ndm_state && !(ndm->ndm_state & NUD_PERMANENT)) {
		pr_info("%s: FDB only supports static addresses\n", dev->name);
		return err;
	}

	if (vid) {
		pr_info("%s: vlans aren't supported yet for dev_uc|mc_add()\n", dev->name);
		return err;
	}

	if (is_unicast_ether_addr(addr) || is_link_local_ether_addr(addr))
		err = dev_uc_add_excl(dev, addr);
	else if (is_multicast_ether_addr(addr))
		err = dev_mc_add_excl(dev, addr);

	/* Only return duplicate errors if NLM_F_EXCL is set */
	if (err == -EEXIST && !(flags & NLM_F_EXCL))
		err = 0;

	return err;
}
EXPORT_SYMBOL(ndo_dflt_fdb_add);

static int fdb_vid_parse(struct nlattr *vlan_attr, u16 *p_vid,
			 struct netlink_ext_ack *extack)
{
	u16 vid = 0;

	if (vlan_attr) {
		if (nla_len(vlan_attr) != sizeof(u16)) {
			NL_SET_ERR_MSG(extack, "invalid vlan attribute size");
			return -EINVAL;
		}

		vid = nla_get_u16(vlan_attr);

		if (!vid || vid >= VLAN_VID_MASK) {
			NL_SET_ERR_MSG(extack, "invalid vlan id");
			return -EINVAL;
		}
	}
	*p_vid = vid;
	return 0;
}

static int rtnl_fdb_add(struct sk_buff *skb, struct nlmsghdr *nlh,
			struct netlink_ext_ack *extack)
{
	struct net *net = sock_net(skb->sk);
	struct ndmsg *ndm;
	struct nlattr *tb[NDA_MAX+1];
	struct net_device *dev;
	u8 *addr;
	u16 vid;
	int err;

	err = nlmsg_parse_deprecated(nlh, sizeof(*ndm), tb, NDA_MAX, NULL,
				     extack);
	if (err < 0)
		return err;

	ndm = nlmsg_data(nlh);
	if (ndm->ndm_ifindex == 0) {
		NL_SET_ERR_MSG(extack, "invalid ifindex");
		return -EINVAL;
	}

	dev = __dev_get_by_index(net, ndm->ndm_ifindex);
	if (dev == NULL) {
		NL_SET_ERR_MSG(extack, "unknown ifindex");
		return -ENODEV;
	}

	if (!tb[NDA_LLADDR] || nla_len(tb[NDA_LLADDR]) != ETH_ALEN) {
		NL_SET_ERR_MSG(extack, "invalid address");
		return -EINVAL;
	}

	if (dev->type != ARPHRD_ETHER) {
<<<<<<< HEAD
		NL_SET_ERR_MSG(extack, "FDB delete only supported for Ethernet devices");
=======
		NL_SET_ERR_MSG(extack, "FDB add only supported for Ethernet devices");
>>>>>>> f7688b48
		return -EINVAL;
	}

	addr = nla_data(tb[NDA_LLADDR]);

	err = fdb_vid_parse(tb[NDA_VLAN], &vid, extack);
	if (err)
		return err;

	err = -EOPNOTSUPP;

	/* Support fdb on master device the net/bridge default case */
	if ((!ndm->ndm_flags || ndm->ndm_flags & NTF_MASTER) &&
	    (dev->priv_flags & IFF_BRIDGE_PORT)) {
		struct net_device *br_dev = netdev_master_upper_dev_get(dev);
		const struct net_device_ops *ops = br_dev->netdev_ops;

		err = ops->ndo_fdb_add(ndm, tb, dev, addr, vid,
				       nlh->nlmsg_flags, extack);
		if (err)
			goto out;
		else
			ndm->ndm_flags &= ~NTF_MASTER;
	}

	/* Embedded bridge, macvlan, and any other device support */
	if ((ndm->ndm_flags & NTF_SELF)) {
		if (dev->netdev_ops->ndo_fdb_add)
			err = dev->netdev_ops->ndo_fdb_add(ndm, tb, dev, addr,
							   vid,
							   nlh->nlmsg_flags,
							   extack);
		else
			err = ndo_dflt_fdb_add(ndm, tb, dev, addr, vid,
					       nlh->nlmsg_flags);

		if (!err) {
			rtnl_fdb_notify(dev, addr, vid, RTM_NEWNEIGH,
					ndm->ndm_state);
			ndm->ndm_flags &= ~NTF_SELF;
		}
	}
out:
	return err;
}

/*
 * ndo_dflt_fdb_del - default netdevice operation to delete an FDB entry
 */
int ndo_dflt_fdb_del(struct ndmsg *ndm,
		     struct nlattr *tb[],
		     struct net_device *dev,
		     const unsigned char *addr, u16 vid)
{
	int err = -EINVAL;

	/* If aging addresses are supported device will need to
	 * implement its own handler for this.
	 */
	if (!(ndm->ndm_state & NUD_PERMANENT)) {
		pr_info("%s: FDB only supports static addresses\n", dev->name);
		return err;
	}

	if (is_unicast_ether_addr(addr) || is_link_local_ether_addr(addr))
		err = dev_uc_del(dev, addr);
	else if (is_multicast_ether_addr(addr))
		err = dev_mc_del(dev, addr);

	return err;
}
EXPORT_SYMBOL(ndo_dflt_fdb_del);

static int rtnl_fdb_del(struct sk_buff *skb, struct nlmsghdr *nlh,
			struct netlink_ext_ack *extack)
{
	struct net *net = sock_net(skb->sk);
	struct ndmsg *ndm;
	struct nlattr *tb[NDA_MAX+1];
	struct net_device *dev;
	int err = -EINVAL;
	__u8 *addr;
	u16 vid;

	if (!netlink_capable(skb, CAP_NET_ADMIN))
		return -EPERM;

	err = nlmsg_parse_deprecated(nlh, sizeof(*ndm), tb, NDA_MAX, NULL,
				     extack);
	if (err < 0)
		return err;

	ndm = nlmsg_data(nlh);
	if (ndm->ndm_ifindex == 0) {
		NL_SET_ERR_MSG(extack, "invalid ifindex");
		return -EINVAL;
	}

	dev = __dev_get_by_index(net, ndm->ndm_ifindex);
	if (dev == NULL) {
		NL_SET_ERR_MSG(extack, "unknown ifindex");
		return -ENODEV;
	}

	if (!tb[NDA_LLADDR] || nla_len(tb[NDA_LLADDR]) != ETH_ALEN) {
		NL_SET_ERR_MSG(extack, "invalid address");
		return -EINVAL;
	}

	if (dev->type != ARPHRD_ETHER) {
<<<<<<< HEAD
		NL_SET_ERR_MSG(extack, "FDB add only supported for Ethernet devices");
=======
		NL_SET_ERR_MSG(extack, "FDB delete only supported for Ethernet devices");
>>>>>>> f7688b48
		return -EINVAL;
	}

	addr = nla_data(tb[NDA_LLADDR]);

	err = fdb_vid_parse(tb[NDA_VLAN], &vid, extack);
	if (err)
		return err;

	err = -EOPNOTSUPP;

	/* Support fdb on master device the net/bridge default case */
	if ((!ndm->ndm_flags || ndm->ndm_flags & NTF_MASTER) &&
	    (dev->priv_flags & IFF_BRIDGE_PORT)) {
		struct net_device *br_dev = netdev_master_upper_dev_get(dev);
		const struct net_device_ops *ops = br_dev->netdev_ops;

		if (ops->ndo_fdb_del)
			err = ops->ndo_fdb_del(ndm, tb, dev, addr, vid);

		if (err)
			goto out;
		else
			ndm->ndm_flags &= ~NTF_MASTER;
	}

	/* Embedded bridge, macvlan, and any other device support */
	if (ndm->ndm_flags & NTF_SELF) {
		if (dev->netdev_ops->ndo_fdb_del)
			err = dev->netdev_ops->ndo_fdb_del(ndm, tb, dev, addr,
							   vid);
		else
			err = ndo_dflt_fdb_del(ndm, tb, dev, addr, vid);

		if (!err) {
			rtnl_fdb_notify(dev, addr, vid, RTM_DELNEIGH,
					ndm->ndm_state);
			ndm->ndm_flags &= ~NTF_SELF;
		}
	}
out:
	return err;
}

static int nlmsg_populate_fdb(struct sk_buff *skb,
			      struct netlink_callback *cb,
			      struct net_device *dev,
			      int *idx,
			      struct netdev_hw_addr_list *list)
{
	struct netdev_hw_addr *ha;
	int err;
	u32 portid, seq;

	portid = NETLINK_CB(cb->skb).portid;
	seq = cb->nlh->nlmsg_seq;

	list_for_each_entry(ha, &list->list, list) {
		if (*idx < cb->args[2])
			goto skip;

		err = nlmsg_populate_fdb_fill(skb, dev, ha->addr, 0,
					      portid, seq,
					      RTM_NEWNEIGH, NTF_SELF,
					      NLM_F_MULTI, NUD_PERMANENT);
		if (err < 0)
			return err;
skip:
		*idx += 1;
	}
	return 0;
}

/**
 * ndo_dflt_fdb_dump - default netdevice operation to dump an FDB table.
 * @skb: socket buffer to store message in
 * @cb: netlink callback
 * @dev: netdevice
 * @filter_dev: ignored
 * @idx: the number of FDB table entries dumped is added to *@idx
 *
 * Default netdevice operation to dump the existing unicast address list.
 * Returns number of addresses from list put in skb.
 */
int ndo_dflt_fdb_dump(struct sk_buff *skb,
		      struct netlink_callback *cb,
		      struct net_device *dev,
		      struct net_device *filter_dev,
		      int *idx)
{
	int err;

	if (dev->type != ARPHRD_ETHER)
		return -EINVAL;

	netif_addr_lock_bh(dev);
	err = nlmsg_populate_fdb(skb, cb, dev, idx, &dev->uc);
	if (err)
		goto out;
	err = nlmsg_populate_fdb(skb, cb, dev, idx, &dev->mc);
out:
	netif_addr_unlock_bh(dev);
	return err;
}
EXPORT_SYMBOL(ndo_dflt_fdb_dump);

static int valid_fdb_dump_strict(const struct nlmsghdr *nlh,
				 int *br_idx, int *brport_idx,
				 struct netlink_ext_ack *extack)
{
	struct nlattr *tb[NDA_MAX + 1];
	struct ndmsg *ndm;
	int err, i;

	if (nlh->nlmsg_len < nlmsg_msg_size(sizeof(*ndm))) {
		NL_SET_ERR_MSG(extack, "Invalid header for fdb dump request");
		return -EINVAL;
	}

	ndm = nlmsg_data(nlh);
	if (ndm->ndm_pad1  || ndm->ndm_pad2  || ndm->ndm_state ||
	    ndm->ndm_flags || ndm->ndm_type) {
		NL_SET_ERR_MSG(extack, "Invalid values in header for fdb dump request");
		return -EINVAL;
	}

	err = nlmsg_parse_deprecated_strict(nlh, sizeof(struct ndmsg), tb,
					    NDA_MAX, NULL, extack);
	if (err < 0)
		return err;

	*brport_idx = ndm->ndm_ifindex;
	for (i = 0; i <= NDA_MAX; ++i) {
		if (!tb[i])
			continue;

		switch (i) {
		case NDA_IFINDEX:
			if (nla_len(tb[i]) != sizeof(u32)) {
				NL_SET_ERR_MSG(extack, "Invalid IFINDEX attribute in fdb dump request");
				return -EINVAL;
			}
			*brport_idx = nla_get_u32(tb[NDA_IFINDEX]);
			break;
		case NDA_MASTER:
			if (nla_len(tb[i]) != sizeof(u32)) {
				NL_SET_ERR_MSG(extack, "Invalid MASTER attribute in fdb dump request");
				return -EINVAL;
			}
			*br_idx = nla_get_u32(tb[NDA_MASTER]);
			break;
		default:
			NL_SET_ERR_MSG(extack, "Unsupported attribute in fdb dump request");
			return -EINVAL;
		}
	}

	return 0;
}

static int valid_fdb_dump_legacy(const struct nlmsghdr *nlh,
				 int *br_idx, int *brport_idx,
				 struct netlink_ext_ack *extack)
{
	struct nlattr *tb[IFLA_MAX+1];
	int err;

	/* A hack to preserve kernel<->userspace interface.
	 * Before Linux v4.12 this code accepted ndmsg since iproute2 v3.3.0.
	 * However, ndmsg is shorter than ifinfomsg thus nlmsg_parse() bails.
	 * So, check for ndmsg with an optional u32 attribute (not used here).
	 * Fortunately these sizes don't conflict with the size of ifinfomsg
	 * with an optional attribute.
	 */
	if (nlmsg_len(nlh) != sizeof(struct ndmsg) &&
	    (nlmsg_len(nlh) != sizeof(struct ndmsg) +
	     nla_attr_size(sizeof(u32)))) {
		struct ifinfomsg *ifm;

		err = nlmsg_parse_deprecated(nlh, sizeof(struct ifinfomsg),
					     tb, IFLA_MAX, ifla_policy,
					     extack);
		if (err < 0) {
			return -EINVAL;
		} else if (err == 0) {
			if (tb[IFLA_MASTER])
				*br_idx = nla_get_u32(tb[IFLA_MASTER]);
		}

		ifm = nlmsg_data(nlh);
		*brport_idx = ifm->ifi_index;
	}
	return 0;
}

static int rtnl_fdb_dump(struct sk_buff *skb, struct netlink_callback *cb)
{
	struct net_device *dev;
	struct net_device *br_dev = NULL;
	const struct net_device_ops *ops = NULL;
	const struct net_device_ops *cops = NULL;
	struct net *net = sock_net(skb->sk);
	struct hlist_head *head;
	int brport_idx = 0;
	int br_idx = 0;
	int h, s_h;
	int idx = 0, s_idx;
	int err = 0;
	int fidx = 0;

	if (cb->strict_check)
		err = valid_fdb_dump_strict(cb->nlh, &br_idx, &brport_idx,
					    cb->extack);
	else
		err = valid_fdb_dump_legacy(cb->nlh, &br_idx, &brport_idx,
					    cb->extack);
	if (err < 0)
		return err;

	if (br_idx) {
		br_dev = __dev_get_by_index(net, br_idx);
		if (!br_dev)
			return -ENODEV;

		ops = br_dev->netdev_ops;
	}

	s_h = cb->args[0];
	s_idx = cb->args[1];

	for (h = s_h; h < NETDEV_HASHENTRIES; h++, s_idx = 0) {
		idx = 0;
		head = &net->dev_index_head[h];
		hlist_for_each_entry(dev, head, index_hlist) {

			if (brport_idx && (dev->ifindex != brport_idx))
				continue;

			if (!br_idx) { /* user did not specify a specific bridge */
				if (dev->priv_flags & IFF_BRIDGE_PORT) {
					br_dev = netdev_master_upper_dev_get(dev);
					cops = br_dev->netdev_ops;
				}
			} else {
				if (dev != br_dev &&
				    !(dev->priv_flags & IFF_BRIDGE_PORT))
					continue;

				if (br_dev != netdev_master_upper_dev_get(dev) &&
				    !(dev->priv_flags & IFF_EBRIDGE))
					continue;
				cops = ops;
			}

			if (idx < s_idx)
				goto cont;

			if (dev->priv_flags & IFF_BRIDGE_PORT) {
				if (cops && cops->ndo_fdb_dump) {
					err = cops->ndo_fdb_dump(skb, cb,
								br_dev, dev,
								&fidx);
					if (err == -EMSGSIZE)
						goto out;
				}
			}

			if (dev->netdev_ops->ndo_fdb_dump)
				err = dev->netdev_ops->ndo_fdb_dump(skb, cb,
								    dev, NULL,
								    &fidx);
			else
				err = ndo_dflt_fdb_dump(skb, cb, dev, NULL,
							&fidx);
			if (err == -EMSGSIZE)
				goto out;

			cops = NULL;

			/* reset fdb offset to 0 for rest of the interfaces */
			cb->args[2] = 0;
			fidx = 0;
cont:
			idx++;
		}
	}

out:
	cb->args[0] = h;
	cb->args[1] = idx;
	cb->args[2] = fidx;

	return skb->len;
}

static int valid_fdb_get_strict(const struct nlmsghdr *nlh,
				struct nlattr **tb, u8 *ndm_flags,
				int *br_idx, int *brport_idx, u8 **addr,
				u16 *vid, struct netlink_ext_ack *extack)
{
	struct ndmsg *ndm;
	int err, i;

	if (nlh->nlmsg_len < nlmsg_msg_size(sizeof(*ndm))) {
		NL_SET_ERR_MSG(extack, "Invalid header for fdb get request");
		return -EINVAL;
	}

	ndm = nlmsg_data(nlh);
	if (ndm->ndm_pad1  || ndm->ndm_pad2  || ndm->ndm_state ||
	    ndm->ndm_type) {
		NL_SET_ERR_MSG(extack, "Invalid values in header for fdb get request");
		return -EINVAL;
	}

	if (ndm->ndm_flags & ~(NTF_MASTER | NTF_SELF)) {
		NL_SET_ERR_MSG(extack, "Invalid flags in header for fdb get request");
		return -EINVAL;
	}

	err = nlmsg_parse_deprecated_strict(nlh, sizeof(struct ndmsg), tb,
					    NDA_MAX, nda_policy, extack);
	if (err < 0)
		return err;

	*ndm_flags = ndm->ndm_flags;
	*brport_idx = ndm->ndm_ifindex;
	for (i = 0; i <= NDA_MAX; ++i) {
		if (!tb[i])
			continue;

		switch (i) {
		case NDA_MASTER:
			*br_idx = nla_get_u32(tb[i]);
			break;
		case NDA_LLADDR:
			if (nla_len(tb[i]) != ETH_ALEN) {
				NL_SET_ERR_MSG(extack, "Invalid address in fdb get request");
				return -EINVAL;
			}
			*addr = nla_data(tb[i]);
			break;
		case NDA_VLAN:
			err = fdb_vid_parse(tb[i], vid, extack);
			if (err)
				return err;
			break;
		case NDA_VNI:
			break;
		default:
			NL_SET_ERR_MSG(extack, "Unsupported attribute in fdb get request");
			return -EINVAL;
		}
	}

	return 0;
}

static int rtnl_fdb_get(struct sk_buff *in_skb, struct nlmsghdr *nlh,
			struct netlink_ext_ack *extack)
{
	struct net_device *dev = NULL, *br_dev = NULL;
	const struct net_device_ops *ops = NULL;
	struct net *net = sock_net(in_skb->sk);
	struct nlattr *tb[NDA_MAX + 1];
	struct sk_buff *skb;
	int brport_idx = 0;
	u8 ndm_flags = 0;
	int br_idx = 0;
	u8 *addr = NULL;
	u16 vid = 0;
	int err;

	err = valid_fdb_get_strict(nlh, tb, &ndm_flags, &br_idx,
				   &brport_idx, &addr, &vid, extack);
	if (err < 0)
		return err;

	if (!addr) {
		NL_SET_ERR_MSG(extack, "Missing lookup address for fdb get request");
		return -EINVAL;
	}

	if (brport_idx) {
		dev = __dev_get_by_index(net, brport_idx);
		if (!dev) {
			NL_SET_ERR_MSG(extack, "Unknown device ifindex");
			return -ENODEV;
		}
	}

	if (br_idx) {
		if (dev) {
			NL_SET_ERR_MSG(extack, "Master and device are mutually exclusive");
			return -EINVAL;
		}

		br_dev = __dev_get_by_index(net, br_idx);
		if (!br_dev) {
			NL_SET_ERR_MSG(extack, "Invalid master ifindex");
			return -EINVAL;
		}
		ops = br_dev->netdev_ops;
	}

	if (dev) {
		if (!ndm_flags || (ndm_flags & NTF_MASTER)) {
			if (!(dev->priv_flags & IFF_BRIDGE_PORT)) {
				NL_SET_ERR_MSG(extack, "Device is not a bridge port");
				return -EINVAL;
			}
			br_dev = netdev_master_upper_dev_get(dev);
			if (!br_dev) {
				NL_SET_ERR_MSG(extack, "Master of device not found");
				return -EINVAL;
			}
			ops = br_dev->netdev_ops;
		} else {
			if (!(ndm_flags & NTF_SELF)) {
				NL_SET_ERR_MSG(extack, "Missing NTF_SELF");
				return -EINVAL;
			}
			ops = dev->netdev_ops;
		}
	}

	if (!br_dev && !dev) {
		NL_SET_ERR_MSG(extack, "No device specified");
		return -ENODEV;
	}

	if (!ops || !ops->ndo_fdb_get) {
		NL_SET_ERR_MSG(extack, "Fdb get operation not supported by device");
		return -EOPNOTSUPP;
	}

	skb = nlmsg_new(NLMSG_GOODSIZE, GFP_KERNEL);
	if (!skb)
		return -ENOBUFS;

	if (br_dev)
		dev = br_dev;
	err = ops->ndo_fdb_get(skb, tb, dev, addr, vid,
			       NETLINK_CB(in_skb).portid,
			       nlh->nlmsg_seq, extack);
	if (err)
		goto out;

	return rtnl_unicast(skb, net, NETLINK_CB(in_skb).portid);
out:
	kfree_skb(skb);
	return err;
}

static int brport_nla_put_flag(struct sk_buff *skb, u32 flags, u32 mask,
			       unsigned int attrnum, unsigned int flag)
{
	if (mask & flag)
		return nla_put_u8(skb, attrnum, !!(flags & flag));
	return 0;
}

int ndo_dflt_bridge_getlink(struct sk_buff *skb, u32 pid, u32 seq,
			    struct net_device *dev, u16 mode,
			    u32 flags, u32 mask, int nlflags,
			    u32 filter_mask,
			    int (*vlan_fill)(struct sk_buff *skb,
					     struct net_device *dev,
					     u32 filter_mask))
{
	struct nlmsghdr *nlh;
	struct ifinfomsg *ifm;
	struct nlattr *br_afspec;
	struct nlattr *protinfo;
	u8 operstate = netif_running(dev) ? dev->operstate : IF_OPER_DOWN;
	struct net_device *br_dev = netdev_master_upper_dev_get(dev);
	int err = 0;

	nlh = nlmsg_put(skb, pid, seq, RTM_NEWLINK, sizeof(*ifm), nlflags);
	if (nlh == NULL)
		return -EMSGSIZE;

	ifm = nlmsg_data(nlh);
	ifm->ifi_family = AF_BRIDGE;
	ifm->__ifi_pad = 0;
	ifm->ifi_type = dev->type;
	ifm->ifi_index = dev->ifindex;
	ifm->ifi_flags = dev_get_flags(dev);
	ifm->ifi_change = 0;


	if (nla_put_string(skb, IFLA_IFNAME, dev->name) ||
	    nla_put_u32(skb, IFLA_MTU, dev->mtu) ||
	    nla_put_u8(skb, IFLA_OPERSTATE, operstate) ||
	    (br_dev &&
	     nla_put_u32(skb, IFLA_MASTER, br_dev->ifindex)) ||
	    (dev->addr_len &&
	     nla_put(skb, IFLA_ADDRESS, dev->addr_len, dev->dev_addr)) ||
	    (dev->ifindex != dev_get_iflink(dev) &&
	     nla_put_u32(skb, IFLA_LINK, dev_get_iflink(dev))))
		goto nla_put_failure;

	br_afspec = nla_nest_start_noflag(skb, IFLA_AF_SPEC);
	if (!br_afspec)
		goto nla_put_failure;

	if (nla_put_u16(skb, IFLA_BRIDGE_FLAGS, BRIDGE_FLAGS_SELF)) {
		nla_nest_cancel(skb, br_afspec);
		goto nla_put_failure;
	}

	if (mode != BRIDGE_MODE_UNDEF) {
		if (nla_put_u16(skb, IFLA_BRIDGE_MODE, mode)) {
			nla_nest_cancel(skb, br_afspec);
			goto nla_put_failure;
		}
	}
	if (vlan_fill) {
		err = vlan_fill(skb, dev, filter_mask);
		if (err) {
			nla_nest_cancel(skb, br_afspec);
			goto nla_put_failure;
		}
	}
	nla_nest_end(skb, br_afspec);

	protinfo = nla_nest_start(skb, IFLA_PROTINFO);
	if (!protinfo)
		goto nla_put_failure;

	if (brport_nla_put_flag(skb, flags, mask,
				IFLA_BRPORT_MODE, BR_HAIRPIN_MODE) ||
	    brport_nla_put_flag(skb, flags, mask,
				IFLA_BRPORT_GUARD, BR_BPDU_GUARD) ||
	    brport_nla_put_flag(skb, flags, mask,
				IFLA_BRPORT_FAST_LEAVE,
				BR_MULTICAST_FAST_LEAVE) ||
	    brport_nla_put_flag(skb, flags, mask,
				IFLA_BRPORT_PROTECT, BR_ROOT_BLOCK) ||
	    brport_nla_put_flag(skb, flags, mask,
				IFLA_BRPORT_LEARNING, BR_LEARNING) ||
	    brport_nla_put_flag(skb, flags, mask,
				IFLA_BRPORT_LEARNING_SYNC, BR_LEARNING_SYNC) ||
	    brport_nla_put_flag(skb, flags, mask,
				IFLA_BRPORT_UNICAST_FLOOD, BR_FLOOD) ||
	    brport_nla_put_flag(skb, flags, mask,
				IFLA_BRPORT_PROXYARP, BR_PROXYARP)) {
		nla_nest_cancel(skb, protinfo);
		goto nla_put_failure;
	}

	nla_nest_end(skb, protinfo);

	nlmsg_end(skb, nlh);
	return 0;
nla_put_failure:
	nlmsg_cancel(skb, nlh);
	return err ? err : -EMSGSIZE;
}
EXPORT_SYMBOL_GPL(ndo_dflt_bridge_getlink);

static int valid_bridge_getlink_req(const struct nlmsghdr *nlh,
				    bool strict_check, u32 *filter_mask,
				    struct netlink_ext_ack *extack)
{
	struct nlattr *tb[IFLA_MAX+1];
	int err, i;

	if (strict_check) {
		struct ifinfomsg *ifm;

		if (nlh->nlmsg_len < nlmsg_msg_size(sizeof(*ifm))) {
			NL_SET_ERR_MSG(extack, "Invalid header for bridge link dump");
			return -EINVAL;
		}

		ifm = nlmsg_data(nlh);
		if (ifm->__ifi_pad || ifm->ifi_type || ifm->ifi_flags ||
		    ifm->ifi_change || ifm->ifi_index) {
			NL_SET_ERR_MSG(extack, "Invalid values in header for bridge link dump request");
			return -EINVAL;
		}

		err = nlmsg_parse_deprecated_strict(nlh,
						    sizeof(struct ifinfomsg),
						    tb, IFLA_MAX, ifla_policy,
						    extack);
	} else {
		err = nlmsg_parse_deprecated(nlh, sizeof(struct ifinfomsg),
					     tb, IFLA_MAX, ifla_policy,
					     extack);
	}
	if (err < 0)
		return err;

	/* new attributes should only be added with strict checking */
	for (i = 0; i <= IFLA_MAX; ++i) {
		if (!tb[i])
			continue;

		switch (i) {
		case IFLA_EXT_MASK:
			*filter_mask = nla_get_u32(tb[i]);
			break;
		default:
			if (strict_check) {
				NL_SET_ERR_MSG(extack, "Unsupported attribute in bridge link dump request");
				return -EINVAL;
			}
		}
	}

	return 0;
}

static int rtnl_bridge_getlink(struct sk_buff *skb, struct netlink_callback *cb)
{
	const struct nlmsghdr *nlh = cb->nlh;
	struct net *net = sock_net(skb->sk);
	struct net_device *dev;
	int idx = 0;
	u32 portid = NETLINK_CB(cb->skb).portid;
	u32 seq = nlh->nlmsg_seq;
	u32 filter_mask = 0;
	int err;

	err = valid_bridge_getlink_req(nlh, cb->strict_check, &filter_mask,
				       cb->extack);
	if (err < 0 && cb->strict_check)
		return err;

	rcu_read_lock();
	for_each_netdev_rcu(net, dev) {
		const struct net_device_ops *ops = dev->netdev_ops;
		struct net_device *br_dev = netdev_master_upper_dev_get(dev);

		if (br_dev && br_dev->netdev_ops->ndo_bridge_getlink) {
			if (idx >= cb->args[0]) {
				err = br_dev->netdev_ops->ndo_bridge_getlink(
						skb, portid, seq, dev,
						filter_mask, NLM_F_MULTI);
				if (err < 0 && err != -EOPNOTSUPP) {
					if (likely(skb->len))
						break;

					goto out_err;
				}
			}
			idx++;
		}

		if (ops->ndo_bridge_getlink) {
			if (idx >= cb->args[0]) {
				err = ops->ndo_bridge_getlink(skb, portid,
							      seq, dev,
							      filter_mask,
							      NLM_F_MULTI);
				if (err < 0 && err != -EOPNOTSUPP) {
					if (likely(skb->len))
						break;

					goto out_err;
				}
			}
			idx++;
		}
	}
	err = skb->len;
out_err:
	rcu_read_unlock();
	cb->args[0] = idx;

	return err;
}

static inline size_t bridge_nlmsg_size(void)
{
	return NLMSG_ALIGN(sizeof(struct ifinfomsg))
		+ nla_total_size(IFNAMSIZ)	/* IFLA_IFNAME */
		+ nla_total_size(MAX_ADDR_LEN)	/* IFLA_ADDRESS */
		+ nla_total_size(sizeof(u32))	/* IFLA_MASTER */
		+ nla_total_size(sizeof(u32))	/* IFLA_MTU */
		+ nla_total_size(sizeof(u32))	/* IFLA_LINK */
		+ nla_total_size(sizeof(u32))	/* IFLA_OPERSTATE */
		+ nla_total_size(sizeof(u8))	/* IFLA_PROTINFO */
		+ nla_total_size(sizeof(struct nlattr))	/* IFLA_AF_SPEC */
		+ nla_total_size(sizeof(u16))	/* IFLA_BRIDGE_FLAGS */
		+ nla_total_size(sizeof(u16));	/* IFLA_BRIDGE_MODE */
}

static int rtnl_bridge_notify(struct net_device *dev)
{
	struct net *net = dev_net(dev);
	struct sk_buff *skb;
	int err = -EOPNOTSUPP;

	if (!dev->netdev_ops->ndo_bridge_getlink)
		return 0;

	skb = nlmsg_new(bridge_nlmsg_size(), GFP_ATOMIC);
	if (!skb) {
		err = -ENOMEM;
		goto errout;
	}

	err = dev->netdev_ops->ndo_bridge_getlink(skb, 0, 0, dev, 0, 0);
	if (err < 0)
		goto errout;

	if (!skb->len)
		goto errout;

	rtnl_notify(skb, net, 0, RTNLGRP_LINK, NULL, GFP_ATOMIC);
	return 0;
errout:
	WARN_ON(err == -EMSGSIZE);
	kfree_skb(skb);
	if (err)
		rtnl_set_sk_err(net, RTNLGRP_LINK, err);
	return err;
}

static int rtnl_bridge_setlink(struct sk_buff *skb, struct nlmsghdr *nlh,
			       struct netlink_ext_ack *extack)
{
	struct net *net = sock_net(skb->sk);
	struct ifinfomsg *ifm;
	struct net_device *dev;
	struct nlattr *br_spec, *attr = NULL;
	int rem, err = -EOPNOTSUPP;
	u16 flags = 0;
	bool have_flags = false;

	if (nlmsg_len(nlh) < sizeof(*ifm))
		return -EINVAL;

	ifm = nlmsg_data(nlh);
	if (ifm->ifi_family != AF_BRIDGE)
		return -EPFNOSUPPORT;

	dev = __dev_get_by_index(net, ifm->ifi_index);
	if (!dev) {
		NL_SET_ERR_MSG(extack, "unknown ifindex");
		return -ENODEV;
	}

	br_spec = nlmsg_find_attr(nlh, sizeof(struct ifinfomsg), IFLA_AF_SPEC);
	if (br_spec) {
		nla_for_each_nested(attr, br_spec, rem) {
			if (nla_type(attr) == IFLA_BRIDGE_FLAGS) {
				if (nla_len(attr) < sizeof(flags))
					return -EINVAL;

				have_flags = true;
				flags = nla_get_u16(attr);
				break;
			}
		}
	}

	if (!flags || (flags & BRIDGE_FLAGS_MASTER)) {
		struct net_device *br_dev = netdev_master_upper_dev_get(dev);

		if (!br_dev || !br_dev->netdev_ops->ndo_bridge_setlink) {
			err = -EOPNOTSUPP;
			goto out;
		}

		err = br_dev->netdev_ops->ndo_bridge_setlink(dev, nlh, flags,
							     extack);
		if (err)
			goto out;

		flags &= ~BRIDGE_FLAGS_MASTER;
	}

	if ((flags & BRIDGE_FLAGS_SELF)) {
		if (!dev->netdev_ops->ndo_bridge_setlink)
			err = -EOPNOTSUPP;
		else
			err = dev->netdev_ops->ndo_bridge_setlink(dev, nlh,
								  flags,
								  extack);
		if (!err) {
			flags &= ~BRIDGE_FLAGS_SELF;

			/* Generate event to notify upper layer of bridge
			 * change
			 */
			err = rtnl_bridge_notify(dev);
		}
	}

	if (have_flags)
		memcpy(nla_data(attr), &flags, sizeof(flags));
out:
	return err;
}

static int rtnl_bridge_dellink(struct sk_buff *skb, struct nlmsghdr *nlh,
			       struct netlink_ext_ack *extack)
{
	struct net *net = sock_net(skb->sk);
	struct ifinfomsg *ifm;
	struct net_device *dev;
	struct nlattr *br_spec, *attr = NULL;
	int rem, err = -EOPNOTSUPP;
	u16 flags = 0;
	bool have_flags = false;

	if (nlmsg_len(nlh) < sizeof(*ifm))
		return -EINVAL;

	ifm = nlmsg_data(nlh);
	if (ifm->ifi_family != AF_BRIDGE)
		return -EPFNOSUPPORT;

	dev = __dev_get_by_index(net, ifm->ifi_index);
	if (!dev) {
		NL_SET_ERR_MSG(extack, "unknown ifindex");
		return -ENODEV;
	}

	br_spec = nlmsg_find_attr(nlh, sizeof(struct ifinfomsg), IFLA_AF_SPEC);
	if (br_spec) {
		nla_for_each_nested(attr, br_spec, rem) {
			if (nla_type(attr) == IFLA_BRIDGE_FLAGS) {
				if (nla_len(attr) < sizeof(flags))
					return -EINVAL;

				have_flags = true;
				flags = nla_get_u16(attr);
				break;
			}
		}
	}

	if (!flags || (flags & BRIDGE_FLAGS_MASTER)) {
		struct net_device *br_dev = netdev_master_upper_dev_get(dev);

		if (!br_dev || !br_dev->netdev_ops->ndo_bridge_dellink) {
			err = -EOPNOTSUPP;
			goto out;
		}

		err = br_dev->netdev_ops->ndo_bridge_dellink(dev, nlh, flags);
		if (err)
			goto out;

		flags &= ~BRIDGE_FLAGS_MASTER;
	}

	if ((flags & BRIDGE_FLAGS_SELF)) {
		if (!dev->netdev_ops->ndo_bridge_dellink)
			err = -EOPNOTSUPP;
		else
			err = dev->netdev_ops->ndo_bridge_dellink(dev, nlh,
								  flags);

		if (!err) {
			flags &= ~BRIDGE_FLAGS_SELF;

			/* Generate event to notify upper layer of bridge
			 * change
			 */
			err = rtnl_bridge_notify(dev);
		}
	}

	if (have_flags)
		memcpy(nla_data(attr), &flags, sizeof(flags));
out:
	return err;
}

static bool stats_attr_valid(unsigned int mask, int attrid, int idxattr)
{
	return (mask & IFLA_STATS_FILTER_BIT(attrid)) &&
	       (!idxattr || idxattr == attrid);
}

#define IFLA_OFFLOAD_XSTATS_FIRST (IFLA_OFFLOAD_XSTATS_UNSPEC + 1)
static int rtnl_get_offload_stats_attr_size(int attr_id)
{
	switch (attr_id) {
	case IFLA_OFFLOAD_XSTATS_CPU_HIT:
		return sizeof(struct rtnl_link_stats64);
	}

	return 0;
}

static int rtnl_get_offload_stats(struct sk_buff *skb, struct net_device *dev,
				  int *prividx)
{
	struct nlattr *attr = NULL;
	int attr_id, size;
	void *attr_data;
	int err;

	if (!(dev->netdev_ops && dev->netdev_ops->ndo_has_offload_stats &&
	      dev->netdev_ops->ndo_get_offload_stats))
		return -ENODATA;

	for (attr_id = IFLA_OFFLOAD_XSTATS_FIRST;
	     attr_id <= IFLA_OFFLOAD_XSTATS_MAX; attr_id++) {
		if (attr_id < *prividx)
			continue;

		size = rtnl_get_offload_stats_attr_size(attr_id);
		if (!size)
			continue;

		if (!dev->netdev_ops->ndo_has_offload_stats(dev, attr_id))
			continue;

		attr = nla_reserve_64bit(skb, attr_id, size,
					 IFLA_OFFLOAD_XSTATS_UNSPEC);
		if (!attr)
			goto nla_put_failure;

		attr_data = nla_data(attr);
		memset(attr_data, 0, size);
		err = dev->netdev_ops->ndo_get_offload_stats(attr_id, dev,
							     attr_data);
		if (err)
			goto get_offload_stats_failure;
	}

	if (!attr)
		return -ENODATA;

	*prividx = 0;
	return 0;

nla_put_failure:
	err = -EMSGSIZE;
get_offload_stats_failure:
	*prividx = attr_id;
	return err;
}

static int rtnl_get_offload_stats_size(const struct net_device *dev)
{
	int nla_size = 0;
	int attr_id;
	int size;

	if (!(dev->netdev_ops && dev->netdev_ops->ndo_has_offload_stats &&
	      dev->netdev_ops->ndo_get_offload_stats))
		return 0;

	for (attr_id = IFLA_OFFLOAD_XSTATS_FIRST;
	     attr_id <= IFLA_OFFLOAD_XSTATS_MAX; attr_id++) {
		if (!dev->netdev_ops->ndo_has_offload_stats(dev, attr_id))
			continue;
		size = rtnl_get_offload_stats_attr_size(attr_id);
		nla_size += nla_total_size_64bit(size);
	}

	if (nla_size != 0)
		nla_size += nla_total_size(0);

	return nla_size;
}

static int rtnl_fill_statsinfo(struct sk_buff *skb, struct net_device *dev,
			       int type, u32 pid, u32 seq, u32 change,
			       unsigned int flags, unsigned int filter_mask,
			       int *idxattr, int *prividx)
{
	struct if_stats_msg *ifsm;
	struct nlmsghdr *nlh;
	struct nlattr *attr;
	int s_prividx = *prividx;
	int err;

	ASSERT_RTNL();

	nlh = nlmsg_put(skb, pid, seq, type, sizeof(*ifsm), flags);
	if (!nlh)
		return -EMSGSIZE;

	ifsm = nlmsg_data(nlh);
	ifsm->family = PF_UNSPEC;
	ifsm->pad1 = 0;
	ifsm->pad2 = 0;
	ifsm->ifindex = dev->ifindex;
	ifsm->filter_mask = filter_mask;

	if (stats_attr_valid(filter_mask, IFLA_STATS_LINK_64, *idxattr)) {
		struct rtnl_link_stats64 *sp;

		attr = nla_reserve_64bit(skb, IFLA_STATS_LINK_64,
					 sizeof(struct rtnl_link_stats64),
					 IFLA_STATS_UNSPEC);
		if (!attr)
			goto nla_put_failure;

		sp = nla_data(attr);
		dev_get_stats(dev, sp);
	}

	if (stats_attr_valid(filter_mask, IFLA_STATS_LINK_XSTATS, *idxattr)) {
		const struct rtnl_link_ops *ops = dev->rtnl_link_ops;

		if (ops && ops->fill_linkxstats) {
			*idxattr = IFLA_STATS_LINK_XSTATS;
			attr = nla_nest_start_noflag(skb,
						     IFLA_STATS_LINK_XSTATS);
			if (!attr)
				goto nla_put_failure;

			err = ops->fill_linkxstats(skb, dev, prividx, *idxattr);
			nla_nest_end(skb, attr);
			if (err)
				goto nla_put_failure;
			*idxattr = 0;
		}
	}

	if (stats_attr_valid(filter_mask, IFLA_STATS_LINK_XSTATS_SLAVE,
			     *idxattr)) {
		const struct rtnl_link_ops *ops = NULL;
		const struct net_device *master;

		master = netdev_master_upper_dev_get(dev);
		if (master)
			ops = master->rtnl_link_ops;
		if (ops && ops->fill_linkxstats) {
			*idxattr = IFLA_STATS_LINK_XSTATS_SLAVE;
			attr = nla_nest_start_noflag(skb,
						     IFLA_STATS_LINK_XSTATS_SLAVE);
			if (!attr)
				goto nla_put_failure;

			err = ops->fill_linkxstats(skb, dev, prividx, *idxattr);
			nla_nest_end(skb, attr);
			if (err)
				goto nla_put_failure;
			*idxattr = 0;
		}
	}

	if (stats_attr_valid(filter_mask, IFLA_STATS_LINK_OFFLOAD_XSTATS,
			     *idxattr)) {
		*idxattr = IFLA_STATS_LINK_OFFLOAD_XSTATS;
		attr = nla_nest_start_noflag(skb,
					     IFLA_STATS_LINK_OFFLOAD_XSTATS);
		if (!attr)
			goto nla_put_failure;

		err = rtnl_get_offload_stats(skb, dev, prividx);
		if (err == -ENODATA)
			nla_nest_cancel(skb, attr);
		else
			nla_nest_end(skb, attr);

		if (err && err != -ENODATA)
			goto nla_put_failure;
		*idxattr = 0;
	}

	if (stats_attr_valid(filter_mask, IFLA_STATS_AF_SPEC, *idxattr)) {
		struct rtnl_af_ops *af_ops;

		*idxattr = IFLA_STATS_AF_SPEC;
		attr = nla_nest_start_noflag(skb, IFLA_STATS_AF_SPEC);
		if (!attr)
			goto nla_put_failure;

		rcu_read_lock();
		list_for_each_entry_rcu(af_ops, &rtnl_af_ops, list) {
			if (af_ops->fill_stats_af) {
				struct nlattr *af;
				int err;

				af = nla_nest_start_noflag(skb,
							   af_ops->family);
				if (!af) {
					rcu_read_unlock();
					goto nla_put_failure;
				}
				err = af_ops->fill_stats_af(skb, dev);

				if (err == -ENODATA) {
					nla_nest_cancel(skb, af);
				} else if (err < 0) {
					rcu_read_unlock();
					goto nla_put_failure;
				}

				nla_nest_end(skb, af);
			}
		}
		rcu_read_unlock();

		nla_nest_end(skb, attr);

		*idxattr = 0;
	}

	nlmsg_end(skb, nlh);

	return 0;

nla_put_failure:
	/* not a multi message or no progress mean a real error */
	if (!(flags & NLM_F_MULTI) || s_prividx == *prividx)
		nlmsg_cancel(skb, nlh);
	else
		nlmsg_end(skb, nlh);

	return -EMSGSIZE;
}

static size_t if_nlmsg_stats_size(const struct net_device *dev,
				  u32 filter_mask)
{
	size_t size = 0;

	if (stats_attr_valid(filter_mask, IFLA_STATS_LINK_64, 0))
		size += nla_total_size_64bit(sizeof(struct rtnl_link_stats64));

	if (stats_attr_valid(filter_mask, IFLA_STATS_LINK_XSTATS, 0)) {
		const struct rtnl_link_ops *ops = dev->rtnl_link_ops;
		int attr = IFLA_STATS_LINK_XSTATS;

		if (ops && ops->get_linkxstats_size) {
			size += nla_total_size(ops->get_linkxstats_size(dev,
									attr));
			/* for IFLA_STATS_LINK_XSTATS */
			size += nla_total_size(0);
		}
	}

	if (stats_attr_valid(filter_mask, IFLA_STATS_LINK_XSTATS_SLAVE, 0)) {
		struct net_device *_dev = (struct net_device *)dev;
		const struct rtnl_link_ops *ops = NULL;
		const struct net_device *master;

		/* netdev_master_upper_dev_get can't take const */
		master = netdev_master_upper_dev_get(_dev);
		if (master)
			ops = master->rtnl_link_ops;
		if (ops && ops->get_linkxstats_size) {
			int attr = IFLA_STATS_LINK_XSTATS_SLAVE;

			size += nla_total_size(ops->get_linkxstats_size(dev,
									attr));
			/* for IFLA_STATS_LINK_XSTATS_SLAVE */
			size += nla_total_size(0);
		}
	}

	if (stats_attr_valid(filter_mask, IFLA_STATS_LINK_OFFLOAD_XSTATS, 0))
		size += rtnl_get_offload_stats_size(dev);

	if (stats_attr_valid(filter_mask, IFLA_STATS_AF_SPEC, 0)) {
		struct rtnl_af_ops *af_ops;

		/* for IFLA_STATS_AF_SPEC */
		size += nla_total_size(0);

		rcu_read_lock();
		list_for_each_entry_rcu(af_ops, &rtnl_af_ops, list) {
			if (af_ops->get_stats_af_size) {
				size += nla_total_size(
					af_ops->get_stats_af_size(dev));

				/* for AF_* */
				size += nla_total_size(0);
			}
		}
		rcu_read_unlock();
	}

	return size;
}

static int rtnl_valid_stats_req(const struct nlmsghdr *nlh, bool strict_check,
				bool is_dump, struct netlink_ext_ack *extack)
{
	struct if_stats_msg *ifsm;

	if (nlh->nlmsg_len < nlmsg_msg_size(sizeof(*ifsm))) {
		NL_SET_ERR_MSG(extack, "Invalid header for stats dump");
		return -EINVAL;
	}

	if (!strict_check)
		return 0;

	ifsm = nlmsg_data(nlh);

	/* only requests using strict checks can pass data to influence
	 * the dump. The legacy exception is filter_mask.
	 */
	if (ifsm->pad1 || ifsm->pad2 || (is_dump && ifsm->ifindex)) {
		NL_SET_ERR_MSG(extack, "Invalid values in header for stats dump request");
		return -EINVAL;
	}
	if (nlmsg_attrlen(nlh, sizeof(*ifsm))) {
		NL_SET_ERR_MSG(extack, "Invalid attributes after stats header");
		return -EINVAL;
	}
	if (ifsm->filter_mask >= IFLA_STATS_FILTER_BIT(IFLA_STATS_MAX + 1)) {
		NL_SET_ERR_MSG(extack, "Invalid stats requested through filter mask");
		return -EINVAL;
	}

	return 0;
}

static int rtnl_stats_get(struct sk_buff *skb, struct nlmsghdr *nlh,
			  struct netlink_ext_ack *extack)
{
	struct net *net = sock_net(skb->sk);
	struct net_device *dev = NULL;
	int idxattr = 0, prividx = 0;
	struct if_stats_msg *ifsm;
	struct sk_buff *nskb;
	u32 filter_mask;
	int err;

	err = rtnl_valid_stats_req(nlh, netlink_strict_get_check(skb),
				   false, extack);
	if (err)
		return err;

	ifsm = nlmsg_data(nlh);
	if (ifsm->ifindex > 0)
		dev = __dev_get_by_index(net, ifsm->ifindex);
	else
		return -EINVAL;

	if (!dev)
		return -ENODEV;

	filter_mask = ifsm->filter_mask;
	if (!filter_mask)
		return -EINVAL;

	nskb = nlmsg_new(if_nlmsg_stats_size(dev, filter_mask), GFP_KERNEL);
	if (!nskb)
		return -ENOBUFS;

	err = rtnl_fill_statsinfo(nskb, dev, RTM_NEWSTATS,
				  NETLINK_CB(skb).portid, nlh->nlmsg_seq, 0,
				  0, filter_mask, &idxattr, &prividx);
	if (err < 0) {
		/* -EMSGSIZE implies BUG in if_nlmsg_stats_size */
		WARN_ON(err == -EMSGSIZE);
		kfree_skb(nskb);
	} else {
		err = rtnl_unicast(nskb, net, NETLINK_CB(skb).portid);
	}

	return err;
}

static int rtnl_stats_dump(struct sk_buff *skb, struct netlink_callback *cb)
{
	struct netlink_ext_ack *extack = cb->extack;
	int h, s_h, err, s_idx, s_idxattr, s_prividx;
	struct net *net = sock_net(skb->sk);
	unsigned int flags = NLM_F_MULTI;
	struct if_stats_msg *ifsm;
	struct hlist_head *head;
	struct net_device *dev;
	u32 filter_mask = 0;
	int idx = 0;

	s_h = cb->args[0];
	s_idx = cb->args[1];
	s_idxattr = cb->args[2];
	s_prividx = cb->args[3];

	cb->seq = net->dev_base_seq;

	err = rtnl_valid_stats_req(cb->nlh, cb->strict_check, true, extack);
	if (err)
		return err;

	ifsm = nlmsg_data(cb->nlh);
	filter_mask = ifsm->filter_mask;
	if (!filter_mask) {
		NL_SET_ERR_MSG(extack, "Filter mask must be set for stats dump");
		return -EINVAL;
	}

	for (h = s_h; h < NETDEV_HASHENTRIES; h++, s_idx = 0) {
		idx = 0;
		head = &net->dev_index_head[h];
		hlist_for_each_entry(dev, head, index_hlist) {
			if (idx < s_idx)
				goto cont;
			err = rtnl_fill_statsinfo(skb, dev, RTM_NEWSTATS,
						  NETLINK_CB(cb->skb).portid,
						  cb->nlh->nlmsg_seq, 0,
						  flags, filter_mask,
						  &s_idxattr, &s_prividx);
			/* If we ran out of room on the first message,
			 * we're in trouble
			 */
			WARN_ON((err == -EMSGSIZE) && (skb->len == 0));

			if (err < 0)
				goto out;
			s_prividx = 0;
			s_idxattr = 0;
			nl_dump_check_consistent(cb, nlmsg_hdr(skb));
cont:
			idx++;
		}
	}
out:
	cb->args[3] = s_prividx;
	cb->args[2] = s_idxattr;
	cb->args[1] = idx;
	cb->args[0] = h;

	return skb->len;
}

/* Process one rtnetlink message. */

static int rtnetlink_rcv_msg(struct sk_buff *skb, struct nlmsghdr *nlh,
			     struct netlink_ext_ack *extack)
{
	struct net *net = sock_net(skb->sk);
	struct rtnl_link *link;
	struct module *owner;
	int err = -EOPNOTSUPP;
	rtnl_doit_func doit;
	unsigned int flags;
	int kind;
	int family;
	int type;

	type = nlh->nlmsg_type;
	if (type > RTM_MAX)
		return -EOPNOTSUPP;

	type -= RTM_BASE;

	/* All the messages must have at least 1 byte length */
	if (nlmsg_len(nlh) < sizeof(struct rtgenmsg))
		return 0;

	family = ((struct rtgenmsg *)nlmsg_data(nlh))->rtgen_family;
	kind = type&3;

	if (kind != 2 && !netlink_net_capable(skb, CAP_NET_ADMIN))
		return -EPERM;

	rcu_read_lock();
	if (kind == 2 && nlh->nlmsg_flags&NLM_F_DUMP) {
		struct sock *rtnl;
		rtnl_dumpit_func dumpit;
		u16 min_dump_alloc = 0;

		link = rtnl_get_link(family, type);
		if (!link || !link->dumpit) {
			family = PF_UNSPEC;
			link = rtnl_get_link(family, type);
			if (!link || !link->dumpit)
				goto err_unlock;
		}
		owner = link->owner;
		dumpit = link->dumpit;

		if (type == RTM_GETLINK - RTM_BASE)
			min_dump_alloc = rtnl_calcit(skb, nlh);

		err = 0;
		/* need to do this before rcu_read_unlock() */
		if (!try_module_get(owner))
			err = -EPROTONOSUPPORT;

		rcu_read_unlock();

		rtnl = net->rtnl;
		if (err == 0) {
			struct netlink_dump_control c = {
				.dump		= dumpit,
				.min_dump_alloc	= min_dump_alloc,
				.module		= owner,
			};
			err = netlink_dump_start(rtnl, skb, nlh, &c);
			/* netlink_dump_start() will keep a reference on
			 * module if dump is still in progress.
			 */
			module_put(owner);
		}
		return err;
	}

	link = rtnl_get_link(family, type);
	if (!link || !link->doit) {
		family = PF_UNSPEC;
		link = rtnl_get_link(PF_UNSPEC, type);
		if (!link || !link->doit)
			goto out_unlock;
	}

	owner = link->owner;
	if (!try_module_get(owner)) {
		err = -EPROTONOSUPPORT;
		goto out_unlock;
	}

	flags = link->flags;
	if (flags & RTNL_FLAG_DOIT_UNLOCKED) {
		doit = link->doit;
		rcu_read_unlock();
		if (doit)
			err = doit(skb, nlh, extack);
		module_put(owner);
		return err;
	}
	rcu_read_unlock();

	rtnl_lock();
	link = rtnl_get_link(family, type);
	if (link && link->doit)
		err = link->doit(skb, nlh, extack);
	rtnl_unlock();

	module_put(owner);

	return err;

out_unlock:
	rcu_read_unlock();
	return err;

err_unlock:
	rcu_read_unlock();
	return -EOPNOTSUPP;
}

static void rtnetlink_rcv(struct sk_buff *skb)
{
	netlink_rcv_skb(skb, &rtnetlink_rcv_msg);
}

static int rtnetlink_bind(struct net *net, int group)
{
	switch (group) {
	case RTNLGRP_IPV4_MROUTE_R:
	case RTNLGRP_IPV6_MROUTE_R:
		if (!ns_capable(net->user_ns, CAP_NET_ADMIN))
			return -EPERM;
		break;
	}
	return 0;
}

static int rtnetlink_event(struct notifier_block *this, unsigned long event, void *ptr)
{
	struct net_device *dev = netdev_notifier_info_to_dev(ptr);

	switch (event) {
	case NETDEV_REBOOT:
	case NETDEV_CHANGEMTU:
	case NETDEV_CHANGEADDR:
	case NETDEV_CHANGENAME:
	case NETDEV_FEAT_CHANGE:
	case NETDEV_BONDING_FAILOVER:
	case NETDEV_POST_TYPE_CHANGE:
	case NETDEV_NOTIFY_PEERS:
	case NETDEV_CHANGEUPPER:
	case NETDEV_RESEND_IGMP:
	case NETDEV_CHANGEINFODATA:
	case NETDEV_CHANGELOWERSTATE:
	case NETDEV_CHANGE_TX_QUEUE_LEN:
		rtmsg_ifinfo_event(RTM_NEWLINK, dev, 0, rtnl_get_event(event),
				   GFP_KERNEL, NULL, 0);
		break;
	default:
		break;
	}
	return NOTIFY_DONE;
}

static struct notifier_block rtnetlink_dev_notifier = {
	.notifier_call	= rtnetlink_event,
};


static int __net_init rtnetlink_net_init(struct net *net)
{
	struct sock *sk;
	struct netlink_kernel_cfg cfg = {
		.groups		= RTNLGRP_MAX,
		.input		= rtnetlink_rcv,
		.cb_mutex	= &rtnl_mutex,
		.flags		= NL_CFG_F_NONROOT_RECV,
		.bind		= rtnetlink_bind,
	};

	sk = netlink_kernel_create(net, NETLINK_ROUTE, &cfg);
	if (!sk)
		return -ENOMEM;
	net->rtnl = sk;
	return 0;
}

static void __net_exit rtnetlink_net_exit(struct net *net)
{
	netlink_kernel_release(net->rtnl);
	net->rtnl = NULL;
}

static struct pernet_operations rtnetlink_net_ops = {
	.init = rtnetlink_net_init,
	.exit = rtnetlink_net_exit,
};

void __init rtnetlink_init(void)
{
	if (register_pernet_subsys(&rtnetlink_net_ops))
		panic("rtnetlink_init: cannot initialize rtnetlink\n");

	register_netdevice_notifier(&rtnetlink_dev_notifier);

	rtnl_register(PF_UNSPEC, RTM_GETLINK, rtnl_getlink,
		      rtnl_dump_ifinfo, 0);
	rtnl_register(PF_UNSPEC, RTM_SETLINK, rtnl_setlink, NULL, 0);
	rtnl_register(PF_UNSPEC, RTM_NEWLINK, rtnl_newlink, NULL, 0);
	rtnl_register(PF_UNSPEC, RTM_DELLINK, rtnl_dellink, NULL, 0);

	rtnl_register(PF_UNSPEC, RTM_GETADDR, NULL, rtnl_dump_all, 0);
	rtnl_register(PF_UNSPEC, RTM_GETROUTE, NULL, rtnl_dump_all, 0);
	rtnl_register(PF_UNSPEC, RTM_GETNETCONF, NULL, rtnl_dump_all, 0);

	rtnl_register(PF_BRIDGE, RTM_NEWNEIGH, rtnl_fdb_add, NULL, 0);
	rtnl_register(PF_BRIDGE, RTM_DELNEIGH, rtnl_fdb_del, NULL, 0);
	rtnl_register(PF_BRIDGE, RTM_GETNEIGH, rtnl_fdb_get, rtnl_fdb_dump, 0);

	rtnl_register(PF_BRIDGE, RTM_GETLINK, NULL, rtnl_bridge_getlink, 0);
	rtnl_register(PF_BRIDGE, RTM_DELLINK, rtnl_bridge_dellink, NULL, 0);
	rtnl_register(PF_BRIDGE, RTM_SETLINK, rtnl_bridge_setlink, NULL, 0);

	rtnl_register(PF_UNSPEC, RTM_GETSTATS, rtnl_stats_get, rtnl_stats_dump,
		      0);
}<|MERGE_RESOLUTION|>--- conflicted
+++ resolved
@@ -3435,10 +3435,7 @@
 	int idx;
 	int s_idx = cb->family;
 	int type = cb->nlh->nlmsg_type - RTM_BASE;
-<<<<<<< HEAD
-=======
 	int ret = 0;
->>>>>>> f7688b48
 
 	if (s_idx == 0)
 		s_idx = 1;
@@ -3707,11 +3704,7 @@
 	}
 
 	if (dev->type != ARPHRD_ETHER) {
-<<<<<<< HEAD
-		NL_SET_ERR_MSG(extack, "FDB delete only supported for Ethernet devices");
-=======
 		NL_SET_ERR_MSG(extack, "FDB add only supported for Ethernet devices");
->>>>>>> f7688b48
 		return -EINVAL;
 	}
 
@@ -3822,11 +3815,7 @@
 	}
 
 	if (dev->type != ARPHRD_ETHER) {
-<<<<<<< HEAD
-		NL_SET_ERR_MSG(extack, "FDB add only supported for Ethernet devices");
-=======
 		NL_SET_ERR_MSG(extack, "FDB delete only supported for Ethernet devices");
->>>>>>> f7688b48
 		return -EINVAL;
 	}
 
