/* Copyright (c) 2018, Mellanox Technologies All rights reserved.
 *
 * This software is available to you under a choice of one of two
 * licenses.  You may choose to be licensed under the terms of the GNU
 * General Public License (GPL) Version 2, available from the file
 * COPYING in the main directory of this source tree, or the
 * OpenIB.org BSD license below:
 *
 *     Redistribution and use in source and binary forms, with or
 *     without modification, are permitted provided that the following
 *     conditions are met:
 *
 *      - Redistributions of source code must retain the above
 *        copyright notice, this list of conditions and the following
 *        disclaimer.
 *
 *      - Redistributions in binary form must reproduce the above
 *        copyright notice, this list of conditions and the following
 *        disclaimer in the documentation and/or other materials
 *        provided with the distribution.
 *
 * THE SOFTWARE IS PROVIDED "AS IS", WITHOUT WARRANTY OF ANY KIND,
 * EXPRESS OR IMPLIED, INCLUDING BUT NOT LIMITED TO THE WARRANTIES OF
 * MERCHANTABILITY, FITNESS FOR A PARTICULAR PURPOSE AND
 * NONINFRINGEMENT. IN NO EVENT SHALL THE AUTHORS OR COPYRIGHT HOLDERS
 * BE LIABLE FOR ANY CLAIM, DAMAGES OR OTHER LIABILITY, WHETHER IN AN
 * ACTION OF CONTRACT, TORT OR OTHERWISE, ARISING FROM, OUT OF OR IN
 * CONNECTION WITH THE SOFTWARE OR THE USE OR OTHER DEALINGS IN THE
 * SOFTWARE.
 */

#include <crypto/aead.h>
#include <linux/highmem.h>
#include <linux/module.h>
#include <linux/netdevice.h>
#include <net/dst.h>
#include <net/inet_connection_sock.h>
#include <net/tcp.h>
#include <net/tls.h>

/* device_offload_lock is used to synchronize tls_dev_add
 * against NETDEV_DOWN notifications.
 */
static DECLARE_RWSEM(device_offload_lock);

static void tls_device_gc_task(struct work_struct *work);

static DECLARE_WORK(tls_device_gc_work, tls_device_gc_task);
static LIST_HEAD(tls_device_gc_list);
static LIST_HEAD(tls_device_list);
static DEFINE_SPINLOCK(tls_device_lock);

static void tls_device_free_ctx(struct tls_context *ctx)
{
	if (ctx->tx_conf == TLS_HW) {
		kfree(tls_offload_ctx_tx(ctx));
		kfree(ctx->tx.rec_seq);
		kfree(ctx->tx.iv);
	}

	if (ctx->rx_conf == TLS_HW)
		kfree(tls_offload_ctx_rx(ctx));

<<<<<<< HEAD
	tls_ctx_free(ctx);
=======
	tls_ctx_free(NULL, ctx);
>>>>>>> f7688b48
}

static void tls_device_gc_task(struct work_struct *work)
{
	struct tls_context *ctx, *tmp;
	unsigned long flags;
	LIST_HEAD(gc_list);

	spin_lock_irqsave(&tls_device_lock, flags);
	list_splice_init(&tls_device_gc_list, &gc_list);
	spin_unlock_irqrestore(&tls_device_lock, flags);

	list_for_each_entry_safe(ctx, tmp, &gc_list, list) {
		struct net_device *netdev = ctx->netdev;

		if (netdev && ctx->tx_conf == TLS_HW) {
			netdev->tlsdev_ops->tls_dev_del(netdev, ctx,
							TLS_OFFLOAD_CTX_DIR_TX);
			dev_put(netdev);
			ctx->netdev = NULL;
		}

		list_del(&ctx->list);
		tls_device_free_ctx(ctx);
	}
}

static void tls_device_queue_ctx_destruction(struct tls_context *ctx)
{
	unsigned long flags;

	spin_lock_irqsave(&tls_device_lock, flags);
	list_move_tail(&ctx->list, &tls_device_gc_list);

	/* schedule_work inside the spinlock
	 * to make sure tls_device_down waits for that work.
	 */
	schedule_work(&tls_device_gc_work);

	spin_unlock_irqrestore(&tls_device_lock, flags);
}

/* We assume that the socket is already connected */
static struct net_device *get_netdev_for_sock(struct sock *sk)
{
	struct dst_entry *dst = sk_dst_get(sk);
	struct net_device *netdev = NULL;

	if (likely(dst)) {
		netdev = dst->dev;
		dev_hold(netdev);
	}

	dst_release(dst);

	return netdev;
}

static void destroy_record(struct tls_record_info *record)
{
	int i;

	for (i = 0; i < record->num_frags; i++)
		__skb_frag_unref(&record->frags[i]);
	kfree(record);
}

static void delete_all_records(struct tls_offload_context_tx *offload_ctx)
{
	struct tls_record_info *info, *temp;

	list_for_each_entry_safe(info, temp, &offload_ctx->records_list, list) {
		list_del(&info->list);
		destroy_record(info);
	}

	offload_ctx->retransmit_hint = NULL;
}

static void tls_icsk_clean_acked(struct sock *sk, u32 acked_seq)
{
	struct tls_context *tls_ctx = tls_get_ctx(sk);
	struct tls_record_info *info, *temp;
	struct tls_offload_context_tx *ctx;
	u64 deleted_records = 0;
	unsigned long flags;

	if (!tls_ctx)
		return;

	ctx = tls_offload_ctx_tx(tls_ctx);

	spin_lock_irqsave(&ctx->lock, flags);
	info = ctx->retransmit_hint;
	if (info && !before(acked_seq, info->end_seq))
		ctx->retransmit_hint = NULL;

	list_for_each_entry_safe(info, temp, &ctx->records_list, list) {
		if (before(acked_seq, info->end_seq))
			break;
		list_del(&info->list);

		destroy_record(info);
		deleted_records++;
	}

	ctx->unacked_record_sn += deleted_records;
	spin_unlock_irqrestore(&ctx->lock, flags);
}

/* At this point, there should be no references on this
 * socket and no in-flight SKBs associated with this
 * socket, so it is safe to free all the resources.
 */
static void tls_device_sk_destruct(struct sock *sk)
{
	struct tls_context *tls_ctx = tls_get_ctx(sk);
	struct tls_offload_context_tx *ctx = tls_offload_ctx_tx(tls_ctx);

	tls_ctx->sk_destruct(sk);

	if (tls_ctx->tx_conf == TLS_HW) {
		if (ctx->open_record)
			destroy_record(ctx->open_record);
		delete_all_records(ctx);
		crypto_free_aead(ctx->aead_send);
		clean_acked_data_disable(inet_csk(sk));
	}

	if (refcount_dec_and_test(&tls_ctx->refcount))
		tls_device_queue_ctx_destruction(tls_ctx);
}

void tls_device_free_resources_tx(struct sock *sk)
{
	struct tls_context *tls_ctx = tls_get_ctx(sk);

	tls_free_partial_record(sk, tls_ctx);
}

static void tls_device_resync_tx(struct sock *sk, struct tls_context *tls_ctx,
				 u32 seq)
{
	struct net_device *netdev;
	struct sk_buff *skb;
	int err = 0;
	u8 *rcd_sn;

	skb = tcp_write_queue_tail(sk);
	if (skb)
		TCP_SKB_CB(skb)->eor = 1;

	rcd_sn = tls_ctx->tx.rec_seq;

	down_read(&device_offload_lock);
	netdev = tls_ctx->netdev;
	if (netdev)
		err = netdev->tlsdev_ops->tls_dev_resync(netdev, sk, seq,
							 rcd_sn,
							 TLS_OFFLOAD_CTX_DIR_TX);
	up_read(&device_offload_lock);
	if (err)
		return;

	clear_bit_unlock(TLS_TX_SYNC_SCHED, &tls_ctx->flags);
}

static void tls_append_frag(struct tls_record_info *record,
			    struct page_frag *pfrag,
			    int size)
{
	skb_frag_t *frag;

	frag = &record->frags[record->num_frags - 1];
	if (skb_frag_page(frag) == pfrag->page &&
	    skb_frag_off(frag) + skb_frag_size(frag) == pfrag->offset) {
		skb_frag_size_add(frag, size);
	} else {
		++frag;
		__skb_frag_set_page(frag, pfrag->page);
		skb_frag_off_set(frag, pfrag->offset);
		skb_frag_size_set(frag, size);
		++record->num_frags;
		get_page(pfrag->page);
	}

	pfrag->offset += size;
	record->len += size;
}

static int tls_push_record(struct sock *sk,
			   struct tls_context *ctx,
			   struct tls_offload_context_tx *offload_ctx,
			   struct tls_record_info *record,
			   int flags)
{
	struct tls_prot_info *prot = &ctx->prot_info;
	struct tcp_sock *tp = tcp_sk(sk);
	skb_frag_t *frag;
	int i;

	record->end_seq = tp->write_seq + record->len;
	list_add_tail_rcu(&record->list, &offload_ctx->records_list);
	offload_ctx->open_record = NULL;

	if (test_bit(TLS_TX_SYNC_SCHED, &ctx->flags))
		tls_device_resync_tx(sk, ctx, tp->write_seq);

	tls_advance_record_sn(sk, prot, &ctx->tx);

	for (i = 0; i < record->num_frags; i++) {
		frag = &record->frags[i];
		sg_unmark_end(&offload_ctx->sg_tx_data[i]);
		sg_set_page(&offload_ctx->sg_tx_data[i], skb_frag_page(frag),
			    skb_frag_size(frag), skb_frag_off(frag));
		sk_mem_charge(sk, skb_frag_size(frag));
		get_page(skb_frag_page(frag));
	}
	sg_mark_end(&offload_ctx->sg_tx_data[record->num_frags - 1]);

	/* all ready, send */
	return tls_push_sg(sk, ctx, offload_ctx->sg_tx_data, 0, flags);
}

static int tls_device_record_close(struct sock *sk,
				   struct tls_context *ctx,
				   struct tls_record_info *record,
				   struct page_frag *pfrag,
				   unsigned char record_type)
{
	struct tls_prot_info *prot = &ctx->prot_info;
	int ret;

	/* append tag
	 * device will fill in the tag, we just need to append a placeholder
	 * use socket memory to improve coalescing (re-using a single buffer
	 * increases frag count)
	 * if we can't allocate memory now, steal some back from data
	 */
	if (likely(skb_page_frag_refill(prot->tag_size, pfrag,
					sk->sk_allocation))) {
		ret = 0;
		tls_append_frag(record, pfrag, prot->tag_size);
	} else {
		ret = prot->tag_size;
		if (record->len <= prot->overhead_size)
			return -ENOMEM;
	}

	/* fill prepend */
	tls_fill_prepend(ctx, skb_frag_address(&record->frags[0]),
			 record->len - prot->overhead_size,
			 record_type, prot->version);
	return ret;
}

static int tls_create_new_record(struct tls_offload_context_tx *offload_ctx,
				 struct page_frag *pfrag,
				 size_t prepend_size)
{
	struct tls_record_info *record;
	skb_frag_t *frag;

	record = kmalloc(sizeof(*record), GFP_KERNEL);
	if (!record)
		return -ENOMEM;

	frag = &record->frags[0];
	__skb_frag_set_page(frag, pfrag->page);
	skb_frag_off_set(frag, pfrag->offset);
	skb_frag_size_set(frag, prepend_size);

	get_page(pfrag->page);
	pfrag->offset += prepend_size;

	record->num_frags = 1;
	record->len = prepend_size;
	offload_ctx->open_record = record;
	return 0;
}

static int tls_do_allocation(struct sock *sk,
			     struct tls_offload_context_tx *offload_ctx,
			     struct page_frag *pfrag,
			     size_t prepend_size)
{
	int ret;

	if (!offload_ctx->open_record) {
		if (unlikely(!skb_page_frag_refill(prepend_size, pfrag,
						   sk->sk_allocation))) {
			sk->sk_prot->enter_memory_pressure(sk);
			sk_stream_moderate_sndbuf(sk);
			return -ENOMEM;
		}

		ret = tls_create_new_record(offload_ctx, pfrag, prepend_size);
		if (ret)
			return ret;

		if (pfrag->size > pfrag->offset)
			return 0;
	}

	if (!sk_page_frag_refill(sk, pfrag))
		return -ENOMEM;

	return 0;
}

static int tls_device_copy_data(void *addr, size_t bytes, struct iov_iter *i)
{
	size_t pre_copy, nocache;

	pre_copy = ~((unsigned long)addr - 1) & (SMP_CACHE_BYTES - 1);
	if (pre_copy) {
		pre_copy = min(pre_copy, bytes);
		if (copy_from_iter(addr, pre_copy, i) != pre_copy)
			return -EFAULT;
		bytes -= pre_copy;
		addr += pre_copy;
	}

	nocache = round_down(bytes, SMP_CACHE_BYTES);
	if (copy_from_iter_nocache(addr, nocache, i) != nocache)
		return -EFAULT;
	bytes -= nocache;
	addr += nocache;

	if (bytes && copy_from_iter(addr, bytes, i) != bytes)
		return -EFAULT;

	return 0;
}

static int tls_push_data(struct sock *sk,
			 struct iov_iter *msg_iter,
			 size_t size, int flags,
			 unsigned char record_type)
{
	struct tls_context *tls_ctx = tls_get_ctx(sk);
	struct tls_prot_info *prot = &tls_ctx->prot_info;
	struct tls_offload_context_tx *ctx = tls_offload_ctx_tx(tls_ctx);
	int more = flags & (MSG_SENDPAGE_NOTLAST | MSG_MORE);
	struct tls_record_info *record = ctx->open_record;
	int tls_push_record_flags;
	struct page_frag *pfrag;
	size_t orig_size = size;
	u32 max_open_record_len;
	int copy, rc = 0;
	bool done = false;
	long timeo;

	if (flags &
	    ~(MSG_MORE | MSG_DONTWAIT | MSG_NOSIGNAL | MSG_SENDPAGE_NOTLAST))
		return -ENOTSUPP;

	if (sk->sk_err)
		return -sk->sk_err;

	flags |= MSG_SENDPAGE_DECRYPTED;
	tls_push_record_flags = flags | MSG_SENDPAGE_NOTLAST;

	timeo = sock_sndtimeo(sk, flags & MSG_DONTWAIT);
	if (tls_is_partially_sent_record(tls_ctx)) {
		rc = tls_push_partial_record(sk, tls_ctx, flags);
		if (rc < 0)
			return rc;
	}

	pfrag = sk_page_frag(sk);

	/* TLS_HEADER_SIZE is not counted as part of the TLS record, and
	 * we need to leave room for an authentication tag.
	 */
	max_open_record_len = TLS_MAX_PAYLOAD_SIZE +
			      prot->prepend_size;
	do {
		rc = tls_do_allocation(sk, ctx, pfrag,
				       prot->prepend_size);
		if (rc) {
			rc = sk_stream_wait_memory(sk, &timeo);
			if (!rc)
				continue;

			record = ctx->open_record;
			if (!record)
				break;
handle_error:
			if (record_type != TLS_RECORD_TYPE_DATA) {
				/* avoid sending partial
				 * record with type !=
				 * application_data
				 */
				size = orig_size;
				destroy_record(record);
				ctx->open_record = NULL;
			} else if (record->len > prot->prepend_size) {
				goto last_record;
			}

			break;
		}

		record = ctx->open_record;
		copy = min_t(size_t, size, (pfrag->size - pfrag->offset));
		copy = min_t(size_t, copy, (max_open_record_len - record->len));

		rc = tls_device_copy_data(page_address(pfrag->page) +
					  pfrag->offset, copy, msg_iter);
		if (rc)
			goto handle_error;
		tls_append_frag(record, pfrag, copy);

		size -= copy;
		if (!size) {
last_record:
			tls_push_record_flags = flags;
			if (more) {
				tls_ctx->pending_open_record_frags =
						!!record->num_frags;
				break;
			}

			done = true;
		}

		if (done || record->len >= max_open_record_len ||
		    (record->num_frags >= MAX_SKB_FRAGS - 1)) {
			rc = tls_device_record_close(sk, tls_ctx, record,
						     pfrag, record_type);
			if (rc) {
				if (rc > 0) {
					size += rc;
				} else {
					size = orig_size;
					destroy_record(record);
					ctx->open_record = NULL;
					break;
				}
			}

			rc = tls_push_record(sk,
					     tls_ctx,
					     ctx,
					     record,
					     tls_push_record_flags);
			if (rc < 0)
				break;
		}
	} while (!done);

	if (orig_size - size > 0)
		rc = orig_size - size;

	return rc;
}

int tls_device_sendmsg(struct sock *sk, struct msghdr *msg, size_t size)
{
	unsigned char record_type = TLS_RECORD_TYPE_DATA;
	struct tls_context *tls_ctx = tls_get_ctx(sk);
	int rc;

	mutex_lock(&tls_ctx->tx_lock);
	lock_sock(sk);

	if (unlikely(msg->msg_controllen)) {
		rc = tls_proccess_cmsg(sk, msg, &record_type);
		if (rc)
			goto out;
	}

	rc = tls_push_data(sk, &msg->msg_iter, size,
			   msg->msg_flags, record_type);

out:
	release_sock(sk);
	mutex_unlock(&tls_ctx->tx_lock);
	return rc;
}

int tls_device_sendpage(struct sock *sk, struct page *page,
			int offset, size_t size, int flags)
{
	struct tls_context *tls_ctx = tls_get_ctx(sk);
	struct iov_iter	msg_iter;
	char *kaddr = kmap(page);
	struct kvec iov;
	int rc;

	if (flags & MSG_SENDPAGE_NOTLAST)
		flags |= MSG_MORE;

	mutex_lock(&tls_ctx->tx_lock);
	lock_sock(sk);

	if (flags & MSG_OOB) {
		rc = -ENOTSUPP;
		goto out;
	}

	iov.iov_base = kaddr + offset;
	iov.iov_len = size;
	iov_iter_kvec(&msg_iter, WRITE, &iov, 1, size);
	rc = tls_push_data(sk, &msg_iter, size,
			   flags, TLS_RECORD_TYPE_DATA);
	kunmap(page);

out:
	release_sock(sk);
	mutex_unlock(&tls_ctx->tx_lock);
	return rc;
}

struct tls_record_info *tls_get_record(struct tls_offload_context_tx *context,
				       u32 seq, u64 *p_record_sn)
{
	u64 record_sn = context->hint_record_sn;
	struct tls_record_info *info;

	info = context->retransmit_hint;
	if (!info ||
	    before(seq, info->end_seq - info->len)) {
		/* if retransmit_hint is irrelevant start
		 * from the beggining of the list
		 */
		info = list_first_entry_or_null(&context->records_list,
						struct tls_record_info, list);
		if (!info)
			return NULL;
		record_sn = context->unacked_record_sn;
	}

	/* We just need the _rcu for the READ_ONCE() */
	rcu_read_lock();
	list_for_each_entry_from_rcu(info, &context->records_list, list) {
		if (before(seq, info->end_seq)) {
			if (!context->retransmit_hint ||
			    after(info->end_seq,
				  context->retransmit_hint->end_seq)) {
				context->hint_record_sn = record_sn;
				context->retransmit_hint = info;
			}
			*p_record_sn = record_sn;
			goto exit_rcu_unlock;
		}
		record_sn++;
	}
	info = NULL;

exit_rcu_unlock:
	rcu_read_unlock();
	return info;
}
EXPORT_SYMBOL(tls_get_record);

static int tls_device_push_pending_record(struct sock *sk, int flags)
{
	struct iov_iter	msg_iter;

	iov_iter_kvec(&msg_iter, WRITE, NULL, 0, 0);
	return tls_push_data(sk, &msg_iter, 0, flags, TLS_RECORD_TYPE_DATA);
}

<<<<<<< HEAD
static void tls_device_resync_rx(struct tls_context *tls_ctx,
				 struct sock *sk, u32 seq, u64 rcd_sn)
=======
void tls_device_write_space(struct sock *sk, struct tls_context *ctx)
{
	if (tls_is_partially_sent_record(ctx)) {
		gfp_t sk_allocation = sk->sk_allocation;

		WARN_ON_ONCE(sk->sk_write_pending);

		sk->sk_allocation = GFP_ATOMIC;
		tls_push_partial_record(sk, ctx,
					MSG_DONTWAIT | MSG_NOSIGNAL |
					MSG_SENDPAGE_DECRYPTED);
		sk->sk_allocation = sk_allocation;
	}
}

static void tls_device_resync_rx(struct tls_context *tls_ctx,
				 struct sock *sk, u32 seq, u8 *rcd_sn)
>>>>>>> f7688b48
{
	struct net_device *netdev;

	if (WARN_ON(test_and_set_bit(TLS_RX_SYNC_RUNNING, &tls_ctx->flags)))
		return;
	netdev = READ_ONCE(tls_ctx->netdev);
	if (netdev)
<<<<<<< HEAD
		netdev->tlsdev_ops->tls_dev_resync_rx(netdev, sk, seq, rcd_sn);
	clear_bit_unlock(TLS_RX_SYNC_RUNNING, &tls_ctx->flags);
}

void handle_device_resync(struct sock *sk, u32 seq, u64 rcd_sn)
=======
		netdev->tlsdev_ops->tls_dev_resync(netdev, sk, seq, rcd_sn,
						   TLS_OFFLOAD_CTX_DIR_RX);
	clear_bit_unlock(TLS_RX_SYNC_RUNNING, &tls_ctx->flags);
}

void tls_device_rx_resync_new_rec(struct sock *sk, u32 rcd_len, u32 seq)
>>>>>>> f7688b48
{
	struct tls_context *tls_ctx = tls_get_ctx(sk);
	struct tls_offload_context_rx *rx_ctx;
	u8 rcd_sn[TLS_MAX_REC_SEQ_SIZE];
	struct tls_prot_info *prot;
	u32 is_req_pending;
	s64 resync_req;
	u32 req_seq;

	if (tls_ctx->rx_conf != TLS_HW)
		return;

	prot = &tls_ctx->prot_info;
	rx_ctx = tls_offload_ctx_rx(tls_ctx);
	memcpy(rcd_sn, tls_ctx->rx.rec_seq, prot->rec_seq_size);

	switch (rx_ctx->resync_type) {
	case TLS_OFFLOAD_SYNC_TYPE_DRIVER_REQ:
		resync_req = atomic64_read(&rx_ctx->resync_req);
		req_seq = resync_req >> 32;
		seq += TLS_HEADER_SIZE - 1;
		is_req_pending = resync_req;

		if (likely(!is_req_pending) || req_seq != seq ||
		    !atomic64_try_cmpxchg(&rx_ctx->resync_req, &resync_req, 0))
			return;
		break;
	case TLS_OFFLOAD_SYNC_TYPE_CORE_NEXT_HINT:
		if (likely(!rx_ctx->resync_nh_do_now))
			return;

		/* head of next rec is already in, note that the sock_inq will
		 * include the currently parsed message when called from parser
		 */
		if (tcp_inq(sk) > rcd_len)
			return;

		rx_ctx->resync_nh_do_now = 0;
		seq += rcd_len;
		tls_bigint_increment(rcd_sn, prot->rec_seq_size);
		break;
	}

	tls_device_resync_rx(tls_ctx, sk, seq, rcd_sn);
}

static void tls_device_core_ctrl_rx_resync(struct tls_context *tls_ctx,
					   struct tls_offload_context_rx *ctx,
					   struct sock *sk, struct sk_buff *skb)
{
	struct strp_msg *rxm;

	/* device will request resyncs by itself based on stream scan */
	if (ctx->resync_type != TLS_OFFLOAD_SYNC_TYPE_CORE_NEXT_HINT)
		return;
	/* already scheduled */
	if (ctx->resync_nh_do_now)
		return;
	/* seen decrypted fragments since last fully-failed record */
	if (ctx->resync_nh_reset) {
		ctx->resync_nh_reset = 0;
		ctx->resync_nh.decrypted_failed = 1;
		ctx->resync_nh.decrypted_tgt = TLS_DEVICE_RESYNC_NH_START_IVAL;
		return;
	}

	if (++ctx->resync_nh.decrypted_failed <= ctx->resync_nh.decrypted_tgt)
		return;

<<<<<<< HEAD
	if (unlikely(is_req_pending) && req_seq == seq &&
	    atomic64_try_cmpxchg(&rx_ctx->resync_req, &resync_req, 0)) {
		seq += TLS_HEADER_SIZE - 1;
		tls_device_resync_rx(tls_ctx, sk, seq, rcd_sn);
=======
	/* doing resync, bump the next target in case it fails */
	if (ctx->resync_nh.decrypted_tgt < TLS_DEVICE_RESYNC_NH_MAX_IVAL)
		ctx->resync_nh.decrypted_tgt *= 2;
	else
		ctx->resync_nh.decrypted_tgt += TLS_DEVICE_RESYNC_NH_MAX_IVAL;

	rxm = strp_msg(skb);

	/* head of next rec is already in, parser will sync for us */
	if (tcp_inq(sk) > rxm->full_len) {
		ctx->resync_nh_do_now = 1;
	} else {
		struct tls_prot_info *prot = &tls_ctx->prot_info;
		u8 rcd_sn[TLS_MAX_REC_SEQ_SIZE];

		memcpy(rcd_sn, tls_ctx->rx.rec_seq, prot->rec_seq_size);
		tls_bigint_increment(rcd_sn, prot->rec_seq_size);

		tls_device_resync_rx(tls_ctx, sk, tcp_sk(sk)->copied_seq,
				     rcd_sn);
>>>>>>> f7688b48
	}
}

static int tls_device_reencrypt(struct sock *sk, struct sk_buff *skb)
{
	struct strp_msg *rxm = strp_msg(skb);
	int err = 0, offset = rxm->offset, copy, nsg, data_len, pos;
	struct sk_buff *skb_iter, *unused;
	struct scatterlist sg[1];
	char *orig_buf, *buf;

	orig_buf = kmalloc(rxm->full_len + TLS_HEADER_SIZE +
			   TLS_CIPHER_AES_GCM_128_IV_SIZE, sk->sk_allocation);
	if (!orig_buf)
		return -ENOMEM;
	buf = orig_buf;

	nsg = skb_cow_data(skb, 0, &unused);
	if (unlikely(nsg < 0)) {
		err = nsg;
		goto free_buf;
	}

	sg_init_table(sg, 1);
	sg_set_buf(&sg[0], buf,
		   rxm->full_len + TLS_HEADER_SIZE +
		   TLS_CIPHER_AES_GCM_128_IV_SIZE);
	err = skb_copy_bits(skb, offset, buf,
			    TLS_HEADER_SIZE + TLS_CIPHER_AES_GCM_128_IV_SIZE);
	if (err)
		goto free_buf;

	/* We are interested only in the decrypted data not the auth */
	err = decrypt_skb(sk, skb, sg);
	if (err != -EBADMSG)
		goto free_buf;
	else
		err = 0;

	data_len = rxm->full_len - TLS_CIPHER_AES_GCM_128_TAG_SIZE;

	if (skb_pagelen(skb) > offset) {
		copy = min_t(int, skb_pagelen(skb) - offset, data_len);

<<<<<<< HEAD
		if (skb->decrypted)
			skb_store_bits(skb, offset, buf, copy);
=======
		if (skb->decrypted) {
			err = skb_store_bits(skb, offset, buf, copy);
			if (err)
				goto free_buf;
		}
>>>>>>> f7688b48

		offset += copy;
		buf += copy;
	}

	pos = skb_pagelen(skb);
	skb_walk_frags(skb, skb_iter) {
		int frag_pos;
<<<<<<< HEAD

		/* Practically all frags must belong to msg if reencrypt
		 * is needed with current strparser and coalescing logic,
		 * but strparser may "get optimized", so let's be safe.
		 */
		if (pos + skb_iter->len <= offset)
			goto done_with_frag;
		if (pos >= data_len + rxm->offset)
			break;

		frag_pos = offset - pos;
		copy = min_t(int, skb_iter->len - frag_pos,
			     data_len + rxm->offset - offset);

		if (skb_iter->decrypted)
			skb_store_bits(skb_iter, frag_pos, buf, copy);
=======

		/* Practically all frags must belong to msg if reencrypt
		 * is needed with current strparser and coalescing logic,
		 * but strparser may "get optimized", so let's be safe.
		 */
		if (pos + skb_iter->len <= offset)
			goto done_with_frag;
		if (pos >= data_len + rxm->offset)
			break;

		frag_pos = offset - pos;
		copy = min_t(int, skb_iter->len - frag_pos,
			     data_len + rxm->offset - offset);

		if (skb_iter->decrypted) {
			err = skb_store_bits(skb_iter, frag_pos, buf, copy);
			if (err)
				goto free_buf;
		}
>>>>>>> f7688b48

		offset += copy;
		buf += copy;
done_with_frag:
		pos += skb_iter->len;
	}

free_buf:
	kfree(orig_buf);
	return err;
}

int tls_device_decrypted(struct sock *sk, struct sk_buff *skb)
{
	struct tls_context *tls_ctx = tls_get_ctx(sk);
	struct tls_offload_context_rx *ctx = tls_offload_ctx_rx(tls_ctx);
	int is_decrypted = skb->decrypted;
	int is_encrypted = !is_decrypted;
	struct sk_buff *skb_iter;

	/* Check if all the data is decrypted already */
	skb_walk_frags(skb, skb_iter) {
		is_decrypted &= skb_iter->decrypted;
		is_encrypted &= !skb_iter->decrypted;
	}

	ctx->sw.decrypted |= is_decrypted;

	/* Return immediately if the record is either entirely plaintext or
	 * entirely ciphertext. Otherwise handle reencrypt partially decrypted
	 * record.
	 */
	if (is_decrypted) {
		ctx->resync_nh_reset = 1;
		return 0;
	}
	if (is_encrypted) {
		tls_device_core_ctrl_rx_resync(tls_ctx, ctx, sk, skb);
		return 0;
	}

	ctx->resync_nh_reset = 1;
	return tls_device_reencrypt(sk, skb);
}

static void tls_device_attach(struct tls_context *ctx, struct sock *sk,
			      struct net_device *netdev)
{
	if (sk->sk_destruct != tls_device_sk_destruct) {
		refcount_set(&ctx->refcount, 1);
		dev_hold(netdev);
		ctx->netdev = netdev;
		spin_lock_irq(&tls_device_lock);
		list_add_tail(&ctx->list, &tls_device_list);
		spin_unlock_irq(&tls_device_lock);

		ctx->sk_destruct = sk->sk_destruct;
		sk->sk_destruct = tls_device_sk_destruct;
	}
}

int tls_set_device_offload(struct sock *sk, struct tls_context *ctx)
{
	u16 nonce_size, tag_size, iv_size, rec_seq_size;
	struct tls_context *tls_ctx = tls_get_ctx(sk);
	struct tls_prot_info *prot = &tls_ctx->prot_info;
	struct tls_record_info *start_marker_record;
	struct tls_offload_context_tx *offload_ctx;
	struct tls_crypto_info *crypto_info;
	struct net_device *netdev;
	char *iv, *rec_seq;
	struct sk_buff *skb;
	__be64 rcd_sn;
	int rc;

	if (!ctx)
		return -EINVAL;

	if (ctx->priv_ctx_tx)
		return -EEXIST;

	start_marker_record = kmalloc(sizeof(*start_marker_record), GFP_KERNEL);
	if (!start_marker_record)
		return -ENOMEM;

	offload_ctx = kzalloc(TLS_OFFLOAD_CONTEXT_SIZE_TX, GFP_KERNEL);
	if (!offload_ctx) {
		rc = -ENOMEM;
		goto free_marker_record;
	}

	crypto_info = &ctx->crypto_send.info;
	if (crypto_info->version != TLS_1_2_VERSION) {
		rc = -EOPNOTSUPP;
		goto free_offload_ctx;
	}

	switch (crypto_info->cipher_type) {
	case TLS_CIPHER_AES_GCM_128:
		nonce_size = TLS_CIPHER_AES_GCM_128_IV_SIZE;
		tag_size = TLS_CIPHER_AES_GCM_128_TAG_SIZE;
		iv_size = TLS_CIPHER_AES_GCM_128_IV_SIZE;
		iv = ((struct tls12_crypto_info_aes_gcm_128 *)crypto_info)->iv;
		rec_seq_size = TLS_CIPHER_AES_GCM_128_REC_SEQ_SIZE;
		rec_seq =
		 ((struct tls12_crypto_info_aes_gcm_128 *)crypto_info)->rec_seq;
		break;
	default:
		rc = -EINVAL;
		goto free_offload_ctx;
	}

	/* Sanity-check the rec_seq_size for stack allocations */
	if (rec_seq_size > TLS_MAX_REC_SEQ_SIZE) {
		rc = -EINVAL;
		goto free_offload_ctx;
	}

	prot->version = crypto_info->version;
	prot->cipher_type = crypto_info->cipher_type;
	prot->prepend_size = TLS_HEADER_SIZE + nonce_size;
	prot->tag_size = tag_size;
	prot->overhead_size = prot->prepend_size + prot->tag_size;
	prot->iv_size = iv_size;
	ctx->tx.iv = kmalloc(iv_size + TLS_CIPHER_AES_GCM_128_SALT_SIZE,
			     GFP_KERNEL);
	if (!ctx->tx.iv) {
		rc = -ENOMEM;
		goto free_offload_ctx;
	}

	memcpy(ctx->tx.iv + TLS_CIPHER_AES_GCM_128_SALT_SIZE, iv, iv_size);

	prot->rec_seq_size = rec_seq_size;
	ctx->tx.rec_seq = kmemdup(rec_seq, rec_seq_size, GFP_KERNEL);
	if (!ctx->tx.rec_seq) {
		rc = -ENOMEM;
		goto free_iv;
	}

	rc = tls_sw_fallback_init(sk, offload_ctx, crypto_info);
	if (rc)
		goto free_rec_seq;

	/* start at rec_seq - 1 to account for the start marker record */
	memcpy(&rcd_sn, ctx->tx.rec_seq, sizeof(rcd_sn));
	offload_ctx->unacked_record_sn = be64_to_cpu(rcd_sn) - 1;

	start_marker_record->end_seq = tcp_sk(sk)->write_seq;
	start_marker_record->len = 0;
	start_marker_record->num_frags = 0;

	INIT_LIST_HEAD(&offload_ctx->records_list);
	list_add_tail(&start_marker_record->list, &offload_ctx->records_list);
	spin_lock_init(&offload_ctx->lock);
	sg_init_table(offload_ctx->sg_tx_data,
		      ARRAY_SIZE(offload_ctx->sg_tx_data));

	clean_acked_data_enable(inet_csk(sk), &tls_icsk_clean_acked);
	ctx->push_pending_record = tls_device_push_pending_record;

	/* TLS offload is greatly simplified if we don't send
	 * SKBs where only part of the payload needs to be encrypted.
	 * So mark the last skb in the write queue as end of record.
	 */
	skb = tcp_write_queue_tail(sk);
	if (skb)
		TCP_SKB_CB(skb)->eor = 1;

	netdev = get_netdev_for_sock(sk);
	if (!netdev) {
		pr_err_ratelimited("%s: netdev not found\n", __func__);
		rc = -EINVAL;
		goto disable_cad;
	}

	if (!(netdev->features & NETIF_F_HW_TLS_TX)) {
		rc = -ENOTSUPP;
		goto release_netdev;
	}

	/* Avoid offloading if the device is down
	 * We don't want to offload new flows after
	 * the NETDEV_DOWN event
	 *
	 * device_offload_lock is taken in tls_devices's NETDEV_DOWN
	 * handler thus protecting from the device going down before
	 * ctx was added to tls_device_list.
	 */
	down_read(&device_offload_lock);
	if (!(netdev->flags & IFF_UP)) {
		rc = -EINVAL;
		goto release_lock;
	}

	ctx->priv_ctx_tx = offload_ctx;
	rc = netdev->tlsdev_ops->tls_dev_add(netdev, sk, TLS_OFFLOAD_CTX_DIR_TX,
					     &ctx->crypto_send.info,
					     tcp_sk(sk)->write_seq);
	if (rc)
		goto release_lock;

	tls_device_attach(ctx, sk, netdev);
	up_read(&device_offload_lock);

	/* following this assignment tls_is_sk_tx_device_offloaded
	 * will return true and the context might be accessed
	 * by the netdev's xmit function.
	 */
	smp_store_release(&sk->sk_validate_xmit_skb, tls_validate_xmit_skb);
	dev_put(netdev);

	return 0;

release_lock:
	up_read(&device_offload_lock);
release_netdev:
	dev_put(netdev);
disable_cad:
	clean_acked_data_disable(inet_csk(sk));
	crypto_free_aead(offload_ctx->aead_send);
free_rec_seq:
	kfree(ctx->tx.rec_seq);
free_iv:
	kfree(ctx->tx.iv);
free_offload_ctx:
	kfree(offload_ctx);
	ctx->priv_ctx_tx = NULL;
free_marker_record:
	kfree(start_marker_record);
	return rc;
}

int tls_set_device_offload_rx(struct sock *sk, struct tls_context *ctx)
{
	struct tls_offload_context_rx *context;
	struct net_device *netdev;
	int rc = 0;

	if (ctx->crypto_recv.info.version != TLS_1_2_VERSION)
		return -EOPNOTSUPP;

	netdev = get_netdev_for_sock(sk);
	if (!netdev) {
		pr_err_ratelimited("%s: netdev not found\n", __func__);
		return -EINVAL;
	}

	if (!(netdev->features & NETIF_F_HW_TLS_RX)) {
		rc = -ENOTSUPP;
		goto release_netdev;
	}

	/* Avoid offloading if the device is down
	 * We don't want to offload new flows after
	 * the NETDEV_DOWN event
	 *
	 * device_offload_lock is taken in tls_devices's NETDEV_DOWN
	 * handler thus protecting from the device going down before
	 * ctx was added to tls_device_list.
	 */
	down_read(&device_offload_lock);
	if (!(netdev->flags & IFF_UP)) {
		rc = -EINVAL;
		goto release_lock;
	}

	context = kzalloc(TLS_OFFLOAD_CONTEXT_SIZE_RX, GFP_KERNEL);
	if (!context) {
		rc = -ENOMEM;
		goto release_lock;
	}
	context->resync_nh_reset = 1;

	ctx->priv_ctx_rx = context;
	rc = tls_set_sw_offload(sk, ctx, 0);
	if (rc)
		goto release_ctx;

	rc = netdev->tlsdev_ops->tls_dev_add(netdev, sk, TLS_OFFLOAD_CTX_DIR_RX,
					     &ctx->crypto_recv.info,
					     tcp_sk(sk)->copied_seq);
	if (rc)
		goto free_sw_resources;

	tls_device_attach(ctx, sk, netdev);
	up_read(&device_offload_lock);

	dev_put(netdev);

	return 0;

free_sw_resources:
	up_read(&device_offload_lock);
	tls_sw_free_resources_rx(sk);
	down_read(&device_offload_lock);
release_ctx:
	ctx->priv_ctx_rx = NULL;
release_lock:
	up_read(&device_offload_lock);
release_netdev:
	dev_put(netdev);
	return rc;
}

void tls_device_offload_cleanup_rx(struct sock *sk)
{
	struct tls_context *tls_ctx = tls_get_ctx(sk);
	struct net_device *netdev;

	down_read(&device_offload_lock);
	netdev = tls_ctx->netdev;
	if (!netdev)
		goto out;

	netdev->tlsdev_ops->tls_dev_del(netdev, tls_ctx,
					TLS_OFFLOAD_CTX_DIR_RX);

	if (tls_ctx->tx_conf != TLS_HW) {
		dev_put(netdev);
		tls_ctx->netdev = NULL;
	}
out:
	up_read(&device_offload_lock);
	tls_sw_release_resources_rx(sk);
}

static int tls_device_down(struct net_device *netdev)
{
	struct tls_context *ctx, *tmp;
	unsigned long flags;
	LIST_HEAD(list);

	/* Request a write lock to block new offload attempts */
	down_write(&device_offload_lock);

	spin_lock_irqsave(&tls_device_lock, flags);
	list_for_each_entry_safe(ctx, tmp, &tls_device_list, list) {
		if (ctx->netdev != netdev ||
		    !refcount_inc_not_zero(&ctx->refcount))
			continue;

		list_move(&ctx->list, &list);
	}
	spin_unlock_irqrestore(&tls_device_lock, flags);

	list_for_each_entry_safe(ctx, tmp, &list, list)	{
		if (ctx->tx_conf == TLS_HW)
			netdev->tlsdev_ops->tls_dev_del(netdev, ctx,
							TLS_OFFLOAD_CTX_DIR_TX);
		if (ctx->rx_conf == TLS_HW)
			netdev->tlsdev_ops->tls_dev_del(netdev, ctx,
							TLS_OFFLOAD_CTX_DIR_RX);
		WRITE_ONCE(ctx->netdev, NULL);
		smp_mb__before_atomic(); /* pairs with test_and_set_bit() */
		while (test_bit(TLS_RX_SYNC_RUNNING, &ctx->flags))
			usleep_range(10, 200);
		dev_put(netdev);
		list_del_init(&ctx->list);

		if (refcount_dec_and_test(&ctx->refcount))
			tls_device_free_ctx(ctx);
	}

	up_write(&device_offload_lock);

	flush_work(&tls_device_gc_work);

	return NOTIFY_DONE;
}

static int tls_dev_event(struct notifier_block *this, unsigned long event,
			 void *ptr)
{
	struct net_device *dev = netdev_notifier_info_to_dev(ptr);

	if (!dev->tlsdev_ops &&
	    !(dev->features & (NETIF_F_HW_TLS_RX | NETIF_F_HW_TLS_TX)))
		return NOTIFY_DONE;

	switch (event) {
	case NETDEV_REGISTER:
	case NETDEV_FEAT_CHANGE:
		if ((dev->features & NETIF_F_HW_TLS_RX) &&
		    !dev->tlsdev_ops->tls_dev_resync)
			return NOTIFY_BAD;

		if  (dev->tlsdev_ops &&
		     dev->tlsdev_ops->tls_dev_add &&
		     dev->tlsdev_ops->tls_dev_del)
			return NOTIFY_DONE;
		else
			return NOTIFY_BAD;
	case NETDEV_DOWN:
		return tls_device_down(dev);
	}
	return NOTIFY_DONE;
}

static struct notifier_block tls_dev_notifier = {
	.notifier_call	= tls_dev_event,
};

void __init tls_device_init(void)
{
	register_netdevice_notifier(&tls_dev_notifier);
}

void __exit tls_device_cleanup(void)
{
	unregister_netdevice_notifier(&tls_dev_notifier);
	flush_work(&tls_device_gc_work);
	clean_acked_data_flush();
}<|MERGE_RESOLUTION|>--- conflicted
+++ resolved
@@ -61,11 +61,7 @@
 	if (ctx->rx_conf == TLS_HW)
 		kfree(tls_offload_ctx_rx(ctx));
 
-<<<<<<< HEAD
-	tls_ctx_free(ctx);
-=======
 	tls_ctx_free(NULL, ctx);
->>>>>>> f7688b48
 }
 
 static void tls_device_gc_task(struct work_struct *work)
@@ -631,10 +627,6 @@
 	return tls_push_data(sk, &msg_iter, 0, flags, TLS_RECORD_TYPE_DATA);
 }
 
-<<<<<<< HEAD
-static void tls_device_resync_rx(struct tls_context *tls_ctx,
-				 struct sock *sk, u32 seq, u64 rcd_sn)
-=======
 void tls_device_write_space(struct sock *sk, struct tls_context *ctx)
 {
 	if (tls_is_partially_sent_record(ctx)) {
@@ -652,7 +644,6 @@
 
 static void tls_device_resync_rx(struct tls_context *tls_ctx,
 				 struct sock *sk, u32 seq, u8 *rcd_sn)
->>>>>>> f7688b48
 {
 	struct net_device *netdev;
 
@@ -660,20 +651,12 @@
 		return;
 	netdev = READ_ONCE(tls_ctx->netdev);
 	if (netdev)
-<<<<<<< HEAD
-		netdev->tlsdev_ops->tls_dev_resync_rx(netdev, sk, seq, rcd_sn);
-	clear_bit_unlock(TLS_RX_SYNC_RUNNING, &tls_ctx->flags);
-}
-
-void handle_device_resync(struct sock *sk, u32 seq, u64 rcd_sn)
-=======
 		netdev->tlsdev_ops->tls_dev_resync(netdev, sk, seq, rcd_sn,
 						   TLS_OFFLOAD_CTX_DIR_RX);
 	clear_bit_unlock(TLS_RX_SYNC_RUNNING, &tls_ctx->flags);
 }
 
 void tls_device_rx_resync_new_rec(struct sock *sk, u32 rcd_len, u32 seq)
->>>>>>> f7688b48
 {
 	struct tls_context *tls_ctx = tls_get_ctx(sk);
 	struct tls_offload_context_rx *rx_ctx;
@@ -743,12 +726,6 @@
 	if (++ctx->resync_nh.decrypted_failed <= ctx->resync_nh.decrypted_tgt)
 		return;
 
-<<<<<<< HEAD
-	if (unlikely(is_req_pending) && req_seq == seq &&
-	    atomic64_try_cmpxchg(&rx_ctx->resync_req, &resync_req, 0)) {
-		seq += TLS_HEADER_SIZE - 1;
-		tls_device_resync_rx(tls_ctx, sk, seq, rcd_sn);
-=======
 	/* doing resync, bump the next target in case it fails */
 	if (ctx->resync_nh.decrypted_tgt < TLS_DEVICE_RESYNC_NH_MAX_IVAL)
 		ctx->resync_nh.decrypted_tgt *= 2;
@@ -769,7 +746,6 @@
 
 		tls_device_resync_rx(tls_ctx, sk, tcp_sk(sk)->copied_seq,
 				     rcd_sn);
->>>>>>> f7688b48
 	}
 }
 
@@ -814,16 +790,11 @@
 	if (skb_pagelen(skb) > offset) {
 		copy = min_t(int, skb_pagelen(skb) - offset, data_len);
 
-<<<<<<< HEAD
-		if (skb->decrypted)
-			skb_store_bits(skb, offset, buf, copy);
-=======
 		if (skb->decrypted) {
 			err = skb_store_bits(skb, offset, buf, copy);
 			if (err)
 				goto free_buf;
 		}
->>>>>>> f7688b48
 
 		offset += copy;
 		buf += copy;
@@ -832,7 +803,6 @@
 	pos = skb_pagelen(skb);
 	skb_walk_frags(skb, skb_iter) {
 		int frag_pos;
-<<<<<<< HEAD
 
 		/* Practically all frags must belong to msg if reencrypt
 		 * is needed with current strparser and coalescing logic,
@@ -847,29 +817,11 @@
 		copy = min_t(int, skb_iter->len - frag_pos,
 			     data_len + rxm->offset - offset);
 
-		if (skb_iter->decrypted)
-			skb_store_bits(skb_iter, frag_pos, buf, copy);
-=======
-
-		/* Practically all frags must belong to msg if reencrypt
-		 * is needed with current strparser and coalescing logic,
-		 * but strparser may "get optimized", so let's be safe.
-		 */
-		if (pos + skb_iter->len <= offset)
-			goto done_with_frag;
-		if (pos >= data_len + rxm->offset)
-			break;
-
-		frag_pos = offset - pos;
-		copy = min_t(int, skb_iter->len - frag_pos,
-			     data_len + rxm->offset - offset);
-
 		if (skb_iter->decrypted) {
 			err = skb_store_bits(skb_iter, frag_pos, buf, copy);
 			if (err)
 				goto free_buf;
 		}
->>>>>>> f7688b48
 
 		offset += copy;
 		buf += copy;
