--- conflicted
+++ resolved
@@ -2189,13 +2189,8 @@
 		    sk->sk_state != SMC_LISTEN &&
 		    sk->sk_state != SMC_CLOSED) {
 			if (val)
-<<<<<<< HEAD
-				mod_delayed_work(system_wq, &smc->conn.tx_work,
-						 0);
-=======
 				mod_delayed_work(smc->conn.lgr->tx_wq,
 						 &smc->conn.tx_work, 0);
->>>>>>> d1988041
 		}
 		break;
 	case TCP_CORK:
@@ -2203,13 +2198,8 @@
 		    sk->sk_state != SMC_LISTEN &&
 		    sk->sk_state != SMC_CLOSED) {
 			if (!val)
-<<<<<<< HEAD
-				mod_delayed_work(system_wq, &smc->conn.tx_work,
-						 0);
-=======
 				mod_delayed_work(smc->conn.lgr->tx_wq,
 						 &smc->conn.tx_work, 0);
->>>>>>> d1988041
 		}
 		break;
 	case TCP_DEFER_ACCEPT:
