// SPDX-License-Identifier: GPL-2.0
/*
 *  Shared Memory Communications over RDMA (SMC-R) and RoCE
 *
 *  CLC (connection layer control) handshake over initial TCP socket to
 *  prepare for RDMA traffic
 *
 *  Copyright IBM Corp. 2016, 2018
 *
 *  Author(s):  Ursula Braun <ubraun@linux.vnet.ibm.com>
 */

#include <linux/in.h>
#include <linux/inetdevice.h>
#include <linux/if_ether.h>
#include <linux/sched/signal.h>
#include <linux/utsname.h>
#include <linux/ctype.h>

#include <net/addrconf.h>
#include <net/sock.h>
#include <net/tcp.h>

#include "smc.h"
#include "smc_core.h"
#include "smc_clc.h"
#include "smc_ib.h"
#include "smc_ism.h"

#define SMCR_CLC_ACCEPT_CONFIRM_LEN 68
#define SMCD_CLC_ACCEPT_CONFIRM_LEN 48
#define SMCD_CLC_ACCEPT_CONFIRM_LEN_V2 78
#define SMC_CLC_RECV_BUF_LEN	100

/* eye catcher "SMCR" EBCDIC for CLC messages */
static const char SMC_EYECATCHER[4] = {'\xe2', '\xd4', '\xc3', '\xd9'};
/* eye catcher "SMCD" EBCDIC for CLC messages */
static const char SMCD_EYECATCHER[4] = {'\xe2', '\xd4', '\xc3', '\xc4'};

static u8 smc_hostname[SMC_MAX_HOSTNAME_LEN];

/* check arriving CLC proposal */
static bool smc_clc_msg_prop_valid(struct smc_clc_msg_proposal *pclc)
{
	struct smc_clc_msg_proposal_prefix *pclc_prfx;
	struct smc_clc_smcd_v2_extension *smcd_v2_ext;
	struct smc_clc_msg_hdr *hdr = &pclc->hdr;
	struct smc_clc_v2_extension *v2_ext;

	v2_ext = smc_get_clc_v2_ext(pclc);
	pclc_prfx = smc_clc_proposal_get_prefix(pclc);
	if (hdr->version == SMC_V1) {
		if (hdr->typev1 == SMC_TYPE_N)
			return false;
		if (ntohs(hdr->length) !=
			sizeof(*pclc) + ntohs(pclc->iparea_offset) +
			sizeof(*pclc_prfx) +
			pclc_prfx->ipv6_prefixes_cnt *
				sizeof(struct smc_clc_ipv6_prefix) +
			sizeof(struct smc_clc_msg_trail))
			return false;
	} else {
		if (ntohs(hdr->length) !=
			sizeof(*pclc) +
			sizeof(struct smc_clc_msg_smcd) +
			(hdr->typev1 != SMC_TYPE_N ?
				sizeof(*pclc_prfx) +
				pclc_prfx->ipv6_prefixes_cnt *
				sizeof(struct smc_clc_ipv6_prefix) : 0) +
			(hdr->typev2 != SMC_TYPE_N ?
				sizeof(*v2_ext) +
				v2_ext->hdr.eid_cnt * SMC_MAX_EID_LEN : 0) +
			(smcd_indicated(hdr->typev2) ?
				sizeof(*smcd_v2_ext) + v2_ext->hdr.ism_gid_cnt *
					sizeof(struct smc_clc_smcd_gid_chid) :
				0) +
			sizeof(struct smc_clc_msg_trail))
			return false;
	}
	return true;
}

/* check arriving CLC accept or confirm */
static bool
smc_clc_msg_acc_conf_valid(struct smc_clc_msg_accept_confirm_v2 *clc_v2)
{
	struct smc_clc_msg_hdr *hdr = &clc_v2->hdr;

	if (hdr->typev1 != SMC_TYPE_R && hdr->typev1 != SMC_TYPE_D)
		return false;
	if (hdr->version == SMC_V1) {
		if ((hdr->typev1 == SMC_TYPE_R &&
		     ntohs(hdr->length) != SMCR_CLC_ACCEPT_CONFIRM_LEN) ||
		    (hdr->typev1 == SMC_TYPE_D &&
		     ntohs(hdr->length) != SMCD_CLC_ACCEPT_CONFIRM_LEN))
			return false;
	} else {
		if (hdr->typev1 == SMC_TYPE_D &&
		    ntohs(hdr->length) != SMCD_CLC_ACCEPT_CONFIRM_LEN_V2 &&
		    (ntohs(hdr->length) != SMCD_CLC_ACCEPT_CONFIRM_LEN_V2 +
				sizeof(struct smc_clc_first_contact_ext)))
			return false;
	}
	return true;
}

static void smc_clc_fill_fce(struct smc_clc_first_contact_ext *fce, int *len)
{
	memset(fce, 0, sizeof(*fce));
	fce->os_type = SMC_CLC_OS_LINUX;
	fce->release = SMC_RELEASE;
	memcpy(fce->hostname, smc_hostname, sizeof(smc_hostname));
	(*len) += sizeof(*fce);
}

/* check if received message has a correct header length and contains valid
 * heading and trailing eyecatchers
 */
static bool smc_clc_msg_hdr_valid(struct smc_clc_msg_hdr *clcm, bool check_trl)
{
	struct smc_clc_msg_accept_confirm_v2 *clc_v2;
	struct smc_clc_msg_proposal *pclc;
	struct smc_clc_msg_decline *dclc;
	struct smc_clc_msg_trail *trl;

	if (memcmp(clcm->eyecatcher, SMC_EYECATCHER, sizeof(SMC_EYECATCHER)) &&
	    memcmp(clcm->eyecatcher, SMCD_EYECATCHER, sizeof(SMCD_EYECATCHER)))
		return false;
	switch (clcm->type) {
	case SMC_CLC_PROPOSAL:
		pclc = (struct smc_clc_msg_proposal *)clcm;
		if (!smc_clc_msg_prop_valid(pclc))
			return false;
		trl = (struct smc_clc_msg_trail *)
			((u8 *)pclc + ntohs(pclc->hdr.length) - sizeof(*trl));
		break;
	case SMC_CLC_ACCEPT:
	case SMC_CLC_CONFIRM:
		clc_v2 = (struct smc_clc_msg_accept_confirm_v2 *)clcm;
		if (!smc_clc_msg_acc_conf_valid(clc_v2))
			return false;
		trl = (struct smc_clc_msg_trail *)
			((u8 *)clc_v2 + ntohs(clc_v2->hdr.length) -
							sizeof(*trl));
		break;
	case SMC_CLC_DECLINE:
		dclc = (struct smc_clc_msg_decline *)clcm;
		if (ntohs(dclc->hdr.length) != sizeof(*dclc))
			return false;
		trl = &dclc->trl;
		break;
	default:
		return false;
	}
	if (check_trl &&
	    memcmp(trl->eyecatcher, SMC_EYECATCHER, sizeof(SMC_EYECATCHER)) &&
	    memcmp(trl->eyecatcher, SMCD_EYECATCHER, sizeof(SMCD_EYECATCHER)))
		return false;
	return true;
}

/* find ipv4 addr on device and get the prefix len, fill CLC proposal msg */
static int smc_clc_prfx_set4_rcu(struct dst_entry *dst, __be32 ipv4,
				 struct smc_clc_msg_proposal_prefix *prop)
{
	struct in_device *in_dev = __in_dev_get_rcu(dst->dev);
	const struct in_ifaddr *ifa;

	if (!in_dev)
		return -ENODEV;

	in_dev_for_each_ifa_rcu(ifa, in_dev) {
		if (!inet_ifa_match(ipv4, ifa))
			continue;
		prop->prefix_len = inet_mask_len(ifa->ifa_mask);
		prop->outgoing_subnet = ifa->ifa_address & ifa->ifa_mask;
		/* prop->ipv6_prefixes_cnt = 0; already done by memset before */
		return 0;
	}
	return -ENOENT;
}

/* fill CLC proposal msg with ipv6 prefixes from device */
static int smc_clc_prfx_set6_rcu(struct dst_entry *dst,
				 struct smc_clc_msg_proposal_prefix *prop,
				 struct smc_clc_ipv6_prefix *ipv6_prfx)
{
#if IS_ENABLED(CONFIG_IPV6)
	struct inet6_dev *in6_dev = __in6_dev_get(dst->dev);
	struct inet6_ifaddr *ifa;
	int cnt = 0;

	if (!in6_dev)
		return -ENODEV;
	/* use a maximum of 8 IPv6 prefixes from device */
	list_for_each_entry(ifa, &in6_dev->addr_list, if_list) {
		if (ipv6_addr_type(&ifa->addr) & IPV6_ADDR_LINKLOCAL)
			continue;
		ipv6_addr_prefix(&ipv6_prfx[cnt].prefix,
				 &ifa->addr, ifa->prefix_len);
		ipv6_prfx[cnt].prefix_len = ifa->prefix_len;
		cnt++;
		if (cnt == SMC_CLC_MAX_V6_PREFIX)
			break;
	}
	prop->ipv6_prefixes_cnt = cnt;
	if (cnt)
		return 0;
#endif
	return -ENOENT;
}

/* retrieve and set prefixes in CLC proposal msg */
static int smc_clc_prfx_set(struct socket *clcsock,
			    struct smc_clc_msg_proposal_prefix *prop,
			    struct smc_clc_ipv6_prefix *ipv6_prfx)
{
	struct dst_entry *dst = sk_dst_get(clcsock->sk);
	struct sockaddr_storage addrs;
	struct sockaddr_in6 *addr6;
	struct sockaddr_in *addr;
	int rc = -ENOENT;

	if (!dst) {
		rc = -ENOTCONN;
		goto out;
	}
	if (!dst->dev) {
		rc = -ENODEV;
		goto out_rel;
	}
	/* get address to which the internal TCP socket is bound */
	kernel_getsockname(clcsock, (struct sockaddr *)&addrs);
	/* analyze IP specific data of net_device belonging to TCP socket */
	addr6 = (struct sockaddr_in6 *)&addrs;
	rcu_read_lock();
	if (addrs.ss_family == PF_INET) {
		/* IPv4 */
		addr = (struct sockaddr_in *)&addrs;
		rc = smc_clc_prfx_set4_rcu(dst, addr->sin_addr.s_addr, prop);
	} else if (ipv6_addr_v4mapped(&addr6->sin6_addr)) {
		/* mapped IPv4 address - peer is IPv4 only */
		rc = smc_clc_prfx_set4_rcu(dst, addr6->sin6_addr.s6_addr32[3],
					   prop);
	} else {
		/* IPv6 */
		rc = smc_clc_prfx_set6_rcu(dst, prop, ipv6_prfx);
	}
	rcu_read_unlock();
out_rel:
	dst_release(dst);
out:
	return rc;
}

/* match ipv4 addrs of dev against addr in CLC proposal */
static int smc_clc_prfx_match4_rcu(struct net_device *dev,
				   struct smc_clc_msg_proposal_prefix *prop)
{
	struct in_device *in_dev = __in_dev_get_rcu(dev);
	const struct in_ifaddr *ifa;

	if (!in_dev)
		return -ENODEV;
	in_dev_for_each_ifa_rcu(ifa, in_dev) {
		if (prop->prefix_len == inet_mask_len(ifa->ifa_mask) &&
		    inet_ifa_match(prop->outgoing_subnet, ifa))
			return 0;
	}

	return -ENOENT;
}

/* match ipv6 addrs of dev against addrs in CLC proposal */
static int smc_clc_prfx_match6_rcu(struct net_device *dev,
				   struct smc_clc_msg_proposal_prefix *prop)
{
#if IS_ENABLED(CONFIG_IPV6)
	struct inet6_dev *in6_dev = __in6_dev_get(dev);
	struct smc_clc_ipv6_prefix *ipv6_prfx;
	struct inet6_ifaddr *ifa;
	int i, max;

	if (!in6_dev)
		return -ENODEV;
	/* ipv6 prefix list starts behind smc_clc_msg_proposal_prefix */
	ipv6_prfx = (struct smc_clc_ipv6_prefix *)((u8 *)prop + sizeof(*prop));
	max = min_t(u8, prop->ipv6_prefixes_cnt, SMC_CLC_MAX_V6_PREFIX);
	list_for_each_entry(ifa, &in6_dev->addr_list, if_list) {
		if (ipv6_addr_type(&ifa->addr) & IPV6_ADDR_LINKLOCAL)
			continue;
		for (i = 0; i < max; i++) {
			if (ifa->prefix_len == ipv6_prfx[i].prefix_len &&
			    ipv6_prefix_equal(&ifa->addr, &ipv6_prfx[i].prefix,
					      ifa->prefix_len))
				return 0;
		}
	}
#endif
	return -ENOENT;
}

/* check if proposed prefixes match one of our device prefixes */
int smc_clc_prfx_match(struct socket *clcsock,
		       struct smc_clc_msg_proposal_prefix *prop)
{
	struct dst_entry *dst = sk_dst_get(clcsock->sk);
	int rc;

	if (!dst) {
		rc = -ENOTCONN;
		goto out;
	}
	if (!dst->dev) {
		rc = -ENODEV;
		goto out_rel;
	}
	rcu_read_lock();
	if (!prop->ipv6_prefixes_cnt)
		rc = smc_clc_prfx_match4_rcu(dst->dev, prop);
	else
		rc = smc_clc_prfx_match6_rcu(dst->dev, prop);
	rcu_read_unlock();
out_rel:
	dst_release(dst);
out:
	return rc;
}

/* Wait for data on the tcp-socket, analyze received data
 * Returns:
 * 0 if success and it was not a decline that we received.
 * SMC_CLC_DECL_REPLY if decline received for fallback w/o another decl send.
 * clcsock error, -EINTR, -ECONNRESET, -EPROTO otherwise.
 */
int smc_clc_wait_msg(struct smc_sock *smc, void *buf, int buflen,
		     u8 expected_type, unsigned long timeout)
{
	long rcvtimeo = smc->clcsock->sk->sk_rcvtimeo;
	struct sock *clc_sk = smc->clcsock->sk;
	struct smc_clc_msg_hdr *clcm = buf;
	struct msghdr msg = {NULL, 0};
	int reason_code = 0;
	struct kvec vec = {buf, buflen};
	int len, datlen, recvlen;
	bool check_trl = true;
	int krflags;

	/* peek the first few bytes to determine length of data to receive
	 * so we don't consume any subsequent CLC message or payload data
	 * in the TCP byte stream
	 */
	/*
	 * Caller must make sure that buflen is no less than
	 * sizeof(struct smc_clc_msg_hdr)
	 */
	krflags = MSG_PEEK | MSG_WAITALL;
	clc_sk->sk_rcvtimeo = timeout;
	iov_iter_kvec(&msg.msg_iter, READ, &vec, 1,
			sizeof(struct smc_clc_msg_hdr));
	len = sock_recvmsg(smc->clcsock, &msg, krflags);
	if (signal_pending(current)) {
		reason_code = -EINTR;
		clc_sk->sk_err = EINTR;
		smc->sk.sk_err = EINTR;
		goto out;
	}
	if (clc_sk->sk_err) {
		reason_code = -clc_sk->sk_err;
		if (clc_sk->sk_err == EAGAIN &&
		    expected_type == SMC_CLC_DECLINE)
			clc_sk->sk_err = 0; /* reset for fallback usage */
		else
			smc->sk.sk_err = clc_sk->sk_err;
		goto out;
	}
	if (!len) { /* peer has performed orderly shutdown */
		smc->sk.sk_err = ECONNRESET;
		reason_code = -ECONNRESET;
		goto out;
	}
	if (len < 0) {
		if (len != -EAGAIN || expected_type != SMC_CLC_DECLINE)
			smc->sk.sk_err = -len;
		reason_code = len;
		goto out;
	}
	datlen = ntohs(clcm->length);
	if ((len < sizeof(struct smc_clc_msg_hdr)) ||
	    (clcm->version < SMC_V1) ||
	    ((clcm->type != SMC_CLC_DECLINE) &&
	     (clcm->type != expected_type))) {
		smc->sk.sk_err = EPROTO;
		reason_code = -EPROTO;
		goto out;
	}

	/* receive the complete CLC message */
	memset(&msg, 0, sizeof(struct msghdr));
	if (datlen > buflen) {
		check_trl = false;
		recvlen = buflen;
	} else {
		recvlen = datlen;
	}
	iov_iter_kvec(&msg.msg_iter, READ, &vec, 1, recvlen);
	krflags = MSG_WAITALL;
	len = sock_recvmsg(smc->clcsock, &msg, krflags);
	if (len < recvlen || !smc_clc_msg_hdr_valid(clcm, check_trl)) {
		smc->sk.sk_err = EPROTO;
		reason_code = -EPROTO;
		goto out;
	}
	datlen -= len;
	while (datlen) {
		u8 tmp[SMC_CLC_RECV_BUF_LEN];

		vec.iov_base = &tmp;
		vec.iov_len = SMC_CLC_RECV_BUF_LEN;
		/* receive remaining proposal message */
		recvlen = datlen > SMC_CLC_RECV_BUF_LEN ?
						SMC_CLC_RECV_BUF_LEN : datlen;
		iov_iter_kvec(&msg.msg_iter, READ, &vec, 1, recvlen);
		len = sock_recvmsg(smc->clcsock, &msg, krflags);
		datlen -= len;
	}
	if (clcm->type == SMC_CLC_DECLINE) {
		struct smc_clc_msg_decline *dclc;

		dclc = (struct smc_clc_msg_decline *)clcm;
		reason_code = SMC_CLC_DECL_PEERDECL;
		smc->peer_diagnosis = ntohl(dclc->peer_diagnosis);
		if (((struct smc_clc_msg_decline *)buf)->hdr.typev2 &
						SMC_FIRST_CONTACT_MASK) {
			smc->conn.lgr->sync_err = 1;
			smc_lgr_terminate_sched(smc->conn.lgr);
		}
	}

out:
	clc_sk->sk_rcvtimeo = rcvtimeo;
	return reason_code;
}

/* send CLC DECLINE message across internal TCP socket */
int smc_clc_send_decline(struct smc_sock *smc, u32 peer_diag_info, u8 version)
{
	struct smc_clc_msg_decline dclc;
	struct msghdr msg;
	struct kvec vec;
	int len;

	memset(&dclc, 0, sizeof(dclc));
	memcpy(dclc.hdr.eyecatcher, SMC_EYECATCHER, sizeof(SMC_EYECATCHER));
	dclc.hdr.type = SMC_CLC_DECLINE;
	dclc.hdr.length = htons(sizeof(struct smc_clc_msg_decline));
<<<<<<< HEAD
	dclc.hdr.version = SMC_CLC_V1;
	dclc.hdr.flag = (peer_diag_info == SMC_CLC_DECL_SYNCERR) ? 1 : 0;
	if (smc->conn.lgr && !smc->conn.lgr->is_smcd)
=======
	dclc.hdr.version = version;
	dclc.os_type = version == SMC_V1 ? 0 : SMC_CLC_OS_LINUX;
	dclc.hdr.typev2 = (peer_diag_info == SMC_CLC_DECL_SYNCERR) ?
						SMC_FIRST_CONTACT_MASK : 0;
	if ((!smc->conn.lgr || !smc->conn.lgr->is_smcd) &&
	    smc_ib_is_valid_local_systemid())
>>>>>>> d1988041
		memcpy(dclc.id_for_peer, local_systemid,
		       sizeof(local_systemid));
	dclc.peer_diagnosis = htonl(peer_diag_info);
	memcpy(dclc.trl.eyecatcher, SMC_EYECATCHER, sizeof(SMC_EYECATCHER));

	memset(&msg, 0, sizeof(msg));
	vec.iov_base = &dclc;
	vec.iov_len = sizeof(struct smc_clc_msg_decline);
	len = kernel_sendmsg(smc->clcsock, &msg, &vec, 1,
			     sizeof(struct smc_clc_msg_decline));
	if (len < 0 || len < sizeof(struct smc_clc_msg_decline))
		len = -EPROTO;
	return len > 0 ? 0 : len;
}

/* send CLC PROPOSAL message across internal TCP socket */
int smc_clc_send_proposal(struct smc_sock *smc, struct smc_init_info *ini)
{
	struct smc_clc_smcd_v2_extension *smcd_v2_ext;
	struct smc_clc_msg_proposal_prefix *pclc_prfx;
	struct smc_clc_msg_proposal *pclc_base;
	struct smc_clc_smcd_gid_chid *gidchids;
	struct smc_clc_msg_proposal_area *pclc;
	struct smc_clc_ipv6_prefix *ipv6_prfx;
	struct smc_clc_v2_extension *v2_ext;
	struct smc_clc_msg_smcd *pclc_smcd;
	struct smc_clc_msg_trail *trl;
	int len, i, plen, rc;
	int reason_code = 0;
	struct kvec vec[8];
	struct msghdr msg;

	pclc = kzalloc(sizeof(*pclc), GFP_KERNEL);
	if (!pclc)
		return -ENOMEM;

	pclc_base = &pclc->pclc_base;
	pclc_smcd = &pclc->pclc_smcd;
	pclc_prfx = &pclc->pclc_prfx;
	ipv6_prfx = pclc->pclc_prfx_ipv6;
	v2_ext = &pclc->pclc_v2_ext;
	smcd_v2_ext = &pclc->pclc_smcd_v2_ext;
	gidchids = pclc->pclc_gidchids;
	trl = &pclc->pclc_trl;

	pclc_base->hdr.version = SMC_V2;
	pclc_base->hdr.typev1 = ini->smc_type_v1;
	pclc_base->hdr.typev2 = ini->smc_type_v2;
	plen = sizeof(*pclc_base) + sizeof(*pclc_smcd) + sizeof(*trl);

	/* retrieve ip prefixes for CLC proposal msg */
	if (ini->smc_type_v1 != SMC_TYPE_N) {
		rc = smc_clc_prfx_set(smc->clcsock, pclc_prfx, ipv6_prfx);
		if (rc) {
			if (ini->smc_type_v2 == SMC_TYPE_N) {
				kfree(pclc);
				return SMC_CLC_DECL_CNFERR;
			}
			pclc_base->hdr.typev1 = SMC_TYPE_N;
		} else {
			pclc_base->iparea_offset = htons(sizeof(*pclc_smcd));
			plen += sizeof(*pclc_prfx) +
					pclc_prfx->ipv6_prefixes_cnt *
					sizeof(ipv6_prfx[0]);
		}
	}

	/* build SMC Proposal CLC message */
	memcpy(pclc_base->hdr.eyecatcher, SMC_EYECATCHER,
	       sizeof(SMC_EYECATCHER));
	pclc_base->hdr.type = SMC_CLC_PROPOSAL;
	if (smcr_indicated(ini->smc_type_v1)) {
		/* add SMC-R specifics */
		memcpy(pclc_base->lcl.id_for_peer, local_systemid,
		       sizeof(local_systemid));
		memcpy(pclc_base->lcl.gid, ini->ib_gid, SMC_GID_SIZE);
		memcpy(pclc_base->lcl.mac, &ini->ib_dev->mac[ini->ib_port - 1],
		       ETH_ALEN);
	}
	if (smcd_indicated(ini->smc_type_v1)) {
		/* add SMC-D specifics */
		if (ini->ism_dev[0]) {
			pclc_smcd->ism.gid = htonll(ini->ism_dev[0]->local_gid);
			pclc_smcd->ism.chid =
				htons(smc_ism_get_chid(ini->ism_dev[0]));
		}
	}
	if (ini->smc_type_v2 == SMC_TYPE_N) {
		pclc_smcd->v2_ext_offset = 0;
	} else {
		u16 v2_ext_offset;
		u8 *eid = NULL;

		v2_ext_offset = sizeof(*pclc_smcd) -
			offsetofend(struct smc_clc_msg_smcd, v2_ext_offset);
		if (ini->smc_type_v1 != SMC_TYPE_N)
			v2_ext_offset += sizeof(*pclc_prfx) +
						pclc_prfx->ipv6_prefixes_cnt *
						sizeof(ipv6_prfx[0]);
		pclc_smcd->v2_ext_offset = htons(v2_ext_offset);
		v2_ext->hdr.eid_cnt = 0;
		v2_ext->hdr.ism_gid_cnt = ini->ism_offered_cnt;
		v2_ext->hdr.flag.release = SMC_RELEASE;
		v2_ext->hdr.flag.seid = 1;
		v2_ext->hdr.smcd_v2_ext_offset = htons(sizeof(*v2_ext) -
				offsetofend(struct smc_clnt_opts_area_hdr,
					    smcd_v2_ext_offset) +
				v2_ext->hdr.eid_cnt * SMC_MAX_EID_LEN);
		if (ini->ism_dev[0])
			smc_ism_get_system_eid(ini->ism_dev[0], &eid);
		else
			smc_ism_get_system_eid(ini->ism_dev[1], &eid);
		if (eid)
			memcpy(smcd_v2_ext->system_eid, eid, SMC_MAX_EID_LEN);
		plen += sizeof(*v2_ext) + sizeof(*smcd_v2_ext);
		if (ini->ism_offered_cnt) {
			for (i = 1; i <= ini->ism_offered_cnt; i++) {
				gidchids[i - 1].gid =
					htonll(ini->ism_dev[i]->local_gid);
				gidchids[i - 1].chid =
					htons(smc_ism_get_chid(ini->ism_dev[i]));
			}
			plen += ini->ism_offered_cnt *
				sizeof(struct smc_clc_smcd_gid_chid);
		}
	}
	pclc_base->hdr.length = htons(plen);
	memcpy(trl->eyecatcher, SMC_EYECATCHER, sizeof(SMC_EYECATCHER));

	/* send SMC Proposal CLC message */
	memset(&msg, 0, sizeof(msg));
	i = 0;
	vec[i].iov_base = pclc_base;
	vec[i++].iov_len = sizeof(*pclc_base);
	vec[i].iov_base = pclc_smcd;
	vec[i++].iov_len = sizeof(*pclc_smcd);
	if (ini->smc_type_v1 != SMC_TYPE_N) {
		vec[i].iov_base = pclc_prfx;
		vec[i++].iov_len = sizeof(*pclc_prfx);
		if (pclc_prfx->ipv6_prefixes_cnt > 0) {
			vec[i].iov_base = ipv6_prfx;
			vec[i++].iov_len = pclc_prfx->ipv6_prefixes_cnt *
					   sizeof(ipv6_prfx[0]);
		}
	}
	if (ini->smc_type_v2 != SMC_TYPE_N) {
		vec[i].iov_base = v2_ext;
		vec[i++].iov_len = sizeof(*v2_ext);
		vec[i].iov_base = smcd_v2_ext;
		vec[i++].iov_len = sizeof(*smcd_v2_ext);
		if (ini->ism_offered_cnt) {
			vec[i].iov_base = gidchids;
			vec[i++].iov_len = ini->ism_offered_cnt *
					sizeof(struct smc_clc_smcd_gid_chid);
		}
	}
	vec[i].iov_base = trl;
	vec[i++].iov_len = sizeof(*trl);
	/* due to the few bytes needed for clc-handshake this cannot block */
	len = kernel_sendmsg(smc->clcsock, &msg, vec, i, plen);
	if (len < 0) {
		smc->sk.sk_err = smc->clcsock->sk->sk_err;
		reason_code = -smc->sk.sk_err;
	} else if (len < ntohs(pclc_base->hdr.length)) {
		reason_code = -ENETUNREACH;
		smc->sk.sk_err = -reason_code;
	}

	kfree(pclc);
	return reason_code;
}

/* build and send CLC CONFIRM / ACCEPT message */
static int smc_clc_send_confirm_accept(struct smc_sock *smc,
				       struct smc_clc_msg_accept_confirm_v2 *clc_v2,
				       int first_contact, u8 version)
{
	struct smc_connection *conn = &smc->conn;
	struct smc_clc_msg_accept_confirm *clc;
	struct smc_clc_first_contact_ext fce;
	struct smc_clc_msg_trail trl;
	struct kvec vec[3];
	struct msghdr msg;
	int i, len;

	/* send SMC Confirm CLC msg */
	clc = (struct smc_clc_msg_accept_confirm *)clc_v2;
	clc->hdr.version = version;	/* SMC version */
	if (first_contact)
		clc->hdr.typev2 |= SMC_FIRST_CONTACT_MASK;
	if (conn->lgr->is_smcd) {
		/* SMC-D specific settings */
		memcpy(clc->hdr.eyecatcher, SMCD_EYECATCHER,
		       sizeof(SMCD_EYECATCHER));
		clc->hdr.typev1 = SMC_TYPE_D;
		clc->d0.gid = conn->lgr->smcd->local_gid;
		clc->d0.token = conn->rmb_desc->token;
		clc->d0.dmbe_size = conn->rmbe_size_short;
		clc->d0.dmbe_idx = 0;
		memcpy(&clc->d0.linkid, conn->lgr->id, SMC_LGR_ID_SIZE);
		if (version == SMC_V1) {
			clc->hdr.length = htons(SMCD_CLC_ACCEPT_CONFIRM_LEN);
		} else {
			u8 *eid = NULL;

			clc_v2->chid = htons(smc_ism_get_chid(conn->lgr->smcd));
			smc_ism_get_system_eid(conn->lgr->smcd, &eid);
			if (eid)
				memcpy(clc_v2->eid, eid, SMC_MAX_EID_LEN);
			len = SMCD_CLC_ACCEPT_CONFIRM_LEN_V2;
			if (first_contact)
				smc_clc_fill_fce(&fce, &len);
			clc_v2->hdr.length = htons(len);
		}
		memcpy(trl.eyecatcher, SMCD_EYECATCHER,
		       sizeof(SMCD_EYECATCHER));
	} else {
		struct smc_link *link = conn->lnk;

		/* SMC-R specific settings */
		link = conn->lnk;
		memcpy(clc->hdr.eyecatcher, SMC_EYECATCHER,
		       sizeof(SMC_EYECATCHER));
		clc->hdr.typev1 = SMC_TYPE_R;
		clc->hdr.length = htons(SMCR_CLC_ACCEPT_CONFIRM_LEN);
		memcpy(clc->r0.lcl.id_for_peer, local_systemid,
		       sizeof(local_systemid));
		memcpy(&clc->r0.lcl.gid, link->gid, SMC_GID_SIZE);
		memcpy(&clc->r0.lcl.mac, &link->smcibdev->mac[link->ibport - 1],
		       ETH_ALEN);
		hton24(clc->r0.qpn, link->roce_qp->qp_num);
		clc->r0.rmb_rkey =
			htonl(conn->rmb_desc->mr_rx[link->link_idx]->rkey);
		clc->r0.rmbe_idx = 1; /* for now: 1 RMB = 1 RMBE */
		clc->r0.rmbe_alert_token = htonl(conn->alert_token_local);
		switch (clc->hdr.type) {
		case SMC_CLC_ACCEPT:
			clc->r0.qp_mtu = link->path_mtu;
			break;
		case SMC_CLC_CONFIRM:
			clc->r0.qp_mtu = min(link->path_mtu, link->peer_mtu);
			break;
		}
		clc->r0.rmbe_size = conn->rmbe_size_short;
		clc->r0.rmb_dma_addr = cpu_to_be64((u64)sg_dma_address
				(conn->rmb_desc->sgt[link->link_idx].sgl));
		hton24(clc->r0.psn, link->psn_initial);
		memcpy(trl.eyecatcher, SMC_EYECATCHER, sizeof(SMC_EYECATCHER));
	}

	memset(&msg, 0, sizeof(msg));
	i = 0;
	vec[i].iov_base = clc_v2;
	if (version > SMC_V1)
		vec[i++].iov_len = SMCD_CLC_ACCEPT_CONFIRM_LEN_V2 - sizeof(trl);
	else
		vec[i++].iov_len = (clc->hdr.typev1 == SMC_TYPE_D ?
						SMCD_CLC_ACCEPT_CONFIRM_LEN :
						SMCR_CLC_ACCEPT_CONFIRM_LEN) -
				   sizeof(trl);
	if (version > SMC_V1 && first_contact) {
		vec[i].iov_base = &fce;
		vec[i++].iov_len = sizeof(fce);
	}
	vec[i].iov_base = &trl;
	vec[i++].iov_len = sizeof(trl);
	return kernel_sendmsg(smc->clcsock, &msg, vec, 1,
			      ntohs(clc->hdr.length));
}

/* send CLC CONFIRM message across internal TCP socket */
int smc_clc_send_confirm(struct smc_sock *smc, bool clnt_first_contact,
			 u8 version)
{
	struct smc_clc_msg_accept_confirm_v2 cclc_v2;
	int reason_code = 0;
	int len;

	/* send SMC Confirm CLC msg */
	memset(&cclc_v2, 0, sizeof(cclc_v2));
	cclc_v2.hdr.type = SMC_CLC_CONFIRM;
	len = smc_clc_send_confirm_accept(smc, &cclc_v2, clnt_first_contact,
					  version);
	if (len < ntohs(cclc_v2.hdr.length)) {
		if (len >= 0) {
			reason_code = -ENETUNREACH;
			smc->sk.sk_err = -reason_code;
		} else {
			smc->sk.sk_err = smc->clcsock->sk->sk_err;
			reason_code = -smc->sk.sk_err;
		}
	}
	return reason_code;
}

/* send CLC ACCEPT message across internal TCP socket */
int smc_clc_send_accept(struct smc_sock *new_smc, bool srv_first_contact,
			u8 version)
{
	struct smc_clc_msg_accept_confirm_v2 aclc_v2;
	int len;

	memset(&aclc_v2, 0, sizeof(aclc_v2));
	aclc_v2.hdr.type = SMC_CLC_ACCEPT;
	len = smc_clc_send_confirm_accept(new_smc, &aclc_v2, srv_first_contact,
					  version);
	if (len < ntohs(aclc_v2.hdr.length))
		len = len >= 0 ? -EPROTO : -new_smc->clcsock->sk->sk_err;

	return len > 0 ? 0 : len;
}

void __init smc_clc_init(void)
{
	struct new_utsname *u;

	memset(smc_hostname, _S, sizeof(smc_hostname)); /* ASCII blanks */
	u = utsname();
	memcpy(smc_hostname, u->nodename,
	       min_t(size_t, strlen(u->nodename), sizeof(smc_hostname)));
}<|MERGE_RESOLUTION|>--- conflicted
+++ resolved
@@ -454,18 +454,12 @@
 	memcpy(dclc.hdr.eyecatcher, SMC_EYECATCHER, sizeof(SMC_EYECATCHER));
 	dclc.hdr.type = SMC_CLC_DECLINE;
 	dclc.hdr.length = htons(sizeof(struct smc_clc_msg_decline));
-<<<<<<< HEAD
-	dclc.hdr.version = SMC_CLC_V1;
-	dclc.hdr.flag = (peer_diag_info == SMC_CLC_DECL_SYNCERR) ? 1 : 0;
-	if (smc->conn.lgr && !smc->conn.lgr->is_smcd)
-=======
 	dclc.hdr.version = version;
 	dclc.os_type = version == SMC_V1 ? 0 : SMC_CLC_OS_LINUX;
 	dclc.hdr.typev2 = (peer_diag_info == SMC_CLC_DECL_SYNCERR) ?
 						SMC_FIRST_CONTACT_MASK : 0;
 	if ((!smc->conn.lgr || !smc->conn.lgr->is_smcd) &&
 	    smc_ib_is_valid_local_systemid())
->>>>>>> d1988041
 		memcpy(dclc.id_for_peer, local_systemid,
 		       sizeof(local_systemid));
 	dclc.peer_diagnosis = htonl(peer_diag_info);
