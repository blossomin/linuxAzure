// SPDX-License-Identifier: (LGPL-2.1 OR BSD-2-Clause)
/* Copyright (c) 2021 Facebook */
#include <stdio.h>
#include <stdlib.h>
#include <string.h>
#include <errno.h>
#include <linux/filter.h>
#include <sys/param.h>
#include "btf.h"
#include "bpf.h"
#include "libbpf.h"
#include "libbpf_internal.h"
#include "hashmap.h"
#include "bpf_gen_internal.h"
#include "skel_internal.h"
#include <asm/byteorder.h>

#define MAX_USED_MAPS	64
#define MAX_USED_PROGS	32
#define MAX_KFUNC_DESCS 256
#define MAX_FD_ARRAY_SZ (MAX_USED_MAPS + MAX_KFUNC_DESCS)

/* The following structure describes the stack layout of the loader program.
 * In addition R6 contains the pointer to context.
 * R7 contains the result of the last sys_bpf command (typically error or FD).
 * R9 contains the result of the last sys_close command.
 *
 * Naming convention:
 * ctx - bpf program context
 * stack - bpf program stack
 * blob - bpf_attr-s, strings, insns, map data.
 *        All the bytes that loader prog will use for read/write.
 */
struct loader_stack {
	__u32 btf_fd;
	__u32 inner_map_fd;
	__u32 prog_fd[MAX_USED_PROGS];
};

#define stack_off(field) \
	(__s16)(-sizeof(struct loader_stack) + offsetof(struct loader_stack, field))

#define attr_field(attr, field) (attr + offsetof(union bpf_attr, field))

static int blob_fd_array_off(struct bpf_gen *gen, int index)
{
	return gen->fd_array + index * sizeof(int);
}

static int realloc_insn_buf(struct bpf_gen *gen, __u32 size)
{
	size_t off = gen->insn_cur - gen->insn_start;
	void *insn_start;

	if (gen->error)
		return gen->error;
	if (size > INT32_MAX || off + size > INT32_MAX) {
		gen->error = -ERANGE;
		return -ERANGE;
	}
	insn_start = realloc(gen->insn_start, off + size);
	if (!insn_start) {
		gen->error = -ENOMEM;
		free(gen->insn_start);
		gen->insn_start = NULL;
		return -ENOMEM;
	}
	gen->insn_start = insn_start;
	gen->insn_cur = insn_start + off;
	return 0;
}

static int realloc_data_buf(struct bpf_gen *gen, __u32 size)
{
	size_t off = gen->data_cur - gen->data_start;
	void *data_start;

	if (gen->error)
		return gen->error;
	if (size > INT32_MAX || off + size > INT32_MAX) {
		gen->error = -ERANGE;
		return -ERANGE;
	}
	data_start = realloc(gen->data_start, off + size);
	if (!data_start) {
		gen->error = -ENOMEM;
		free(gen->data_start);
		gen->data_start = NULL;
		return -ENOMEM;
	}
	gen->data_start = data_start;
	gen->data_cur = data_start + off;
	return 0;
}

static void emit(struct bpf_gen *gen, struct bpf_insn insn)
{
	if (realloc_insn_buf(gen, sizeof(insn)))
		return;
	memcpy(gen->insn_cur, &insn, sizeof(insn));
	gen->insn_cur += sizeof(insn);
}

static void emit2(struct bpf_gen *gen, struct bpf_insn insn1, struct bpf_insn insn2)
{
	emit(gen, insn1);
	emit(gen, insn2);
}

static int add_data(struct bpf_gen *gen, const void *data, __u32 size);
static void emit_sys_close_blob(struct bpf_gen *gen, int blob_off);

void bpf_gen__init(struct bpf_gen *gen, int log_level, int nr_progs, int nr_maps)
{
	size_t stack_sz = sizeof(struct loader_stack), nr_progs_sz;
	int i;

	gen->fd_array = add_data(gen, NULL, MAX_FD_ARRAY_SZ * sizeof(int));
	gen->log_level = log_level;
	/* save ctx pointer into R6 */
	emit(gen, BPF_MOV64_REG(BPF_REG_6, BPF_REG_1));

	/* bzero stack */
	emit(gen, BPF_MOV64_REG(BPF_REG_1, BPF_REG_10));
	emit(gen, BPF_ALU64_IMM(BPF_ADD, BPF_REG_1, -stack_sz));
	emit(gen, BPF_MOV64_IMM(BPF_REG_2, stack_sz));
	emit(gen, BPF_MOV64_IMM(BPF_REG_3, 0));
	emit(gen, BPF_EMIT_CALL(BPF_FUNC_probe_read_kernel));

	/* amount of stack actually used, only used to calculate iterations, not stack offset */
	nr_progs_sz = offsetof(struct loader_stack, prog_fd[nr_progs]);
	/* jump over cleanup code */
	emit(gen, BPF_JMP_IMM(BPF_JA, 0, 0,
			      /* size of cleanup code below (including map fd cleanup) */
			      (nr_progs_sz / 4) * 3 + 2 +
			      /* 6 insns for emit_sys_close_blob,
			       * 6 insns for debug_regs in emit_sys_close_blob
			       */
			      nr_maps * (6 + (gen->log_level ? 6 : 0))));

	/* remember the label where all error branches will jump to */
	gen->cleanup_label = gen->insn_cur - gen->insn_start;
	/* emit cleanup code: close all temp FDs */
	for (i = 0; i < nr_progs_sz; i += 4) {
		emit(gen, BPF_LDX_MEM(BPF_W, BPF_REG_1, BPF_REG_10, -stack_sz + i));
		emit(gen, BPF_JMP_IMM(BPF_JSLE, BPF_REG_1, 0, 1));
		emit(gen, BPF_EMIT_CALL(BPF_FUNC_sys_close));
	}
	for (i = 0; i < nr_maps; i++)
		emit_sys_close_blob(gen, blob_fd_array_off(gen, i));
	/* R7 contains the error code from sys_bpf. Copy it into R0 and exit. */
	emit(gen, BPF_MOV64_REG(BPF_REG_0, BPF_REG_7));
	emit(gen, BPF_EXIT_INSN());
}

static int add_data(struct bpf_gen *gen, const void *data, __u32 size)
{
	__u32 size8 = roundup(size, 8);
	__u64 zero = 0;
	void *prev;

	if (realloc_data_buf(gen, size8))
		return 0;
	prev = gen->data_cur;
	if (data) {
		memcpy(gen->data_cur, data, size);
		memcpy(gen->data_cur + size, &zero, size8 - size);
	} else {
		memset(gen->data_cur, 0, size8);
	}
	gen->data_cur += size8;
	return prev - gen->data_start;
}

/* Get index for map_fd/btf_fd slot in reserved fd_array, or in data relative
 * to start of fd_array. Caller can decide if it is usable or not.
 */
static int add_map_fd(struct bpf_gen *gen)
{
	if (gen->nr_maps == MAX_USED_MAPS) {
		pr_warn("Total maps exceeds %d\n", MAX_USED_MAPS);
		gen->error = -E2BIG;
		return 0;
	}
	return gen->nr_maps++;
}

static int add_kfunc_btf_fd(struct bpf_gen *gen)
{
	int cur;

	if (gen->nr_fd_array == MAX_KFUNC_DESCS) {
		cur = add_data(gen, NULL, sizeof(int));
		return (cur - gen->fd_array) / sizeof(int);
	}
	return MAX_USED_MAPS + gen->nr_fd_array++;
}

static int insn_bytes_to_bpf_size(__u32 sz)
{
	switch (sz) {
	case 8: return BPF_DW;
	case 4: return BPF_W;
	case 2: return BPF_H;
	case 1: return BPF_B;
	default: return -1;
	}
}

/* *(u64 *)(blob + off) = (u64)(void *)(blob + data) */
static void emit_rel_store(struct bpf_gen *gen, int off, int data)
{
	emit2(gen, BPF_LD_IMM64_RAW_FULL(BPF_REG_0, BPF_PSEUDO_MAP_IDX_VALUE,
					 0, 0, 0, data));
	emit2(gen, BPF_LD_IMM64_RAW_FULL(BPF_REG_1, BPF_PSEUDO_MAP_IDX_VALUE,
					 0, 0, 0, off));
	emit(gen, BPF_STX_MEM(BPF_DW, BPF_REG_1, BPF_REG_0, 0));
}

static void move_blob2blob(struct bpf_gen *gen, int off, int size, int blob_off)
{
	emit2(gen, BPF_LD_IMM64_RAW_FULL(BPF_REG_2, BPF_PSEUDO_MAP_IDX_VALUE,
					 0, 0, 0, blob_off));
	emit(gen, BPF_LDX_MEM(insn_bytes_to_bpf_size(size), BPF_REG_0, BPF_REG_2, 0));
	emit2(gen, BPF_LD_IMM64_RAW_FULL(BPF_REG_1, BPF_PSEUDO_MAP_IDX_VALUE,
					 0, 0, 0, off));
	emit(gen, BPF_STX_MEM(insn_bytes_to_bpf_size(size), BPF_REG_1, BPF_REG_0, 0));
}

static void move_blob2ctx(struct bpf_gen *gen, int ctx_off, int size, int blob_off)
{
	emit2(gen, BPF_LD_IMM64_RAW_FULL(BPF_REG_1, BPF_PSEUDO_MAP_IDX_VALUE,
					 0, 0, 0, blob_off));
	emit(gen, BPF_LDX_MEM(insn_bytes_to_bpf_size(size), BPF_REG_0, BPF_REG_1, 0));
	emit(gen, BPF_STX_MEM(insn_bytes_to_bpf_size(size), BPF_REG_6, BPF_REG_0, ctx_off));
}

static void move_ctx2blob(struct bpf_gen *gen, int off, int size, int ctx_off,
				   bool check_non_zero)
{
	emit(gen, BPF_LDX_MEM(insn_bytes_to_bpf_size(size), BPF_REG_0, BPF_REG_6, ctx_off));
	if (check_non_zero)
		/* If value in ctx is zero don't update the blob.
		 * For example: when ctx->map.max_entries == 0, keep default max_entries from bpf.c
		 */
		emit(gen, BPF_JMP_IMM(BPF_JEQ, BPF_REG_0, 0, 3));
	emit2(gen, BPF_LD_IMM64_RAW_FULL(BPF_REG_1, BPF_PSEUDO_MAP_IDX_VALUE,
					 0, 0, 0, off));
	emit(gen, BPF_STX_MEM(insn_bytes_to_bpf_size(size), BPF_REG_1, BPF_REG_0, 0));
}

static void move_stack2blob(struct bpf_gen *gen, int off, int size, int stack_off)
{
	emit(gen, BPF_LDX_MEM(insn_bytes_to_bpf_size(size), BPF_REG_0, BPF_REG_10, stack_off));
	emit2(gen, BPF_LD_IMM64_RAW_FULL(BPF_REG_1, BPF_PSEUDO_MAP_IDX_VALUE,
					 0, 0, 0, off));
	emit(gen, BPF_STX_MEM(insn_bytes_to_bpf_size(size), BPF_REG_1, BPF_REG_0, 0));
}

static void move_stack2ctx(struct bpf_gen *gen, int ctx_off, int size, int stack_off)
{
	emit(gen, BPF_LDX_MEM(insn_bytes_to_bpf_size(size), BPF_REG_0, BPF_REG_10, stack_off));
	emit(gen, BPF_STX_MEM(insn_bytes_to_bpf_size(size), BPF_REG_6, BPF_REG_0, ctx_off));
}

static void emit_sys_bpf(struct bpf_gen *gen, int cmd, int attr, int attr_size)
{
	emit(gen, BPF_MOV64_IMM(BPF_REG_1, cmd));
	emit2(gen, BPF_LD_IMM64_RAW_FULL(BPF_REG_2, BPF_PSEUDO_MAP_IDX_VALUE,
					 0, 0, 0, attr));
	emit(gen, BPF_MOV64_IMM(BPF_REG_3, attr_size));
	emit(gen, BPF_EMIT_CALL(BPF_FUNC_sys_bpf));
	/* remember the result in R7 */
	emit(gen, BPF_MOV64_REG(BPF_REG_7, BPF_REG_0));
}

static bool is_simm16(__s64 value)
{
	return value == (__s64)(__s16)value;
}

static void emit_check_err(struct bpf_gen *gen)
{
	__s64 off = -(gen->insn_cur - gen->insn_start - gen->cleanup_label) / 8 - 1;

	/* R7 contains result of last sys_bpf command.
	 * if (R7 < 0) goto cleanup;
	 */
	if (is_simm16(off)) {
		emit(gen, BPF_JMP_IMM(BPF_JSLT, BPF_REG_7, 0, off));
	} else {
		gen->error = -ERANGE;
		emit(gen, BPF_JMP_IMM(BPF_JA, 0, 0, -1));
	}
}

/* reg1 and reg2 should not be R1 - R5. They can be R0, R6 - R10 */
static void emit_debug(struct bpf_gen *gen, int reg1, int reg2,
		       const char *fmt, va_list args)
{
	char buf[1024];
	int addr, len, ret;

	if (!gen->log_level)
		return;
	ret = vsnprintf(buf, sizeof(buf), fmt, args);
	if (ret < 1024 - 7 && reg1 >= 0 && reg2 < 0)
		/* The special case to accommodate common debug_ret():
		 * to avoid specifying BPF_REG_7 and adding " r=%%d" to
		 * prints explicitly.
		 */
		strcat(buf, " r=%d");
	len = strlen(buf) + 1;
	addr = add_data(gen, buf, len);

	emit2(gen, BPF_LD_IMM64_RAW_FULL(BPF_REG_1, BPF_PSEUDO_MAP_IDX_VALUE,
					 0, 0, 0, addr));
	emit(gen, BPF_MOV64_IMM(BPF_REG_2, len));
	if (reg1 >= 0)
		emit(gen, BPF_MOV64_REG(BPF_REG_3, reg1));
	if (reg2 >= 0)
		emit(gen, BPF_MOV64_REG(BPF_REG_4, reg2));
	emit(gen, BPF_EMIT_CALL(BPF_FUNC_trace_printk));
}

static void debug_regs(struct bpf_gen *gen, int reg1, int reg2, const char *fmt, ...)
{
	va_list args;

	va_start(args, fmt);
	emit_debug(gen, reg1, reg2, fmt, args);
	va_end(args);
}

static void debug_ret(struct bpf_gen *gen, const char *fmt, ...)
{
	va_list args;

	va_start(args, fmt);
	emit_debug(gen, BPF_REG_7, -1, fmt, args);
	va_end(args);
}

static void __emit_sys_close(struct bpf_gen *gen)
{
	emit(gen, BPF_JMP_IMM(BPF_JSLE, BPF_REG_1, 0,
			      /* 2 is the number of the following insns
			       * * 6 is additional insns in debug_regs
			       */
			      2 + (gen->log_level ? 6 : 0)));
	emit(gen, BPF_MOV64_REG(BPF_REG_9, BPF_REG_1));
	emit(gen, BPF_EMIT_CALL(BPF_FUNC_sys_close));
	debug_regs(gen, BPF_REG_9, BPF_REG_0, "close(%%d) = %%d");
}

static void emit_sys_close_stack(struct bpf_gen *gen, int stack_off)
{
	emit(gen, BPF_LDX_MEM(BPF_W, BPF_REG_1, BPF_REG_10, stack_off));
	__emit_sys_close(gen);
}

static void emit_sys_close_blob(struct bpf_gen *gen, int blob_off)
{
	emit2(gen, BPF_LD_IMM64_RAW_FULL(BPF_REG_0, BPF_PSEUDO_MAP_IDX_VALUE,
					 0, 0, 0, blob_off));
	emit(gen, BPF_LDX_MEM(BPF_W, BPF_REG_1, BPF_REG_0, 0));
	__emit_sys_close(gen);
}

int bpf_gen__finish(struct bpf_gen *gen, int nr_progs, int nr_maps)
{
	int i;

<<<<<<< HEAD
	if (nr_progs != gen->nr_progs || nr_maps != gen->nr_maps) {
		pr_warn("progs/maps mismatch\n");
=======
	if (nr_progs < gen->nr_progs || nr_maps != gen->nr_maps) {
		pr_warn("nr_progs %d/%d nr_maps %d/%d mismatch\n",
			nr_progs, gen->nr_progs, nr_maps, gen->nr_maps);
>>>>>>> 817b8b9c
		gen->error = -EFAULT;
		return gen->error;
	}
	emit_sys_close_stack(gen, stack_off(btf_fd));
	for (i = 0; i < gen->nr_progs; i++)
		move_stack2ctx(gen,
			       sizeof(struct bpf_loader_ctx) +
			       sizeof(struct bpf_map_desc) * gen->nr_maps +
			       sizeof(struct bpf_prog_desc) * i +
			       offsetof(struct bpf_prog_desc, prog_fd), 4,
			       stack_off(prog_fd[i]));
	for (i = 0; i < gen->nr_maps; i++)
		move_blob2ctx(gen,
			      sizeof(struct bpf_loader_ctx) +
			      sizeof(struct bpf_map_desc) * i +
			      offsetof(struct bpf_map_desc, map_fd), 4,
			      blob_fd_array_off(gen, i));
	emit(gen, BPF_MOV64_IMM(BPF_REG_0, 0));
	emit(gen, BPF_EXIT_INSN());
	pr_debug("gen: finish %d\n", gen->error);
	if (!gen->error) {
		struct gen_loader_opts *opts = gen->opts;

		opts->insns = gen->insn_start;
		opts->insns_sz = gen->insn_cur - gen->insn_start;
		opts->data = gen->data_start;
		opts->data_sz = gen->data_cur - gen->data_start;
	}
	return gen->error;
}

void bpf_gen__free(struct bpf_gen *gen)
{
	if (!gen)
		return;
	free(gen->data_start);
	free(gen->insn_start);
	free(gen);
}

void bpf_gen__load_btf(struct bpf_gen *gen, const void *btf_raw_data,
		       __u32 btf_raw_size)
{
	int attr_size = offsetofend(union bpf_attr, btf_log_level);
	int btf_data, btf_load_attr;
	union bpf_attr attr;

	memset(&attr, 0, attr_size);
	pr_debug("gen: load_btf: size %d\n", btf_raw_size);
	btf_data = add_data(gen, btf_raw_data, btf_raw_size);

	attr.btf_size = btf_raw_size;
	btf_load_attr = add_data(gen, &attr, attr_size);

	/* populate union bpf_attr with user provided log details */
	move_ctx2blob(gen, attr_field(btf_load_attr, btf_log_level), 4,
		      offsetof(struct bpf_loader_ctx, log_level), false);
	move_ctx2blob(gen, attr_field(btf_load_attr, btf_log_size), 4,
		      offsetof(struct bpf_loader_ctx, log_size), false);
	move_ctx2blob(gen, attr_field(btf_load_attr, btf_log_buf), 8,
		      offsetof(struct bpf_loader_ctx, log_buf), false);
	/* populate union bpf_attr with a pointer to the BTF data */
	emit_rel_store(gen, attr_field(btf_load_attr, btf), btf_data);
	/* emit BTF_LOAD command */
	emit_sys_bpf(gen, BPF_BTF_LOAD, btf_load_attr, attr_size);
	debug_ret(gen, "btf_load size %d", btf_raw_size);
	emit_check_err(gen);
	/* remember btf_fd in the stack, if successful */
	emit(gen, BPF_STX_MEM(BPF_W, BPF_REG_10, BPF_REG_7, stack_off(btf_fd)));
}

void bpf_gen__map_create(struct bpf_gen *gen,
			 enum bpf_map_type map_type,
			 const char *map_name,
			 __u32 key_size, __u32 value_size, __u32 max_entries,
			 struct bpf_map_create_opts *map_attr, int map_idx)
{
	int attr_size = offsetofend(union bpf_attr, map_extra);
	bool close_inner_map_fd = false;
	int map_create_attr, idx;
	union bpf_attr attr;

	memset(&attr, 0, attr_size);
	attr.map_type = map_type;
	attr.key_size = key_size;
	attr.value_size = value_size;
	attr.map_flags = map_attr->map_flags;
	attr.map_extra = map_attr->map_extra;
	if (map_name)
		libbpf_strlcpy(attr.map_name, map_name, sizeof(attr.map_name));
	attr.numa_node = map_attr->numa_node;
	attr.map_ifindex = map_attr->map_ifindex;
	attr.max_entries = max_entries;
	attr.btf_key_type_id = map_attr->btf_key_type_id;
	attr.btf_value_type_id = map_attr->btf_value_type_id;

	pr_debug("gen: map_create: %s idx %d type %d value_type_id %d\n",
		 attr.map_name, map_idx, map_type, attr.btf_value_type_id);

	map_create_attr = add_data(gen, &attr, attr_size);
	if (attr.btf_value_type_id)
		/* populate union bpf_attr with btf_fd saved in the stack earlier */
		move_stack2blob(gen, attr_field(map_create_attr, btf_fd), 4,
				stack_off(btf_fd));
	switch (attr.map_type) {
	case BPF_MAP_TYPE_ARRAY_OF_MAPS:
	case BPF_MAP_TYPE_HASH_OF_MAPS:
		move_stack2blob(gen, attr_field(map_create_attr, inner_map_fd), 4,
				stack_off(inner_map_fd));
		close_inner_map_fd = true;
		break;
	default:
		break;
	}
	/* conditionally update max_entries */
	if (map_idx >= 0)
		move_ctx2blob(gen, attr_field(map_create_attr, max_entries), 4,
			      sizeof(struct bpf_loader_ctx) +
			      sizeof(struct bpf_map_desc) * map_idx +
			      offsetof(struct bpf_map_desc, max_entries),
			      true /* check that max_entries != 0 */);
	/* emit MAP_CREATE command */
	emit_sys_bpf(gen, BPF_MAP_CREATE, map_create_attr, attr_size);
	debug_ret(gen, "map_create %s idx %d type %d value_size %d value_btf_id %d",
		  attr.map_name, map_idx, map_type, value_size,
		  attr.btf_value_type_id);
	emit_check_err(gen);
	/* remember map_fd in the stack, if successful */
	if (map_idx < 0) {
		/* This bpf_gen__map_create() function is called with map_idx >= 0
		 * for all maps that libbpf loading logic tracks.
		 * It's called with -1 to create an inner map.
		 */
		emit(gen, BPF_STX_MEM(BPF_W, BPF_REG_10, BPF_REG_7,
				      stack_off(inner_map_fd)));
	} else if (map_idx != gen->nr_maps) {
		gen->error = -EDOM; /* internal bug */
		return;
	} else {
		/* add_map_fd does gen->nr_maps++ */
		idx = add_map_fd(gen);
		emit2(gen, BPF_LD_IMM64_RAW_FULL(BPF_REG_1, BPF_PSEUDO_MAP_IDX_VALUE,
						 0, 0, 0, blob_fd_array_off(gen, idx)));
		emit(gen, BPF_STX_MEM(BPF_W, BPF_REG_1, BPF_REG_7, 0));
	}
	if (close_inner_map_fd)
		emit_sys_close_stack(gen, stack_off(inner_map_fd));
}

void bpf_gen__record_attach_target(struct bpf_gen *gen, const char *attach_name,
				   enum bpf_attach_type type)
{
	const char *prefix;
	int kind, ret;

	btf_get_kernel_prefix_kind(type, &prefix, &kind);
	gen->attach_kind = kind;
	ret = snprintf(gen->attach_target, sizeof(gen->attach_target), "%s%s",
		       prefix, attach_name);
	if (ret == sizeof(gen->attach_target))
		gen->error = -ENOSPC;
}

static void emit_find_attach_target(struct bpf_gen *gen)
{
	int name, len = strlen(gen->attach_target) + 1;

	pr_debug("gen: find_attach_tgt %s %d\n", gen->attach_target, gen->attach_kind);
	name = add_data(gen, gen->attach_target, len);

	emit2(gen, BPF_LD_IMM64_RAW_FULL(BPF_REG_1, BPF_PSEUDO_MAP_IDX_VALUE,
					 0, 0, 0, name));
	emit(gen, BPF_MOV64_IMM(BPF_REG_2, len));
	emit(gen, BPF_MOV64_IMM(BPF_REG_3, gen->attach_kind));
	emit(gen, BPF_MOV64_IMM(BPF_REG_4, 0));
	emit(gen, BPF_EMIT_CALL(BPF_FUNC_btf_find_by_name_kind));
	emit(gen, BPF_MOV64_REG(BPF_REG_7, BPF_REG_0));
	debug_ret(gen, "find_by_name_kind(%s,%d)",
		  gen->attach_target, gen->attach_kind);
	emit_check_err(gen);
	/* if successful, btf_id is in lower 32-bit of R7 and
	 * btf_obj_fd is in upper 32-bit
	 */
}

void bpf_gen__record_extern(struct bpf_gen *gen, const char *name, bool is_weak,
			    bool is_typeless, int kind, int insn_idx)
{
	struct ksym_relo_desc *relo;

	relo = libbpf_reallocarray(gen->relos, gen->relo_cnt + 1, sizeof(*relo));
	if (!relo) {
		gen->error = -ENOMEM;
		return;
	}
	gen->relos = relo;
	relo += gen->relo_cnt;
	relo->name = name;
	relo->is_weak = is_weak;
	relo->is_typeless = is_typeless;
	relo->kind = kind;
	relo->insn_idx = insn_idx;
	gen->relo_cnt++;
}

/* returns existing ksym_desc with ref incremented, or inserts a new one */
static struct ksym_desc *get_ksym_desc(struct bpf_gen *gen, struct ksym_relo_desc *relo)
{
	struct ksym_desc *kdesc;
	int i;

	for (i = 0; i < gen->nr_ksyms; i++) {
		if (!strcmp(gen->ksyms[i].name, relo->name)) {
			gen->ksyms[i].ref++;
			return &gen->ksyms[i];
		}
	}
	kdesc = libbpf_reallocarray(gen->ksyms, gen->nr_ksyms + 1, sizeof(*kdesc));
	if (!kdesc) {
		gen->error = -ENOMEM;
		return NULL;
	}
	gen->ksyms = kdesc;
	kdesc = &gen->ksyms[gen->nr_ksyms++];
	kdesc->name = relo->name;
	kdesc->kind = relo->kind;
	kdesc->ref = 1;
	kdesc->off = 0;
	kdesc->insn = 0;
	return kdesc;
}

/* Overwrites BPF_REG_{0, 1, 2, 3, 4, 7}
 * Returns result in BPF_REG_7
 */
static void emit_bpf_find_by_name_kind(struct bpf_gen *gen, struct ksym_relo_desc *relo)
{
	int name_off, len = strlen(relo->name) + 1;

	name_off = add_data(gen, relo->name, len);
	emit2(gen, BPF_LD_IMM64_RAW_FULL(BPF_REG_1, BPF_PSEUDO_MAP_IDX_VALUE,
					 0, 0, 0, name_off));
	emit(gen, BPF_MOV64_IMM(BPF_REG_2, len));
	emit(gen, BPF_MOV64_IMM(BPF_REG_3, relo->kind));
	emit(gen, BPF_MOV64_IMM(BPF_REG_4, 0));
	emit(gen, BPF_EMIT_CALL(BPF_FUNC_btf_find_by_name_kind));
	emit(gen, BPF_MOV64_REG(BPF_REG_7, BPF_REG_0));
	debug_ret(gen, "find_by_name_kind(%s,%d)", relo->name, relo->kind);
}

/* Overwrites BPF_REG_{0, 1, 2, 3, 4, 7}
 * Returns result in BPF_REG_7
 * Returns u64 symbol addr in BPF_REG_9
 */
static void emit_bpf_kallsyms_lookup_name(struct bpf_gen *gen, struct ksym_relo_desc *relo)
{
	int name_off, len = strlen(relo->name) + 1, res_off;

	name_off = add_data(gen, relo->name, len);
	res_off = add_data(gen, NULL, 8); /* res is u64 */
	emit2(gen, BPF_LD_IMM64_RAW_FULL(BPF_REG_1, BPF_PSEUDO_MAP_IDX_VALUE,
					 0, 0, 0, name_off));
	emit(gen, BPF_MOV64_IMM(BPF_REG_2, len));
	emit(gen, BPF_MOV64_IMM(BPF_REG_3, 0));
	emit2(gen, BPF_LD_IMM64_RAW_FULL(BPF_REG_4, BPF_PSEUDO_MAP_IDX_VALUE,
					 0, 0, 0, res_off));
	emit(gen, BPF_MOV64_REG(BPF_REG_7, BPF_REG_4));
	emit(gen, BPF_EMIT_CALL(BPF_FUNC_kallsyms_lookup_name));
	emit(gen, BPF_LDX_MEM(BPF_DW, BPF_REG_9, BPF_REG_7, 0));
	emit(gen, BPF_MOV64_REG(BPF_REG_7, BPF_REG_0));
	debug_ret(gen, "kallsyms_lookup_name(%s,%d)", relo->name, relo->kind);
}

/* Expects:
 * BPF_REG_8 - pointer to instruction
 *
 * We need to reuse BTF fd for same symbol otherwise each relocation takes a new
 * index, while kernel limits total kfunc BTFs to 256. For duplicate symbols,
 * this would mean a new BTF fd index for each entry. By pairing symbol name
 * with index, we get the insn->imm, insn->off pairing that kernel uses for
 * kfunc_tab, which becomes the effective limit even though all of them may
 * share same index in fd_array (such that kfunc_btf_tab has 1 element).
 */
static void emit_relo_kfunc_btf(struct bpf_gen *gen, struct ksym_relo_desc *relo, int insn)
{
	struct ksym_desc *kdesc;
	int btf_fd_idx;

	kdesc = get_ksym_desc(gen, relo);
	if (!kdesc)
		return;
	/* try to copy from existing bpf_insn */
	if (kdesc->ref > 1) {
		move_blob2blob(gen, insn + offsetof(struct bpf_insn, imm), 4,
			       kdesc->insn + offsetof(struct bpf_insn, imm));
		move_blob2blob(gen, insn + offsetof(struct bpf_insn, off), 2,
			       kdesc->insn + offsetof(struct bpf_insn, off));
		goto log;
	}
	/* remember insn offset, so we can copy BTF ID and FD later */
	kdesc->insn = insn;
	emit_bpf_find_by_name_kind(gen, relo);
	if (!relo->is_weak)
		emit_check_err(gen);
	/* get index in fd_array to store BTF FD at */
	btf_fd_idx = add_kfunc_btf_fd(gen);
	if (btf_fd_idx > INT16_MAX) {
		pr_warn("BTF fd off %d for kfunc %s exceeds INT16_MAX, cannot process relocation\n",
			btf_fd_idx, relo->name);
		gen->error = -E2BIG;
		return;
	}
	kdesc->off = btf_fd_idx;
	/* jump to success case */
	emit(gen, BPF_JMP_IMM(BPF_JSGE, BPF_REG_7, 0, 3));
	/* set value for imm, off as 0 */
	emit(gen, BPF_ST_MEM(BPF_W, BPF_REG_8, offsetof(struct bpf_insn, imm), 0));
	emit(gen, BPF_ST_MEM(BPF_H, BPF_REG_8, offsetof(struct bpf_insn, off), 0));
	/* skip success case for ret < 0 */
	emit(gen, BPF_JMP_IMM(BPF_JA, 0, 0, 10));
	/* store btf_id into insn[insn_idx].imm */
	emit(gen, BPF_STX_MEM(BPF_W, BPF_REG_8, BPF_REG_7, offsetof(struct bpf_insn, imm)));
	/* obtain fd in BPF_REG_9 */
	emit(gen, BPF_MOV64_REG(BPF_REG_9, BPF_REG_7));
	emit(gen, BPF_ALU64_IMM(BPF_RSH, BPF_REG_9, 32));
	/* jump to fd_array store if fd denotes module BTF */
	emit(gen, BPF_JMP_IMM(BPF_JNE, BPF_REG_9, 0, 2));
	/* set the default value for off */
	emit(gen, BPF_ST_MEM(BPF_H, BPF_REG_8, offsetof(struct bpf_insn, off), 0));
	/* skip BTF fd store for vmlinux BTF */
	emit(gen, BPF_JMP_IMM(BPF_JA, 0, 0, 4));
	/* load fd_array slot pointer */
	emit2(gen, BPF_LD_IMM64_RAW_FULL(BPF_REG_0, BPF_PSEUDO_MAP_IDX_VALUE,
					 0, 0, 0, blob_fd_array_off(gen, btf_fd_idx)));
	/* store BTF fd in slot */
	emit(gen, BPF_STX_MEM(BPF_W, BPF_REG_0, BPF_REG_9, 0));
	/* store index into insn[insn_idx].off */
	emit(gen, BPF_ST_MEM(BPF_H, BPF_REG_8, offsetof(struct bpf_insn, off), btf_fd_idx));
log:
	if (!gen->log_level)
		return;
	emit(gen, BPF_LDX_MEM(BPF_W, BPF_REG_7, BPF_REG_8,
			      offsetof(struct bpf_insn, imm)));
	emit(gen, BPF_LDX_MEM(BPF_H, BPF_REG_9, BPF_REG_8,
			      offsetof(struct bpf_insn, off)));
	debug_regs(gen, BPF_REG_7, BPF_REG_9, " func (%s:count=%d): imm: %%d, off: %%d",
		   relo->name, kdesc->ref);
	emit2(gen, BPF_LD_IMM64_RAW_FULL(BPF_REG_0, BPF_PSEUDO_MAP_IDX_VALUE,
					 0, 0, 0, blob_fd_array_off(gen, kdesc->off)));
	emit(gen, BPF_LDX_MEM(BPF_W, BPF_REG_9, BPF_REG_0, 0));
	debug_regs(gen, BPF_REG_9, -1, " func (%s:count=%d): btf_fd",
		   relo->name, kdesc->ref);
}

static void emit_ksym_relo_log(struct bpf_gen *gen, struct ksym_relo_desc *relo,
			       int ref)
{
	if (!gen->log_level)
		return;
	emit(gen, BPF_LDX_MEM(BPF_W, BPF_REG_7, BPF_REG_8,
			      offsetof(struct bpf_insn, imm)));
	emit(gen, BPF_LDX_MEM(BPF_H, BPF_REG_9, BPF_REG_8, sizeof(struct bpf_insn) +
			      offsetof(struct bpf_insn, imm)));
	debug_regs(gen, BPF_REG_7, BPF_REG_9, " var t=%d w=%d (%s:count=%d): imm[0]: %%d, imm[1]: %%d",
		   relo->is_typeless, relo->is_weak, relo->name, ref);
	emit(gen, BPF_LDX_MEM(BPF_B, BPF_REG_9, BPF_REG_8, offsetofend(struct bpf_insn, code)));
	debug_regs(gen, BPF_REG_9, -1, " var t=%d w=%d (%s:count=%d): insn.reg",
		   relo->is_typeless, relo->is_weak, relo->name, ref);
}

/* Expects:
 * BPF_REG_8 - pointer to instruction
 */
static void emit_relo_ksym_typeless(struct bpf_gen *gen,
				    struct ksym_relo_desc *relo, int insn)
{
	struct ksym_desc *kdesc;

	kdesc = get_ksym_desc(gen, relo);
	if (!kdesc)
		return;
	/* try to copy from existing ldimm64 insn */
	if (kdesc->ref > 1) {
		move_blob2blob(gen, insn + offsetof(struct bpf_insn, imm), 4,
			       kdesc->insn + offsetof(struct bpf_insn, imm));
		move_blob2blob(gen, insn + sizeof(struct bpf_insn) + offsetof(struct bpf_insn, imm), 4,
			       kdesc->insn + sizeof(struct bpf_insn) + offsetof(struct bpf_insn, imm));
		goto log;
	}
	/* remember insn offset, so we can copy ksym addr later */
	kdesc->insn = insn;
	/* skip typeless ksym_desc in fd closing loop in cleanup_relos */
	kdesc->typeless = true;
	emit_bpf_kallsyms_lookup_name(gen, relo);
	emit(gen, BPF_JMP_IMM(BPF_JEQ, BPF_REG_7, -ENOENT, 1));
	emit_check_err(gen);
	/* store lower half of addr into insn[insn_idx].imm */
	emit(gen, BPF_STX_MEM(BPF_W, BPF_REG_8, BPF_REG_9, offsetof(struct bpf_insn, imm)));
	/* store upper half of addr into insn[insn_idx + 1].imm */
	emit(gen, BPF_ALU64_IMM(BPF_RSH, BPF_REG_9, 32));
	emit(gen, BPF_STX_MEM(BPF_W, BPF_REG_8, BPF_REG_9,
		      sizeof(struct bpf_insn) + offsetof(struct bpf_insn, imm)));
log:
	emit_ksym_relo_log(gen, relo, kdesc->ref);
}

static __u32 src_reg_mask(void)
{
#if defined(__LITTLE_ENDIAN_BITFIELD)
	return 0x0f; /* src_reg,dst_reg,... */
#elif defined(__BIG_ENDIAN_BITFIELD)
	return 0xf0; /* dst_reg,src_reg,... */
#else
#error "Unsupported bit endianness, cannot proceed"
#endif
}

/* Expects:
 * BPF_REG_8 - pointer to instruction
 */
static void emit_relo_ksym_btf(struct bpf_gen *gen, struct ksym_relo_desc *relo, int insn)
{
	struct ksym_desc *kdesc;
	__u32 reg_mask;

	kdesc = get_ksym_desc(gen, relo);
	if (!kdesc)
		return;
	/* try to copy from existing ldimm64 insn */
	if (kdesc->ref > 1) {
		move_blob2blob(gen, insn + offsetof(struct bpf_insn, imm), 4,
			       kdesc->insn + offsetof(struct bpf_insn, imm));
		move_blob2blob(gen, insn + sizeof(struct bpf_insn) + offsetof(struct bpf_insn, imm), 4,
			       kdesc->insn + sizeof(struct bpf_insn) + offsetof(struct bpf_insn, imm));
		/* jump over src_reg adjustment if imm is not 0, reuse BPF_REG_0 from move_blob2blob */
		emit(gen, BPF_JMP_IMM(BPF_JNE, BPF_REG_0, 0, 3));
		goto clear_src_reg;
	}
	/* remember insn offset, so we can copy BTF ID and FD later */
	kdesc->insn = insn;
	emit_bpf_find_by_name_kind(gen, relo);
	if (!relo->is_weak)
		emit_check_err(gen);
	/* jump to success case */
	emit(gen, BPF_JMP_IMM(BPF_JSGE, BPF_REG_7, 0, 3));
	/* set values for insn[insn_idx].imm, insn[insn_idx + 1].imm as 0 */
	emit(gen, BPF_ST_MEM(BPF_W, BPF_REG_8, offsetof(struct bpf_insn, imm), 0));
	emit(gen, BPF_ST_MEM(BPF_W, BPF_REG_8, sizeof(struct bpf_insn) + offsetof(struct bpf_insn, imm), 0));
	/* skip success case for ret < 0 */
	emit(gen, BPF_JMP_IMM(BPF_JA, 0, 0, 4));
	/* store btf_id into insn[insn_idx].imm */
	emit(gen, BPF_STX_MEM(BPF_W, BPF_REG_8, BPF_REG_7, offsetof(struct bpf_insn, imm)));
	/* store btf_obj_fd into insn[insn_idx + 1].imm */
	emit(gen, BPF_ALU64_IMM(BPF_RSH, BPF_REG_7, 32));
	emit(gen, BPF_STX_MEM(BPF_W, BPF_REG_8, BPF_REG_7,
			      sizeof(struct bpf_insn) + offsetof(struct bpf_insn, imm)));
	/* skip src_reg adjustment */
	emit(gen, BPF_JMP_IMM(BPF_JSGE, BPF_REG_7, 0, 3));
clear_src_reg:
	/* clear bpf_object__relocate_data's src_reg assignment, otherwise we get a verifier failure */
	reg_mask = src_reg_mask();
	emit(gen, BPF_LDX_MEM(BPF_B, BPF_REG_9, BPF_REG_8, offsetofend(struct bpf_insn, code)));
	emit(gen, BPF_ALU32_IMM(BPF_AND, BPF_REG_9, reg_mask));
	emit(gen, BPF_STX_MEM(BPF_B, BPF_REG_8, BPF_REG_9, offsetofend(struct bpf_insn, code)));

	emit_ksym_relo_log(gen, relo, kdesc->ref);
}

void bpf_gen__record_relo_core(struct bpf_gen *gen,
			       const struct bpf_core_relo *core_relo)
{
	struct bpf_core_relo *relos;

	relos = libbpf_reallocarray(gen->core_relos, gen->core_relo_cnt + 1, sizeof(*relos));
	if (!relos) {
		gen->error = -ENOMEM;
		return;
	}
	gen->core_relos = relos;
	relos += gen->core_relo_cnt;
	memcpy(relos, core_relo, sizeof(*relos));
	gen->core_relo_cnt++;
}

static void emit_relo(struct bpf_gen *gen, struct ksym_relo_desc *relo, int insns)
{
	int insn;

	pr_debug("gen: emit_relo (%d): %s at %d\n", relo->kind, relo->name, relo->insn_idx);
	insn = insns + sizeof(struct bpf_insn) * relo->insn_idx;
	emit2(gen, BPF_LD_IMM64_RAW_FULL(BPF_REG_8, BPF_PSEUDO_MAP_IDX_VALUE, 0, 0, 0, insn));
	switch (relo->kind) {
	case BTF_KIND_VAR:
		if (relo->is_typeless)
			emit_relo_ksym_typeless(gen, relo, insn);
		else
			emit_relo_ksym_btf(gen, relo, insn);
		break;
	case BTF_KIND_FUNC:
		emit_relo_kfunc_btf(gen, relo, insn);
		break;
	default:
		pr_warn("Unknown relocation kind '%d'\n", relo->kind);
		gen->error = -EDOM;
		return;
	}
}

static void emit_relos(struct bpf_gen *gen, int insns)
{
	int i;

	for (i = 0; i < gen->relo_cnt; i++)
		emit_relo(gen, gen->relos + i, insns);
}

static void cleanup_core_relo(struct bpf_gen *gen)
{
	if (!gen->core_relo_cnt)
		return;
	free(gen->core_relos);
	gen->core_relo_cnt = 0;
	gen->core_relos = NULL;
}

static void cleanup_relos(struct bpf_gen *gen, int insns)
{
	int i, insn;

	for (i = 0; i < gen->nr_ksyms; i++) {
		/* only close fds for typed ksyms and kfuncs */
		if (gen->ksyms[i].kind == BTF_KIND_VAR && !gen->ksyms[i].typeless) {
			/* close fd recorded in insn[insn_idx + 1].imm */
			insn = gen->ksyms[i].insn;
			insn += sizeof(struct bpf_insn) + offsetof(struct bpf_insn, imm);
			emit_sys_close_blob(gen, insn);
		} else if (gen->ksyms[i].kind == BTF_KIND_FUNC) {
			emit_sys_close_blob(gen, blob_fd_array_off(gen, gen->ksyms[i].off));
			if (gen->ksyms[i].off < MAX_FD_ARRAY_SZ)
				gen->nr_fd_array--;
		}
	}
	if (gen->nr_ksyms) {
		free(gen->ksyms);
		gen->nr_ksyms = 0;
		gen->ksyms = NULL;
	}
	if (gen->relo_cnt) {
		free(gen->relos);
		gen->relo_cnt = 0;
		gen->relos = NULL;
	}
	cleanup_core_relo(gen);
}

void bpf_gen__prog_load(struct bpf_gen *gen,
			enum bpf_prog_type prog_type, const char *prog_name,
			const char *license, struct bpf_insn *insns, size_t insn_cnt,
			struct bpf_prog_load_opts *load_attr, int prog_idx)
{
	int prog_load_attr, license_off, insns_off, func_info, line_info, core_relos;
	int attr_size = offsetofend(union bpf_attr, core_relo_rec_size);
	union bpf_attr attr;

	memset(&attr, 0, attr_size);
	pr_debug("gen: prog_load: type %d insns_cnt %zd progi_idx %d\n",
		 prog_type, insn_cnt, prog_idx);
	/* add license string to blob of bytes */
	license_off = add_data(gen, license, strlen(license) + 1);
	/* add insns to blob of bytes */
	insns_off = add_data(gen, insns, insn_cnt * sizeof(struct bpf_insn));

	attr.prog_type = prog_type;
	attr.expected_attach_type = load_attr->expected_attach_type;
	attr.attach_btf_id = load_attr->attach_btf_id;
	attr.prog_ifindex = load_attr->prog_ifindex;
	attr.kern_version = 0;
	attr.insn_cnt = (__u32)insn_cnt;
	attr.prog_flags = load_attr->prog_flags;

	attr.func_info_rec_size = load_attr->func_info_rec_size;
	attr.func_info_cnt = load_attr->func_info_cnt;
	func_info = add_data(gen, load_attr->func_info,
			     attr.func_info_cnt * attr.func_info_rec_size);

	attr.line_info_rec_size = load_attr->line_info_rec_size;
	attr.line_info_cnt = load_attr->line_info_cnt;
	line_info = add_data(gen, load_attr->line_info,
			     attr.line_info_cnt * attr.line_info_rec_size);

	attr.core_relo_rec_size = sizeof(struct bpf_core_relo);
	attr.core_relo_cnt = gen->core_relo_cnt;
	core_relos = add_data(gen, gen->core_relos,
			     attr.core_relo_cnt * attr.core_relo_rec_size);

	libbpf_strlcpy(attr.prog_name, prog_name, sizeof(attr.prog_name));
	prog_load_attr = add_data(gen, &attr, attr_size);

	/* populate union bpf_attr with a pointer to license */
	emit_rel_store(gen, attr_field(prog_load_attr, license), license_off);

	/* populate union bpf_attr with a pointer to instructions */
	emit_rel_store(gen, attr_field(prog_load_attr, insns), insns_off);

	/* populate union bpf_attr with a pointer to func_info */
	emit_rel_store(gen, attr_field(prog_load_attr, func_info), func_info);

	/* populate union bpf_attr with a pointer to line_info */
	emit_rel_store(gen, attr_field(prog_load_attr, line_info), line_info);

	/* populate union bpf_attr with a pointer to core_relos */
	emit_rel_store(gen, attr_field(prog_load_attr, core_relos), core_relos);

	/* populate union bpf_attr fd_array with a pointer to data where map_fds are saved */
	emit_rel_store(gen, attr_field(prog_load_attr, fd_array), gen->fd_array);

	/* populate union bpf_attr with user provided log details */
	move_ctx2blob(gen, attr_field(prog_load_attr, log_level), 4,
		      offsetof(struct bpf_loader_ctx, log_level), false);
	move_ctx2blob(gen, attr_field(prog_load_attr, log_size), 4,
		      offsetof(struct bpf_loader_ctx, log_size), false);
	move_ctx2blob(gen, attr_field(prog_load_attr, log_buf), 8,
		      offsetof(struct bpf_loader_ctx, log_buf), false);
	/* populate union bpf_attr with btf_fd saved in the stack earlier */
	move_stack2blob(gen, attr_field(prog_load_attr, prog_btf_fd), 4,
			stack_off(btf_fd));
	if (gen->attach_kind) {
		emit_find_attach_target(gen);
		/* populate union bpf_attr with btf_id and btf_obj_fd found by helper */
		emit2(gen, BPF_LD_IMM64_RAW_FULL(BPF_REG_0, BPF_PSEUDO_MAP_IDX_VALUE,
						 0, 0, 0, prog_load_attr));
		emit(gen, BPF_STX_MEM(BPF_W, BPF_REG_0, BPF_REG_7,
				      offsetof(union bpf_attr, attach_btf_id)));
		emit(gen, BPF_ALU64_IMM(BPF_RSH, BPF_REG_7, 32));
		emit(gen, BPF_STX_MEM(BPF_W, BPF_REG_0, BPF_REG_7,
				      offsetof(union bpf_attr, attach_btf_obj_fd)));
	}
	emit_relos(gen, insns_off);
	/* emit PROG_LOAD command */
	emit_sys_bpf(gen, BPF_PROG_LOAD, prog_load_attr, attr_size);
	debug_ret(gen, "prog_load %s insn_cnt %d", attr.prog_name, attr.insn_cnt);
	/* successful or not, close btf module FDs used in extern ksyms and attach_btf_obj_fd */
	cleanup_relos(gen, insns_off);
	if (gen->attach_kind) {
		emit_sys_close_blob(gen,
				    attr_field(prog_load_attr, attach_btf_obj_fd));
		gen->attach_kind = 0;
	}
	emit_check_err(gen);
	/* remember prog_fd in the stack, if successful */
	emit(gen, BPF_STX_MEM(BPF_W, BPF_REG_10, BPF_REG_7,
			      stack_off(prog_fd[gen->nr_progs])));
	gen->nr_progs++;
}

void bpf_gen__map_update_elem(struct bpf_gen *gen, int map_idx, void *pvalue,
			      __u32 value_size)
{
	int attr_size = offsetofend(union bpf_attr, flags);
	int map_update_attr, value, key;
	union bpf_attr attr;
	int zero = 0;

	memset(&attr, 0, attr_size);
	pr_debug("gen: map_update_elem: idx %d\n", map_idx);

	value = add_data(gen, pvalue, value_size);
	key = add_data(gen, &zero, sizeof(zero));

	/* if (map_desc[map_idx].initial_value)
	 *    copy_from_user(value, initial_value, value_size);
	 */
	emit(gen, BPF_LDX_MEM(BPF_DW, BPF_REG_3, BPF_REG_6,
			      sizeof(struct bpf_loader_ctx) +
			      sizeof(struct bpf_map_desc) * map_idx +
			      offsetof(struct bpf_map_desc, initial_value)));
	emit(gen, BPF_JMP_IMM(BPF_JEQ, BPF_REG_3, 0, 4));
	emit2(gen, BPF_LD_IMM64_RAW_FULL(BPF_REG_1, BPF_PSEUDO_MAP_IDX_VALUE,
					 0, 0, 0, value));
	emit(gen, BPF_MOV64_IMM(BPF_REG_2, value_size));
	emit(gen, BPF_EMIT_CALL(BPF_FUNC_copy_from_user));

	map_update_attr = add_data(gen, &attr, attr_size);
	move_blob2blob(gen, attr_field(map_update_attr, map_fd), 4,
		       blob_fd_array_off(gen, map_idx));
	emit_rel_store(gen, attr_field(map_update_attr, key), key);
	emit_rel_store(gen, attr_field(map_update_attr, value), value);
	/* emit MAP_UPDATE_ELEM command */
	emit_sys_bpf(gen, BPF_MAP_UPDATE_ELEM, map_update_attr, attr_size);
	debug_ret(gen, "update_elem idx %d value_size %d", map_idx, value_size);
	emit_check_err(gen);
}

void bpf_gen__populate_outer_map(struct bpf_gen *gen, int outer_map_idx, int slot,
				 int inner_map_idx)
{
	int attr_size = offsetofend(union bpf_attr, flags);
	int map_update_attr, key;
	union bpf_attr attr;

	memset(&attr, 0, attr_size);
	pr_debug("gen: populate_outer_map: outer %d key %d inner %d\n",
		 outer_map_idx, slot, inner_map_idx);

	key = add_data(gen, &slot, sizeof(slot));

	map_update_attr = add_data(gen, &attr, attr_size);
	move_blob2blob(gen, attr_field(map_update_attr, map_fd), 4,
		       blob_fd_array_off(gen, outer_map_idx));
	emit_rel_store(gen, attr_field(map_update_attr, key), key);
	emit_rel_store(gen, attr_field(map_update_attr, value),
		       blob_fd_array_off(gen, inner_map_idx));

	/* emit MAP_UPDATE_ELEM command */
	emit_sys_bpf(gen, BPF_MAP_UPDATE_ELEM, map_update_attr, attr_size);
	debug_ret(gen, "populate_outer_map outer %d key %d inner %d",
		  outer_map_idx, slot, inner_map_idx);
	emit_check_err(gen);
}

void bpf_gen__map_freeze(struct bpf_gen *gen, int map_idx)
{
	int attr_size = offsetofend(union bpf_attr, map_fd);
	int map_freeze_attr;
	union bpf_attr attr;

	memset(&attr, 0, attr_size);
	pr_debug("gen: map_freeze: idx %d\n", map_idx);
	map_freeze_attr = add_data(gen, &attr, attr_size);
	move_blob2blob(gen, attr_field(map_freeze_attr, map_fd), 4,
		       blob_fd_array_off(gen, map_idx));
	/* emit MAP_FREEZE command */
	emit_sys_bpf(gen, BPF_MAP_FREEZE, map_freeze_attr, attr_size);
	debug_ret(gen, "map_freeze");
	emit_check_err(gen);
}<|MERGE_RESOLUTION|>--- conflicted
+++ resolved
@@ -371,14 +371,9 @@
 {
 	int i;
 
-<<<<<<< HEAD
-	if (nr_progs != gen->nr_progs || nr_maps != gen->nr_maps) {
-		pr_warn("progs/maps mismatch\n");
-=======
 	if (nr_progs < gen->nr_progs || nr_maps != gen->nr_maps) {
 		pr_warn("nr_progs %d/%d nr_maps %d/%d mismatch\n",
 			nr_progs, gen->nr_progs, nr_maps, gen->nr_maps);
->>>>>>> 817b8b9c
 		gen->error = -EFAULT;
 		return gen->error;
 	}
