--- conflicted
+++ resolved
@@ -41,14 +41,6 @@
 	[BTF_KIND_DECL_TAG]	= "DECL_TAG",
 	[BTF_KIND_TYPE_TAG]	= "TYPE_TAG",
 	[BTF_KIND_ENUM64]	= "ENUM64",
-<<<<<<< HEAD
-};
-
-struct btf_attach_point {
-	__u32 obj_id;
-	__u32 btf_id;
-=======
->>>>>>> 7365df19
 };
 
 static const char *btf_int_enc_str(__u8 encoding)
