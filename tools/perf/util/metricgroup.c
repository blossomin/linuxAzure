// SPDX-License-Identifier: GPL-2.0-only
/*
 * Copyright (c) 2017, Intel Corporation.
 */

/* Manage metrics and groups of metrics from JSON files */

#include "metricgroup.h"
#include "debug.h"
#include "evlist.h"
#include "evsel.h"
#include "strbuf.h"
#include "pmu.h"
#include "pmu-hybrid.h"
#include "expr.h"
#include "rblist.h"
#include <string.h>
#include <errno.h>
#include "strlist.h"
#include <assert.h>
#include <linux/ctype.h>
#include <linux/list_sort.h>
#include <linux/string.h>
#include <linux/zalloc.h>
#include <subcmd/parse-options.h>
#include <api/fs/fs.h>
#include "util.h"
#include <asm/bug.h>
#include "cgroup.h"

struct metric_event *metricgroup__lookup(struct rblist *metric_events,
					 struct evsel *evsel,
					 bool create)
{
	struct rb_node *nd;
	struct metric_event me = {
		.evsel = evsel
	};

	if (!metric_events)
		return NULL;

	nd = rblist__find(metric_events, &me);
	if (nd)
		return container_of(nd, struct metric_event, nd);
	if (create) {
		rblist__add_node(metric_events, &me);
		nd = rblist__find(metric_events, &me);
		if (nd)
			return container_of(nd, struct metric_event, nd);
	}
	return NULL;
}

static int metric_event_cmp(struct rb_node *rb_node, const void *entry)
{
	struct metric_event *a = container_of(rb_node,
					      struct metric_event,
					      nd);
	const struct metric_event *b = entry;

	if (a->evsel == b->evsel)
		return 0;
	if ((char *)a->evsel < (char *)b->evsel)
		return -1;
	return +1;
}

static struct rb_node *metric_event_new(struct rblist *rblist __maybe_unused,
					const void *entry)
{
	struct metric_event *me = malloc(sizeof(struct metric_event));

	if (!me)
		return NULL;
	memcpy(me, entry, sizeof(struct metric_event));
	me->evsel = ((struct metric_event *)entry)->evsel;
	INIT_LIST_HEAD(&me->head);
	return &me->nd;
}

static void metric_event_delete(struct rblist *rblist __maybe_unused,
				struct rb_node *rb_node)
{
	struct metric_event *me = container_of(rb_node, struct metric_event, nd);
	struct metric_expr *expr, *tmp;

	list_for_each_entry_safe(expr, tmp, &me->head, nd) {
		free((char *)expr->metric_name);
		free(expr->metric_refs);
		free(expr->metric_events);
		free(expr);
	}

	free(me);
}

static void metricgroup__rblist_init(struct rblist *metric_events)
{
	rblist__init(metric_events);
	metric_events->node_cmp = metric_event_cmp;
	metric_events->node_new = metric_event_new;
	metric_events->node_delete = metric_event_delete;
}

void metricgroup__rblist_exit(struct rblist *metric_events)
{
	rblist__exit(metric_events);
}

/*
 * A node in the list of referenced metrics. metric_expr
 * is held as a convenience to avoid a search through the
 * metric list.
 */
struct metric_ref_node {
	const char *metric_name;
	const char *metric_expr;
	struct list_head list;
};

/**
 * The metric under construction. The data held here will be placed in a
 * metric_expr.
 */
struct metric {
	struct list_head nd;
	/**
	 * The expression parse context importantly holding the IDs contained
	 * within the expression.
	 */
	struct expr_parse_ctx *pctx;
	/** The name of the metric such as "IPC". */
	const char *metric_name;
	/** Modifier on the metric such as "u" or NULL for none. */
	const char *modifier;
	/** The expression to parse, for example, "instructions/cycles". */
	const char *metric_expr;
	/**
	 * The "ScaleUnit" that scales and adds a unit to the metric during
	 * output.
	 */
	const char *metric_unit;
	/** Optional null terminated array of referenced metrics. */
	struct metric_ref *metric_refs;
	/**
	 * Is there a constraint on the group of events? In which case the
	 * events won't be grouped.
	 */
	bool has_constraint;
	/**
	 * Parsed events for the metric. Optional as events may be taken from a
	 * different metric whose group contains all the IDs necessary for this
	 * one.
	 */
	struct evlist *evlist;
};

static void metricgroup___watchdog_constraint_hint(const char *name, bool foot)
{
	static bool violate_nmi_constraint;

	if (!foot) {
		pr_warning("Splitting metric group %s into standalone metrics.\n", name);
		violate_nmi_constraint = true;
		return;
	}

	if (!violate_nmi_constraint)
		return;

	pr_warning("Try disabling the NMI watchdog to comply NO_NMI_WATCHDOG metric constraint:\n"
		   "    echo 0 > /proc/sys/kernel/nmi_watchdog\n"
		   "    perf stat ...\n"
		   "    echo 1 > /proc/sys/kernel/nmi_watchdog\n");
}

static bool metricgroup__has_constraint(const struct pmu_event *pe)
{
	if (!pe->metric_constraint)
		return false;

	if (!strcmp(pe->metric_constraint, "NO_NMI_WATCHDOG") &&
	    sysctl__nmi_watchdog_enabled()) {
		metricgroup___watchdog_constraint_hint(pe->metric_name, false);
		return true;
	}

	return false;
}

static struct metric *metric__new(const struct pmu_event *pe,
				  const char *modifier,
				  bool metric_no_group,
				  int runtime)
{
	struct metric *m;

	m = zalloc(sizeof(*m));
	if (!m)
		return NULL;

	m->pctx = expr__ctx_new();
	if (!m->pctx) {
		free(m);
		return NULL;
	}

	m->metric_name = pe->metric_name;
	m->modifier = modifier ? strdup(modifier) : NULL;
	if (modifier && !m->modifier) {
		free(m);
		expr__ctx_free(m->pctx);
		return NULL;
	}
	m->metric_expr = pe->metric_expr;
	m->metric_unit = pe->unit;
	m->pctx->runtime = runtime;
	m->has_constraint = metric_no_group || metricgroup__has_constraint(pe);
	m->metric_refs = NULL;
	m->evlist = NULL;

	return m;
}

static void metric__free(struct metric *m)
{
	free(m->metric_refs);
	expr__ctx_free(m->pctx);
	free((char *)m->modifier);
	evlist__delete(m->evlist);
	free(m);
}

static bool contains_metric_id(struct evsel **metric_events, int num_events,
			       const char *metric_id)
{
	int i;

	for (i = 0; i < num_events; i++) {
		if (!strcmp(evsel__metric_id(metric_events[i]), metric_id))
			return true;
	}
	return false;
}

/**
 * setup_metric_events - Find a group of events in metric_evlist that correspond
 *                       to the IDs from a parsed metric expression.
 * @ids: the metric IDs to match.
 * @metric_evlist: the list of perf events.
 * @out_metric_events: holds the created metric events array.
 */
static int setup_metric_events(struct hashmap *ids,
			       struct evlist *metric_evlist,
			       struct evsel ***out_metric_events)
{
	struct evsel **metric_events;
	const char *metric_id;
	struct evsel *ev;
	size_t ids_size, matched_events, i;

	*out_metric_events = NULL;
	ids_size = hashmap__size(ids);

	metric_events = calloc(sizeof(void *), ids_size + 1);
	if (!metric_events)
		return -ENOMEM;

	matched_events = 0;
	evlist__for_each_entry(metric_evlist, ev) {
		struct expr_id_data *val_ptr;

		/*
		 * Check for duplicate events with the same name. For
		 * example, uncore_imc/cas_count_read/ will turn into 6
		 * events per socket on skylakex. Only the first such
		 * event is placed in metric_events.
		 */
<<<<<<< HEAD
		if (has_constraint && ev->weak_group)
			continue;
		/* Ignore event if already used and merging is disabled. */
		if (metric_no_merge && test_bit(ev->core.idx, evlist_used))
			continue;
		if (!has_constraint && !evsel__has_leader(ev, current_leader)) {
			/*
			 * Start of a new group, discard the whole match and
			 * start again.
			 */
			matched_events = 0;
			memset(metric_events, 0,
				sizeof(struct evsel *) * idnum);
			current_leader = evsel__leader(ev);
		}
=======
		metric_id = evsel__metric_id(ev);
		if (contains_metric_id(metric_events, matched_events, metric_id))
			continue;
>>>>>>> df0cc57e
		/*
		 * Does this event belong to the parse context? For
		 * combined or shared groups, this metric may not care
		 * about this event.
		 */
		if (hashmap__find(ids, metric_id, (void **)&val_ptr)) {
			metric_events[matched_events++] = ev;

			if (matched_events >= ids_size)
				break;
		}
	}
	if (matched_events < ids_size) {
		free(metric_events);
		return -EINVAL;
	}
	for (i = 0; i < ids_size; i++) {
		ev = metric_events[i];
<<<<<<< HEAD
		/* Don't free the used events. */
		set_bit(ev->core.idx, evlist_used);
=======
		ev->collect_stat = true;

>>>>>>> df0cc57e
		/*
		 * The metric leader points to the identically named
		 * event in metric_events.
		 */
		ev->metric_leader = ev;
		/*
		 * Mark two events with identical names in the same
		 * group (or globally) as being in use as uncore events
		 * may be duplicated for each pmu. Set the metric leader
		 * of such events to be the event that appears in
		 * metric_events.
		 */
<<<<<<< HEAD
		evlist__for_each_entry_continue(perf_evlist, ev) {
			/*
			 * If events are grouped then the search can terminate
			 * when then group is left.
			 */
			if (!has_constraint &&
			    ev->core.leader != metric_events[i]->core.leader &&
			    evsel_same_pmu_or_none(evsel__leader(ev), evsel__leader(metric_events[i])))
				break;
			if (!strcmp(metric_events[i]->name, ev->name)) {
				set_bit(ev->core.idx, evlist_used);
=======
		metric_id = evsel__metric_id(ev);
		evlist__for_each_entry_continue(metric_evlist, ev) {
			if (!strcmp(evsel__metric_id(metric_events[i]), metric_id))
>>>>>>> df0cc57e
				ev->metric_leader = metric_events[i];
		}
	}
<<<<<<< HEAD

	return metric_events[0];
}

static int metricgroup__setup_events(struct list_head *groups,
				     bool metric_no_merge,
				     struct evlist *perf_evlist,
				     struct rblist *metric_events_list)
{
	struct metric_event *me;
	struct metric_expr *expr;
	int i = 0;
	int ret = 0;
	struct metric *m;
	struct evsel *evsel, *tmp;
	unsigned long *evlist_used;

	evlist_used = bitmap_zalloc(perf_evlist->core.nr_entries);
	if (!evlist_used)
		return -ENOMEM;

	list_for_each_entry (m, groups, nd) {
		struct evsel **metric_events;
		struct metric_ref *metric_refs = NULL;

		metric_events = calloc(sizeof(void *),
				hashmap__size(&m->pctx.ids) + 1);
		if (!metric_events) {
			ret = -ENOMEM;
			break;
		}
		evsel = find_evsel_group(perf_evlist, &m->pctx,
					 metric_no_merge,
					 m->has_constraint, metric_events,
					 evlist_used);
		if (!evsel) {
			pr_debug("Cannot resolve %s: %s\n",
					m->metric_name, m->metric_expr);
			free(metric_events);
			continue;
		}
		for (i = 0; metric_events[i]; i++)
			metric_events[i]->collect_stat = true;
		me = metricgroup__lookup(metric_events_list, evsel, true);
		if (!me) {
			ret = -ENOMEM;
			free(metric_events);
			break;
		}
		expr = malloc(sizeof(struct metric_expr));
		if (!expr) {
			ret = -ENOMEM;
			free(metric_events);
			break;
		}

		/*
		 * Collect and store collected nested expressions
		 * for metric processing.
		 */
		if (m->metric_refs_cnt) {
			struct metric_ref_node *ref;

			metric_refs = zalloc(sizeof(struct metric_ref) * (m->metric_refs_cnt + 1));
			if (!metric_refs) {
				ret = -ENOMEM;
				free(metric_events);
				free(expr);
				break;
			}

			i = 0;
			list_for_each_entry(ref, &m->metric_refs, list) {
				/*
				 * Intentionally passing just const char pointers,
				 * originally from 'struct pmu_event' object.
				 * We don't need to change them, so there's no
				 * need to create our own copy.
				 */
				metric_refs[i].metric_name = ref->metric_name;
				metric_refs[i].metric_expr = ref->metric_expr;
				i++;
			}
		}

		expr->metric_refs = metric_refs;
		expr->metric_expr = m->metric_expr;
		expr->metric_name = m->metric_name;
		expr->metric_unit = m->metric_unit;
		expr->metric_events = metric_events;
		expr->runtime = m->runtime;
		list_add(&expr->nd, &me->head);
	}

	evlist__for_each_entry_safe(perf_evlist, tmp, evsel) {
		if (!test_bit(evsel->core.idx, evlist_used)) {
			evlist__remove(perf_evlist, evsel);
			evsel__delete(evsel);
		}
	}
	bitmap_free(evlist_used);

	return ret;
=======
	*out_metric_events = metric_events;
	return 0;
>>>>>>> df0cc57e
}

static bool match_metric(const char *n, const char *list)
{
	int len;
	char *m;

	if (!list)
		return false;
	if (!strcmp(list, "all"))
		return true;
	if (!n)
		return !strcasecmp(list, "No_group");
	len = strlen(list);
	m = strcasestr(n, list);
	if (!m)
		return false;
	if ((m == n || m[-1] == ';' || m[-1] == ' ') &&
	    (m[len] == 0 || m[len] == ';'))
		return true;
	return false;
}

static bool match_pe_metric(const struct pmu_event *pe, const char *metric)
{
	return match_metric(pe->metric_group, metric) ||
	       match_metric(pe->metric_name, metric);
}

struct mep {
	struct rb_node nd;
	const char *name;
	struct strlist *metrics;
};

static int mep_cmp(struct rb_node *rb_node, const void *entry)
{
	struct mep *a = container_of(rb_node, struct mep, nd);
	struct mep *b = (struct mep *)entry;

	return strcmp(a->name, b->name);
}

static struct rb_node *mep_new(struct rblist *rl __maybe_unused,
					const void *entry)
{
	struct mep *me = malloc(sizeof(struct mep));

	if (!me)
		return NULL;
	memcpy(me, entry, sizeof(struct mep));
	me->name = strdup(me->name);
	if (!me->name)
		goto out_me;
	me->metrics = strlist__new(NULL, NULL);
	if (!me->metrics)
		goto out_name;
	return &me->nd;
out_name:
	zfree(&me->name);
out_me:
	free(me);
	return NULL;
}

static struct mep *mep_lookup(struct rblist *groups, const char *name)
{
	struct rb_node *nd;
	struct mep me = {
		.name = name
	};
	nd = rblist__find(groups, &me);
	if (nd)
		return container_of(nd, struct mep, nd);
	rblist__add_node(groups, &me);
	nd = rblist__find(groups, &me);
	if (nd)
		return container_of(nd, struct mep, nd);
	return NULL;
}

static void mep_delete(struct rblist *rl __maybe_unused,
		       struct rb_node *nd)
{
	struct mep *me = container_of(nd, struct mep, nd);

	strlist__delete(me->metrics);
	zfree(&me->name);
	free(me);
}

static void metricgroup__print_strlist(struct strlist *metrics, bool raw)
{
	struct str_node *sn;
	int n = 0;

	strlist__for_each_entry (sn, metrics) {
		if (raw)
			printf("%s%s", n > 0 ? " " : "", sn->s);
		else
			printf("  %s\n", sn->s);
		n++;
	}
	if (raw)
		putchar('\n');
}

static int metricgroup__print_pmu_event(const struct pmu_event *pe,
					bool metricgroups, char *filter,
					bool raw, bool details,
					struct rblist *groups,
					struct strlist *metriclist)
{
	const char *g;
	char *omg, *mg;

	g = pe->metric_group;
	if (!g && pe->metric_name) {
		if (pe->name)
			return 0;
		g = "No_group";
	}

	if (!g)
		return 0;

	mg = strdup(g);

	if (!mg)
		return -ENOMEM;
	omg = mg;
	while ((g = strsep(&mg, ";")) != NULL) {
		struct mep *me;
		char *s;

		g = skip_spaces(g);
		if (*g == 0)
			g = "No_group";
		if (filter && !strstr(g, filter))
			continue;
		if (raw)
			s = (char *)pe->metric_name;
		else {
			if (asprintf(&s, "%s\n%*s%s]",
				     pe->metric_name, 8, "[", pe->desc) < 0)
				return -1;
			if (details) {
				if (asprintf(&s, "%s\n%*s%s]",
					     s, 8, "[", pe->metric_expr) < 0)
					return -1;
			}
		}

		if (!s)
			continue;

		if (!metricgroups) {
			strlist__add(metriclist, s);
		} else {
			me = mep_lookup(groups, g);
			if (!me)
				continue;
			strlist__add(me->metrics, s);
		}

		if (!raw)
			free(s);
	}
	free(omg);

	return 0;
}

struct metricgroup_print_sys_idata {
	struct strlist *metriclist;
	char *filter;
	struct rblist *groups;
	bool metricgroups;
	bool raw;
	bool details;
};

typedef int (*metricgroup_sys_event_iter_fn)(const struct pmu_event *pe, void *);

struct metricgroup_iter_data {
	metricgroup_sys_event_iter_fn fn;
	void *data;
};

static int metricgroup__sys_event_iter(const struct pmu_event *pe, void *data)
{
	struct metricgroup_iter_data *d = data;
	struct perf_pmu *pmu = NULL;

	if (!pe->metric_expr || !pe->compat)
		return 0;

	while ((pmu = perf_pmu__scan(pmu))) {

		if (!pmu->id || strcmp(pmu->id, pe->compat))
			continue;

		return d->fn(pe, d->data);
	}

	return 0;
}

static int metricgroup__print_sys_event_iter(const struct pmu_event *pe, void *data)
{
	struct metricgroup_print_sys_idata *d = data;

	return metricgroup__print_pmu_event(pe, d->metricgroups, d->filter, d->raw,
				     d->details, d->groups, d->metriclist);
}

void metricgroup__print(bool metrics, bool metricgroups, char *filter,
			bool raw, bool details, const char *pmu_name)
{
	const struct pmu_events_map *map = pmu_events_map__find();
	const struct pmu_event *pe;
	int i;
	struct rblist groups;
	struct rb_node *node, *next;
	struct strlist *metriclist = NULL;

	if (!metricgroups) {
		metriclist = strlist__new(NULL, NULL);
		if (!metriclist)
			return;
	}

	rblist__init(&groups);
	groups.node_new = mep_new;
	groups.node_cmp = mep_cmp;
	groups.node_delete = mep_delete;
	for (i = 0; map; i++) {
		pe = &map->table[i];

		if (!pe->name && !pe->metric_group && !pe->metric_name)
			break;
		if (!pe->metric_expr)
			continue;
		if (pmu_name && perf_pmu__is_hybrid(pe->pmu) &&
		    strcmp(pmu_name, pe->pmu)) {
			continue;
		}
		if (metricgroup__print_pmu_event(pe, metricgroups, filter,
						 raw, details, &groups,
						 metriclist) < 0)
			return;
	}

	{
		struct metricgroup_iter_data data = {
			.fn = metricgroup__print_sys_event_iter,
			.data = (void *) &(struct metricgroup_print_sys_idata){
				.metriclist = metriclist,
				.metricgroups = metricgroups,
				.filter = filter,
				.raw = raw,
				.details = details,
				.groups = &groups,
			},
		};

		pmu_for_each_sys_event(metricgroup__sys_event_iter, &data);
	}

	if (!filter || !rblist__empty(&groups)) {
		if (metricgroups && !raw)
			printf("\nMetric Groups:\n\n");
		else if (metrics && !raw)
			printf("\nMetrics:\n\n");
	}

	for (node = rb_first_cached(&groups.entries); node; node = next) {
		struct mep *me = container_of(node, struct mep, nd);

		if (metricgroups)
			printf("%s%s%s", me->name, metrics && !raw ? ":" : "", raw ? " " : "\n");
		if (metrics)
			metricgroup__print_strlist(me->metrics, raw);
		next = rb_next(node);
		rblist__remove_node(&groups, node);
	}
	if (!metricgroups)
		metricgroup__print_strlist(metriclist, raw);
	strlist__delete(metriclist);
}

static const char *code_characters = ",-=@";

static int encode_metric_id(struct strbuf *sb, const char *x)
{
	char *c;
	int ret = 0;

	for (; *x; x++) {
		c = strchr(code_characters, *x);
		if (c) {
			ret = strbuf_addch(sb, '!');
			if (ret)
				break;

			ret = strbuf_addch(sb, '0' + (c - code_characters));
			if (ret)
				break;
		} else {
			ret = strbuf_addch(sb, *x);
			if (ret)
				break;
		}
	}
	return ret;
}

static int decode_metric_id(struct strbuf *sb, const char *x)
{
	const char *orig = x;
	size_t i;
	char c;
	int ret;

	for (; *x; x++) {
		c = *x;
		if (*x == '!') {
			x++;
			i = *x - '0';
			if (i > strlen(code_characters)) {
				pr_err("Bad metric-id encoding in: '%s'", orig);
				return -1;
			}
			c = code_characters[i];
		}
		ret = strbuf_addch(sb, c);
		if (ret)
			return ret;
	}
	return 0;
}

static int decode_all_metric_ids(struct evlist *perf_evlist, const char *modifier)
{
	struct evsel *ev;
	struct strbuf sb = STRBUF_INIT;
	char *cur;
	int ret = 0;

	evlist__for_each_entry(perf_evlist, ev) {
		if (!ev->metric_id)
			continue;

		ret = strbuf_setlen(&sb, 0);
		if (ret)
			break;

		ret = decode_metric_id(&sb, ev->metric_id);
		if (ret)
			break;

		free((char *)ev->metric_id);
		ev->metric_id = strdup(sb.buf);
		if (!ev->metric_id) {
			ret = -ENOMEM;
			break;
		}
		/*
		 * If the name is just the parsed event, use the metric-id to
		 * give a more friendly display version.
		 */
		if (strstr(ev->name, "metric-id=")) {
			bool has_slash = false;

			free(ev->name);
			for (cur = strchr(sb.buf, '@') ; cur; cur = strchr(++cur, '@')) {
				*cur = '/';
				has_slash = true;
			}

			if (modifier) {
				if (!has_slash && !strchr(sb.buf, ':')) {
					ret = strbuf_addch(&sb, ':');
					if (ret)
						break;
				}
				ret = strbuf_addstr(&sb, modifier);
				if (ret)
					break;
			}
			ev->name = strdup(sb.buf);
			if (!ev->name) {
				ret = -ENOMEM;
				break;
			}
		}
	}
	strbuf_release(&sb);
	return ret;
}

static int metricgroup__build_event_string(struct strbuf *events,
					   const struct expr_parse_ctx *ctx,
					   const char *modifier,
					   bool has_constraint)
{
	struct hashmap_entry *cur;
	size_t bkt;
	bool no_group = true, has_duration = false;
	int ret = 0;

#define RETURN_IF_NON_ZERO(x) do { if (x) return x; } while (0)

	hashmap__for_each_entry(ctx->ids, cur, bkt) {
		const char *sep, *rsep, *id = cur->key;

		pr_debug("found event %s\n", id);
		/*
		 * Duration time maps to a software event and can make
		 * groups not count. Always use it outside a
		 * group.
		 */
		if (!strcmp(id, "duration_time")) {
			has_duration = true;
			continue;
		}
		/* Separate events with commas and open the group if necessary. */
		if (no_group) {
			if (!has_constraint) {
				ret = strbuf_addch(events, '{');
				RETURN_IF_NON_ZERO(ret);
			}

			no_group = false;
		} else {
			ret = strbuf_addch(events, ',');
			RETURN_IF_NON_ZERO(ret);
		}
		/*
		 * Encode the ID as an event string. Add a qualifier for
		 * metric_id that is the original name except with characters
		 * that parse-events can't parse replaced. For example,
		 * 'msr@tsc@' gets added as msr/tsc,metric-id=msr!3tsc!3/
		 */
		sep = strchr(id, '@');
		if (sep != NULL) {
			ret = strbuf_add(events, id, sep - id);
			RETURN_IF_NON_ZERO(ret);
			ret = strbuf_addch(events, '/');
			RETURN_IF_NON_ZERO(ret);
			rsep = strrchr(sep, '@');
			ret = strbuf_add(events, sep + 1, rsep - sep - 1);
			RETURN_IF_NON_ZERO(ret);
			ret = strbuf_addstr(events, ",metric-id=");
			RETURN_IF_NON_ZERO(ret);
			sep = rsep;
		} else {
			sep = strchr(id, ':');
			if (sep != NULL) {
				ret = strbuf_add(events, id, sep - id);
				RETURN_IF_NON_ZERO(ret);
			} else {
				ret = strbuf_addstr(events, id);
				RETURN_IF_NON_ZERO(ret);
			}
			ret = strbuf_addstr(events, "/metric-id=");
			RETURN_IF_NON_ZERO(ret);
		}
		ret = encode_metric_id(events, id);
		RETURN_IF_NON_ZERO(ret);
		ret = strbuf_addstr(events, "/");
		RETURN_IF_NON_ZERO(ret);

		if (sep != NULL) {
			ret = strbuf_addstr(events, sep + 1);
			RETURN_IF_NON_ZERO(ret);
		}
		if (modifier) {
			ret = strbuf_addstr(events, modifier);
			RETURN_IF_NON_ZERO(ret);
		}
	}
	if (has_duration) {
		if (no_group) {
			/* Strange case of a metric of just duration_time. */
			ret = strbuf_addf(events, "duration_time");
		} else if (!has_constraint)
			ret = strbuf_addf(events, "}:W,duration_time");
		else
			ret = strbuf_addf(events, ",duration_time");
	} else if (!no_group && !has_constraint)
		ret = strbuf_addf(events, "}:W");

	return ret;
#undef RETURN_IF_NON_ZERO
}

int __weak arch_get_runtimeparam(const struct pmu_event *pe __maybe_unused)
{
	return 1;
}

/*
 * A singly linked list on the stack of the names of metrics being
 * processed. Used to identify recursion.
 */
struct visited_metric {
	const char *name;
	const struct visited_metric *parent;
};

struct metricgroup_add_iter_data {
	struct list_head *metric_list;
	const char *metric_name;
	const char *modifier;
	int *ret;
	bool *has_match;
	bool metric_no_group;
	struct metric *root_metric;
	const struct visited_metric *visited;
	const struct pmu_events_map *map;
};

static int add_metric(struct list_head *metric_list,
		      const struct pmu_event *pe,
		      const char *modifier,
		      bool metric_no_group,
		      struct metric *root_metric,
		      const struct visited_metric *visited,
		      const struct pmu_events_map *map);

/**
 * resolve_metric - Locate metrics within the root metric and recursively add
 *                    references to them.
 * @metric_list: The list the metric is added to.
 * @modifier: if non-null event modifiers like "u".
 * @metric_no_group: Should events written to events be grouped "{}" or
 *                   global. Grouping is the default but due to multiplexing the
 *                   user may override.
 * @root_metric: Metrics may reference other metrics to form a tree. In this
 *               case the root_metric holds all the IDs and a list of referenced
 *               metrics. When adding a root this argument is NULL.
 * @visited: A singly linked list of metric names being added that is used to
 *           detect recursion.
 * @map: The map that is searched for metrics, most commonly the table for the
 *       architecture perf is running upon.
 */
static int resolve_metric(struct list_head *metric_list,
			  const char *modifier,
			  bool metric_no_group,
			  struct metric *root_metric,
			  const struct visited_metric *visited,
			  const struct pmu_events_map *map)
{
	struct hashmap_entry *cur;
	size_t bkt;
	struct to_resolve {
		/* The metric to resolve. */
		const struct pmu_event *pe;
		/*
		 * The key in the IDs map, this may differ from in case,
		 * etc. from pe->metric_name.
		 */
		const char *key;
	} *pending = NULL;
	int i, ret = 0, pending_cnt = 0;

	/*
	 * Iterate all the parsed IDs and if there's a matching metric and it to
	 * the pending array.
	 */
	hashmap__for_each_entry(root_metric->pctx->ids, cur, bkt) {
		const struct pmu_event *pe;

		pe = metricgroup__find_metric(cur->key, map);
		if (pe) {
			pending = realloc(pending,
					(pending_cnt + 1) * sizeof(struct to_resolve));
			if (!pending)
				return -ENOMEM;

			pending[pending_cnt].pe = pe;
			pending[pending_cnt].key = cur->key;
			pending_cnt++;
		}
	}

	/* Remove the metric IDs from the context. */
	for (i = 0; i < pending_cnt; i++)
		expr__del_id(root_metric->pctx, pending[i].key);

	/*
	 * Recursively add all the metrics, IDs are added to the root metric's
	 * context.
	 */
	for (i = 0; i < pending_cnt; i++) {
		ret = add_metric(metric_list, pending[i].pe, modifier, metric_no_group,
				root_metric, visited, map);
		if (ret)
			break;
	}

	free(pending);
	return ret;
}

/**
 * __add_metric - Add a metric to metric_list.
 * @metric_list: The list the metric is added to.
 * @pe: The pmu_event containing the metric to be added.
 * @modifier: if non-null event modifiers like "u".
 * @metric_no_group: Should events written to events be grouped "{}" or
 *                   global. Grouping is the default but due to multiplexing the
 *                   user may override.
 * @runtime: A special argument for the parser only known at runtime.
 * @root_metric: Metrics may reference other metrics to form a tree. In this
 *               case the root_metric holds all the IDs and a list of referenced
 *               metrics. When adding a root this argument is NULL.
 * @visited: A singly linked list of metric names being added that is used to
 *           detect recursion.
 * @map: The map that is searched for metrics, most commonly the table for the
 *       architecture perf is running upon.
 */
static int __add_metric(struct list_head *metric_list,
			const struct pmu_event *pe,
			const char *modifier,
			bool metric_no_group,
			int runtime,
			struct metric *root_metric,
			const struct visited_metric *visited,
			const struct pmu_events_map *map)
{
	const struct visited_metric *vm;
	int ret;
	bool is_root = !root_metric;
	struct visited_metric visited_node = {
		.name = pe->metric_name,
		.parent = visited,
	};

	for (vm = visited; vm; vm = vm->parent) {
		if (!strcmp(pe->metric_name, vm->name)) {
			pr_err("failed: recursion detected for %s\n", pe->metric_name);
			return -1;
		}
	}

	if (is_root) {
		/*
		 * This metric is the root of a tree and may reference other
		 * metrics that are added recursively.
		 */
		root_metric = metric__new(pe, modifier, metric_no_group, runtime);
		if (!root_metric)
			return -ENOMEM;

	} else {
		int cnt = 0;

		/*
		 * This metric was referenced in a metric higher in the
		 * tree. Check if the same metric is already resolved in the
		 * metric_refs list.
		 */
		if (root_metric->metric_refs) {
			for (; root_metric->metric_refs[cnt].metric_name; cnt++) {
				if (!strcmp(pe->metric_name,
					    root_metric->metric_refs[cnt].metric_name))
					return 0;
			}
		}

		/* Create reference. Need space for the entry and the terminator. */
		root_metric->metric_refs = realloc(root_metric->metric_refs,
						(cnt + 2) * sizeof(struct metric_ref));
		if (!root_metric->metric_refs)
			return -ENOMEM;

		/*
		 * Intentionally passing just const char pointers,
		 * from 'pe' object, so they never go away. We don't
		 * need to change them, so there's no need to create
		 * our own copy.
		 */
		root_metric->metric_refs[cnt].metric_name = pe->metric_name;
		root_metric->metric_refs[cnt].metric_expr = pe->metric_expr;

		/* Null terminate array. */
		root_metric->metric_refs[cnt+1].metric_name = NULL;
		root_metric->metric_refs[cnt+1].metric_expr = NULL;
	}

	/*
	 * For both the parent and referenced metrics, we parse
	 * all the metric's IDs and add it to the root context.
	 */
	if (expr__find_ids(pe->metric_expr, NULL, root_metric->pctx) < 0) {
		/* Broken metric. */
		ret = -EINVAL;
	} else {
		/* Resolve referenced metrics. */
		ret = resolve_metric(metric_list, modifier, metric_no_group, root_metric,
				     &visited_node, map);
	}

	if (ret) {
		if (is_root)
			metric__free(root_metric);

	} else if (is_root)
		list_add(&root_metric->nd, metric_list);

	return ret;
}

#define map_for_each_event(__pe, __idx, __map)					\
	if (__map)								\
		for (__idx = 0, __pe = &__map->table[__idx];			\
		     __pe->name || __pe->metric_group || __pe->metric_name;	\
		     __pe = &__map->table[++__idx])

#define map_for_each_metric(__pe, __idx, __map, __metric)		\
	map_for_each_event(__pe, __idx, __map)				\
		if (__pe->metric_expr &&				\
		    (match_metric(__pe->metric_group, __metric) ||	\
		     match_metric(__pe->metric_name, __metric)))

const struct pmu_event *metricgroup__find_metric(const char *metric,
						 const struct pmu_events_map *map)
{
	const struct pmu_event *pe;
	int i;

	map_for_each_event(pe, i, map) {
		if (match_metric(pe->metric_name, metric))
			return pe;
	}

	return NULL;
}

static int add_metric(struct list_head *metric_list,
		      const struct pmu_event *pe,
		      const char *modifier,
		      bool metric_no_group,
		      struct metric *root_metric,
		      const struct visited_metric *visited,
		      const struct pmu_events_map *map)
{
	int ret = 0;

	pr_debug("metric expr %s for %s\n", pe->metric_expr, pe->metric_name);

	if (!strstr(pe->metric_expr, "?")) {
		ret = __add_metric(metric_list, pe, modifier, metric_no_group, 0,
				   root_metric, visited, map);
	} else {
		int j, count;

		count = arch_get_runtimeparam(pe);

		/* This loop is added to create multiple
		 * events depend on count value and add
		 * those events to metric_list.
		 */

		for (j = 0; j < count && !ret; j++)
			ret = __add_metric(metric_list, pe, modifier, metric_no_group, j,
					root_metric, visited, map);
	}

	return ret;
}

static int metricgroup__add_metric_sys_event_iter(const struct pmu_event *pe,
						  void *data)
{
	struct metricgroup_add_iter_data *d = data;
	int ret;

	if (!match_pe_metric(pe, d->metric_name))
		return 0;

	ret = add_metric(d->metric_list, pe, d->modifier, d->metric_no_group,
			 d->root_metric, d->visited, d->map);
	if (ret)
		goto out;

	*(d->has_match) = true;

out:
	*(d->ret) = ret;
	return ret;
}

static int metric_list_cmp(void *priv __maybe_unused, const struct list_head *l,
			   const struct list_head *r)
{
	const struct metric *left = container_of(l, struct metric, nd);
	const struct metric *right = container_of(r, struct metric, nd);

	return hashmap__size(right->pctx->ids) - hashmap__size(left->pctx->ids);
}

/**
 * metricgroup__add_metric - Find and add a metric, or a metric group.
 * @metric_name: The name of the metric or metric group. For example, "IPC"
 *               could be the name of a metric and "TopDownL1" the name of a
 *               metric group.
 * @modifier: if non-null event modifiers like "u".
 * @metric_no_group: Should events written to events be grouped "{}" or
 *                   global. Grouping is the default but due to multiplexing the
 *                   user may override.
 * @metric_list: The list that the metric or metric group are added to.
 * @map: The map that is searched for metrics, most commonly the table for the
 *       architecture perf is running upon.
 */
static int metricgroup__add_metric(const char *metric_name, const char *modifier,
				   bool metric_no_group,
				   struct list_head *metric_list,
				   const struct pmu_events_map *map)
{
	const struct pmu_event *pe;
	LIST_HEAD(list);
	int i, ret;
	bool has_match = false;

	/*
	 * Iterate over all metrics seeing if metric matches either the name or
	 * group. When it does add the metric to the list.
	 */
	map_for_each_metric(pe, i, map, metric_name) {
		has_match = true;
		ret = add_metric(&list, pe, modifier, metric_no_group,
				 /*root_metric=*/NULL,
				 /*visited_metrics=*/NULL, map);
		if (ret)
			goto out;
	}

	{
		struct metricgroup_iter_data data = {
			.fn = metricgroup__add_metric_sys_event_iter,
			.data = (void *) &(struct metricgroup_add_iter_data) {
				.metric_list = &list,
				.metric_name = metric_name,
				.modifier = modifier,
				.metric_no_group = metric_no_group,
				.has_match = &has_match,
				.ret = &ret,
				.map = map,
			},
		};

		pmu_for_each_sys_event(metricgroup__sys_event_iter, &data);
	}
	/* End of pmu events. */
	if (!has_match)
		ret = -EINVAL;

out:
	/*
	 * add to metric_list so that they can be released
	 * even if it's failed
	 */
	list_splice(&list, metric_list);
	return ret;
}

/**
 * metricgroup__add_metric_list - Find and add metrics, or metric groups,
 *                                specified in a list.
 * @list: the list of metrics or metric groups. For example, "IPC,CPI,TopDownL1"
 *        would match the IPC and CPI metrics, and TopDownL1 would match all
 *        the metrics in the TopDownL1 group.
 * @metric_no_group: Should events written to events be grouped "{}" or
 *                   global. Grouping is the default but due to multiplexing the
 *                   user may override.
 * @metric_list: The list that metrics are added to.
 * @map: The map that is searched for metrics, most commonly the table for the
 *       architecture perf is running upon.
 */
static int metricgroup__add_metric_list(const char *list, bool metric_no_group,
					struct list_head *metric_list,
					const struct pmu_events_map *map)
{
	char *list_itr, *list_copy, *metric_name, *modifier;
	int ret, count = 0;

	list_copy = strdup(list);
	if (!list_copy)
		return -ENOMEM;
	list_itr = list_copy;

	while ((metric_name = strsep(&list_itr, ",")) != NULL) {
		modifier = strchr(metric_name, ':');
		if (modifier)
			*modifier++ = '\0';

		ret = metricgroup__add_metric(metric_name, modifier,
					      metric_no_group, metric_list,
					      map);
		if (ret == -EINVAL)
			pr_err("Cannot find metric or group `%s'\n", metric_name);

		if (ret)
			break;

		count++;
	}
	free(list_copy);

	if (!ret) {
		/*
		 * Warn about nmi_watchdog if any parsed metrics had the
		 * NO_NMI_WATCHDOG constraint.
		 */
		metricgroup___watchdog_constraint_hint(NULL, true);
		/* No metrics. */
		if (count == 0)
			return -EINVAL;
	}
	return ret;
}

static void metricgroup__free_metrics(struct list_head *metric_list)
{
	struct metric *m, *tmp;

	list_for_each_entry_safe (m, tmp, metric_list, nd) {
		list_del_init(&m->nd);
		metric__free(m);
	}
}

/**
 * build_combined_expr_ctx - Make an expr_parse_ctx with all has_constraint
 *                           metric IDs, as the IDs are held in a set,
 *                           duplicates will be removed.
 * @metric_list: List to take metrics from.
 * @combined: Out argument for result.
 */
static int build_combined_expr_ctx(const struct list_head *metric_list,
				   struct expr_parse_ctx **combined)
{
	struct hashmap_entry *cur;
	size_t bkt;
	struct metric *m;
	char *dup;
	int ret;

	*combined = expr__ctx_new();
	if (!*combined)
		return -ENOMEM;

	list_for_each_entry(m, metric_list, nd) {
		if (m->has_constraint && !m->modifier) {
			hashmap__for_each_entry(m->pctx->ids, cur, bkt) {
				dup = strdup(cur->key);
				if (!dup) {
					ret = -ENOMEM;
					goto err_out;
				}
				ret = expr__add_id(*combined, dup);
				if (ret)
					goto err_out;
			}
		}
	}
	return 0;
err_out:
	expr__ctx_free(*combined);
	*combined = NULL;
	return ret;
}

/**
 * parse_ids - Build the event string for the ids and parse them creating an
 *             evlist. The encoded metric_ids are decoded.
 * @fake_pmu: used when testing metrics not supported by the current CPU.
 * @ids: the event identifiers parsed from a metric.
 * @modifier: any modifiers added to the events.
 * @has_constraint: false if events should be placed in a weak group.
 * @out_evlist: the created list of events.
 */
static int parse_ids(struct perf_pmu *fake_pmu, struct expr_parse_ctx *ids,
		     const char *modifier, bool has_constraint, struct evlist **out_evlist)
{
	struct parse_events_error parse_error;
	struct evlist *parsed_evlist;
	struct strbuf events = STRBUF_INIT;
	int ret;

	*out_evlist = NULL;
	if (hashmap__size(ids->ids) == 0) {
		char *tmp;
		/*
		 * No ids/events in the expression parsing context. Events may
		 * have been removed because of constant evaluation, e.g.:
		 *  event1 if #smt_on else 0
		 * Add a duration_time event to avoid a parse error on an empty
		 * string.
		 */
		tmp = strdup("duration_time");
		if (!tmp)
			return -ENOMEM;

		ids__insert(ids->ids, tmp);
	}
	ret = metricgroup__build_event_string(&events, ids, modifier,
					      has_constraint);
	if (ret)
		return ret;

	parsed_evlist = evlist__new();
	if (!parsed_evlist) {
		ret = -ENOMEM;
		goto err_out;
	}
	pr_debug("Parsing metric events '%s'\n", events.buf);
	parse_events_error__init(&parse_error);
	ret = __parse_events(parsed_evlist, events.buf, &parse_error, fake_pmu);
	if (ret) {
		parse_events_error__print(&parse_error, events.buf);
		goto err_out;
	}
	ret = decode_all_metric_ids(parsed_evlist, modifier);
	if (ret)
		goto err_out;

	*out_evlist = parsed_evlist;
	parsed_evlist = NULL;
err_out:
	parse_events_error__exit(&parse_error);
	evlist__delete(parsed_evlist);
	strbuf_release(&events);
	return ret;
}

static int parse_groups(struct evlist *perf_evlist, const char *str,
			bool metric_no_group,
			bool metric_no_merge,
			struct perf_pmu *fake_pmu,
			struct rblist *metric_events_list,
			const struct pmu_events_map *map)
{
	struct evlist *combined_evlist = NULL;
	LIST_HEAD(metric_list);
	struct metric *m;
	int ret;

	if (metric_events_list->nr_entries == 0)
		metricgroup__rblist_init(metric_events_list);
	ret = metricgroup__add_metric_list(str, metric_no_group,
					   &metric_list, map);
	if (ret)
		goto out;

	/* Sort metrics from largest to smallest. */
	list_sort(NULL, &metric_list, metric_list_cmp);

	if (!metric_no_merge) {
		struct expr_parse_ctx *combined = NULL;

		ret = build_combined_expr_ctx(&metric_list, &combined);

		if (!ret && combined && hashmap__size(combined->ids)) {
			ret = parse_ids(fake_pmu, combined, /*modifier=*/NULL,
					/*has_constraint=*/true,
					&combined_evlist);
		}
		if (combined)
			expr__ctx_free(combined);

		if (ret)
			goto out;
	}

	list_for_each_entry(m, &metric_list, nd) {
		struct metric_event *me;
		struct evsel **metric_events;
		struct evlist *metric_evlist = NULL;
		struct metric *n;
		struct metric_expr *expr;

		if (combined_evlist && m->has_constraint) {
			metric_evlist = combined_evlist;
		} else if (!metric_no_merge) {
			/*
			 * See if the IDs for this metric are a subset of an
			 * earlier metric.
			 */
			list_for_each_entry(n, &metric_list, nd) {
				if (m == n)
					break;

				if (n->evlist == NULL)
					continue;

				if ((!m->modifier && n->modifier) ||
				    (m->modifier && !n->modifier) ||
				    (m->modifier && n->modifier &&
					    strcmp(m->modifier, n->modifier)))
					continue;

				if (expr__subset_of_ids(n->pctx, m->pctx)) {
					pr_debug("Events in '%s' fully contained within '%s'\n",
						 m->metric_name, n->metric_name);
					metric_evlist = n->evlist;
					break;
				}

			}
		}
		if (!metric_evlist) {
			ret = parse_ids(fake_pmu, m->pctx, m->modifier,
					m->has_constraint, &m->evlist);
			if (ret)
				goto out;

			metric_evlist = m->evlist;
		}
		ret = setup_metric_events(m->pctx->ids, metric_evlist, &metric_events);
		if (ret) {
			pr_debug("Cannot resolve IDs for %s: %s\n",
				m->metric_name, m->metric_expr);
			goto out;
		}

		me = metricgroup__lookup(metric_events_list, metric_events[0], true);

		expr = malloc(sizeof(struct metric_expr));
		if (!expr) {
			ret = -ENOMEM;
			free(metric_events);
			goto out;
		}

		expr->metric_refs = m->metric_refs;
		m->metric_refs = NULL;
		expr->metric_expr = m->metric_expr;
		if (m->modifier) {
			char *tmp;

			if (asprintf(&tmp, "%s:%s", m->metric_name, m->modifier) < 0)
				expr->metric_name = NULL;
			else
				expr->metric_name = tmp;
		} else
			expr->metric_name = strdup(m->metric_name);

		if (!expr->metric_name) {
			ret = -ENOMEM;
			free(metric_events);
			goto out;
		}
		expr->metric_unit = m->metric_unit;
		expr->metric_events = metric_events;
		expr->runtime = m->pctx->runtime;
		list_add(&expr->nd, &me->head);
	}


	if (combined_evlist) {
		evlist__splice_list_tail(perf_evlist, &combined_evlist->core.entries);
		evlist__delete(combined_evlist);
	}

	list_for_each_entry(m, &metric_list, nd) {
		if (m->evlist)
			evlist__splice_list_tail(perf_evlist, &m->evlist->core.entries);
	}

out:
	metricgroup__free_metrics(&metric_list);
	return ret;
}

int metricgroup__parse_groups(const struct option *opt,
			      const char *str,
			      bool metric_no_group,
			      bool metric_no_merge,
			      struct rblist *metric_events)
{
	struct evlist *perf_evlist = *(struct evlist **)opt->value;
	const struct pmu_events_map *map = pmu_events_map__find();

	return parse_groups(perf_evlist, str, metric_no_group,
			    metric_no_merge, NULL, metric_events, map);
}

int metricgroup__parse_groups_test(struct evlist *evlist,
				   const struct pmu_events_map *map,
				   const char *str,
				   bool metric_no_group,
				   bool metric_no_merge,
				   struct rblist *metric_events)
{
	return parse_groups(evlist, str, metric_no_group,
			    metric_no_merge, &perf_pmu__fake, metric_events, map);
}

bool metricgroup__has_metric(const char *metric)
{
	const struct pmu_events_map *map = pmu_events_map__find();
	const struct pmu_event *pe;
	int i;

	if (!map)
		return false;

	for (i = 0; ; i++) {
		pe = &map->table[i];

		if (!pe->name && !pe->metric_group && !pe->metric_name)
			break;
		if (!pe->metric_expr)
			continue;
		if (match_metric(pe->metric_name, metric))
			return true;
	}
	return false;
}

int metricgroup__copy_metric_events(struct evlist *evlist, struct cgroup *cgrp,
				    struct rblist *new_metric_events,
				    struct rblist *old_metric_events)
{
	unsigned i;

	for (i = 0; i < rblist__nr_entries(old_metric_events); i++) {
		struct rb_node *nd;
		struct metric_event *old_me, *new_me;
		struct metric_expr *old_expr, *new_expr;
		struct evsel *evsel;
		size_t alloc_size;
		int idx, nr;

		nd = rblist__entry(old_metric_events, i);
		old_me = container_of(nd, struct metric_event, nd);

		evsel = evlist__find_evsel(evlist, old_me->evsel->core.idx);
		if (!evsel)
			return -EINVAL;
		new_me = metricgroup__lookup(new_metric_events, evsel, true);
		if (!new_me)
			return -ENOMEM;

		pr_debug("copying metric event for cgroup '%s': %s (idx=%d)\n",
			 cgrp ? cgrp->name : "root", evsel->name, evsel->core.idx);

		list_for_each_entry(old_expr, &old_me->head, nd) {
			new_expr = malloc(sizeof(*new_expr));
			if (!new_expr)
				return -ENOMEM;

			new_expr->metric_expr = old_expr->metric_expr;
			new_expr->metric_name = strdup(old_expr->metric_name);
			if (!new_expr->metric_name)
				return -ENOMEM;

			new_expr->metric_unit = old_expr->metric_unit;
			new_expr->runtime = old_expr->runtime;

			if (old_expr->metric_refs) {
				/* calculate number of metric_events */
				for (nr = 0; old_expr->metric_refs[nr].metric_name; nr++)
					continue;
				alloc_size = sizeof(*new_expr->metric_refs);
				new_expr->metric_refs = calloc(nr + 1, alloc_size);
				if (!new_expr->metric_refs) {
					free(new_expr);
					return -ENOMEM;
				}

				memcpy(new_expr->metric_refs, old_expr->metric_refs,
				       nr * alloc_size);
			} else {
				new_expr->metric_refs = NULL;
			}

			/* calculate number of metric_events */
			for (nr = 0; old_expr->metric_events[nr]; nr++)
				continue;
			alloc_size = sizeof(*new_expr->metric_events);
			new_expr->metric_events = calloc(nr + 1, alloc_size);
			if (!new_expr->metric_events) {
				free(new_expr->metric_refs);
				free(new_expr);
				return -ENOMEM;
			}

			/* copy evsel in the same position */
			for (idx = 0; idx < nr; idx++) {
				evsel = old_expr->metric_events[idx];
				evsel = evlist__find_evsel(evlist, evsel->core.idx);
				if (evsel == NULL) {
					free(new_expr->metric_events);
					free(new_expr->metric_refs);
					free(new_expr);
					return -EINVAL;
				}
				new_expr->metric_events[idx] = evsel;
			}

			list_add(&new_expr->nd, &new_me->head);
		}
	}
	return 0;
}<|MERGE_RESOLUTION|>--- conflicted
+++ resolved
@@ -277,27 +277,9 @@
 		 * events per socket on skylakex. Only the first such
 		 * event is placed in metric_events.
 		 */
-<<<<<<< HEAD
-		if (has_constraint && ev->weak_group)
-			continue;
-		/* Ignore event if already used and merging is disabled. */
-		if (metric_no_merge && test_bit(ev->core.idx, evlist_used))
-			continue;
-		if (!has_constraint && !evsel__has_leader(ev, current_leader)) {
-			/*
-			 * Start of a new group, discard the whole match and
-			 * start again.
-			 */
-			matched_events = 0;
-			memset(metric_events, 0,
-				sizeof(struct evsel *) * idnum);
-			current_leader = evsel__leader(ev);
-		}
-=======
 		metric_id = evsel__metric_id(ev);
 		if (contains_metric_id(metric_events, matched_events, metric_id))
 			continue;
->>>>>>> df0cc57e
 		/*
 		 * Does this event belong to the parse context? For
 		 * combined or shared groups, this metric may not care
@@ -316,13 +298,8 @@
 	}
 	for (i = 0; i < ids_size; i++) {
 		ev = metric_events[i];
-<<<<<<< HEAD
-		/* Don't free the used events. */
-		set_bit(ev->core.idx, evlist_used);
-=======
 		ev->collect_stat = true;
 
->>>>>>> df0cc57e
 		/*
 		 * The metric leader points to the identically named
 		 * event in metric_events.
@@ -335,134 +312,14 @@
 		 * of such events to be the event that appears in
 		 * metric_events.
 		 */
-<<<<<<< HEAD
-		evlist__for_each_entry_continue(perf_evlist, ev) {
-			/*
-			 * If events are grouped then the search can terminate
-			 * when then group is left.
-			 */
-			if (!has_constraint &&
-			    ev->core.leader != metric_events[i]->core.leader &&
-			    evsel_same_pmu_or_none(evsel__leader(ev), evsel__leader(metric_events[i])))
-				break;
-			if (!strcmp(metric_events[i]->name, ev->name)) {
-				set_bit(ev->core.idx, evlist_used);
-=======
 		metric_id = evsel__metric_id(ev);
 		evlist__for_each_entry_continue(metric_evlist, ev) {
 			if (!strcmp(evsel__metric_id(metric_events[i]), metric_id))
->>>>>>> df0cc57e
 				ev->metric_leader = metric_events[i];
 		}
 	}
-<<<<<<< HEAD
-
-	return metric_events[0];
-}
-
-static int metricgroup__setup_events(struct list_head *groups,
-				     bool metric_no_merge,
-				     struct evlist *perf_evlist,
-				     struct rblist *metric_events_list)
-{
-	struct metric_event *me;
-	struct metric_expr *expr;
-	int i = 0;
-	int ret = 0;
-	struct metric *m;
-	struct evsel *evsel, *tmp;
-	unsigned long *evlist_used;
-
-	evlist_used = bitmap_zalloc(perf_evlist->core.nr_entries);
-	if (!evlist_used)
-		return -ENOMEM;
-
-	list_for_each_entry (m, groups, nd) {
-		struct evsel **metric_events;
-		struct metric_ref *metric_refs = NULL;
-
-		metric_events = calloc(sizeof(void *),
-				hashmap__size(&m->pctx.ids) + 1);
-		if (!metric_events) {
-			ret = -ENOMEM;
-			break;
-		}
-		evsel = find_evsel_group(perf_evlist, &m->pctx,
-					 metric_no_merge,
-					 m->has_constraint, metric_events,
-					 evlist_used);
-		if (!evsel) {
-			pr_debug("Cannot resolve %s: %s\n",
-					m->metric_name, m->metric_expr);
-			free(metric_events);
-			continue;
-		}
-		for (i = 0; metric_events[i]; i++)
-			metric_events[i]->collect_stat = true;
-		me = metricgroup__lookup(metric_events_list, evsel, true);
-		if (!me) {
-			ret = -ENOMEM;
-			free(metric_events);
-			break;
-		}
-		expr = malloc(sizeof(struct metric_expr));
-		if (!expr) {
-			ret = -ENOMEM;
-			free(metric_events);
-			break;
-		}
-
-		/*
-		 * Collect and store collected nested expressions
-		 * for metric processing.
-		 */
-		if (m->metric_refs_cnt) {
-			struct metric_ref_node *ref;
-
-			metric_refs = zalloc(sizeof(struct metric_ref) * (m->metric_refs_cnt + 1));
-			if (!metric_refs) {
-				ret = -ENOMEM;
-				free(metric_events);
-				free(expr);
-				break;
-			}
-
-			i = 0;
-			list_for_each_entry(ref, &m->metric_refs, list) {
-				/*
-				 * Intentionally passing just const char pointers,
-				 * originally from 'struct pmu_event' object.
-				 * We don't need to change them, so there's no
-				 * need to create our own copy.
-				 */
-				metric_refs[i].metric_name = ref->metric_name;
-				metric_refs[i].metric_expr = ref->metric_expr;
-				i++;
-			}
-		}
-
-		expr->metric_refs = metric_refs;
-		expr->metric_expr = m->metric_expr;
-		expr->metric_name = m->metric_name;
-		expr->metric_unit = m->metric_unit;
-		expr->metric_events = metric_events;
-		expr->runtime = m->runtime;
-		list_add(&expr->nd, &me->head);
-	}
-
-	evlist__for_each_entry_safe(perf_evlist, tmp, evsel) {
-		if (!test_bit(evsel->core.idx, evlist_used)) {
-			evlist__remove(perf_evlist, evsel);
-			evsel__delete(evsel);
-		}
-	}
-	bitmap_free(evlist_used);
-
-	return ret;
-=======
 	*out_metric_events = metric_events;
 	return 0;
->>>>>>> df0cc57e
 }
 
 static bool match_metric(const char *n, const char *list)
