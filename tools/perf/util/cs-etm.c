--- conflicted
+++ resolved
@@ -1377,17 +1377,10 @@
 	int ret;
 	u8 trace_chan_id = tidq->trace_chan_id;
 	u64 instrs_prev;
-<<<<<<< HEAD
 
 	/* Get instructions remainder from previous packet */
 	instrs_prev = tidq->period_instructions;
 
-=======
-
-	/* Get instructions remainder from previous packet */
-	instrs_prev = tidq->period_instructions;
-
->>>>>>> d1988041
 	tidq->period_instructions += tidq->packet->instr_count;
 
 	/*
@@ -1456,7 +1449,10 @@
 		u64 offset = etm->instructions_sample_period - instrs_prev;
 		u64 addr;
 
-<<<<<<< HEAD
+		/* Prepare last branches for instruction sample */
+		if (etm->synth_opts.last_branch)
+			cs_etm__copy_last_branch_rb(etmq, tidq);
+
 		while (tidq->period_instructions >=
 				etm->instructions_sample_period) {
 			/*
@@ -1473,28 +1469,6 @@
 			if (ret)
 				return ret;
 
-=======
-		/* Prepare last branches for instruction sample */
-		if (etm->synth_opts.last_branch)
-			cs_etm__copy_last_branch_rb(etmq, tidq);
-
-		while (tidq->period_instructions >=
-				etm->instructions_sample_period) {
-			/*
-			 * Calculate the address of the sampled instruction (-1
-			 * as sample is reported as though instruction has just
-			 * been executed, but PC has not advanced to next
-			 * instruction)
-			 */
-			addr = cs_etm__instr_addr(etmq, trace_chan_id,
-						  tidq->packet, offset - 1);
-			ret = cs_etm__synth_instruction_sample(
-				etmq, tidq, addr,
-				etm->instructions_sample_period);
-			if (ret)
-				return ret;
-
->>>>>>> d1988041
 			offset += etm->instructions_sample_period;
 			tidq->period_instructions -=
 				etm->instructions_sample_period;
@@ -1589,13 +1563,10 @@
 
 swap_packet:
 	cs_etm__packet_swap(etm, tidq);
-<<<<<<< HEAD
-=======
 
 	/* Reset last branches after flush the trace */
 	if (etm->synth_opts.last_branch)
 		cs_etm__reset_last_branch_rb(tidq);
->>>>>>> d1988041
 
 	return err;
 }
