--- conflicted
+++ resolved
@@ -2735,18 +2735,6 @@
 {
 	const struct cred *cred = current_cred();
 	struct common_audit_data ad;
-<<<<<<< HEAD
-	int rc;
-
-	rc = superblock_doinit(sb, data);
-	if (rc)
-		return rc;
-
-	/* Allow all mounts performed by the kernel */
-	if (flags & (MS_KERNMOUNT | MS_SUBMOUNT))
-		return 0;
-=======
->>>>>>> f7688b48
 
 	ad.type = LSM_AUDIT_DATA_DENTRY;
 	ad.u.dentry = sb->s_root;
@@ -4729,7 +4717,7 @@
 		struct lsm_network_audit net = {0,};
 		struct sockaddr_in *addr4 = NULL;
 		struct sockaddr_in6 *addr6 = NULL;
-		unsigned short snum = 0;
+		unsigned short snum;
 		u32 sid, perm;
 
 		/* sctp_connectx(3) calls via selinux_sctp_bind_connect()
@@ -4752,12 +4740,12 @@
 			break;
 		default:
 			/* Note that SCTP services expect -EINVAL, whereas
-			 * others must handle this at the protocol level:
-			 * connect(AF_UNSPEC) on a connected socket is
-			 * a documented way disconnect the socket.
+			 * others expect -EAFNOSUPPORT.
 			 */
 			if (sksec->sclass == SECCLASS_SCTP_SOCKET)
 				return -EINVAL;
+			else
+				return -EAFNOSUPPORT;
 		}
 
 		err = sel_netport_sid(sk->sk_protocol, snum, &sid);
