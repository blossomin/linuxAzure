// SPDX-License-Identifier: GPL-2.0-only
/*
 * Implementation of the policy database.
 *
 * Author : Stephen Smalley, <sds@tycho.nsa.gov>
 */

/*
 * Updated: Trusted Computer Solutions, Inc. <dgoeddel@trustedcs.com>
 *
 *	Support for enhanced MLS infrastructure.
 *
 * Updated: Frank Mayer <mayerf@tresys.com> and Karl MacMillan <kmacmillan@tresys.com>
 *
 *	Added conditional policy language extensions
 *
 * Updated: Hewlett-Packard <paul@paul-moore.com>
 *
 *      Added support for the policy capability bitmap
 *
 * Update: Mellanox Techonologies
 *
 *	Added Infiniband support
 *
 * Copyright (C) 2016 Mellanox Techonologies
 * Copyright (C) 2007 Hewlett-Packard Development Company, L.P.
 * Copyright (C) 2004-2005 Trusted Computer Solutions, Inc.
 * Copyright (C) 2003 - 2004 Tresys Technology, LLC
 */

#include <linux/kernel.h>
#include <linux/sched.h>
#include <linux/slab.h>
#include <linux/string.h>
#include <linux/errno.h>
#include <linux/audit.h>
#include "security.h"

#include "policydb.h"
#include "conditional.h"
#include "mls.h"
#include "services.h"

#define _DEBUG_HASHES

#ifdef DEBUG_HASHES
static const char *symtab_name[SYM_NUM] = {
	"common prefixes",
	"classes",
	"roles",
	"types",
	"users",
	"bools",
	"levels",
	"categories",
};
#endif

static unsigned int symtab_sizes[SYM_NUM] = {
	2,
	32,
	16,
	512,
	128,
	16,
	16,
	16,
};

struct policydb_compat_info {
	int version;
	int sym_num;
	int ocon_num;
};

/* These need to be updated if SYM_NUM or OCON_NUM changes */
static struct policydb_compat_info policydb_compat[] = {
	{
		.version	= POLICYDB_VERSION_BASE,
		.sym_num	= SYM_NUM - 3,
		.ocon_num	= OCON_NUM - 3,
	},
	{
		.version	= POLICYDB_VERSION_BOOL,
		.sym_num	= SYM_NUM - 2,
		.ocon_num	= OCON_NUM - 3,
	},
	{
		.version	= POLICYDB_VERSION_IPV6,
		.sym_num	= SYM_NUM - 2,
		.ocon_num	= OCON_NUM - 2,
	},
	{
		.version	= POLICYDB_VERSION_NLCLASS,
		.sym_num	= SYM_NUM - 2,
		.ocon_num	= OCON_NUM - 2,
	},
	{
		.version	= POLICYDB_VERSION_MLS,
		.sym_num	= SYM_NUM,
		.ocon_num	= OCON_NUM - 2,
	},
	{
		.version	= POLICYDB_VERSION_AVTAB,
		.sym_num	= SYM_NUM,
		.ocon_num	= OCON_NUM - 2,
	},
	{
		.version	= POLICYDB_VERSION_RANGETRANS,
		.sym_num	= SYM_NUM,
		.ocon_num	= OCON_NUM - 2,
	},
	{
		.version	= POLICYDB_VERSION_POLCAP,
		.sym_num	= SYM_NUM,
		.ocon_num	= OCON_NUM - 2,
	},
	{
		.version	= POLICYDB_VERSION_PERMISSIVE,
		.sym_num	= SYM_NUM,
		.ocon_num	= OCON_NUM - 2,
	},
	{
		.version	= POLICYDB_VERSION_BOUNDARY,
		.sym_num	= SYM_NUM,
		.ocon_num	= OCON_NUM - 2,
	},
	{
		.version	= POLICYDB_VERSION_FILENAME_TRANS,
		.sym_num	= SYM_NUM,
		.ocon_num	= OCON_NUM - 2,
	},
	{
		.version	= POLICYDB_VERSION_ROLETRANS,
		.sym_num	= SYM_NUM,
		.ocon_num	= OCON_NUM - 2,
	},
	{
		.version	= POLICYDB_VERSION_NEW_OBJECT_DEFAULTS,
		.sym_num	= SYM_NUM,
		.ocon_num	= OCON_NUM - 2,
	},
	{
		.version	= POLICYDB_VERSION_DEFAULT_TYPE,
		.sym_num	= SYM_NUM,
		.ocon_num	= OCON_NUM - 2,
	},
	{
		.version	= POLICYDB_VERSION_CONSTRAINT_NAMES,
		.sym_num	= SYM_NUM,
		.ocon_num	= OCON_NUM - 2,
	},
	{
		.version	= POLICYDB_VERSION_XPERMS_IOCTL,
		.sym_num	= SYM_NUM,
		.ocon_num	= OCON_NUM - 2,
	},
	{
		.version	= POLICYDB_VERSION_INFINIBAND,
		.sym_num	= SYM_NUM,
		.ocon_num	= OCON_NUM,
	},
};

static struct policydb_compat_info *policydb_lookup_compat(int version)
{
	int i;
	struct policydb_compat_info *info = NULL;

	for (i = 0; i < ARRAY_SIZE(policydb_compat); i++) {
		if (policydb_compat[i].version == version) {
			info = &policydb_compat[i];
			break;
		}
	}
	return info;
}

/*
 * The following *_destroy functions are used to
 * free any memory allocated for each kind of
 * symbol data in the policy database.
 */

static int perm_destroy(void *key, void *datum, void *p)
{
	kfree(key);
	kfree(datum);
	return 0;
}

static int common_destroy(void *key, void *datum, void *p)
{
	struct common_datum *comdatum;

	kfree(key);
	if (datum) {
		comdatum = datum;
		hashtab_map(comdatum->permissions.table, perm_destroy, NULL);
		hashtab_destroy(comdatum->permissions.table);
	}
	kfree(datum);
	return 0;
}

static void constraint_expr_destroy(struct constraint_expr *expr)
{
	if (expr) {
		ebitmap_destroy(&expr->names);
		if (expr->type_names) {
			ebitmap_destroy(&expr->type_names->types);
			ebitmap_destroy(&expr->type_names->negset);
			kfree(expr->type_names);
		}
		kfree(expr);
	}
}

static int cls_destroy(void *key, void *datum, void *p)
{
	struct class_datum *cladatum;
	struct constraint_node *constraint, *ctemp;
	struct constraint_expr *e, *etmp;

	kfree(key);
	if (datum) {
		cladatum = datum;
		hashtab_map(cladatum->permissions.table, perm_destroy, NULL);
		hashtab_destroy(cladatum->permissions.table);
		constraint = cladatum->constraints;
		while (constraint) {
			e = constraint->expr;
			while (e) {
				etmp = e;
				e = e->next;
				constraint_expr_destroy(etmp);
			}
			ctemp = constraint;
			constraint = constraint->next;
			kfree(ctemp);
		}

		constraint = cladatum->validatetrans;
		while (constraint) {
			e = constraint->expr;
			while (e) {
				etmp = e;
				e = e->next;
				constraint_expr_destroy(etmp);
			}
			ctemp = constraint;
			constraint = constraint->next;
			kfree(ctemp);
		}
		kfree(cladatum->comkey);
	}
	kfree(datum);
	return 0;
}

static int role_destroy(void *key, void *datum, void *p)
{
	struct role_datum *role;

	kfree(key);
	if (datum) {
		role = datum;
		ebitmap_destroy(&role->dominates);
		ebitmap_destroy(&role->types);
	}
	kfree(datum);
	return 0;
}

static int type_destroy(void *key, void *datum, void *p)
{
	kfree(key);
	kfree(datum);
	return 0;
}

static int user_destroy(void *key, void *datum, void *p)
{
	struct user_datum *usrdatum;

	kfree(key);
	if (datum) {
		usrdatum = datum;
		ebitmap_destroy(&usrdatum->roles);
		ebitmap_destroy(&usrdatum->range.level[0].cat);
		ebitmap_destroy(&usrdatum->range.level[1].cat);
		ebitmap_destroy(&usrdatum->dfltlevel.cat);
	}
	kfree(datum);
	return 0;
}

static int sens_destroy(void *key, void *datum, void *p)
{
	struct level_datum *levdatum;

	kfree(key);
	if (datum) {
		levdatum = datum;
		if (levdatum->level)
			ebitmap_destroy(&levdatum->level->cat);
		kfree(levdatum->level);
	}
	kfree(datum);
	return 0;
}

static int cat_destroy(void *key, void *datum, void *p)
{
	kfree(key);
	kfree(datum);
	return 0;
}

static int (*destroy_f[SYM_NUM]) (void *key, void *datum, void *datap) =
{
	common_destroy,
	cls_destroy,
	role_destroy,
	type_destroy,
	user_destroy,
	cond_destroy_bool,
	sens_destroy,
	cat_destroy,
};

static int filenametr_destroy(void *key, void *datum, void *p)
{
	struct filename_trans *ft = key;

	kfree(ft->name);
	kfree(key);
	kfree(datum);
	cond_resched();
	return 0;
}

static int range_tr_destroy(void *key, void *datum, void *p)
{
	struct mls_range *rt = datum;

	kfree(key);
	ebitmap_destroy(&rt->level[0].cat);
	ebitmap_destroy(&rt->level[1].cat);
	kfree(datum);
	cond_resched();
	return 0;
}

static void ocontext_destroy(struct ocontext *c, int i)
{
	if (!c)
		return;

	context_destroy(&c->context[0]);
	context_destroy(&c->context[1]);
	if (i == OCON_ISID || i == OCON_FS ||
	    i == OCON_NETIF || i == OCON_FSUSE)
		kfree(c->u.name);
	kfree(c);
}

/*
 * Initialize the role table.
 */
static int roles_init(struct policydb *p)
{
	char *key = NULL;
	int rc;
	struct role_datum *role;

	role = kzalloc(sizeof(*role), GFP_KERNEL);
	if (!role)
		return -ENOMEM;

	rc = -EINVAL;
	role->value = ++p->p_roles.nprim;
	if (role->value != OBJECT_R_VAL)
		goto out;

	rc = -ENOMEM;
	key = kstrdup(OBJECT_R, GFP_KERNEL);
	if (!key)
		goto out;

	rc = hashtab_insert(p->p_roles.table, key, role);
	if (rc)
		goto out;

	return 0;
out:
	kfree(key);
	kfree(role);
	return rc;
}

static u32 filenametr_hash(struct hashtab *h, const void *k)
{
	const struct filename_trans *ft = k;
	unsigned long hash;
	unsigned int byte_num;
	unsigned char focus;

	hash = ft->stype ^ ft->ttype ^ ft->tclass;

	byte_num = 0;
	while ((focus = ft->name[byte_num++]))
		hash = partial_name_hash(focus, hash);
	return hash & (h->size - 1);
}

static int filenametr_cmp(struct hashtab *h, const void *k1, const void *k2)
{
	const struct filename_trans *ft1 = k1;
	const struct filename_trans *ft2 = k2;
	int v;

	v = ft1->stype - ft2->stype;
	if (v)
		return v;

	v = ft1->ttype - ft2->ttype;
	if (v)
		return v;

	v = ft1->tclass - ft2->tclass;
	if (v)
		return v;

	return strcmp(ft1->name, ft2->name);

}

static u32 rangetr_hash(struct hashtab *h, const void *k)
{
	const struct range_trans *key = k;

	return (key->source_type + (key->target_type << 3) +
		(key->target_class << 5)) & (h->size - 1);
}

static int rangetr_cmp(struct hashtab *h, const void *k1, const void *k2)
{
	const struct range_trans *key1 = k1, *key2 = k2;
	int v;

	v = key1->source_type - key2->source_type;
	if (v)
		return v;

	v = key1->target_type - key2->target_type;
	if (v)
		return v;

	v = key1->target_class - key2->target_class;

	return v;
}

static int (*destroy_f[SYM_NUM]) (void *key, void *datum, void *datap);

/*
 * Initialize a policy database structure.
 */
static int policydb_init(struct policydb *p)
{
	int i, rc;

	memset(p, 0, sizeof(*p));

	for (i = 0; i < SYM_NUM; i++) {
		rc = symtab_init(&p->symtab[i], symtab_sizes[i]);
		if (rc)
			goto out;
	}

	rc = avtab_init(&p->te_avtab);
	if (rc)
		goto out;

	rc = roles_init(p);
	if (rc)
		goto out;

	rc = cond_policydb_init(p);
	if (rc)
		goto out;

	p->filename_trans = hashtab_create(filenametr_hash, filenametr_cmp,
					   (1 << 10));
	if (!p->filename_trans) {
		rc = -ENOMEM;
		goto out;
	}

	p->range_tr = hashtab_create(rangetr_hash, rangetr_cmp, 256);
	if (!p->range_tr) {
		rc = -ENOMEM;
		goto out;
	}

	ebitmap_init(&p->filename_trans_ttypes);
	ebitmap_init(&p->policycaps);
	ebitmap_init(&p->permissive_map);

	return 0;
out:
	hashtab_destroy(p->filename_trans);
	hashtab_destroy(p->range_tr);
	for (i = 0; i < SYM_NUM; i++) {
		hashtab_map(p->symtab[i].table, destroy_f[i], NULL);
		hashtab_destroy(p->symtab[i].table);
	}
	return rc;
}

/*
 * The following *_index functions are used to
 * define the val_to_name and val_to_struct arrays
 * in a policy database structure.  The val_to_name
 * arrays are used when converting security context
 * structures into string representations.  The
 * val_to_struct arrays are used when the attributes
 * of a class, role, or user are needed.
 */

static int common_index(void *key, void *datum, void *datap)
{
	struct policydb *p;
	struct common_datum *comdatum;

	comdatum = datum;
	p = datap;
	if (!comdatum->value || comdatum->value > p->p_commons.nprim)
		return -EINVAL;

	p->sym_val_to_name[SYM_COMMONS][comdatum->value - 1] = key;

	return 0;
}

static int class_index(void *key, void *datum, void *datap)
{
	struct policydb *p;
	struct class_datum *cladatum;

	cladatum = datum;
	p = datap;
	if (!cladatum->value || cladatum->value > p->p_classes.nprim)
		return -EINVAL;

	p->sym_val_to_name[SYM_CLASSES][cladatum->value - 1] = key;
	p->class_val_to_struct[cladatum->value - 1] = cladatum;
	return 0;
}

static int role_index(void *key, void *datum, void *datap)
{
	struct policydb *p;
	struct role_datum *role;

	role = datum;
	p = datap;
	if (!role->value
	    || role->value > p->p_roles.nprim
	    || role->bounds > p->p_roles.nprim)
		return -EINVAL;

	p->sym_val_to_name[SYM_ROLES][role->value - 1] = key;
	p->role_val_to_struct[role->value - 1] = role;
	return 0;
}

static int type_index(void *key, void *datum, void *datap)
{
	struct policydb *p;
	struct type_datum *typdatum;

	typdatum = datum;
	p = datap;

	if (typdatum->primary) {
		if (!typdatum->value
		    || typdatum->value > p->p_types.nprim
		    || typdatum->bounds > p->p_types.nprim)
			return -EINVAL;
		p->sym_val_to_name[SYM_TYPES][typdatum->value - 1] = key;
		p->type_val_to_struct[typdatum->value - 1] = typdatum;
	}

	return 0;
}

static int user_index(void *key, void *datum, void *datap)
{
	struct policydb *p;
	struct user_datum *usrdatum;

	usrdatum = datum;
	p = datap;
	if (!usrdatum->value
	    || usrdatum->value > p->p_users.nprim
	    || usrdatum->bounds > p->p_users.nprim)
		return -EINVAL;

	p->sym_val_to_name[SYM_USERS][usrdatum->value - 1] = key;
	p->user_val_to_struct[usrdatum->value - 1] = usrdatum;
	return 0;
}

static int sens_index(void *key, void *datum, void *datap)
{
	struct policydb *p;
	struct level_datum *levdatum;

	levdatum = datum;
	p = datap;

	if (!levdatum->isalias) {
		if (!levdatum->level->sens ||
		    levdatum->level->sens > p->p_levels.nprim)
			return -EINVAL;

		p->sym_val_to_name[SYM_LEVELS][levdatum->level->sens - 1] = key;
	}

	return 0;
}

static int cat_index(void *key, void *datum, void *datap)
{
	struct policydb *p;
	struct cat_datum *catdatum;

	catdatum = datum;
	p = datap;

	if (!catdatum->isalias) {
		if (!catdatum->value || catdatum->value > p->p_cats.nprim)
			return -EINVAL;

		p->sym_val_to_name[SYM_CATS][catdatum->value - 1] = key;
	}

	return 0;
}

static int (*index_f[SYM_NUM]) (void *key, void *datum, void *datap) =
{
	common_index,
	class_index,
	role_index,
	type_index,
	user_index,
	cond_index_bool,
	sens_index,
	cat_index,
};

#ifdef DEBUG_HASHES
static void hash_eval(struct hashtab *h, const char *hash_name)
{
	struct hashtab_info info;

	hashtab_stat(h, &info);
	pr_debug("SELinux: %s:  %d entries and %d/%d buckets used, longest chain length %d\n",
		 hash_name, h->nel, info.slots_used, h->size,
		 info.max_chain_len);
}

static void symtab_hash_eval(struct symtab *s)
{
	int i;

	for (i = 0; i < SYM_NUM; i++)
		hash_eval(s[i].table, symtab_name[i]);
}

#else
static inline void hash_eval(struct hashtab *h, char *hash_name)
{
}
#endif

/*
 * Define the other val_to_name and val_to_struct arrays
 * in a policy database structure.
 *
 * Caller must clean up on failure.
 */
static int policydb_index(struct policydb *p)
{
	int i, rc;

	if (p->mls_enabled)
		pr_debug("SELinux:  %d users, %d roles, %d types, %d bools, %d sens, %d cats\n",
			 p->p_users.nprim, p->p_roles.nprim, p->p_types.nprim,
			 p->p_bools.nprim, p->p_levels.nprim, p->p_cats.nprim);
	else
		pr_debug("SELinux:  %d users, %d roles, %d types, %d bools\n",
			 p->p_users.nprim, p->p_roles.nprim, p->p_types.nprim,
			 p->p_bools.nprim);

	pr_debug("SELinux:  %d classes, %d rules\n",
		 p->p_classes.nprim, p->te_avtab.nel);

#ifdef DEBUG_HASHES
	avtab_hash_eval(&p->te_avtab, "rules");
	symtab_hash_eval(p->symtab);
#endif

	p->class_val_to_struct = kcalloc(p->p_classes.nprim,
					 sizeof(*p->class_val_to_struct),
					 GFP_KERNEL);
	if (!p->class_val_to_struct)
		return -ENOMEM;

	p->role_val_to_struct = kcalloc(p->p_roles.nprim,
					sizeof(*p->role_val_to_struct),
					GFP_KERNEL);
	if (!p->role_val_to_struct)
		return -ENOMEM;

	p->user_val_to_struct = kcalloc(p->p_users.nprim,
					sizeof(*p->user_val_to_struct),
					GFP_KERNEL);
	if (!p->user_val_to_struct)
		return -ENOMEM;

	p->type_val_to_struct = kvcalloc(p->p_types.nprim,
					 sizeof(*p->type_val_to_struct),
					 GFP_KERNEL);
	if (!p->type_val_to_struct)
		return -ENOMEM;

	rc = cond_init_bool_indexes(p);
	if (rc)
		goto out;

	for (i = 0; i < SYM_NUM; i++) {
		p->sym_val_to_name[i] = kvcalloc(p->symtab[i].nprim,
						 sizeof(char *),
						 GFP_KERNEL);
		if (!p->sym_val_to_name[i])
			return -ENOMEM;

		rc = hashtab_map(p->symtab[i].table, index_f[i], p);
		if (rc)
			goto out;
	}
	rc = 0;
out:
	return rc;
}

/*
<<<<<<< HEAD
 * The following *_destroy functions are used to
 * free any memory allocated for each kind of
 * symbol data in the policy database.
 */

static int perm_destroy(void *key, void *datum, void *p)
{
	kfree(key);
	kfree(datum);
	return 0;
}

static int common_destroy(void *key, void *datum, void *p)
{
	struct common_datum *comdatum;

	kfree(key);
	if (datum) {
		comdatum = datum;
		hashtab_map(comdatum->permissions.table, perm_destroy, NULL);
		hashtab_destroy(comdatum->permissions.table);
	}
	kfree(datum);
	return 0;
}

static void constraint_expr_destroy(struct constraint_expr *expr)
{
	if (expr) {
		ebitmap_destroy(&expr->names);
		if (expr->type_names) {
			ebitmap_destroy(&expr->type_names->types);
			ebitmap_destroy(&expr->type_names->negset);
			kfree(expr->type_names);
		}
		kfree(expr);
	}
}

static int cls_destroy(void *key, void *datum, void *p)
{
	struct class_datum *cladatum;
	struct constraint_node *constraint, *ctemp;
	struct constraint_expr *e, *etmp;

	kfree(key);
	if (datum) {
		cladatum = datum;
		hashtab_map(cladatum->permissions.table, perm_destroy, NULL);
		hashtab_destroy(cladatum->permissions.table);
		constraint = cladatum->constraints;
		while (constraint) {
			e = constraint->expr;
			while (e) {
				etmp = e;
				e = e->next;
				constraint_expr_destroy(etmp);
			}
			ctemp = constraint;
			constraint = constraint->next;
			kfree(ctemp);
		}

		constraint = cladatum->validatetrans;
		while (constraint) {
			e = constraint->expr;
			while (e) {
				etmp = e;
				e = e->next;
				constraint_expr_destroy(etmp);
			}
			ctemp = constraint;
			constraint = constraint->next;
			kfree(ctemp);
		}
		kfree(cladatum->comkey);
	}
	kfree(datum);
	return 0;
}

static int role_destroy(void *key, void *datum, void *p)
{
	struct role_datum *role;

	kfree(key);
	if (datum) {
		role = datum;
		ebitmap_destroy(&role->dominates);
		ebitmap_destroy(&role->types);
	}
	kfree(datum);
	return 0;
}

static int type_destroy(void *key, void *datum, void *p)
{
	kfree(key);
	kfree(datum);
	return 0;
}

static int user_destroy(void *key, void *datum, void *p)
{
	struct user_datum *usrdatum;

	kfree(key);
	if (datum) {
		usrdatum = datum;
		ebitmap_destroy(&usrdatum->roles);
		ebitmap_destroy(&usrdatum->range.level[0].cat);
		ebitmap_destroy(&usrdatum->range.level[1].cat);
		ebitmap_destroy(&usrdatum->dfltlevel.cat);
	}
	kfree(datum);
	return 0;
}

static int sens_destroy(void *key, void *datum, void *p)
{
	struct level_datum *levdatum;

	kfree(key);
	if (datum) {
		levdatum = datum;
		if (levdatum->level)
			ebitmap_destroy(&levdatum->level->cat);
		kfree(levdatum->level);
	}
	kfree(datum);
	return 0;
}

static int cat_destroy(void *key, void *datum, void *p)
{
	kfree(key);
	kfree(datum);
	return 0;
}

static int (*destroy_f[SYM_NUM]) (void *key, void *datum, void *datap) =
{
	common_destroy,
	cls_destroy,
	role_destroy,
	type_destroy,
	user_destroy,
	cond_destroy_bool,
	sens_destroy,
	cat_destroy,
};

static int filenametr_destroy(void *key, void *datum, void *p)
{
	struct filename_trans *ft = key;
	kfree(ft->name);
	kfree(key);
	kfree(datum);
	cond_resched();
	return 0;
}

static int range_tr_destroy(void *key, void *datum, void *p)
{
	struct mls_range *rt = datum;
	kfree(key);
	ebitmap_destroy(&rt->level[0].cat);
	ebitmap_destroy(&rt->level[1].cat);
	kfree(datum);
	cond_resched();
	return 0;
}

static void ocontext_destroy(struct ocontext *c, int i)
{
	if (!c)
		return;

	context_destroy(&c->context[0]);
	context_destroy(&c->context[1]);
	if (i == OCON_ISID || i == OCON_FS ||
	    i == OCON_NETIF || i == OCON_FSUSE)
		kfree(c->u.name);
	kfree(c);
}

/*
=======
>>>>>>> f7688b48
 * Free any memory allocated by a policy database structure.
 */
void policydb_destroy(struct policydb *p)
{
	struct ocontext *c, *ctmp;
	struct genfs *g, *gtmp;
	int i;
	struct role_allow *ra, *lra = NULL;
	struct role_trans *tr, *ltr = NULL;

	for (i = 0; i < SYM_NUM; i++) {
		cond_resched();
		hashtab_map(p->symtab[i].table, destroy_f[i], NULL);
		hashtab_destroy(p->symtab[i].table);
	}

	for (i = 0; i < SYM_NUM; i++)
		kvfree(p->sym_val_to_name[i]);

	kfree(p->class_val_to_struct);
	kfree(p->role_val_to_struct);
	kfree(p->user_val_to_struct);
	kvfree(p->type_val_to_struct);

	avtab_destroy(&p->te_avtab);

	for (i = 0; i < OCON_NUM; i++) {
		cond_resched();
		c = p->ocontexts[i];
		while (c) {
			ctmp = c;
			c = c->next;
			ocontext_destroy(ctmp, i);
		}
		p->ocontexts[i] = NULL;
	}

	g = p->genfs;
	while (g) {
		cond_resched();
		kfree(g->fstype);
		c = g->head;
		while (c) {
			ctmp = c;
			c = c->next;
			ocontext_destroy(ctmp, OCON_FSUSE);
		}
		gtmp = g;
		g = g->next;
		kfree(gtmp);
	}
	p->genfs = NULL;

	cond_policydb_destroy(p);

	for (tr = p->role_tr; tr; tr = tr->next) {
		cond_resched();
		kfree(ltr);
		ltr = tr;
	}
	kfree(ltr);

	for (ra = p->role_allow; ra; ra = ra->next) {
		cond_resched();
		kfree(lra);
		lra = ra;
	}
	kfree(lra);

	hashtab_map(p->filename_trans, filenametr_destroy, NULL);
	hashtab_destroy(p->filename_trans);

	hashtab_map(p->range_tr, range_tr_destroy, NULL);
	hashtab_destroy(p->range_tr);

	if (p->type_attr_map_array) {
		for (i = 0; i < p->p_types.nprim; i++)
			ebitmap_destroy(&p->type_attr_map_array[i]);
		kvfree(p->type_attr_map_array);
	}

	ebitmap_destroy(&p->filename_trans_ttypes);
	ebitmap_destroy(&p->policycaps);
	ebitmap_destroy(&p->permissive_map);
}

/*
 * Load the initial SIDs specified in a policy database
 * structure into a SID table.
 */
int policydb_load_isids(struct policydb *p, struct sidtab *s)
{
	struct ocontext *head, *c;
	int rc;

	rc = sidtab_init(s);
	if (rc) {
		pr_err("SELinux:  out of memory on SID table init\n");
		goto out;
	}

	head = p->ocontexts[OCON_ISID];
	for (c = head; c; c = c->next) {
		rc = -EINVAL;
		if (!c->context[0].user) {
			pr_err("SELinux:  SID %s was never defined.\n",
				c->u.name);
			sidtab_destroy(s);
			goto out;
		}
		if (c->sid[0] == SECSID_NULL || c->sid[0] > SECINITSID_NUM) {
			pr_err("SELinux:  Initial SID %s out of range.\n",
				c->u.name);
			sidtab_destroy(s);
			goto out;
		}

		rc = sidtab_set_initial(s, c->sid[0], &c->context[0]);
		if (rc) {
			pr_err("SELinux:  unable to load initial SID %s.\n",
				c->u.name);
			sidtab_destroy(s);
			goto out;
		}
	}
	rc = 0;
out:
	return rc;
}

int policydb_class_isvalid(struct policydb *p, unsigned int class)
{
	if (!class || class > p->p_classes.nprim)
		return 0;
	return 1;
}

int policydb_role_isvalid(struct policydb *p, unsigned int role)
{
	if (!role || role > p->p_roles.nprim)
		return 0;
	return 1;
}

int policydb_type_isvalid(struct policydb *p, unsigned int type)
{
	if (!type || type > p->p_types.nprim)
		return 0;
	return 1;
}

/*
 * Return 1 if the fields in the security context
 * structure `c' are valid.  Return 0 otherwise.
 */
int policydb_context_isvalid(struct policydb *p, struct context *c)
{
	struct role_datum *role;
	struct user_datum *usrdatum;

	if (!c->role || c->role > p->p_roles.nprim)
		return 0;

	if (!c->user || c->user > p->p_users.nprim)
		return 0;

	if (!c->type || c->type > p->p_types.nprim)
		return 0;

	if (c->role != OBJECT_R_VAL) {
		/*
		 * Role must be authorized for the type.
		 */
		role = p->role_val_to_struct[c->role - 1];
		if (!role || !ebitmap_get_bit(&role->types, c->type - 1))
			/* role may not be associated with type */
			return 0;

		/*
		 * User must be authorized for the role.
		 */
		usrdatum = p->user_val_to_struct[c->user - 1];
		if (!usrdatum)
			return 0;

		if (!ebitmap_get_bit(&usrdatum->roles, c->role - 1))
			/* user may not be associated with role */
			return 0;
	}

	if (!mls_context_isvalid(p, c))
		return 0;

	return 1;
}

/*
 * Read a MLS range structure from a policydb binary
 * representation file.
 */
static int mls_read_range_helper(struct mls_range *r, void *fp)
{
	__le32 buf[2];
	u32 items;
	int rc;

	rc = next_entry(buf, fp, sizeof(u32));
	if (rc)
		goto out;

	rc = -EINVAL;
	items = le32_to_cpu(buf[0]);
	if (items > ARRAY_SIZE(buf)) {
		pr_err("SELinux: mls:  range overflow\n");
		goto out;
	}

	rc = next_entry(buf, fp, sizeof(u32) * items);
	if (rc) {
		pr_err("SELinux: mls:  truncated range\n");
		goto out;
	}

	r->level[0].sens = le32_to_cpu(buf[0]);
	if (items > 1)
		r->level[1].sens = le32_to_cpu(buf[1]);
	else
		r->level[1].sens = r->level[0].sens;

	rc = ebitmap_read(&r->level[0].cat, fp);
	if (rc) {
		pr_err("SELinux: mls:  error reading low categories\n");
		goto out;
	}
	if (items > 1) {
		rc = ebitmap_read(&r->level[1].cat, fp);
		if (rc) {
			pr_err("SELinux: mls:  error reading high categories\n");
			goto bad_high;
		}
	} else {
		rc = ebitmap_cpy(&r->level[1].cat, &r->level[0].cat);
		if (rc) {
			pr_err("SELinux: mls:  out of memory\n");
			goto bad_high;
		}
	}

	return 0;
bad_high:
	ebitmap_destroy(&r->level[0].cat);
out:
	return rc;
}

/*
 * Read and validate a security context structure
 * from a policydb binary representation file.
 */
static int context_read_and_validate(struct context *c,
				     struct policydb *p,
				     void *fp)
{
	__le32 buf[3];
	int rc;

	rc = next_entry(buf, fp, sizeof buf);
	if (rc) {
		pr_err("SELinux: context truncated\n");
		goto out;
	}
	c->user = le32_to_cpu(buf[0]);
	c->role = le32_to_cpu(buf[1]);
	c->type = le32_to_cpu(buf[2]);
	if (p->policyvers >= POLICYDB_VERSION_MLS) {
		rc = mls_read_range_helper(&c->range, fp);
		if (rc) {
			pr_err("SELinux: error reading MLS range of context\n");
			goto out;
		}
	}

	rc = -EINVAL;
	if (!policydb_context_isvalid(p, c)) {
		pr_err("SELinux:  invalid security context\n");
		context_destroy(c);
		goto out;
	}
	rc = 0;
out:
	return rc;
}

/*
 * The following *_read functions are used to
 * read the symbol data from a policy database
 * binary representation file.
 */

static int str_read(char **strp, gfp_t flags, void *fp, u32 len)
{
	int rc;
	char *str;

	if ((len == 0) || (len == (u32)-1))
		return -EINVAL;

	str = kmalloc(len + 1, flags | __GFP_NOWARN);
	if (!str)
		return -ENOMEM;

	/* it's expected the caller should free the str */
	*strp = str;

	rc = next_entry(str, fp, len);
	if (rc)
		return rc;

	str[len] = '\0';
	return 0;
}

static int perm_read(struct policydb *p, struct hashtab *h, void *fp)
{
	char *key = NULL;
	struct perm_datum *perdatum;
	int rc;
	__le32 buf[2];
	u32 len;

	perdatum = kzalloc(sizeof(*perdatum), GFP_KERNEL);
	if (!perdatum)
		return -ENOMEM;

	rc = next_entry(buf, fp, sizeof buf);
	if (rc)
		goto bad;

	len = le32_to_cpu(buf[0]);
	perdatum->value = le32_to_cpu(buf[1]);

	rc = str_read(&key, GFP_KERNEL, fp, len);
	if (rc)
		goto bad;

	rc = hashtab_insert(h, key, perdatum);
	if (rc)
		goto bad;

	return 0;
bad:
	perm_destroy(key, perdatum, NULL);
	return rc;
}

static int common_read(struct policydb *p, struct hashtab *h, void *fp)
{
	char *key = NULL;
	struct common_datum *comdatum;
	__le32 buf[4];
	u32 len, nel;
	int i, rc;

	comdatum = kzalloc(sizeof(*comdatum), GFP_KERNEL);
	if (!comdatum)
		return -ENOMEM;

	rc = next_entry(buf, fp, sizeof buf);
	if (rc)
		goto bad;

	len = le32_to_cpu(buf[0]);
	comdatum->value = le32_to_cpu(buf[1]);

	rc = symtab_init(&comdatum->permissions, PERM_SYMTAB_SIZE);
	if (rc)
		goto bad;
	comdatum->permissions.nprim = le32_to_cpu(buf[2]);
	nel = le32_to_cpu(buf[3]);

	rc = str_read(&key, GFP_KERNEL, fp, len);
	if (rc)
		goto bad;

	for (i = 0; i < nel; i++) {
		rc = perm_read(p, comdatum->permissions.table, fp);
		if (rc)
			goto bad;
	}

	rc = hashtab_insert(h, key, comdatum);
	if (rc)
		goto bad;
	return 0;
bad:
	common_destroy(key, comdatum, NULL);
	return rc;
}

static void type_set_init(struct type_set *t)
{
	ebitmap_init(&t->types);
	ebitmap_init(&t->negset);
}

static int type_set_read(struct type_set *t, void *fp)
{
	__le32 buf[1];
	int rc;

	if (ebitmap_read(&t->types, fp))
		return -EINVAL;
	if (ebitmap_read(&t->negset, fp))
		return -EINVAL;

	rc = next_entry(buf, fp, sizeof(u32));
	if (rc < 0)
		return -EINVAL;
	t->flags = le32_to_cpu(buf[0]);

	return 0;
}


static int read_cons_helper(struct policydb *p,
				struct constraint_node **nodep,
				int ncons, int allowxtarget, void *fp)
{
	struct constraint_node *c, *lc;
	struct constraint_expr *e, *le;
	__le32 buf[3];
	u32 nexpr;
	int rc, i, j, depth;

	lc = NULL;
	for (i = 0; i < ncons; i++) {
		c = kzalloc(sizeof(*c), GFP_KERNEL);
		if (!c)
			return -ENOMEM;

		if (lc)
			lc->next = c;
		else
			*nodep = c;

		rc = next_entry(buf, fp, (sizeof(u32) * 2));
		if (rc)
			return rc;
		c->permissions = le32_to_cpu(buf[0]);
		nexpr = le32_to_cpu(buf[1]);
		le = NULL;
		depth = -1;
		for (j = 0; j < nexpr; j++) {
			e = kzalloc(sizeof(*e), GFP_KERNEL);
			if (!e)
				return -ENOMEM;

			if (le)
				le->next = e;
			else
				c->expr = e;

			rc = next_entry(buf, fp, (sizeof(u32) * 3));
			if (rc)
				return rc;
			e->expr_type = le32_to_cpu(buf[0]);
			e->attr = le32_to_cpu(buf[1]);
			e->op = le32_to_cpu(buf[2]);

			switch (e->expr_type) {
			case CEXPR_NOT:
				if (depth < 0)
					return -EINVAL;
				break;
			case CEXPR_AND:
			case CEXPR_OR:
				if (depth < 1)
					return -EINVAL;
				depth--;
				break;
			case CEXPR_ATTR:
				if (depth == (CEXPR_MAXDEPTH - 1))
					return -EINVAL;
				depth++;
				break;
			case CEXPR_NAMES:
				if (!allowxtarget && (e->attr & CEXPR_XTARGET))
					return -EINVAL;
				if (depth == (CEXPR_MAXDEPTH - 1))
					return -EINVAL;
				depth++;
				rc = ebitmap_read(&e->names, fp);
				if (rc)
					return rc;
				if (p->policyvers >=
					POLICYDB_VERSION_CONSTRAINT_NAMES) {
						e->type_names = kzalloc(sizeof
						(*e->type_names),
						GFP_KERNEL);
					if (!e->type_names)
						return -ENOMEM;
					type_set_init(e->type_names);
					rc = type_set_read(e->type_names, fp);
					if (rc)
						return rc;
				}
				break;
			default:
				return -EINVAL;
			}
			le = e;
		}
		if (depth != 0)
			return -EINVAL;
		lc = c;
	}

	return 0;
}

static int class_read(struct policydb *p, struct hashtab *h, void *fp)
{
	char *key = NULL;
	struct class_datum *cladatum;
	__le32 buf[6];
	u32 len, len2, ncons, nel;
	int i, rc;

	cladatum = kzalloc(sizeof(*cladatum), GFP_KERNEL);
	if (!cladatum)
		return -ENOMEM;

	rc = next_entry(buf, fp, sizeof(u32)*6);
	if (rc)
		goto bad;

	len = le32_to_cpu(buf[0]);
	len2 = le32_to_cpu(buf[1]);
	cladatum->value = le32_to_cpu(buf[2]);

	rc = symtab_init(&cladatum->permissions, PERM_SYMTAB_SIZE);
	if (rc)
		goto bad;
	cladatum->permissions.nprim = le32_to_cpu(buf[3]);
	nel = le32_to_cpu(buf[4]);

	ncons = le32_to_cpu(buf[5]);

	rc = str_read(&key, GFP_KERNEL, fp, len);
	if (rc)
		goto bad;

	if (len2) {
		rc = str_read(&cladatum->comkey, GFP_KERNEL, fp, len2);
		if (rc)
			goto bad;

		rc = -EINVAL;
		cladatum->comdatum = hashtab_search(p->p_commons.table, cladatum->comkey);
		if (!cladatum->comdatum) {
			pr_err("SELinux:  unknown common %s\n",
			       cladatum->comkey);
			goto bad;
		}
	}
	for (i = 0; i < nel; i++) {
		rc = perm_read(p, cladatum->permissions.table, fp);
		if (rc)
			goto bad;
	}

	rc = read_cons_helper(p, &cladatum->constraints, ncons, 0, fp);
	if (rc)
		goto bad;

	if (p->policyvers >= POLICYDB_VERSION_VALIDATETRANS) {
		/* grab the validatetrans rules */
		rc = next_entry(buf, fp, sizeof(u32));
		if (rc)
			goto bad;
		ncons = le32_to_cpu(buf[0]);
		rc = read_cons_helper(p, &cladatum->validatetrans,
				ncons, 1, fp);
		if (rc)
			goto bad;
	}

	if (p->policyvers >= POLICYDB_VERSION_NEW_OBJECT_DEFAULTS) {
		rc = next_entry(buf, fp, sizeof(u32) * 3);
		if (rc)
			goto bad;

		cladatum->default_user = le32_to_cpu(buf[0]);
		cladatum->default_role = le32_to_cpu(buf[1]);
		cladatum->default_range = le32_to_cpu(buf[2]);
	}

	if (p->policyvers >= POLICYDB_VERSION_DEFAULT_TYPE) {
		rc = next_entry(buf, fp, sizeof(u32) * 1);
		if (rc)
			goto bad;
		cladatum->default_type = le32_to_cpu(buf[0]);
	}

	rc = hashtab_insert(h, key, cladatum);
	if (rc)
		goto bad;

	return 0;
bad:
	cls_destroy(key, cladatum, NULL);
	return rc;
}

static int role_read(struct policydb *p, struct hashtab *h, void *fp)
{
	char *key = NULL;
	struct role_datum *role;
	int rc, to_read = 2;
	__le32 buf[3];
	u32 len;

	role = kzalloc(sizeof(*role), GFP_KERNEL);
	if (!role)
		return -ENOMEM;

	if (p->policyvers >= POLICYDB_VERSION_BOUNDARY)
		to_read = 3;

	rc = next_entry(buf, fp, sizeof(buf[0]) * to_read);
	if (rc)
		goto bad;

	len = le32_to_cpu(buf[0]);
	role->value = le32_to_cpu(buf[1]);
	if (p->policyvers >= POLICYDB_VERSION_BOUNDARY)
		role->bounds = le32_to_cpu(buf[2]);

	rc = str_read(&key, GFP_KERNEL, fp, len);
	if (rc)
		goto bad;

	rc = ebitmap_read(&role->dominates, fp);
	if (rc)
		goto bad;

	rc = ebitmap_read(&role->types, fp);
	if (rc)
		goto bad;

	if (strcmp(key, OBJECT_R) == 0) {
		rc = -EINVAL;
		if (role->value != OBJECT_R_VAL) {
			pr_err("SELinux: Role %s has wrong value %d\n",
			       OBJECT_R, role->value);
			goto bad;
		}
		rc = 0;
		goto bad;
	}

	rc = hashtab_insert(h, key, role);
	if (rc)
		goto bad;
	return 0;
bad:
	role_destroy(key, role, NULL);
	return rc;
}

static int type_read(struct policydb *p, struct hashtab *h, void *fp)
{
	char *key = NULL;
	struct type_datum *typdatum;
	int rc, to_read = 3;
	__le32 buf[4];
	u32 len;

	typdatum = kzalloc(sizeof(*typdatum), GFP_KERNEL);
	if (!typdatum)
		return -ENOMEM;

	if (p->policyvers >= POLICYDB_VERSION_BOUNDARY)
		to_read = 4;

	rc = next_entry(buf, fp, sizeof(buf[0]) * to_read);
	if (rc)
		goto bad;

	len = le32_to_cpu(buf[0]);
	typdatum->value = le32_to_cpu(buf[1]);
	if (p->policyvers >= POLICYDB_VERSION_BOUNDARY) {
		u32 prop = le32_to_cpu(buf[2]);

		if (prop & TYPEDATUM_PROPERTY_PRIMARY)
			typdatum->primary = 1;
		if (prop & TYPEDATUM_PROPERTY_ATTRIBUTE)
			typdatum->attribute = 1;

		typdatum->bounds = le32_to_cpu(buf[3]);
	} else {
		typdatum->primary = le32_to_cpu(buf[2]);
	}

	rc = str_read(&key, GFP_KERNEL, fp, len);
	if (rc)
		goto bad;

	rc = hashtab_insert(h, key, typdatum);
	if (rc)
		goto bad;
	return 0;
bad:
	type_destroy(key, typdatum, NULL);
	return rc;
}


/*
 * Read a MLS level structure from a policydb binary
 * representation file.
 */
static int mls_read_level(struct mls_level *lp, void *fp)
{
	__le32 buf[1];
	int rc;

	memset(lp, 0, sizeof(*lp));

	rc = next_entry(buf, fp, sizeof buf);
	if (rc) {
		pr_err("SELinux: mls: truncated level\n");
		return rc;
	}
	lp->sens = le32_to_cpu(buf[0]);

	rc = ebitmap_read(&lp->cat, fp);
	if (rc) {
		pr_err("SELinux: mls:  error reading level categories\n");
		return rc;
	}
	return 0;
}

static int user_read(struct policydb *p, struct hashtab *h, void *fp)
{
	char *key = NULL;
	struct user_datum *usrdatum;
	int rc, to_read = 2;
	__le32 buf[3];
	u32 len;

	usrdatum = kzalloc(sizeof(*usrdatum), GFP_KERNEL);
	if (!usrdatum)
		return -ENOMEM;

	if (p->policyvers >= POLICYDB_VERSION_BOUNDARY)
		to_read = 3;

	rc = next_entry(buf, fp, sizeof(buf[0]) * to_read);
	if (rc)
		goto bad;

	len = le32_to_cpu(buf[0]);
	usrdatum->value = le32_to_cpu(buf[1]);
	if (p->policyvers >= POLICYDB_VERSION_BOUNDARY)
		usrdatum->bounds = le32_to_cpu(buf[2]);

	rc = str_read(&key, GFP_KERNEL, fp, len);
	if (rc)
		goto bad;

	rc = ebitmap_read(&usrdatum->roles, fp);
	if (rc)
		goto bad;

	if (p->policyvers >= POLICYDB_VERSION_MLS) {
		rc = mls_read_range_helper(&usrdatum->range, fp);
		if (rc)
			goto bad;
		rc = mls_read_level(&usrdatum->dfltlevel, fp);
		if (rc)
			goto bad;
	}

	rc = hashtab_insert(h, key, usrdatum);
	if (rc)
		goto bad;
	return 0;
bad:
	user_destroy(key, usrdatum, NULL);
	return rc;
}

static int sens_read(struct policydb *p, struct hashtab *h, void *fp)
{
	char *key = NULL;
	struct level_datum *levdatum;
	int rc;
	__le32 buf[2];
	u32 len;

	levdatum = kzalloc(sizeof(*levdatum), GFP_ATOMIC);
	if (!levdatum)
		return -ENOMEM;

	rc = next_entry(buf, fp, sizeof buf);
	if (rc)
		goto bad;

	len = le32_to_cpu(buf[0]);
	levdatum->isalias = le32_to_cpu(buf[1]);

	rc = str_read(&key, GFP_ATOMIC, fp, len);
	if (rc)
		goto bad;

	rc = -ENOMEM;
	levdatum->level = kmalloc(sizeof(*levdatum->level), GFP_ATOMIC);
	if (!levdatum->level)
		goto bad;

	rc = mls_read_level(levdatum->level, fp);
	if (rc)
		goto bad;

	rc = hashtab_insert(h, key, levdatum);
	if (rc)
		goto bad;
	return 0;
bad:
	sens_destroy(key, levdatum, NULL);
	return rc;
}

static int cat_read(struct policydb *p, struct hashtab *h, void *fp)
{
	char *key = NULL;
	struct cat_datum *catdatum;
	int rc;
	__le32 buf[3];
	u32 len;

	catdatum = kzalloc(sizeof(*catdatum), GFP_ATOMIC);
	if (!catdatum)
		return -ENOMEM;

	rc = next_entry(buf, fp, sizeof buf);
	if (rc)
		goto bad;

	len = le32_to_cpu(buf[0]);
	catdatum->value = le32_to_cpu(buf[1]);
	catdatum->isalias = le32_to_cpu(buf[2]);

	rc = str_read(&key, GFP_ATOMIC, fp, len);
	if (rc)
		goto bad;

	rc = hashtab_insert(h, key, catdatum);
	if (rc)
		goto bad;
	return 0;
bad:
	cat_destroy(key, catdatum, NULL);
	return rc;
}

static int (*read_f[SYM_NUM]) (struct policydb *p, struct hashtab *h, void *fp) =
{
	common_read,
	class_read,
	role_read,
	type_read,
	user_read,
	cond_read_bool,
	sens_read,
	cat_read,
};

static int user_bounds_sanity_check(void *key, void *datum, void *datap)
{
	struct user_datum *upper, *user;
	struct policydb *p = datap;
	int depth = 0;

	upper = user = datum;
	while (upper->bounds) {
		struct ebitmap_node *node;
		unsigned long bit;

		if (++depth == POLICYDB_BOUNDS_MAXDEPTH) {
			pr_err("SELinux: user %s: "
			       "too deep or looped boundary",
			       (char *) key);
			return -EINVAL;
		}

		upper = p->user_val_to_struct[upper->bounds - 1];
		ebitmap_for_each_positive_bit(&user->roles, node, bit) {
			if (ebitmap_get_bit(&upper->roles, bit))
				continue;

			pr_err("SELinux: boundary violated policy: "
			       "user=%s role=%s bounds=%s\n",
			       sym_name(p, SYM_USERS, user->value - 1),
			       sym_name(p, SYM_ROLES, bit),
			       sym_name(p, SYM_USERS, upper->value - 1));

			return -EINVAL;
		}
	}

	return 0;
}

static int role_bounds_sanity_check(void *key, void *datum, void *datap)
{
	struct role_datum *upper, *role;
	struct policydb *p = datap;
	int depth = 0;

	upper = role = datum;
	while (upper->bounds) {
		struct ebitmap_node *node;
		unsigned long bit;

		if (++depth == POLICYDB_BOUNDS_MAXDEPTH) {
			pr_err("SELinux: role %s: "
			       "too deep or looped bounds\n",
			       (char *) key);
			return -EINVAL;
		}

		upper = p->role_val_to_struct[upper->bounds - 1];
		ebitmap_for_each_positive_bit(&role->types, node, bit) {
			if (ebitmap_get_bit(&upper->types, bit))
				continue;

			pr_err("SELinux: boundary violated policy: "
			       "role=%s type=%s bounds=%s\n",
			       sym_name(p, SYM_ROLES, role->value - 1),
			       sym_name(p, SYM_TYPES, bit),
			       sym_name(p, SYM_ROLES, upper->value - 1));

			return -EINVAL;
		}
	}

	return 0;
}

static int type_bounds_sanity_check(void *key, void *datum, void *datap)
{
	struct type_datum *upper;
	struct policydb *p = datap;
	int depth = 0;

	upper = datum;
	while (upper->bounds) {
		if (++depth == POLICYDB_BOUNDS_MAXDEPTH) {
			pr_err("SELinux: type %s: "
			       "too deep or looped boundary\n",
			       (char *) key);
			return -EINVAL;
		}

		upper = p->type_val_to_struct[upper->bounds - 1];
		BUG_ON(!upper);

		if (upper->attribute) {
			pr_err("SELinux: type %s: "
			       "bounded by attribute %s",
			       (char *) key,
			       sym_name(p, SYM_TYPES, upper->value - 1));
			return -EINVAL;
		}
	}

	return 0;
}

static int policydb_bounds_sanity_check(struct policydb *p)
{
	int rc;

	if (p->policyvers < POLICYDB_VERSION_BOUNDARY)
		return 0;

	rc = hashtab_map(p->p_users.table,
			 user_bounds_sanity_check, p);
	if (rc)
		return rc;

	rc = hashtab_map(p->p_roles.table,
			 role_bounds_sanity_check, p);
	if (rc)
		return rc;

	rc = hashtab_map(p->p_types.table,
			 type_bounds_sanity_check, p);
	if (rc)
		return rc;

	return 0;
}

u16 string_to_security_class(struct policydb *p, const char *name)
{
	struct class_datum *cladatum;

	cladatum = hashtab_search(p->p_classes.table, name);
	if (!cladatum)
		return 0;

	return cladatum->value;
}

u32 string_to_av_perm(struct policydb *p, u16 tclass, const char *name)
{
	struct class_datum *cladatum;
	struct perm_datum *perdatum = NULL;
	struct common_datum *comdatum;

	if (!tclass || tclass > p->p_classes.nprim)
		return 0;

	cladatum = p->class_val_to_struct[tclass-1];
	comdatum = cladatum->comdatum;
	if (comdatum)
		perdatum = hashtab_search(comdatum->permissions.table,
					  name);
	if (!perdatum)
		perdatum = hashtab_search(cladatum->permissions.table,
					  name);
	if (!perdatum)
		return 0;

	return 1U << (perdatum->value-1);
}

static int range_read(struct policydb *p, void *fp)
{
	struct range_trans *rt = NULL;
	struct mls_range *r = NULL;
	int i, rc;
	__le32 buf[2];
	u32 nel;

	if (p->policyvers < POLICYDB_VERSION_MLS)
		return 0;

	rc = next_entry(buf, fp, sizeof(u32));
	if (rc)
		return rc;

	nel = le32_to_cpu(buf[0]);
	for (i = 0; i < nel; i++) {
		rc = -ENOMEM;
		rt = kzalloc(sizeof(*rt), GFP_KERNEL);
		if (!rt)
			goto out;

		rc = next_entry(buf, fp, (sizeof(u32) * 2));
		if (rc)
			goto out;

		rt->source_type = le32_to_cpu(buf[0]);
		rt->target_type = le32_to_cpu(buf[1]);
		if (p->policyvers >= POLICYDB_VERSION_RANGETRANS) {
			rc = next_entry(buf, fp, sizeof(u32));
			if (rc)
				goto out;
			rt->target_class = le32_to_cpu(buf[0]);
		} else
			rt->target_class = p->process_class;

		rc = -EINVAL;
		if (!policydb_type_isvalid(p, rt->source_type) ||
		    !policydb_type_isvalid(p, rt->target_type) ||
		    !policydb_class_isvalid(p, rt->target_class))
			goto out;

		rc = -ENOMEM;
		r = kzalloc(sizeof(*r), GFP_KERNEL);
		if (!r)
			goto out;

		rc = mls_read_range_helper(r, fp);
		if (rc)
			goto out;

		rc = -EINVAL;
		if (!mls_range_isvalid(p, r)) {
			pr_warn("SELinux:  rangetrans:  invalid range\n");
			goto out;
		}

		rc = hashtab_insert(p->range_tr, rt, r);
		if (rc)
			goto out;

		rt = NULL;
		r = NULL;
	}
	hash_eval(p->range_tr, "rangetr");
	rc = 0;
out:
	kfree(rt);
	kfree(r);
	return rc;
}

static int filename_trans_read(struct policydb *p, void *fp)
{
	struct filename_trans *ft;
	struct filename_trans_datum *otype;
	char *name;
	u32 nel, len;
	__le32 buf[4];
	int rc, i;

	if (p->policyvers < POLICYDB_VERSION_FILENAME_TRANS)
		return 0;

	rc = next_entry(buf, fp, sizeof(u32));
	if (rc)
		return rc;
	nel = le32_to_cpu(buf[0]);

	for (i = 0; i < nel; i++) {
		otype = NULL;
		name = NULL;

		rc = -ENOMEM;
		ft = kzalloc(sizeof(*ft), GFP_KERNEL);
		if (!ft)
			goto out;

		rc = -ENOMEM;
		otype = kmalloc(sizeof(*otype), GFP_KERNEL);
		if (!otype)
			goto out;

		/* length of the path component string */
		rc = next_entry(buf, fp, sizeof(u32));
		if (rc)
			goto out;
		len = le32_to_cpu(buf[0]);

		/* path component string */
		rc = str_read(&name, GFP_KERNEL, fp, len);
		if (rc)
			goto out;

		ft->name = name;

		rc = next_entry(buf, fp, sizeof(u32) * 4);
		if (rc)
			goto out;

		ft->stype = le32_to_cpu(buf[0]);
		ft->ttype = le32_to_cpu(buf[1]);
		ft->tclass = le32_to_cpu(buf[2]);

		otype->otype = le32_to_cpu(buf[3]);

		rc = ebitmap_set_bit(&p->filename_trans_ttypes, ft->ttype, 1);
		if (rc)
			goto out;

		rc = hashtab_insert(p->filename_trans, ft, otype);
		if (rc) {
			/*
			 * Do not return -EEXIST to the caller, or the system
			 * will not boot.
			 */
			if (rc != -EEXIST)
				goto out;
			/* But free memory to avoid memory leak. */
			kfree(ft);
			kfree(name);
			kfree(otype);
		}
	}
	hash_eval(p->filename_trans, "filenametr");
	return 0;
out:
	kfree(ft);
	kfree(name);
	kfree(otype);

	return rc;
}

static int genfs_read(struct policydb *p, void *fp)
{
	int i, j, rc;
	u32 nel, nel2, len, len2;
	__le32 buf[1];
	struct ocontext *l, *c;
	struct ocontext *newc = NULL;
	struct genfs *genfs_p, *genfs;
	struct genfs *newgenfs = NULL;

	rc = next_entry(buf, fp, sizeof(u32));
	if (rc)
		return rc;
	nel = le32_to_cpu(buf[0]);

	for (i = 0; i < nel; i++) {
		rc = next_entry(buf, fp, sizeof(u32));
		if (rc)
			goto out;
		len = le32_to_cpu(buf[0]);

		rc = -ENOMEM;
		newgenfs = kzalloc(sizeof(*newgenfs), GFP_KERNEL);
		if (!newgenfs)
			goto out;

		rc = str_read(&newgenfs->fstype, GFP_KERNEL, fp, len);
		if (rc)
			goto out;

		for (genfs_p = NULL, genfs = p->genfs; genfs;
		     genfs_p = genfs, genfs = genfs->next) {
			rc = -EINVAL;
			if (strcmp(newgenfs->fstype, genfs->fstype) == 0) {
				pr_err("SELinux:  dup genfs fstype %s\n",
				       newgenfs->fstype);
				goto out;
			}
			if (strcmp(newgenfs->fstype, genfs->fstype) < 0)
				break;
		}
		newgenfs->next = genfs;
		if (genfs_p)
			genfs_p->next = newgenfs;
		else
			p->genfs = newgenfs;
		genfs = newgenfs;
		newgenfs = NULL;

		rc = next_entry(buf, fp, sizeof(u32));
		if (rc)
			goto out;

		nel2 = le32_to_cpu(buf[0]);
		for (j = 0; j < nel2; j++) {
			rc = next_entry(buf, fp, sizeof(u32));
			if (rc)
				goto out;
			len = le32_to_cpu(buf[0]);

			rc = -ENOMEM;
			newc = kzalloc(sizeof(*newc), GFP_KERNEL);
			if (!newc)
				goto out;

			rc = str_read(&newc->u.name, GFP_KERNEL, fp, len);
			if (rc)
				goto out;

			rc = next_entry(buf, fp, sizeof(u32));
			if (rc)
				goto out;

			newc->v.sclass = le32_to_cpu(buf[0]);
			rc = context_read_and_validate(&newc->context[0], p, fp);
			if (rc)
				goto out;

			for (l = NULL, c = genfs->head; c;
			     l = c, c = c->next) {
				rc = -EINVAL;
				if (!strcmp(newc->u.name, c->u.name) &&
				    (!c->v.sclass || !newc->v.sclass ||
				     newc->v.sclass == c->v.sclass)) {
					pr_err("SELinux:  dup genfs entry (%s,%s)\n",
					       genfs->fstype, c->u.name);
					goto out;
				}
				len = strlen(newc->u.name);
				len2 = strlen(c->u.name);
				if (len > len2)
					break;
			}

			newc->next = c;
			if (l)
				l->next = newc;
			else
				genfs->head = newc;
			newc = NULL;
		}
	}
	rc = 0;
out:
	if (newgenfs) {
		kfree(newgenfs->fstype);
		kfree(newgenfs);
	}
	ocontext_destroy(newc, OCON_FSUSE);

	return rc;
}

static int ocontext_read(struct policydb *p, struct policydb_compat_info *info,
			 void *fp)
{
	int i, j, rc;
	u32 nel, len;
	__be64 prefixbuf[1];
	__le32 buf[3];
	struct ocontext *l, *c;
	u32 nodebuf[8];

	for (i = 0; i < info->ocon_num; i++) {
		rc = next_entry(buf, fp, sizeof(u32));
		if (rc)
			goto out;
		nel = le32_to_cpu(buf[0]);

		l = NULL;
		for (j = 0; j < nel; j++) {
			rc = -ENOMEM;
			c = kzalloc(sizeof(*c), GFP_KERNEL);
			if (!c)
				goto out;
			if (l)
				l->next = c;
			else
				p->ocontexts[i] = c;
			l = c;

			switch (i) {
			case OCON_ISID:
				rc = next_entry(buf, fp, sizeof(u32));
				if (rc)
					goto out;

				c->sid[0] = le32_to_cpu(buf[0]);
				rc = context_read_and_validate(&c->context[0], p, fp);
				if (rc)
					goto out;
				break;
			case OCON_FS:
			case OCON_NETIF:
				rc = next_entry(buf, fp, sizeof(u32));
				if (rc)
					goto out;
				len = le32_to_cpu(buf[0]);

				rc = str_read(&c->u.name, GFP_KERNEL, fp, len);
				if (rc)
					goto out;

				rc = context_read_and_validate(&c->context[0], p, fp);
				if (rc)
					goto out;
				rc = context_read_and_validate(&c->context[1], p, fp);
				if (rc)
					goto out;
				break;
			case OCON_PORT:
				rc = next_entry(buf, fp, sizeof(u32)*3);
				if (rc)
					goto out;
				c->u.port.protocol = le32_to_cpu(buf[0]);
				c->u.port.low_port = le32_to_cpu(buf[1]);
				c->u.port.high_port = le32_to_cpu(buf[2]);
				rc = context_read_and_validate(&c->context[0], p, fp);
				if (rc)
					goto out;
				break;
			case OCON_NODE:
				rc = next_entry(nodebuf, fp, sizeof(u32) * 2);
				if (rc)
					goto out;
				c->u.node.addr = nodebuf[0]; /* network order */
				c->u.node.mask = nodebuf[1]; /* network order */
				rc = context_read_and_validate(&c->context[0], p, fp);
				if (rc)
					goto out;
				break;
			case OCON_FSUSE:
				rc = next_entry(buf, fp, sizeof(u32)*2);
				if (rc)
					goto out;

				rc = -EINVAL;
				c->v.behavior = le32_to_cpu(buf[0]);
				/* Determined at runtime, not in policy DB. */
				if (c->v.behavior == SECURITY_FS_USE_MNTPOINT)
					goto out;
				if (c->v.behavior > SECURITY_FS_USE_MAX)
					goto out;

				len = le32_to_cpu(buf[1]);
				rc = str_read(&c->u.name, GFP_KERNEL, fp, len);
				if (rc)
					goto out;

				rc = context_read_and_validate(&c->context[0], p, fp);
				if (rc)
					goto out;
				break;
			case OCON_NODE6: {
				int k;

				rc = next_entry(nodebuf, fp, sizeof(u32) * 8);
				if (rc)
					goto out;
				for (k = 0; k < 4; k++)
					c->u.node6.addr[k] = nodebuf[k];
				for (k = 0; k < 4; k++)
					c->u.node6.mask[k] = nodebuf[k+4];
				rc = context_read_and_validate(&c->context[0], p, fp);
				if (rc)
					goto out;
				break;
			}
			case OCON_IBPKEY: {
				u32 pkey_lo, pkey_hi;

				rc = next_entry(prefixbuf, fp, sizeof(u64));
				if (rc)
					goto out;

				/* we need to have subnet_prefix in CPU order */
				c->u.ibpkey.subnet_prefix = be64_to_cpu(prefixbuf[0]);

				rc = next_entry(buf, fp, sizeof(u32) * 2);
				if (rc)
					goto out;

				pkey_lo = le32_to_cpu(buf[0]);
				pkey_hi = le32_to_cpu(buf[1]);

				if (pkey_lo > U16_MAX || pkey_hi > U16_MAX) {
					rc = -EINVAL;
					goto out;
				}

				c->u.ibpkey.low_pkey  = pkey_lo;
				c->u.ibpkey.high_pkey = pkey_hi;

				rc = context_read_and_validate(&c->context[0],
							       p,
							       fp);
				if (rc)
					goto out;
				break;
			}
			case OCON_IBENDPORT: {
				u32 port;

				rc = next_entry(buf, fp, sizeof(u32) * 2);
				if (rc)
					goto out;
				len = le32_to_cpu(buf[0]);

				rc = str_read(&c->u.ibendport.dev_name, GFP_KERNEL, fp, len);
				if (rc)
					goto out;

				port = le32_to_cpu(buf[1]);
				if (port > U8_MAX || port == 0) {
					rc = -EINVAL;
					goto out;
				}

				c->u.ibendport.port = port;

				rc = context_read_and_validate(&c->context[0],
							       p,
							       fp);
				if (rc)
					goto out;
				break;
			} /* end case */
			} /* end switch */
		}
	}
	rc = 0;
out:
	return rc;
}

/*
 * Read the configuration data from a policy database binary
 * representation file into a policy database structure.
 */
int policydb_read(struct policydb *p, void *fp)
{
	struct role_allow *ra, *lra;
	struct role_trans *tr, *ltr;
	int i, j, rc;
	__le32 buf[4];
	u32 len, nprim, nel;

	char *policydb_str;
	struct policydb_compat_info *info;

	rc = policydb_init(p);
	if (rc)
		return rc;

	/* Read the magic number and string length. */
	rc = next_entry(buf, fp, sizeof(u32) * 2);
	if (rc)
		goto bad;

	rc = -EINVAL;
	if (le32_to_cpu(buf[0]) != POLICYDB_MAGIC) {
		pr_err("SELinux:  policydb magic number 0x%x does "
		       "not match expected magic number 0x%x\n",
		       le32_to_cpu(buf[0]), POLICYDB_MAGIC);
		goto bad;
	}

	rc = -EINVAL;
	len = le32_to_cpu(buf[1]);
	if (len != strlen(POLICYDB_STRING)) {
		pr_err("SELinux:  policydb string length %d does not "
		       "match expected length %zu\n",
		       len, strlen(POLICYDB_STRING));
		goto bad;
	}

	rc = -ENOMEM;
	policydb_str = kmalloc(len + 1, GFP_KERNEL);
	if (!policydb_str) {
		pr_err("SELinux:  unable to allocate memory for policydb "
		       "string of length %d\n", len);
		goto bad;
	}

	rc = next_entry(policydb_str, fp, len);
	if (rc) {
		pr_err("SELinux:  truncated policydb string identifier\n");
		kfree(policydb_str);
		goto bad;
	}

	rc = -EINVAL;
	policydb_str[len] = '\0';
	if (strcmp(policydb_str, POLICYDB_STRING)) {
		pr_err("SELinux:  policydb string %s does not match "
		       "my string %s\n", policydb_str, POLICYDB_STRING);
		kfree(policydb_str);
		goto bad;
	}
	/* Done with policydb_str. */
	kfree(policydb_str);
	policydb_str = NULL;

	/* Read the version and table sizes. */
	rc = next_entry(buf, fp, sizeof(u32)*4);
	if (rc)
		goto bad;

	rc = -EINVAL;
	p->policyvers = le32_to_cpu(buf[0]);
	if (p->policyvers < POLICYDB_VERSION_MIN ||
	    p->policyvers > POLICYDB_VERSION_MAX) {
		pr_err("SELinux:  policydb version %d does not match "
		       "my version range %d-%d\n",
		       le32_to_cpu(buf[0]), POLICYDB_VERSION_MIN, POLICYDB_VERSION_MAX);
		goto bad;
	}

	if ((le32_to_cpu(buf[1]) & POLICYDB_CONFIG_MLS)) {
		p->mls_enabled = 1;

		rc = -EINVAL;
		if (p->policyvers < POLICYDB_VERSION_MLS) {
			pr_err("SELinux: security policydb version %d "
				"(MLS) not backwards compatible\n",
				p->policyvers);
			goto bad;
		}
	}
	p->reject_unknown = !!(le32_to_cpu(buf[1]) & REJECT_UNKNOWN);
	p->allow_unknown = !!(le32_to_cpu(buf[1]) & ALLOW_UNKNOWN);

	if (p->policyvers >= POLICYDB_VERSION_POLCAP) {
		rc = ebitmap_read(&p->policycaps, fp);
		if (rc)
			goto bad;
	}

	if (p->policyvers >= POLICYDB_VERSION_PERMISSIVE) {
		rc = ebitmap_read(&p->permissive_map, fp);
		if (rc)
			goto bad;
	}

	rc = -EINVAL;
	info = policydb_lookup_compat(p->policyvers);
	if (!info) {
		pr_err("SELinux:  unable to find policy compat info "
		       "for version %d\n", p->policyvers);
		goto bad;
	}

	rc = -EINVAL;
	if (le32_to_cpu(buf[2]) != info->sym_num ||
		le32_to_cpu(buf[3]) != info->ocon_num) {
		pr_err("SELinux:  policydb table sizes (%d,%d) do "
		       "not match mine (%d,%d)\n", le32_to_cpu(buf[2]),
			le32_to_cpu(buf[3]),
		       info->sym_num, info->ocon_num);
		goto bad;
	}

	for (i = 0; i < info->sym_num; i++) {
		rc = next_entry(buf, fp, sizeof(u32)*2);
		if (rc)
			goto bad;
		nprim = le32_to_cpu(buf[0]);
		nel = le32_to_cpu(buf[1]);
		for (j = 0; j < nel; j++) {
			rc = read_f[i](p, p->symtab[i].table, fp);
			if (rc)
				goto bad;
		}

		p->symtab[i].nprim = nprim;
	}

	rc = -EINVAL;
	p->process_class = string_to_security_class(p, "process");
	if (!p->process_class)
		goto bad;

	rc = avtab_read(&p->te_avtab, fp, p);
	if (rc)
		goto bad;

	if (p->policyvers >= POLICYDB_VERSION_BOOL) {
		rc = cond_read_list(p, fp);
		if (rc)
			goto bad;
	}

	rc = next_entry(buf, fp, sizeof(u32));
	if (rc)
		goto bad;
	nel = le32_to_cpu(buf[0]);
	ltr = NULL;
	for (i = 0; i < nel; i++) {
		rc = -ENOMEM;
		tr = kzalloc(sizeof(*tr), GFP_KERNEL);
		if (!tr)
			goto bad;
		if (ltr)
			ltr->next = tr;
		else
			p->role_tr = tr;
		rc = next_entry(buf, fp, sizeof(u32)*3);
		if (rc)
			goto bad;

		rc = -EINVAL;
		tr->role = le32_to_cpu(buf[0]);
		tr->type = le32_to_cpu(buf[1]);
		tr->new_role = le32_to_cpu(buf[2]);
		if (p->policyvers >= POLICYDB_VERSION_ROLETRANS) {
			rc = next_entry(buf, fp, sizeof(u32));
			if (rc)
				goto bad;
			tr->tclass = le32_to_cpu(buf[0]);
		} else
			tr->tclass = p->process_class;

		rc = -EINVAL;
		if (!policydb_role_isvalid(p, tr->role) ||
		    !policydb_type_isvalid(p, tr->type) ||
		    !policydb_class_isvalid(p, tr->tclass) ||
		    !policydb_role_isvalid(p, tr->new_role))
			goto bad;
		ltr = tr;
	}

	rc = next_entry(buf, fp, sizeof(u32));
	if (rc)
		goto bad;
	nel = le32_to_cpu(buf[0]);
	lra = NULL;
	for (i = 0; i < nel; i++) {
		rc = -ENOMEM;
		ra = kzalloc(sizeof(*ra), GFP_KERNEL);
		if (!ra)
			goto bad;
		if (lra)
			lra->next = ra;
		else
			p->role_allow = ra;
		rc = next_entry(buf, fp, sizeof(u32)*2);
		if (rc)
			goto bad;

		rc = -EINVAL;
		ra->role = le32_to_cpu(buf[0]);
		ra->new_role = le32_to_cpu(buf[1]);
		if (!policydb_role_isvalid(p, ra->role) ||
		    !policydb_role_isvalid(p, ra->new_role))
			goto bad;
		lra = ra;
	}

	rc = filename_trans_read(p, fp);
	if (rc)
		goto bad;

	rc = policydb_index(p);
	if (rc)
		goto bad;

	rc = -EINVAL;
	p->process_trans_perms = string_to_av_perm(p, p->process_class, "transition");
	p->process_trans_perms |= string_to_av_perm(p, p->process_class, "dyntransition");
	if (!p->process_trans_perms)
		goto bad;

	rc = ocontext_read(p, info, fp);
	if (rc)
		goto bad;

	rc = genfs_read(p, fp);
	if (rc)
		goto bad;

	rc = range_read(p, fp);
	if (rc)
		goto bad;

	p->type_attr_map_array = kvcalloc(p->p_types.nprim,
					  sizeof(*p->type_attr_map_array),
					  GFP_KERNEL);
	if (!p->type_attr_map_array)
		goto bad;

	/* just in case ebitmap_init() becomes more than just a memset(0): */
	for (i = 0; i < p->p_types.nprim; i++)
		ebitmap_init(&p->type_attr_map_array[i]);

	for (i = 0; i < p->p_types.nprim; i++) {
		struct ebitmap *e = &p->type_attr_map_array[i];

		if (p->policyvers >= POLICYDB_VERSION_AVTAB) {
			rc = ebitmap_read(e, fp);
			if (rc)
				goto bad;
		}
		/* add the type itself as the degenerate case */
		rc = ebitmap_set_bit(e, i, 1);
		if (rc)
			goto bad;
	}

	rc = policydb_bounds_sanity_check(p);
	if (rc)
		goto bad;

	rc = 0;
out:
	return rc;
bad:
	policydb_destroy(p);
	goto out;
}

/*
 * Write a MLS level structure to a policydb binary
 * representation file.
 */
static int mls_write_level(struct mls_level *l, void *fp)
{
	__le32 buf[1];
	int rc;

	buf[0] = cpu_to_le32(l->sens);
	rc = put_entry(buf, sizeof(u32), 1, fp);
	if (rc)
		return rc;

	rc = ebitmap_write(&l->cat, fp);
	if (rc)
		return rc;

	return 0;
}

/*
 * Write a MLS range structure to a policydb binary
 * representation file.
 */
static int mls_write_range_helper(struct mls_range *r, void *fp)
{
	__le32 buf[3];
	size_t items;
	int rc, eq;

	eq = mls_level_eq(&r->level[1], &r->level[0]);

	if (eq)
		items = 2;
	else
		items = 3;
	buf[0] = cpu_to_le32(items-1);
	buf[1] = cpu_to_le32(r->level[0].sens);
	if (!eq)
		buf[2] = cpu_to_le32(r->level[1].sens);

	BUG_ON(items > ARRAY_SIZE(buf));

	rc = put_entry(buf, sizeof(u32), items, fp);
	if (rc)
		return rc;

	rc = ebitmap_write(&r->level[0].cat, fp);
	if (rc)
		return rc;
	if (!eq) {
		rc = ebitmap_write(&r->level[1].cat, fp);
		if (rc)
			return rc;
	}

	return 0;
}

static int sens_write(void *vkey, void *datum, void *ptr)
{
	char *key = vkey;
	struct level_datum *levdatum = datum;
	struct policy_data *pd = ptr;
	void *fp = pd->fp;
	__le32 buf[2];
	size_t len;
	int rc;

	len = strlen(key);
	buf[0] = cpu_to_le32(len);
	buf[1] = cpu_to_le32(levdatum->isalias);
	rc = put_entry(buf, sizeof(u32), 2, fp);
	if (rc)
		return rc;

	rc = put_entry(key, 1, len, fp);
	if (rc)
		return rc;

	rc = mls_write_level(levdatum->level, fp);
	if (rc)
		return rc;

	return 0;
}

static int cat_write(void *vkey, void *datum, void *ptr)
{
	char *key = vkey;
	struct cat_datum *catdatum = datum;
	struct policy_data *pd = ptr;
	void *fp = pd->fp;
	__le32 buf[3];
	size_t len;
	int rc;

	len = strlen(key);
	buf[0] = cpu_to_le32(len);
	buf[1] = cpu_to_le32(catdatum->value);
	buf[2] = cpu_to_le32(catdatum->isalias);
	rc = put_entry(buf, sizeof(u32), 3, fp);
	if (rc)
		return rc;

	rc = put_entry(key, 1, len, fp);
	if (rc)
		return rc;

	return 0;
}

static int role_trans_write(struct policydb *p, void *fp)
{
	struct role_trans *r = p->role_tr;
	struct role_trans *tr;
	u32 buf[3];
	size_t nel;
	int rc;

	nel = 0;
	for (tr = r; tr; tr = tr->next)
		nel++;
	buf[0] = cpu_to_le32(nel);
	rc = put_entry(buf, sizeof(u32), 1, fp);
	if (rc)
		return rc;
	for (tr = r; tr; tr = tr->next) {
		buf[0] = cpu_to_le32(tr->role);
		buf[1] = cpu_to_le32(tr->type);
		buf[2] = cpu_to_le32(tr->new_role);
		rc = put_entry(buf, sizeof(u32), 3, fp);
		if (rc)
			return rc;
		if (p->policyvers >= POLICYDB_VERSION_ROLETRANS) {
			buf[0] = cpu_to_le32(tr->tclass);
			rc = put_entry(buf, sizeof(u32), 1, fp);
			if (rc)
				return rc;
		}
	}

	return 0;
}

static int role_allow_write(struct role_allow *r, void *fp)
{
	struct role_allow *ra;
	u32 buf[2];
	size_t nel;
	int rc;

	nel = 0;
	for (ra = r; ra; ra = ra->next)
		nel++;
	buf[0] = cpu_to_le32(nel);
	rc = put_entry(buf, sizeof(u32), 1, fp);
	if (rc)
		return rc;
	for (ra = r; ra; ra = ra->next) {
		buf[0] = cpu_to_le32(ra->role);
		buf[1] = cpu_to_le32(ra->new_role);
		rc = put_entry(buf, sizeof(u32), 2, fp);
		if (rc)
			return rc;
	}
	return 0;
}

/*
 * Write a security context structure
 * to a policydb binary representation file.
 */
static int context_write(struct policydb *p, struct context *c,
			 void *fp)
{
	int rc;
	__le32 buf[3];

	buf[0] = cpu_to_le32(c->user);
	buf[1] = cpu_to_le32(c->role);
	buf[2] = cpu_to_le32(c->type);

	rc = put_entry(buf, sizeof(u32), 3, fp);
	if (rc)
		return rc;

	rc = mls_write_range_helper(&c->range, fp);
	if (rc)
		return rc;

	return 0;
}

/*
 * The following *_write functions are used to
 * write the symbol data to a policy database
 * binary representation file.
 */

static int perm_write(void *vkey, void *datum, void *fp)
{
	char *key = vkey;
	struct perm_datum *perdatum = datum;
	__le32 buf[2];
	size_t len;
	int rc;

	len = strlen(key);
	buf[0] = cpu_to_le32(len);
	buf[1] = cpu_to_le32(perdatum->value);
	rc = put_entry(buf, sizeof(u32), 2, fp);
	if (rc)
		return rc;

	rc = put_entry(key, 1, len, fp);
	if (rc)
		return rc;

	return 0;
}

static int common_write(void *vkey, void *datum, void *ptr)
{
	char *key = vkey;
	struct common_datum *comdatum = datum;
	struct policy_data *pd = ptr;
	void *fp = pd->fp;
	__le32 buf[4];
	size_t len;
	int rc;

	len = strlen(key);
	buf[0] = cpu_to_le32(len);
	buf[1] = cpu_to_le32(comdatum->value);
	buf[2] = cpu_to_le32(comdatum->permissions.nprim);
	buf[3] = cpu_to_le32(comdatum->permissions.table->nel);
	rc = put_entry(buf, sizeof(u32), 4, fp);
	if (rc)
		return rc;

	rc = put_entry(key, 1, len, fp);
	if (rc)
		return rc;

	rc = hashtab_map(comdatum->permissions.table, perm_write, fp);
	if (rc)
		return rc;

	return 0;
}

static int type_set_write(struct type_set *t, void *fp)
{
	int rc;
	__le32 buf[1];

	if (ebitmap_write(&t->types, fp))
		return -EINVAL;
	if (ebitmap_write(&t->negset, fp))
		return -EINVAL;

	buf[0] = cpu_to_le32(t->flags);
	rc = put_entry(buf, sizeof(u32), 1, fp);
	if (rc)
		return -EINVAL;

	return 0;
}

static int write_cons_helper(struct policydb *p, struct constraint_node *node,
			     void *fp)
{
	struct constraint_node *c;
	struct constraint_expr *e;
	__le32 buf[3];
	u32 nel;
	int rc;

	for (c = node; c; c = c->next) {
		nel = 0;
		for (e = c->expr; e; e = e->next)
			nel++;
		buf[0] = cpu_to_le32(c->permissions);
		buf[1] = cpu_to_le32(nel);
		rc = put_entry(buf, sizeof(u32), 2, fp);
		if (rc)
			return rc;
		for (e = c->expr; e; e = e->next) {
			buf[0] = cpu_to_le32(e->expr_type);
			buf[1] = cpu_to_le32(e->attr);
			buf[2] = cpu_to_le32(e->op);
			rc = put_entry(buf, sizeof(u32), 3, fp);
			if (rc)
				return rc;

			switch (e->expr_type) {
			case CEXPR_NAMES:
				rc = ebitmap_write(&e->names, fp);
				if (rc)
					return rc;
				if (p->policyvers >=
					POLICYDB_VERSION_CONSTRAINT_NAMES) {
					rc = type_set_write(e->type_names, fp);
					if (rc)
						return rc;
				}
				break;
			default:
				break;
			}
		}
	}

	return 0;
}

static int class_write(void *vkey, void *datum, void *ptr)
{
	char *key = vkey;
	struct class_datum *cladatum = datum;
	struct policy_data *pd = ptr;
	void *fp = pd->fp;
	struct policydb *p = pd->p;
	struct constraint_node *c;
	__le32 buf[6];
	u32 ncons;
	size_t len, len2;
	int rc;

	len = strlen(key);
	if (cladatum->comkey)
		len2 = strlen(cladatum->comkey);
	else
		len2 = 0;

	ncons = 0;
	for (c = cladatum->constraints; c; c = c->next)
		ncons++;

	buf[0] = cpu_to_le32(len);
	buf[1] = cpu_to_le32(len2);
	buf[2] = cpu_to_le32(cladatum->value);
	buf[3] = cpu_to_le32(cladatum->permissions.nprim);
	if (cladatum->permissions.table)
		buf[4] = cpu_to_le32(cladatum->permissions.table->nel);
	else
		buf[4] = 0;
	buf[5] = cpu_to_le32(ncons);
	rc = put_entry(buf, sizeof(u32), 6, fp);
	if (rc)
		return rc;

	rc = put_entry(key, 1, len, fp);
	if (rc)
		return rc;

	if (cladatum->comkey) {
		rc = put_entry(cladatum->comkey, 1, len2, fp);
		if (rc)
			return rc;
	}

	rc = hashtab_map(cladatum->permissions.table, perm_write, fp);
	if (rc)
		return rc;

	rc = write_cons_helper(p, cladatum->constraints, fp);
	if (rc)
		return rc;

	/* write out the validatetrans rule */
	ncons = 0;
	for (c = cladatum->validatetrans; c; c = c->next)
		ncons++;

	buf[0] = cpu_to_le32(ncons);
	rc = put_entry(buf, sizeof(u32), 1, fp);
	if (rc)
		return rc;

	rc = write_cons_helper(p, cladatum->validatetrans, fp);
	if (rc)
		return rc;

	if (p->policyvers >= POLICYDB_VERSION_NEW_OBJECT_DEFAULTS) {
		buf[0] = cpu_to_le32(cladatum->default_user);
		buf[1] = cpu_to_le32(cladatum->default_role);
		buf[2] = cpu_to_le32(cladatum->default_range);

		rc = put_entry(buf, sizeof(uint32_t), 3, fp);
		if (rc)
			return rc;
	}

	if (p->policyvers >= POLICYDB_VERSION_DEFAULT_TYPE) {
		buf[0] = cpu_to_le32(cladatum->default_type);
		rc = put_entry(buf, sizeof(uint32_t), 1, fp);
		if (rc)
			return rc;
	}

	return 0;
}

static int role_write(void *vkey, void *datum, void *ptr)
{
	char *key = vkey;
	struct role_datum *role = datum;
	struct policy_data *pd = ptr;
	void *fp = pd->fp;
	struct policydb *p = pd->p;
	__le32 buf[3];
	size_t items, len;
	int rc;

	len = strlen(key);
	items = 0;
	buf[items++] = cpu_to_le32(len);
	buf[items++] = cpu_to_le32(role->value);
	if (p->policyvers >= POLICYDB_VERSION_BOUNDARY)
		buf[items++] = cpu_to_le32(role->bounds);

	BUG_ON(items > ARRAY_SIZE(buf));

	rc = put_entry(buf, sizeof(u32), items, fp);
	if (rc)
		return rc;

	rc = put_entry(key, 1, len, fp);
	if (rc)
		return rc;

	rc = ebitmap_write(&role->dominates, fp);
	if (rc)
		return rc;

	rc = ebitmap_write(&role->types, fp);
	if (rc)
		return rc;

	return 0;
}

static int type_write(void *vkey, void *datum, void *ptr)
{
	char *key = vkey;
	struct type_datum *typdatum = datum;
	struct policy_data *pd = ptr;
	struct policydb *p = pd->p;
	void *fp = pd->fp;
	__le32 buf[4];
	int rc;
	size_t items, len;

	len = strlen(key);
	items = 0;
	buf[items++] = cpu_to_le32(len);
	buf[items++] = cpu_to_le32(typdatum->value);
	if (p->policyvers >= POLICYDB_VERSION_BOUNDARY) {
		u32 properties = 0;

		if (typdatum->primary)
			properties |= TYPEDATUM_PROPERTY_PRIMARY;

		if (typdatum->attribute)
			properties |= TYPEDATUM_PROPERTY_ATTRIBUTE;

		buf[items++] = cpu_to_le32(properties);
		buf[items++] = cpu_to_le32(typdatum->bounds);
	} else {
		buf[items++] = cpu_to_le32(typdatum->primary);
	}
	BUG_ON(items > ARRAY_SIZE(buf));
	rc = put_entry(buf, sizeof(u32), items, fp);
	if (rc)
		return rc;

	rc = put_entry(key, 1, len, fp);
	if (rc)
		return rc;

	return 0;
}

static int user_write(void *vkey, void *datum, void *ptr)
{
	char *key = vkey;
	struct user_datum *usrdatum = datum;
	struct policy_data *pd = ptr;
	struct policydb *p = pd->p;
	void *fp = pd->fp;
	__le32 buf[3];
	size_t items, len;
	int rc;

	len = strlen(key);
	items = 0;
	buf[items++] = cpu_to_le32(len);
	buf[items++] = cpu_to_le32(usrdatum->value);
	if (p->policyvers >= POLICYDB_VERSION_BOUNDARY)
		buf[items++] = cpu_to_le32(usrdatum->bounds);
	BUG_ON(items > ARRAY_SIZE(buf));
	rc = put_entry(buf, sizeof(u32), items, fp);
	if (rc)
		return rc;

	rc = put_entry(key, 1, len, fp);
	if (rc)
		return rc;

	rc = ebitmap_write(&usrdatum->roles, fp);
	if (rc)
		return rc;

	rc = mls_write_range_helper(&usrdatum->range, fp);
	if (rc)
		return rc;

	rc = mls_write_level(&usrdatum->dfltlevel, fp);
	if (rc)
		return rc;

	return 0;
}

static int (*write_f[SYM_NUM]) (void *key, void *datum,
				void *datap) =
{
	common_write,
	class_write,
	role_write,
	type_write,
	user_write,
	cond_write_bool,
	sens_write,
	cat_write,
};

static int ocontext_write(struct policydb *p, struct policydb_compat_info *info,
			  void *fp)
{
	unsigned int i, j, rc;
	size_t nel, len;
	__be64 prefixbuf[1];
	__le32 buf[3];
	u32 nodebuf[8];
	struct ocontext *c;
	for (i = 0; i < info->ocon_num; i++) {
		nel = 0;
		for (c = p->ocontexts[i]; c; c = c->next)
			nel++;
		buf[0] = cpu_to_le32(nel);
		rc = put_entry(buf, sizeof(u32), 1, fp);
		if (rc)
			return rc;
		for (c = p->ocontexts[i]; c; c = c->next) {
			switch (i) {
			case OCON_ISID:
				buf[0] = cpu_to_le32(c->sid[0]);
				rc = put_entry(buf, sizeof(u32), 1, fp);
				if (rc)
					return rc;
				rc = context_write(p, &c->context[0], fp);
				if (rc)
					return rc;
				break;
			case OCON_FS:
			case OCON_NETIF:
				len = strlen(c->u.name);
				buf[0] = cpu_to_le32(len);
				rc = put_entry(buf, sizeof(u32), 1, fp);
				if (rc)
					return rc;
				rc = put_entry(c->u.name, 1, len, fp);
				if (rc)
					return rc;
				rc = context_write(p, &c->context[0], fp);
				if (rc)
					return rc;
				rc = context_write(p, &c->context[1], fp);
				if (rc)
					return rc;
				break;
			case OCON_PORT:
				buf[0] = cpu_to_le32(c->u.port.protocol);
				buf[1] = cpu_to_le32(c->u.port.low_port);
				buf[2] = cpu_to_le32(c->u.port.high_port);
				rc = put_entry(buf, sizeof(u32), 3, fp);
				if (rc)
					return rc;
				rc = context_write(p, &c->context[0], fp);
				if (rc)
					return rc;
				break;
			case OCON_NODE:
				nodebuf[0] = c->u.node.addr; /* network order */
				nodebuf[1] = c->u.node.mask; /* network order */
				rc = put_entry(nodebuf, sizeof(u32), 2, fp);
				if (rc)
					return rc;
				rc = context_write(p, &c->context[0], fp);
				if (rc)
					return rc;
				break;
			case OCON_FSUSE:
				buf[0] = cpu_to_le32(c->v.behavior);
				len = strlen(c->u.name);
				buf[1] = cpu_to_le32(len);
				rc = put_entry(buf, sizeof(u32), 2, fp);
				if (rc)
					return rc;
				rc = put_entry(c->u.name, 1, len, fp);
				if (rc)
					return rc;
				rc = context_write(p, &c->context[0], fp);
				if (rc)
					return rc;
				break;
			case OCON_NODE6:
				for (j = 0; j < 4; j++)
					nodebuf[j] = c->u.node6.addr[j]; /* network order */
				for (j = 0; j < 4; j++)
					nodebuf[j + 4] = c->u.node6.mask[j]; /* network order */
				rc = put_entry(nodebuf, sizeof(u32), 8, fp);
				if (rc)
					return rc;
				rc = context_write(p, &c->context[0], fp);
				if (rc)
					return rc;
				break;
			case OCON_IBPKEY:
				/* subnet_prefix is in CPU order */
				prefixbuf[0] = cpu_to_be64(c->u.ibpkey.subnet_prefix);
<<<<<<< HEAD

				rc = put_entry(prefixbuf, sizeof(u64), 1, fp);
				if (rc)
					return rc;

				buf[0] = cpu_to_le32(c->u.ibpkey.low_pkey);
				buf[1] = cpu_to_le32(c->u.ibpkey.high_pkey);

=======

				rc = put_entry(prefixbuf, sizeof(u64), 1, fp);
				if (rc)
					return rc;

				buf[0] = cpu_to_le32(c->u.ibpkey.low_pkey);
				buf[1] = cpu_to_le32(c->u.ibpkey.high_pkey);

>>>>>>> f7688b48
				rc = put_entry(buf, sizeof(u32), 2, fp);
				if (rc)
					return rc;
				rc = context_write(p, &c->context[0], fp);
				if (rc)
					return rc;
				break;
			case OCON_IBENDPORT:
				len = strlen(c->u.ibendport.dev_name);
				buf[0] = cpu_to_le32(len);
				buf[1] = cpu_to_le32(c->u.ibendport.port);
				rc = put_entry(buf, sizeof(u32), 2, fp);
				if (rc)
					return rc;
				rc = put_entry(c->u.ibendport.dev_name, 1, len, fp);
				if (rc)
					return rc;
				rc = context_write(p, &c->context[0], fp);
				if (rc)
					return rc;
				break;
			}
		}
	}
	return 0;
}

static int genfs_write(struct policydb *p, void *fp)
{
	struct genfs *genfs;
	struct ocontext *c;
	size_t len;
	__le32 buf[1];
	int rc;

	len = 0;
	for (genfs = p->genfs; genfs; genfs = genfs->next)
		len++;
	buf[0] = cpu_to_le32(len);
	rc = put_entry(buf, sizeof(u32), 1, fp);
	if (rc)
		return rc;
	for (genfs = p->genfs; genfs; genfs = genfs->next) {
		len = strlen(genfs->fstype);
		buf[0] = cpu_to_le32(len);
		rc = put_entry(buf, sizeof(u32), 1, fp);
		if (rc)
			return rc;
		rc = put_entry(genfs->fstype, 1, len, fp);
		if (rc)
			return rc;
		len = 0;
		for (c = genfs->head; c; c = c->next)
			len++;
		buf[0] = cpu_to_le32(len);
		rc = put_entry(buf, sizeof(u32), 1, fp);
		if (rc)
			return rc;
		for (c = genfs->head; c; c = c->next) {
			len = strlen(c->u.name);
			buf[0] = cpu_to_le32(len);
			rc = put_entry(buf, sizeof(u32), 1, fp);
			if (rc)
				return rc;
			rc = put_entry(c->u.name, 1, len, fp);
			if (rc)
				return rc;
			buf[0] = cpu_to_le32(c->v.sclass);
			rc = put_entry(buf, sizeof(u32), 1, fp);
			if (rc)
				return rc;
			rc = context_write(p, &c->context[0], fp);
			if (rc)
				return rc;
		}
	}
	return 0;
}

static int hashtab_cnt(void *key, void *data, void *ptr)
{
	int *cnt = ptr;
	*cnt = *cnt + 1;

	return 0;
}

static int range_write_helper(void *key, void *data, void *ptr)
{
	__le32 buf[2];
	struct range_trans *rt = key;
	struct mls_range *r = data;
	struct policy_data *pd = ptr;
	void *fp = pd->fp;
	struct policydb *p = pd->p;
	int rc;

	buf[0] = cpu_to_le32(rt->source_type);
	buf[1] = cpu_to_le32(rt->target_type);
	rc = put_entry(buf, sizeof(u32), 2, fp);
	if (rc)
		return rc;
	if (p->policyvers >= POLICYDB_VERSION_RANGETRANS) {
		buf[0] = cpu_to_le32(rt->target_class);
		rc = put_entry(buf, sizeof(u32), 1, fp);
		if (rc)
			return rc;
	}
	rc = mls_write_range_helper(r, fp);
	if (rc)
		return rc;

	return 0;
}

static int range_write(struct policydb *p, void *fp)
{
	__le32 buf[1];
	int rc, nel;
	struct policy_data pd;

	pd.p = p;
	pd.fp = fp;

	/* count the number of entries in the hashtab */
	nel = 0;
	rc = hashtab_map(p->range_tr, hashtab_cnt, &nel);
	if (rc)
		return rc;

	buf[0] = cpu_to_le32(nel);
	rc = put_entry(buf, sizeof(u32), 1, fp);
	if (rc)
		return rc;

	/* actually write all of the entries */
	rc = hashtab_map(p->range_tr, range_write_helper, &pd);
	if (rc)
		return rc;

	return 0;
}

static int filename_write_helper(void *key, void *data, void *ptr)
{
	__le32 buf[4];
	struct filename_trans *ft = key;
	struct filename_trans_datum *otype = data;
	void *fp = ptr;
	int rc;
	u32 len;

	len = strlen(ft->name);
	buf[0] = cpu_to_le32(len);
	rc = put_entry(buf, sizeof(u32), 1, fp);
	if (rc)
		return rc;

	rc = put_entry(ft->name, sizeof(char), len, fp);
	if (rc)
		return rc;

	buf[0] = cpu_to_le32(ft->stype);
	buf[1] = cpu_to_le32(ft->ttype);
	buf[2] = cpu_to_le32(ft->tclass);
	buf[3] = cpu_to_le32(otype->otype);

	rc = put_entry(buf, sizeof(u32), 4, fp);
	if (rc)
		return rc;

	return 0;
}

static int filename_trans_write(struct policydb *p, void *fp)
{
	u32 nel;
	__le32 buf[1];
	int rc;

	if (p->policyvers < POLICYDB_VERSION_FILENAME_TRANS)
		return 0;

	nel = 0;
	rc = hashtab_map(p->filename_trans, hashtab_cnt, &nel);
	if (rc)
		return rc;

	buf[0] = cpu_to_le32(nel);
	rc = put_entry(buf, sizeof(u32), 1, fp);
	if (rc)
		return rc;

	rc = hashtab_map(p->filename_trans, filename_write_helper, fp);
	if (rc)
		return rc;

	return 0;
}

/*
 * Write the configuration data in a policy database
 * structure to a policy database binary representation
 * file.
 */
int policydb_write(struct policydb *p, void *fp)
{
	unsigned int i, num_syms;
	int rc;
	__le32 buf[4];
	u32 config;
	size_t len;
	struct policydb_compat_info *info;

	/*
	 * refuse to write policy older than compressed avtab
	 * to simplify the writer.  There are other tests dropped
	 * since we assume this throughout the writer code.  Be
	 * careful if you ever try to remove this restriction
	 */
	if (p->policyvers < POLICYDB_VERSION_AVTAB) {
		pr_err("SELinux: refusing to write policy version %d."
		       "  Because it is less than version %d\n", p->policyvers,
		       POLICYDB_VERSION_AVTAB);
		return -EINVAL;
	}

	config = 0;
	if (p->mls_enabled)
		config |= POLICYDB_CONFIG_MLS;

	if (p->reject_unknown)
		config |= REJECT_UNKNOWN;
	if (p->allow_unknown)
		config |= ALLOW_UNKNOWN;

	/* Write the magic number and string identifiers. */
	buf[0] = cpu_to_le32(POLICYDB_MAGIC);
	len = strlen(POLICYDB_STRING);
	buf[1] = cpu_to_le32(len);
	rc = put_entry(buf, sizeof(u32), 2, fp);
	if (rc)
		return rc;
	rc = put_entry(POLICYDB_STRING, 1, len, fp);
	if (rc)
		return rc;

	/* Write the version, config, and table sizes. */
	info = policydb_lookup_compat(p->policyvers);
	if (!info) {
		pr_err("SELinux: compatibility lookup failed for policy "
		    "version %d", p->policyvers);
		return -EINVAL;
	}

	buf[0] = cpu_to_le32(p->policyvers);
	buf[1] = cpu_to_le32(config);
	buf[2] = cpu_to_le32(info->sym_num);
	buf[3] = cpu_to_le32(info->ocon_num);

	rc = put_entry(buf, sizeof(u32), 4, fp);
	if (rc)
		return rc;

	if (p->policyvers >= POLICYDB_VERSION_POLCAP) {
		rc = ebitmap_write(&p->policycaps, fp);
		if (rc)
			return rc;
	}

	if (p->policyvers >= POLICYDB_VERSION_PERMISSIVE) {
		rc = ebitmap_write(&p->permissive_map, fp);
		if (rc)
			return rc;
	}

	num_syms = info->sym_num;
	for (i = 0; i < num_syms; i++) {
		struct policy_data pd;

		pd.fp = fp;
		pd.p = p;

		buf[0] = cpu_to_le32(p->symtab[i].nprim);
		buf[1] = cpu_to_le32(p->symtab[i].table->nel);

		rc = put_entry(buf, sizeof(u32), 2, fp);
		if (rc)
			return rc;
		rc = hashtab_map(p->symtab[i].table, write_f[i], &pd);
		if (rc)
			return rc;
	}

	rc = avtab_write(p, &p->te_avtab, fp);
	if (rc)
		return rc;

	rc = cond_write_list(p, p->cond_list, fp);
	if (rc)
		return rc;

	rc = role_trans_write(p, fp);
	if (rc)
		return rc;

	rc = role_allow_write(p->role_allow, fp);
	if (rc)
		return rc;

	rc = filename_trans_write(p, fp);
	if (rc)
		return rc;

	rc = ocontext_write(p, info, fp);
	if (rc)
		return rc;

	rc = genfs_write(p, fp);
	if (rc)
		return rc;

	rc = range_write(p, fp);
	if (rc)
		return rc;

	for (i = 0; i < p->p_types.nprim; i++) {
		struct ebitmap *e = &p->type_attr_map_array[i];

		rc = ebitmap_write(e, fp);
		if (rc)
			return rc;
	}

	return 0;
}<|MERGE_RESOLUTION|>--- conflicted
+++ resolved
@@ -462,8 +462,6 @@
 	return v;
 }
 
-static int (*destroy_f[SYM_NUM]) (void *key, void *datum, void *datap);
-
 /*
  * Initialize a policy database structure.
  */
@@ -759,196 +757,6 @@
 }
 
 /*
-<<<<<<< HEAD
- * The following *_destroy functions are used to
- * free any memory allocated for each kind of
- * symbol data in the policy database.
- */
-
-static int perm_destroy(void *key, void *datum, void *p)
-{
-	kfree(key);
-	kfree(datum);
-	return 0;
-}
-
-static int common_destroy(void *key, void *datum, void *p)
-{
-	struct common_datum *comdatum;
-
-	kfree(key);
-	if (datum) {
-		comdatum = datum;
-		hashtab_map(comdatum->permissions.table, perm_destroy, NULL);
-		hashtab_destroy(comdatum->permissions.table);
-	}
-	kfree(datum);
-	return 0;
-}
-
-static void constraint_expr_destroy(struct constraint_expr *expr)
-{
-	if (expr) {
-		ebitmap_destroy(&expr->names);
-		if (expr->type_names) {
-			ebitmap_destroy(&expr->type_names->types);
-			ebitmap_destroy(&expr->type_names->negset);
-			kfree(expr->type_names);
-		}
-		kfree(expr);
-	}
-}
-
-static int cls_destroy(void *key, void *datum, void *p)
-{
-	struct class_datum *cladatum;
-	struct constraint_node *constraint, *ctemp;
-	struct constraint_expr *e, *etmp;
-
-	kfree(key);
-	if (datum) {
-		cladatum = datum;
-		hashtab_map(cladatum->permissions.table, perm_destroy, NULL);
-		hashtab_destroy(cladatum->permissions.table);
-		constraint = cladatum->constraints;
-		while (constraint) {
-			e = constraint->expr;
-			while (e) {
-				etmp = e;
-				e = e->next;
-				constraint_expr_destroy(etmp);
-			}
-			ctemp = constraint;
-			constraint = constraint->next;
-			kfree(ctemp);
-		}
-
-		constraint = cladatum->validatetrans;
-		while (constraint) {
-			e = constraint->expr;
-			while (e) {
-				etmp = e;
-				e = e->next;
-				constraint_expr_destroy(etmp);
-			}
-			ctemp = constraint;
-			constraint = constraint->next;
-			kfree(ctemp);
-		}
-		kfree(cladatum->comkey);
-	}
-	kfree(datum);
-	return 0;
-}
-
-static int role_destroy(void *key, void *datum, void *p)
-{
-	struct role_datum *role;
-
-	kfree(key);
-	if (datum) {
-		role = datum;
-		ebitmap_destroy(&role->dominates);
-		ebitmap_destroy(&role->types);
-	}
-	kfree(datum);
-	return 0;
-}
-
-static int type_destroy(void *key, void *datum, void *p)
-{
-	kfree(key);
-	kfree(datum);
-	return 0;
-}
-
-static int user_destroy(void *key, void *datum, void *p)
-{
-	struct user_datum *usrdatum;
-
-	kfree(key);
-	if (datum) {
-		usrdatum = datum;
-		ebitmap_destroy(&usrdatum->roles);
-		ebitmap_destroy(&usrdatum->range.level[0].cat);
-		ebitmap_destroy(&usrdatum->range.level[1].cat);
-		ebitmap_destroy(&usrdatum->dfltlevel.cat);
-	}
-	kfree(datum);
-	return 0;
-}
-
-static int sens_destroy(void *key, void *datum, void *p)
-{
-	struct level_datum *levdatum;
-
-	kfree(key);
-	if (datum) {
-		levdatum = datum;
-		if (levdatum->level)
-			ebitmap_destroy(&levdatum->level->cat);
-		kfree(levdatum->level);
-	}
-	kfree(datum);
-	return 0;
-}
-
-static int cat_destroy(void *key, void *datum, void *p)
-{
-	kfree(key);
-	kfree(datum);
-	return 0;
-}
-
-static int (*destroy_f[SYM_NUM]) (void *key, void *datum, void *datap) =
-{
-	common_destroy,
-	cls_destroy,
-	role_destroy,
-	type_destroy,
-	user_destroy,
-	cond_destroy_bool,
-	sens_destroy,
-	cat_destroy,
-};
-
-static int filenametr_destroy(void *key, void *datum, void *p)
-{
-	struct filename_trans *ft = key;
-	kfree(ft->name);
-	kfree(key);
-	kfree(datum);
-	cond_resched();
-	return 0;
-}
-
-static int range_tr_destroy(void *key, void *datum, void *p)
-{
-	struct mls_range *rt = datum;
-	kfree(key);
-	ebitmap_destroy(&rt->level[0].cat);
-	ebitmap_destroy(&rt->level[1].cat);
-	kfree(datum);
-	cond_resched();
-	return 0;
-}
-
-static void ocontext_destroy(struct ocontext *c, int i)
-{
-	if (!c)
-		return;
-
-	context_destroy(&c->context[0]);
-	context_destroy(&c->context[1]);
-	if (i == OCON_ISID || i == OCON_FS ||
-	    i == OCON_NETIF || i == OCON_FSUSE)
-		kfree(c->u.name);
-	kfree(c);
-}
-
-/*
-=======
->>>>>>> f7688b48
  * Free any memory allocated by a policy database structure.
  */
 void policydb_destroy(struct policydb *p)
@@ -3359,7 +3167,6 @@
 			case OCON_IBPKEY:
 				/* subnet_prefix is in CPU order */
 				prefixbuf[0] = cpu_to_be64(c->u.ibpkey.subnet_prefix);
-<<<<<<< HEAD
 
 				rc = put_entry(prefixbuf, sizeof(u64), 1, fp);
 				if (rc)
@@ -3368,16 +3175,6 @@
 				buf[0] = cpu_to_le32(c->u.ibpkey.low_pkey);
 				buf[1] = cpu_to_le32(c->u.ibpkey.high_pkey);
 
-=======
-
-				rc = put_entry(prefixbuf, sizeof(u64), 1, fp);
-				if (rc)
-					return rc;
-
-				buf[0] = cpu_to_le32(c->u.ibpkey.low_pkey);
-				buf[1] = cpu_to_le32(c->u.ibpkey.high_pkey);
-
->>>>>>> f7688b48
 				rc = put_entry(buf, sizeof(u32), 2, fp);
 				if (rc)
 					return rc;
