--- conflicted
+++ resolved
@@ -128,26 +128,13 @@
  * If fadump is registered, check if the memory provided
  * falls within boot memory area and reserved memory area.
  */
-<<<<<<< HEAD
-int is_fadump_memory_area(u64 addr, ulong size)
-{
-	u64 d_start = fw_dump.reserve_dump_area_start;
-	u64 d_end = d_start + fw_dump.reserve_dump_area_size;
-=======
 int is_fadump_memory_area(u64 addr, unsigned long size)
 {
 	u64 d_start, d_end;
->>>>>>> f7688b48
 
 	if (!fw_dump.dump_registered)
 		return 0;
 
-<<<<<<< HEAD
-	if (((addr + size) > d_start) && (addr <= d_end))
-		return 1;
-
-	return (addr + size) > RMA_START && addr <= fw_dump.boot_memory_size;
-=======
 	if (!size)
 		return 0;
 
@@ -157,7 +144,6 @@
 		return 1;
 
 	return (addr <= fw_dump.boot_mem_top);
->>>>>>> f7688b48
 }
 
 int should_fadump_crash(void)
