--- conflicted
+++ resolved
@@ -119,11 +119,7 @@
 			 */
 			end_pfn = base_pfn + nr_pages;
 			for (pfn = base_pfn; pfn < end_pfn; pfn += bytes>> PAGE_SHIFT) {
-<<<<<<< HEAD
-				remove_memory(nid, pfn << PAGE_SHIFT, bytes);
-=======
 				__remove_memory(nid, pfn << PAGE_SHIFT, bytes);
->>>>>>> f7688b48
 			}
 			unlock_device_hotplug();
 			return base_pfn << PAGE_SHIFT;
@@ -246,14 +242,8 @@
 		 */
 		if (!memhp_auto_online) {
 			lock_device_hotplug();
-<<<<<<< HEAD
-			walk_memory_range(PFN_DOWN(ent->start),
-					  PFN_UP(ent->start + ent->size - 1),
-					  NULL, online_mem_block);
-=======
 			walk_memory_blocks(ent->start, ent->size, NULL,
 					   online_mem_block);
->>>>>>> f7688b48
 			unlock_device_hotplug();
 		}
 
