--- conflicted
+++ resolved
@@ -377,11 +377,7 @@
 	 */
 	pe_no = pdn->pe_number;
 	if (pe_no == IODA_INVALID_PE) {
-<<<<<<< HEAD
-		pe_no = phb->ioda.reserved_pe;
-=======
 		pe_no = phb->ioda.reserved_pe_idx;
->>>>>>> 138a0764
 	}
 
 	/*
