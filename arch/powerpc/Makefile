# This file is included by the global makefile so that you can add your own
# architecture-specific flags and dependencies. Remember to do have actions
# for "archclean" and "archdep" for cleaning up and making dependencies for
# this architecture.
#
# This file is subject to the terms and conditions of the GNU General Public
# License.  See the file "COPYING" in the main directory of this archive
# for more details.
#
# Copyright (C) 1994 by Linus Torvalds
# Changes for PPC by Gary Thomas
# Rewritten by Cort Dougan and Paul Mackerras
#

HAS_BIARCH	:= $(call cc-option-yn, -m32)

# Set default 32 bits cross compilers for vdso and boot wrapper
CROSS32_COMPILE ?=

ifeq ($(HAS_BIARCH),y)
ifeq ($(CROSS32_COMPILE),)
ifdef CONFIG_PPC32
# These options will be overridden by any -mcpu option that the CPU
# or platform code sets later on the command line, but they are needed
# to set a sane 32-bit cpu target for the 64-bit cross compiler which
# may default to the wrong ISA.
KBUILD_CFLAGS		+= -mcpu=powerpc
KBUILD_AFLAGS		+= -mcpu=powerpc
endif
endif
endif

ifdef CONFIG_PPC_BOOK3S_32
KBUILD_CFLAGS		+= -mcpu=powerpc
endif

# If we're on a ppc/ppc64/ppc64le machine use that defconfig, otherwise just use
# ppc64_defconfig because we have nothing better to go on.
uname := $(shell uname -m)
KBUILD_DEFCONFIG := $(if $(filter ppc%,$(uname)),$(uname),ppc64)_defconfig

new_nm := $(shell if $(NM) --help 2>&1 | grep -- '--synthetic' > /dev/null; then echo y; else echo n; fi)

ifeq ($(new_nm),y)
NM		:= $(NM) --synthetic
endif

# BITS is used as extension for files which are available in a 32 bit
# and a 64 bit version to simplify shared Makefiles.
# e.g.: obj-y += foo_$(BITS).o
export BITS

ifdef CONFIG_PPC64
        BITS := 64
else
        BITS := 32
endif

machine-y = ppc
machine-$(CONFIG_PPC64) += 64
machine-$(CONFIG_CPU_LITTLE_ENDIAN) += le
UTS_MACHINE := $(subst $(space),,$(machine-y))

# XXX This needs to be before we override LD below
ifdef CONFIG_PPC32
KBUILD_LDFLAGS_MODULE += arch/powerpc/lib/crtsavres.o
else
KBUILD_LDS_MODULE += $(srctree)/arch/powerpc/kernel/module.lds
ifeq ($(call ld-ifversion, -ge, 225000000, y),y)
# Have the linker provide sfpr if possible.
# There is a corresponding test in arch/powerpc/lib/Makefile
KBUILD_LDFLAGS_MODULE += --save-restore-funcs
else
KBUILD_LDFLAGS_MODULE += arch/powerpc/lib/crtsavres.o
endif
endif

ifdef CONFIG_CPU_LITTLE_ENDIAN
KBUILD_CFLAGS	+= -mlittle-endian
KBUILD_LDFLAGS	+= -EL
LDEMULATION	:= lppc
GNUTARGET	:= powerpcle
MULTIPLEWORD	:= -mno-multiple
KBUILD_CFLAGS_MODULE += $(call cc-option,-mno-save-toc-indirect)
else
KBUILD_CFLAGS += $(call cc-option,-mbig-endian)
KBUILD_LDFLAGS	+= -EB
LDEMULATION	:= ppc
GNUTARGET	:= powerpc
MULTIPLEWORD	:= -mmultiple
endif

ifdef CONFIG_PPC64
cflags-$(CONFIG_CPU_BIG_ENDIAN)		+= $(call cc-option,-mabi=elfv1)
cflags-$(CONFIG_CPU_BIG_ENDIAN)		+= $(call cc-option,-mcall-aixdesc)
aflags-$(CONFIG_CPU_BIG_ENDIAN)		+= $(call cc-option,-mabi=elfv1)
aflags-$(CONFIG_CPU_LITTLE_ENDIAN)	+= -mabi=elfv2
endif

ifndef CONFIG_CC_IS_CLANG
  cflags-$(CONFIG_CPU_LITTLE_ENDIAN)	+= -mno-strict-align
endif

cflags-$(CONFIG_CPU_BIG_ENDIAN)		+= $(call cc-option,-mbig-endian)
cflags-$(CONFIG_CPU_LITTLE_ENDIAN)	+= -mlittle-endian
aflags-$(CONFIG_CPU_BIG_ENDIAN)		+= $(call cc-option,-mbig-endian)
aflags-$(CONFIG_CPU_LITTLE_ENDIAN)	+= -mlittle-endian

ifeq ($(HAS_BIARCH),y)
KBUILD_CFLAGS	+= -m$(BITS)
KBUILD_AFLAGS	+= -m$(BITS) -Wl,-a$(BITS)
KBUILD_LDFLAGS	+= -m elf$(BITS)$(LDEMULATION)
endif

cflags-$(CONFIG_STACKPROTECTOR)	+= -mstack-protector-guard=tls
ifdef CONFIG_PPC64
cflags-$(CONFIG_STACKPROTECTOR)	+= -mstack-protector-guard-reg=r13
else
cflags-$(CONFIG_STACKPROTECTOR)	+= -mstack-protector-guard-reg=r2
endif

LDFLAGS_vmlinux-y := -Bstatic
LDFLAGS_vmlinux-$(CONFIG_RELOCATABLE) := -pie
LDFLAGS_vmlinux	:= $(LDFLAGS_vmlinux-y)
LDFLAGS_vmlinux += $(call ld-option,--orphan-handling=warn)

ifdef CONFIG_PPC64
ifeq ($(call cc-option-yn,-mcmodel=medium),y)
	# -mcmodel=medium breaks modules because it uses 32bit offsets from
	# the TOC pointer to create pointers where possible. Pointers into the
	# percpu data area are created by this method.
	#
	# The kernel module loader relocates the percpu data section from the
	# original location (starting with 0xd...) to somewhere in the base
	# kernel percpu data space (starting with 0xc...). We need a full
	# 64bit relocation for this to work, hence -mcmodel=large.
	KBUILD_CFLAGS_MODULE += -mcmodel=large
else
	export NO_MINIMAL_TOC := -mno-minimal-toc
endif
endif

CFLAGS-$(CONFIG_PPC64)	:= $(call cc-option,-mtraceback=no)
ifdef CONFIG_CPU_LITTLE_ENDIAN
CFLAGS-$(CONFIG_PPC64)	+= $(call cc-option,-mabi=elfv2,$(call cc-option,-mcall-aixdesc))
AFLAGS-$(CONFIG_PPC64)	+= $(call cc-option,-mabi=elfv2)
else
CFLAGS-$(CONFIG_PPC64)	+= $(call cc-option,-mabi=elfv1)
CFLAGS-$(CONFIG_PPC64)	+= $(call cc-option,-mcall-aixdesc)
AFLAGS-$(CONFIG_PPC64)	+= $(call cc-option,-mabi=elfv1)
endif
CFLAGS-$(CONFIG_PPC64)	+= $(call cc-option,-mcmodel=medium,$(call cc-option,-mminimal-toc))
CFLAGS-$(CONFIG_PPC64)	+= $(call cc-option,-mno-pointers-to-nested-functions)

# Clang unconditionally reserves r2 on ppc32 and does not support the flag
# https://bugs.llvm.org/show_bug.cgi?id=39555
CFLAGS-$(CONFIG_PPC32)	:= $(call cc-option, -ffixed-r2)

# Clang doesn't support -mmultiple / -mno-multiple
# https://bugs.llvm.org/show_bug.cgi?id=39556
CFLAGS-$(CONFIG_PPC32)	+= $(call cc-option, $(MULTIPLEWORD))

CFLAGS-$(CONFIG_PPC32)	+= $(call cc-option,-mno-readonly-in-sdata)

ifdef CONFIG_PPC_BOOK3S_64
ifdef CONFIG_CPU_LITTLE_ENDIAN
CFLAGS-$(CONFIG_GENERIC_CPU) += -mcpu=power8
CFLAGS-$(CONFIG_GENERIC_CPU) += $(call cc-option,-mtune=power9,-mtune=power8)
else
CFLAGS-$(CONFIG_GENERIC_CPU) += $(call cc-option,-mtune=power7,$(call cc-option,-mtune=power5))
CFLAGS-$(CONFIG_GENERIC_CPU) += $(call cc-option,-mcpu=power5,-mcpu=power4)
endif
else
CFLAGS-$(CONFIG_GENERIC_CPU) += -mcpu=powerpc64
endif

ifdef CONFIG_FUNCTION_TRACER
CC_FLAGS_FTRACE := -pg
ifdef CONFIG_MPROFILE_KERNEL
CC_FLAGS_FTRACE += -mprofile-kernel
endif
# Work around gcc code-gen bugs with -pg / -fno-omit-frame-pointer in gcc <= 4.8
# https://gcc.gnu.org/bugzilla/show_bug.cgi?id=44199
# https://gcc.gnu.org/bugzilla/show_bug.cgi?id=52828
<<<<<<< HEAD
ifneq ($(cc-name),clang)
=======
ifndef CONFIG_CC_IS_CLANG
>>>>>>> f7688b48
CC_FLAGS_FTRACE	+= $(call cc-ifversion, -lt, 0409, -mno-sched-epilog)
endif
endif

CFLAGS-$(CONFIG_TARGET_CPU_BOOL) += $(call cc-option,-mcpu=$(CONFIG_TARGET_CPU))

# Altivec option not allowed with e500mc64 in GCC.
ifdef CONFIG_ALTIVEC
E5500_CPU := -mcpu=powerpc64
else
E5500_CPU := $(call cc-option,-mcpu=e500mc64,-mcpu=powerpc64)
endif
CFLAGS-$(CONFIG_E5500_CPU) += $(E5500_CPU)
CFLAGS-$(CONFIG_E6500_CPU) += $(call cc-option,-mcpu=e6500,$(E5500_CPU))

ifdef CONFIG_PPC32
ifdef CONFIG_PPC_E500MC
CFLAGS-y += $(call cc-option,-mcpu=e500mc,-mcpu=powerpc)
else
CFLAGS-$(CONFIG_E500) += $(call cc-option,-mcpu=8540 -msoft-float,-mcpu=powerpc)
endif
endif

asinstr := $(call as-instr,lis 9$(comma)foo@high,-DHAVE_AS_ATHIGH=1)

KBUILD_CPPFLAGS	+= -I $(srctree)/arch/$(ARCH) $(asinstr)
KBUILD_AFLAGS	+= $(AFLAGS-y)
KBUILD_CFLAGS	+= $(call cc-option,-msoft-float)
KBUILD_CFLAGS	+= -pipe $(CFLAGS-y)
CPP		= $(CC) -E $(KBUILD_CFLAGS)

CHECKFLAGS	+= -m$(BITS) -D__powerpc__ -D__powerpc$(BITS)__
ifdef CONFIG_CPU_BIG_ENDIAN
CHECKFLAGS	+= -D__BIG_ENDIAN__
else
CHECKFLAGS	+= -D__LITTLE_ENDIAN__
endif

ifdef CONFIG_476FPE_ERR46
	KBUILD_LDFLAGS_MODULE += --ppc476-workaround \
		-T $(srctree)/arch/powerpc/platforms/44x/ppc476_modules.lds
endif

# No AltiVec or VSX instructions when building kernel
KBUILD_CFLAGS += $(call cc-option,-mno-altivec)
KBUILD_CFLAGS += $(call cc-option,-mno-vsx)

# No SPE instruction when building kernel
# (We use all available options to help semi-broken compilers)
KBUILD_CFLAGS += $(call cc-option,-mno-spe)
KBUILD_CFLAGS += $(call cc-option,-mspe=no)

# FIXME: the module load should be taught about the additional relocs
# generated by this.
# revert to pre-gcc-4.4 behaviour of .eh_frame
KBUILD_CFLAGS	+= $(call cc-option,-fno-dwarf2-cfi-asm)

# Never use string load/store instructions as they are
# often slow when they are implemented at all
KBUILD_CFLAGS		+= $(call cc-option,-mno-string)

<<<<<<< HEAD
ifdef CONFIG_6xx
KBUILD_CFLAGS		+= -mcpu=powerpc
endif

=======
>>>>>>> f7688b48
cpu-as-$(CONFIG_4xx)		+= -Wa,-m405
cpu-as-$(CONFIG_ALTIVEC)	+= $(call as-option,-Wa$(comma)-maltivec)
cpu-as-$(CONFIG_E200)		+= -Wa,-me200
cpu-as-$(CONFIG_E500)		+= -Wa,-me500

# When using '-many -mpower4' gas will first try and find a matching power4
# mnemonic and failing that it will allow any valid mnemonic that GAS knows
# about. GCC will pass -many to GAS when assembling, clang does not.
cpu-as-$(CONFIG_PPC_BOOK3S_64)	+= -Wa,-mpower4 -Wa,-many
cpu-as-$(CONFIG_PPC_E500MC)	+= $(call as-option,-Wa$(comma)-me500mc)

KBUILD_AFLAGS += $(cpu-as-y)
KBUILD_CFLAGS += $(cpu-as-y)

KBUILD_AFLAGS += $(aflags-y)
KBUILD_CFLAGS += $(cflags-y)

head-y				:= arch/powerpc/kernel/head_$(BITS).o
head-$(CONFIG_PPC_8xx)		:= arch/powerpc/kernel/head_8xx.o
head-$(CONFIG_40x)		:= arch/powerpc/kernel/head_40x.o
head-$(CONFIG_44x)		:= arch/powerpc/kernel/head_44x.o
head-$(CONFIG_FSL_BOOKE)	:= arch/powerpc/kernel/head_fsl_booke.o

head-$(CONFIG_PPC64)		+= arch/powerpc/kernel/entry_64.o
head-$(CONFIG_PPC_FPU)		+= arch/powerpc/kernel/fpu.o
head-$(CONFIG_ALTIVEC)		+= arch/powerpc/kernel/vector.o
head-$(CONFIG_PPC_OF_BOOT_TRAMPOLINE)  += arch/powerpc/kernel/prom_init.o

# See arch/powerpc/Kbuild for content of core part of the kernel
core-y += arch/powerpc/

drivers-$(CONFIG_OPROFILE)	+= arch/powerpc/oprofile/

# Default to zImage, override when needed
all: zImage

# With make 3.82 we cannot mix normal and wildcard targets
BOOT_TARGETS1 := zImage zImage.initrd uImage
BOOT_TARGETS2 := zImage% dtbImage% treeImage.% cuImage.% simpleImage.% uImage.%

PHONY += $(BOOT_TARGETS1) $(BOOT_TARGETS2)

boot := arch/$(ARCH)/boot

$(BOOT_TARGETS1): vmlinux
	$(Q)$(MAKE) $(build)=$(boot) $(patsubst %,$(boot)/%,$@)
$(BOOT_TARGETS2): vmlinux
	$(Q)$(MAKE) $(build)=$(boot) $(patsubst %,$(boot)/%,$@)


bootwrapper_install:
	$(Q)$(MAKE) $(build)=$(boot) $(patsubst %,$(boot)/%,$@)

# Used to create 'merged defconfigs'
# To use it $(call) it with the first argument as the base defconfig
# and the second argument as a space separated list of .config files to merge,
# without the .config suffix.
define merge_into_defconfig
	$(Q)$(CONFIG_SHELL) $(srctree)/scripts/kconfig/merge_config.sh \
		-m -O $(objtree) $(srctree)/arch/$(ARCH)/configs/$(1) \
		$(foreach config,$(2),$(srctree)/arch/$(ARCH)/configs/$(config).config)
	+$(Q)$(MAKE) -f $(srctree)/Makefile olddefconfig
endef

PHONY += pseries_le_defconfig
pseries_le_defconfig:
	$(call merge_into_defconfig,pseries_defconfig,le)

PHONY += ppc64le_defconfig
ppc64le_defconfig:
	$(call merge_into_defconfig,ppc64_defconfig,le)

PHONY += ppc64le_guest_defconfig
ppc64le_guest_defconfig:
	$(call merge_into_defconfig,ppc64_defconfig,le guest)

PHONY += ppc64_guest_defconfig
ppc64_guest_defconfig:
	$(call merge_into_defconfig,ppc64_defconfig,be guest)

PHONY += powernv_be_defconfig
powernv_be_defconfig:
	$(call merge_into_defconfig,powernv_defconfig,be)

PHONY += mpc85xx_defconfig
mpc85xx_defconfig:
	$(call merge_into_defconfig,mpc85xx_basic_defconfig,\
		85xx-32bit 85xx-hw fsl-emb-nonhw)

PHONY += mpc85xx_smp_defconfig
mpc85xx_smp_defconfig:
	$(call merge_into_defconfig,mpc85xx_basic_defconfig,\
		85xx-32bit 85xx-smp 85xx-hw fsl-emb-nonhw)

PHONY += corenet32_smp_defconfig
corenet32_smp_defconfig:
	$(call merge_into_defconfig,corenet_basic_defconfig,\
		85xx-32bit 85xx-smp 85xx-hw fsl-emb-nonhw dpaa)

PHONY += corenet64_smp_defconfig
corenet64_smp_defconfig:
	$(call merge_into_defconfig,corenet_basic_defconfig,\
		85xx-64bit 85xx-smp altivec 85xx-hw fsl-emb-nonhw dpaa)

PHONY += mpc86xx_defconfig
mpc86xx_defconfig:
	$(call merge_into_defconfig,mpc86xx_basic_defconfig,\
		86xx-hw fsl-emb-nonhw)

PHONY += mpc86xx_smp_defconfig
mpc86xx_smp_defconfig:
	$(call merge_into_defconfig,mpc86xx_basic_defconfig,\
		86xx-smp 86xx-hw fsl-emb-nonhw)

PHONY += ppc32_allmodconfig
ppc32_allmodconfig:
	$(Q)$(MAKE) KCONFIG_ALLCONFIG=$(srctree)/arch/powerpc/configs/book3s_32.config \
		-f $(srctree)/Makefile allmodconfig

PHONY += ppc_defconfig
ppc_defconfig:
	$(call merge_into_defconfig,book3s_32.config,)

PHONY += ppc64le_allmodconfig
ppc64le_allmodconfig:
	$(Q)$(MAKE) KCONFIG_ALLCONFIG=$(srctree)/arch/powerpc/configs/le.config \
		-f $(srctree)/Makefile allmodconfig

PHONY += ppc64_book3e_allmodconfig
ppc64_book3e_allmodconfig:
	$(Q)$(MAKE) KCONFIG_ALLCONFIG=$(srctree)/arch/powerpc/configs/85xx-64bit.config \
		-f $(srctree)/Makefile allmodconfig

define archhelp
  @echo '* zImage          - Build default images selected by kernel config'
  @echo '  zImage.*        - Compressed kernel image (arch/$(ARCH)/boot/zImage.*)'
  @echo '  uImage          - U-Boot native image format'
  @echo '  cuImage.<dt>    - Backwards compatible U-Boot image for older'
  @echo '                    versions which do not support device trees'
  @echo '  dtbImage.<dt>   - zImage with an embedded device tree blob'
  @echo '  simpleImage.<dt> - Firmware independent image.'
  @echo '  treeImage.<dt>  - Support for older IBM 4xx firmware (not U-Boot)'
  @echo '  install         - Install kernel using'
  @echo '                    (your) ~/bin/$(INSTALLKERNEL) or'
  @echo '                    (distribution) /sbin/$(INSTALLKERNEL) or'
  @echo '                    install to $$(INSTALL_PATH) and run lilo'
  @echo '  *_defconfig     - Select default config from arch/$(ARCH)/configs'
  @echo ''
  @echo '  Targets with <dt> embed a device tree blob inside the image'
  @echo '  These targets support board with firmware that does not'
  @echo '  support passing a device tree directly.  Replace <dt> with the'
  @echo '  name of a dts file from the arch/$(ARCH)/boot/dts/ directory'
  @echo '  (minus the .dts extension).'
endef

install:
	$(Q)$(MAKE) $(build)=$(boot) install

vdso_install:
ifdef CONFIG_PPC64
	$(Q)$(MAKE) $(build)=arch/$(ARCH)/kernel/vdso64 $@
endif
ifdef CONFIG_VDSO32
	$(Q)$(MAKE) $(build)=arch/$(ARCH)/kernel/vdso32 $@
endif

archclean:
	$(Q)$(MAKE) $(clean)=$(boot)

archprepare: checkbin

archheaders:
	$(Q)$(MAKE) $(build)=arch/powerpc/kernel/syscalls all

ifdef CONFIG_STACKPROTECTOR
prepare: stack_protector_prepare

stack_protector_prepare: prepare0
ifdef CONFIG_PPC64
	$(eval KBUILD_CFLAGS += -mstack-protector-guard-offset=$(shell awk '{if ($$2 == "PACA_CANARY") print $$3;}' include/generated/asm-offsets.h))
else
	$(eval KBUILD_CFLAGS += -mstack-protector-guard-offset=$(shell awk '{if ($$2 == "TASK_CANARY") print $$3;}' include/generated/asm-offsets.h))
endif
endif

ifdef CONFIG_SMP
prepare: task_cpu_prepare

<<<<<<< HEAD
=======
task_cpu_prepare: prepare0
	$(eval KBUILD_CFLAGS += -D_TASK_CPU=$(shell awk '{if ($$2 == "TASK_CPU") print $$3;}' include/generated/asm-offsets.h))
endif

>>>>>>> f7688b48
# Check toolchain versions:
# - gcc-4.6 is the minimum kernel-wide version so nothing required.
checkbin:
	@if test "x${CONFIG_CPU_LITTLE_ENDIAN}" = "xy" \
	    && $(LD) --version | head -1 | grep ' 2\.24$$' >/dev/null ; then \
		echo -n '*** binutils 2.24 miscompiles weak symbols ' ; \
		echo 'in some circumstances.' ; \
		echo -n '*** Please use a different binutils version.' ; \
		false ; \
	fi<|MERGE_RESOLUTION|>--- conflicted
+++ resolved
@@ -182,11 +182,7 @@
 # Work around gcc code-gen bugs with -pg / -fno-omit-frame-pointer in gcc <= 4.8
 # https://gcc.gnu.org/bugzilla/show_bug.cgi?id=44199
 # https://gcc.gnu.org/bugzilla/show_bug.cgi?id=52828
-<<<<<<< HEAD
-ifneq ($(cc-name),clang)
-=======
 ifndef CONFIG_CC_IS_CLANG
->>>>>>> f7688b48
 CC_FLAGS_FTRACE	+= $(call cc-ifversion, -lt, 0409, -mno-sched-epilog)
 endif
 endif
@@ -248,13 +244,6 @@
 # often slow when they are implemented at all
 KBUILD_CFLAGS		+= $(call cc-option,-mno-string)
 
-<<<<<<< HEAD
-ifdef CONFIG_6xx
-KBUILD_CFLAGS		+= -mcpu=powerpc
-endif
-
-=======
->>>>>>> f7688b48
 cpu-as-$(CONFIG_4xx)		+= -Wa,-m405
 cpu-as-$(CONFIG_ALTIVEC)	+= $(call as-option,-Wa$(comma)-maltivec)
 cpu-as-$(CONFIG_E200)		+= -Wa,-me200
@@ -443,13 +432,10 @@
 ifdef CONFIG_SMP
 prepare: task_cpu_prepare
 
-<<<<<<< HEAD
-=======
 task_cpu_prepare: prepare0
 	$(eval KBUILD_CFLAGS += -D_TASK_CPU=$(shell awk '{if ($$2 == "TASK_CPU") print $$3;}' include/generated/asm-offsets.h))
 endif
 
->>>>>>> f7688b48
 # Check toolchain versions:
 # - gcc-4.6 is the minimum kernel-wide version so nothing required.
 checkbin:
