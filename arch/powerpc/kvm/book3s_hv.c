--- conflicted
+++ resolved
@@ -3939,7 +3939,6 @@
 	 * this is done in kvmhv_vcpu_entry_p9() below otherwise.
 	 */
 	host_psscr = mfspr(SPRN_PSSCR_PR);
-<<<<<<< HEAD
 
 	kvmppc_msr_hard_disable_set_facilities(vcpu, msr);
 	if (lazy_irq_pending())
@@ -3948,16 +3947,6 @@
 	if (unlikely(load_vcpu_state(vcpu, &host_os_sprs)))
 		msr = mfmsr(); /* TM restore can update msr */
 
-=======
-
-	kvmppc_msr_hard_disable_set_facilities(vcpu, msr);
-	if (lazy_irq_pending())
-		return 0;
-
-	if (unlikely(load_vcpu_state(vcpu, &host_os_sprs)))
-		msr = mfmsr(); /* TM restore can update msr */
-
->>>>>>> 95cd2cdc
 	if (vcpu->arch.psscr != host_psscr)
 		mtspr(SPRN_PSSCR_PR, vcpu->arch.psscr);
 
@@ -4694,15 +4683,9 @@
 	msr = msr_check_and_set(msr);
 
 	kvmppc_save_user_regs();
-<<<<<<< HEAD
 
 	kvmppc_save_current_sprs();
 
-=======
-
-	kvmppc_save_current_sprs();
-
->>>>>>> 95cd2cdc
 	if (!cpu_has_feature(CPU_FTR_ARCH_300))
 		vcpu->arch.waitp = &vcpu->arch.vcore->wait;
 	vcpu->arch.pgdir = kvm->mm->pgd;
@@ -6113,11 +6096,7 @@
 	if (!cpu_has_feature(CPU_FTR_ARCH_300)) {
 		r = kvm_init_subcore_bitmap();
 		if (r)
-<<<<<<< HEAD
-			return r;
-=======
 			goto err;
->>>>>>> 95cd2cdc
 	}
 
 	/*
