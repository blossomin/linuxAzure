--- conflicted
+++ resolved
@@ -1707,11 +1707,8 @@
 	 */
 	if (!test_and_set_bit(PG_mte_tagged, &ZERO_PAGE(0)->flags))
 		mte_clear_page_tags(lm_alias(empty_zero_page));
-<<<<<<< HEAD
-=======
 
 	kasan_init_hw_tags_cpu();
->>>>>>> e0733463
 }
 #endif /* CONFIG_ARM64_MTE */
 
