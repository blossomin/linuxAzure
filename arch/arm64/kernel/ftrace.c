// SPDX-License-Identifier: GPL-2.0-only
/*
 * arch/arm64/kernel/ftrace.c
 *
 * Copyright (C) 2013 Linaro Limited
 * Author: AKASHI Takahiro <takahiro.akashi@linaro.org>
 */

#include <linux/ftrace.h>
#include <linux/module.h>
#include <linux/swab.h>
#include <linux/uaccess.h>

#include <asm/cacheflush.h>
#include <asm/debug-monitors.h>
#include <asm/ftrace.h>
#include <asm/insn.h>

#ifdef CONFIG_DYNAMIC_FTRACE
/*
 * Replace a single instruction, which may be a branch or NOP.
 * If @validate == true, a replaced instruction is checked against 'old'.
 */
static int ftrace_modify_code(unsigned long pc, u32 old, u32 new,
			      bool validate)
{
	u32 replaced;

	/*
	 * Note:
	 * We are paranoid about modifying text, as if a bug were to happen, it
	 * could cause us to read or write to someplace that could cause harm.
	 * Carefully read and modify the code with aarch64_insn_*() which uses
	 * probe_kernel_*(), and make sure what we read is what we expected it
	 * to be before modifying it.
	 */
	if (validate) {
		if (aarch64_insn_read((void *)pc, &replaced))
			return -EFAULT;

		if (replaced != old)
			return -EINVAL;
	}
	if (aarch64_insn_patch_text_nosync((void *)pc, new))
		return -EPERM;

	return 0;
}

/*
 * Replace tracer function in ftrace_caller()
 */
int ftrace_update_ftrace_func(ftrace_func_t func)
{
	unsigned long pc;
	u32 new;

	pc = (unsigned long)&ftrace_call;
	new = aarch64_insn_gen_branch_imm(pc, (unsigned long)func,
					  AARCH64_INSN_BRANCH_LINK);

	return ftrace_modify_code(pc, 0, new, false);
}

/*
 * Turn on the call to ftrace_caller() in instrumented function
 */
int ftrace_make_call(struct dyn_ftrace *rec, unsigned long addr)
{
	unsigned long pc = rec->ip;
	u32 old, new;
	long offset = (long)pc - (long)addr;

	if (offset < -SZ_128M || offset >= SZ_128M) {
#ifdef CONFIG_ARM64_MODULE_PLTS
		struct plt_entry trampoline, *dst;
		struct module *mod;

		/*
		 * On kernels that support module PLTs, the offset between the
		 * branch instruction and its target may legally exceed the
		 * range of an ordinary relative 'bl' opcode. In this case, we
		 * need to branch via a trampoline in the module.
		 *
		 * NOTE: __module_text_address() must be called with preemption
		 * disabled, but we can rely on ftrace_lock to ensure that 'mod'
		 * retains its validity throughout the remainder of this code.
		 */
		preempt_disable();
		mod = __module_text_address(pc);
		preempt_enable();

		if (WARN_ON(!mod))
			return -EINVAL;

		/*
		 * There is only one ftrace trampoline per module. For now,
		 * this is not a problem since on arm64, all dynamic ftrace
		 * invocations are routed via ftrace_caller(). This will need
		 * to be revisited if support for multiple ftrace entry points
		 * is added in the future, but for now, the pr_err() below
		 * deals with a theoretical issue only.
		 *
		 * Note that PLTs are place relative, and plt_entries_equal()
		 * checks whether they point to the same target. Here, we need
		 * to check if the actual opcodes are in fact identical,
		 * regardless of the offset in memory so use memcmp() instead.
		 */
		dst = mod->arch.ftrace_trampoline;
<<<<<<< HEAD
		trampoline = get_plt_entry(addr);
		if (!plt_entries_equal(dst, &trampoline)) {
			if (!plt_entries_equal(dst, &(struct plt_entry){})) {
=======
		trampoline = get_plt_entry(addr, dst);
		if (memcmp(dst, &trampoline, sizeof(trampoline))) {
			if (plt_entry_is_initialized(dst)) {
>>>>>>> f7688b48
				pr_err("ftrace: far branches to multiple entry points unsupported inside a single module\n");
				return -EINVAL;
			}

			/* point the trampoline to our ftrace entry point */
			module_disable_ro(mod);
			*dst = trampoline;
			module_enable_ro(mod, true);

			/*
			 * Ensure updated trampoline is visible to instruction
			 * fetch before we patch in the branch. Although the
			 * architecture doesn't require an IPI in this case,
			 * Neoverse-N1 erratum #1542419 does require one
			 * if the TLB maintenance in module_enable_ro() is
			 * skipped due to rodata_enabled. It doesn't seem worth
			 * it to make it conditional given that this is
			 * certainly not a fast-path.
			 */
			flush_icache_range((unsigned long)&dst[0],
					   (unsigned long)&dst[1]);
		}
		addr = (unsigned long)dst;
#else /* CONFIG_ARM64_MODULE_PLTS */
		return -EINVAL;
#endif /* CONFIG_ARM64_MODULE_PLTS */
	}

	old = aarch64_insn_gen_nop();
	new = aarch64_insn_gen_branch_imm(pc, addr, AARCH64_INSN_BRANCH_LINK);

	return ftrace_modify_code(pc, old, new, true);
}

/*
 * Turn off the call to ftrace_caller() in instrumented function
 */
int ftrace_make_nop(struct module *mod, struct dyn_ftrace *rec,
		    unsigned long addr)
{
	unsigned long pc = rec->ip;
	bool validate = true;
	u32 old = 0, new;
	long offset = (long)pc - (long)addr;

	if (offset < -SZ_128M || offset >= SZ_128M) {
#ifdef CONFIG_ARM64_MODULE_PLTS
		u32 replaced;

		/*
		 * 'mod' is only set at module load time, but if we end up
		 * dealing with an out-of-range condition, we can assume it
		 * is due to a module being loaded far away from the kernel.
		 */
		if (!mod) {
			preempt_disable();
			mod = __module_text_address(pc);
			preempt_enable();

			if (WARN_ON(!mod))
				return -EINVAL;
		}

		/*
		 * The instruction we are about to patch may be a branch and
		 * link instruction that was redirected via a PLT entry. In
		 * this case, the normal validation will fail, but we can at
		 * least check that we are dealing with a branch and link
		 * instruction that points into the right module.
		 */
		if (aarch64_insn_read((void *)pc, &replaced))
			return -EFAULT;

		if (!aarch64_insn_is_bl(replaced) ||
		    !within_module(pc + aarch64_get_branch_offset(replaced),
				   mod))
			return -EINVAL;

		validate = false;
#else /* CONFIG_ARM64_MODULE_PLTS */
		return -EINVAL;
#endif /* CONFIG_ARM64_MODULE_PLTS */
	} else {
		old = aarch64_insn_gen_branch_imm(pc, addr,
						  AARCH64_INSN_BRANCH_LINK);
	}

	new = aarch64_insn_gen_nop();

	return ftrace_modify_code(pc, old, new, validate);
}

void arch_ftrace_update_code(int command)
{
	command |= FTRACE_MAY_SLEEP;
	ftrace_modify_all_code(command);
}

int __init ftrace_dyn_arch_init(void)
{
	return 0;
}
#endif /* CONFIG_DYNAMIC_FTRACE */

#ifdef CONFIG_FUNCTION_GRAPH_TRACER
/*
 * function_graph tracer expects ftrace_return_to_handler() to be called
 * on the way back to parent. For this purpose, this function is called
 * in _mcount() or ftrace_caller() to replace return address (*parent) on
 * the call stack to return_to_handler.
 *
 * Note that @frame_pointer is used only for sanity check later.
 */
void prepare_ftrace_return(unsigned long self_addr, unsigned long *parent,
			   unsigned long frame_pointer)
{
	unsigned long return_hooker = (unsigned long)&return_to_handler;
	unsigned long old;

	if (unlikely(atomic_read(&current->tracing_graph_pause)))
		return;

	/*
	 * Note:
	 * No protection against faulting at *parent, which may be seen
	 * on other archs. It's unlikely on AArch64.
	 */
	old = *parent;

	if (!function_graph_enter(old, self_addr, frame_pointer, NULL))
		*parent = return_hooker;
}

#ifdef CONFIG_DYNAMIC_FTRACE
/*
 * Turn on/off the call to ftrace_graph_caller() in ftrace_caller()
 * depending on @enable.
 */
static int ftrace_modify_graph_caller(bool enable)
{
	unsigned long pc = (unsigned long)&ftrace_graph_call;
	u32 branch, nop;

	branch = aarch64_insn_gen_branch_imm(pc,
					     (unsigned long)ftrace_graph_caller,
					     AARCH64_INSN_BRANCH_NOLINK);
	nop = aarch64_insn_gen_nop();

	if (enable)
		return ftrace_modify_code(pc, nop, branch, true);
	else
		return ftrace_modify_code(pc, branch, nop, true);
}

int ftrace_enable_ftrace_graph_caller(void)
{
	return ftrace_modify_graph_caller(true);
}

int ftrace_disable_ftrace_graph_caller(void)
{
	return ftrace_modify_graph_caller(false);
}
#endif /* CONFIG_DYNAMIC_FTRACE */
#endif /* CONFIG_FUNCTION_GRAPH_TRACER */<|MERGE_RESOLUTION|>--- conflicted
+++ resolved
@@ -107,15 +107,9 @@
 		 * regardless of the offset in memory so use memcmp() instead.
 		 */
 		dst = mod->arch.ftrace_trampoline;
-<<<<<<< HEAD
-		trampoline = get_plt_entry(addr);
-		if (!plt_entries_equal(dst, &trampoline)) {
-			if (!plt_entries_equal(dst, &(struct plt_entry){})) {
-=======
 		trampoline = get_plt_entry(addr, dst);
 		if (memcmp(dst, &trampoline, sizeof(trampoline))) {
 			if (plt_entry_is_initialized(dst)) {
->>>>>>> f7688b48
 				pr_err("ftrace: far branches to multiple entry points unsupported inside a single module\n");
 				return -EINVAL;
 			}
