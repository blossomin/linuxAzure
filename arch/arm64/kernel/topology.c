/*
 * arch/arm64/kernel/topology.c
 *
 * Copyright (C) 2011,2013,2014 Linaro Limited.
 *
 * Based on the arm32 version written by Vincent Guittot in turn based on
 * arch/sh/kernel/topology.c
 *
 * This file is subject to the terms and conditions of the GNU General Public
 * License.  See the file "COPYING" in the main directory of this archive
 * for more details.
 */

#include <linux/acpi.h>
#include <linux/arch_topology.h>
#include <linux/cacheinfo.h>
#include <linux/init.h>
#include <linux/percpu.h>

#include <asm/cpu.h>
#include <asm/cputype.h>
#include <asm/topology.h>

void store_cpu_topology(unsigned int cpuid)
{
	struct cpu_topology *cpuid_topo = &cpu_topology[cpuid];
	u64 mpidr;

	if (cpuid_topo->package_id != -1)
		goto topology_populated;

	mpidr = read_cpuid_mpidr();

	/* Uniprocessor systems can rely on default topology values */
	if (mpidr & MPIDR_UP_BITMASK)
		return;

	/* Create cpu topology mapping based on MPIDR. */
	if (mpidr & MPIDR_MT_BITMASK) {
		/* Multiprocessor system : Multi-threads per core */
		cpuid_topo->thread_id  = MPIDR_AFFINITY_LEVEL(mpidr, 0);
		cpuid_topo->core_id    = MPIDR_AFFINITY_LEVEL(mpidr, 1);
		cpuid_topo->package_id = MPIDR_AFFINITY_LEVEL(mpidr, 2) |
					 MPIDR_AFFINITY_LEVEL(mpidr, 3) << 8;
	} else {
		/* Multiprocessor system : Single-thread per core */
		cpuid_topo->thread_id  = -1;
		cpuid_topo->core_id    = MPIDR_AFFINITY_LEVEL(mpidr, 0);
		cpuid_topo->package_id = MPIDR_AFFINITY_LEVEL(mpidr, 1) |
					 MPIDR_AFFINITY_LEVEL(mpidr, 2) << 8 |
					 MPIDR_AFFINITY_LEVEL(mpidr, 3) << 16;
	}

	pr_debug("CPU%u: cluster %d core %d thread %d mpidr %#016llx\n",
		 cpuid, cpuid_topo->package_id, cpuid_topo->core_id,
		 cpuid_topo->thread_id, mpidr);

topology_populated:
	update_siblings_masks(cpuid);
}

#ifdef CONFIG_ACPI
static bool __init acpi_cpu_is_threaded(int cpu)
{
	int is_threaded = acpi_pptt_cpu_is_thread(cpu);

	/*
	 * if the PPTT doesn't have thread information, assume a homogeneous
	 * machine and return the current CPU's thread state.
	 */
	if (is_threaded < 0)
		is_threaded = read_cpuid_mpidr() & MPIDR_MT_BITMASK;

	return !!is_threaded;
}

<<<<<<< HEAD
#ifdef CONFIG_ACPI
static bool __init acpi_cpu_is_threaded(int cpu)
{
	int is_threaded = acpi_pptt_cpu_is_thread(cpu);

	/*
	 * if the PPTT doesn't have thread information, assume a homogeneous
	 * machine and return the current CPU's thread state.
	 */
	if (is_threaded < 0)
		is_threaded = read_cpuid_mpidr() & MPIDR_MT_BITMASK;

	return !!is_threaded;
}

=======
>>>>>>> f7688b48
/*
 * Propagate the topology information of the processor_topology_node tree to the
 * cpu_topology array.
 */
int __init parse_acpi_topology(void)
{
	int cpu, topology_id;

<<<<<<< HEAD
=======
	if (acpi_disabled)
		return 0;

>>>>>>> f7688b48
	for_each_possible_cpu(cpu) {
		int i, cache_id;

		topology_id = find_acpi_cpu_topology(cpu, 0);
		if (topology_id < 0)
			return topology_id;

		if (acpi_cpu_is_threaded(cpu)) {
			cpu_topology[cpu].thread_id = topology_id;
			topology_id = find_acpi_cpu_topology(cpu, 1);
			cpu_topology[cpu].core_id   = topology_id;
		} else {
			cpu_topology[cpu].thread_id  = -1;
			cpu_topology[cpu].core_id    = topology_id;
		}
		topology_id = find_acpi_cpu_topology_package(cpu);
		cpu_topology[cpu].package_id = topology_id;

		i = acpi_find_last_cache_level(cpu);

		if (i > 0) {
			/*
			 * this is the only part of cpu_topology that has
			 * a direct relationship with the cache topology
			 */
			cache_id = find_acpi_cpu_cache_topology(cpu, i);
			if (cache_id > 0)
				cpu_topology[cpu].llc_id = cache_id;
		}
	}

	return 0;
}
#endif

<|MERGE_RESOLUTION|>--- conflicted
+++ resolved
@@ -74,24 +74,6 @@
 	return !!is_threaded;
 }
 
-<<<<<<< HEAD
-#ifdef CONFIG_ACPI
-static bool __init acpi_cpu_is_threaded(int cpu)
-{
-	int is_threaded = acpi_pptt_cpu_is_thread(cpu);
-
-	/*
-	 * if the PPTT doesn't have thread information, assume a homogeneous
-	 * machine and return the current CPU's thread state.
-	 */
-	if (is_threaded < 0)
-		is_threaded = read_cpuid_mpidr() & MPIDR_MT_BITMASK;
-
-	return !!is_threaded;
-}
-
-=======
->>>>>>> f7688b48
 /*
  * Propagate the topology information of the processor_topology_node tree to the
  * cpu_topology array.
@@ -100,12 +82,9 @@
 {
 	int cpu, topology_id;
 
-<<<<<<< HEAD
-=======
 	if (acpi_disabled)
 		return 0;
 
->>>>>>> f7688b48
 	for_each_possible_cpu(cpu) {
 		int i, cache_id;
 
