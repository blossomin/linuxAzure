// SPDX-License-Identifier: GPL-2.0-only
/*
 * Based on arch/arm/kernel/ptrace.c
 *
 * By Ross Biro 1/23/92
 * edited by Linus Torvalds
 * ARM modifications Copyright (C) 2000 Russell King
 * Copyright (C) 2012 ARM Ltd.
 */

#include <linux/audit.h>
#include <linux/compat.h>
#include <linux/kernel.h>
#include <linux/sched/signal.h>
#include <linux/sched/task_stack.h>
#include <linux/mm.h>
#include <linux/nospec.h>
#include <linux/smp.h>
#include <linux/ptrace.h>
#include <linux/user.h>
#include <linux/seccomp.h>
#include <linux/security.h>
#include <linux/init.h>
#include <linux/signal.h>
#include <linux/string.h>
#include <linux/uaccess.h>
#include <linux/perf_event.h>
#include <linux/hw_breakpoint.h>
#include <linux/regset.h>
#include <linux/tracehook.h>
#include <linux/elf.h>

#include <asm/compat.h>
#include <asm/cpufeature.h>
#include <asm/debug-monitors.h>
#include <asm/fpsimd.h>
#include <asm/mte.h>
#include <asm/pointer_auth.h>
#include <asm/stacktrace.h>
#include <asm/syscall.h>
#include <asm/traps.h>
#include <asm/system_misc.h>

#define CREATE_TRACE_POINTS
#include <trace/events/syscalls.h>

struct pt_regs_offset {
	const char *name;
	int offset;
};

#define REG_OFFSET_NAME(r) {.name = #r, .offset = offsetof(struct pt_regs, r)}
#define REG_OFFSET_END {.name = NULL, .offset = 0}
#define GPR_OFFSET_NAME(r) \
	{.name = "x" #r, .offset = offsetof(struct pt_regs, regs[r])}

static const struct pt_regs_offset regoffset_table[] = {
	GPR_OFFSET_NAME(0),
	GPR_OFFSET_NAME(1),
	GPR_OFFSET_NAME(2),
	GPR_OFFSET_NAME(3),
	GPR_OFFSET_NAME(4),
	GPR_OFFSET_NAME(5),
	GPR_OFFSET_NAME(6),
	GPR_OFFSET_NAME(7),
	GPR_OFFSET_NAME(8),
	GPR_OFFSET_NAME(9),
	GPR_OFFSET_NAME(10),
	GPR_OFFSET_NAME(11),
	GPR_OFFSET_NAME(12),
	GPR_OFFSET_NAME(13),
	GPR_OFFSET_NAME(14),
	GPR_OFFSET_NAME(15),
	GPR_OFFSET_NAME(16),
	GPR_OFFSET_NAME(17),
	GPR_OFFSET_NAME(18),
	GPR_OFFSET_NAME(19),
	GPR_OFFSET_NAME(20),
	GPR_OFFSET_NAME(21),
	GPR_OFFSET_NAME(22),
	GPR_OFFSET_NAME(23),
	GPR_OFFSET_NAME(24),
	GPR_OFFSET_NAME(25),
	GPR_OFFSET_NAME(26),
	GPR_OFFSET_NAME(27),
	GPR_OFFSET_NAME(28),
	GPR_OFFSET_NAME(29),
	GPR_OFFSET_NAME(30),
	{.name = "lr", .offset = offsetof(struct pt_regs, regs[30])},
	REG_OFFSET_NAME(sp),
	REG_OFFSET_NAME(pc),
	REG_OFFSET_NAME(pstate),
	REG_OFFSET_END,
};

/**
 * regs_query_register_offset() - query register offset from its name
 * @name:	the name of a register
 *
 * regs_query_register_offset() returns the offset of a register in struct
 * pt_regs from its name. If the name is invalid, this returns -EINVAL;
 */
int regs_query_register_offset(const char *name)
{
	const struct pt_regs_offset *roff;

	for (roff = regoffset_table; roff->name != NULL; roff++)
		if (!strcmp(roff->name, name))
			return roff->offset;
	return -EINVAL;
}

/**
 * regs_within_kernel_stack() - check the address in the stack
 * @regs:      pt_regs which contains kernel stack pointer.
 * @addr:      address which is checked.
 *
 * regs_within_kernel_stack() checks @addr is within the kernel stack page(s).
 * If @addr is within the kernel stack, it returns true. If not, returns false.
 */
static bool regs_within_kernel_stack(struct pt_regs *regs, unsigned long addr)
{
	return ((addr & ~(THREAD_SIZE - 1))  ==
		(kernel_stack_pointer(regs) & ~(THREAD_SIZE - 1))) ||
		on_irq_stack(addr, NULL);
}

/**
 * regs_get_kernel_stack_nth() - get Nth entry of the stack
 * @regs:	pt_regs which contains kernel stack pointer.
 * @n:		stack entry number.
 *
 * regs_get_kernel_stack_nth() returns @n th entry of the kernel stack which
 * is specified by @regs. If the @n th entry is NOT in the kernel stack,
 * this returns 0.
 */
unsigned long regs_get_kernel_stack_nth(struct pt_regs *regs, unsigned int n)
{
	unsigned long *addr = (unsigned long *)kernel_stack_pointer(regs);

	addr += n;
	if (regs_within_kernel_stack(regs, (unsigned long)addr))
		return *addr;
	else
		return 0;
}

/*
 * TODO: does not yet catch signals sent when the child dies.
 * in exit.c or in signal.c.
 */

/*
 * Called by kernel/ptrace.c when detaching..
 */
void ptrace_disable(struct task_struct *child)
{
	/*
	 * This would be better off in core code, but PTRACE_DETACH has
	 * grown its fair share of arch-specific worts and changing it
	 * is likely to cause regressions on obscure architectures.
	 */
	user_disable_single_step(child);
}

#ifdef CONFIG_HAVE_HW_BREAKPOINT
/*
 * Handle hitting a HW-breakpoint.
 */
static void ptrace_hbptriggered(struct perf_event *bp,
				struct perf_sample_data *data,
				struct pt_regs *regs)
{
	struct arch_hw_breakpoint *bkpt = counter_arch_bp(bp);
	const char *desc = "Hardware breakpoint trap (ptrace)";

#ifdef CONFIG_COMPAT
	if (is_compat_task()) {
		int si_errno = 0;
		int i;

		for (i = 0; i < ARM_MAX_BRP; ++i) {
			if (current->thread.debug.hbp_break[i] == bp) {
				si_errno = (i << 1) + 1;
				break;
			}
		}

		for (i = 0; i < ARM_MAX_WRP; ++i) {
			if (current->thread.debug.hbp_watch[i] == bp) {
				si_errno = -((i << 1) + 1);
				break;
			}
		}
		arm64_force_sig_ptrace_errno_trap(si_errno,
						  (void __user *)bkpt->trigger,
						  desc);
	}
#endif
	arm64_force_sig_fault(SIGTRAP, TRAP_HWBKPT,
			      (void __user *)(bkpt->trigger),
			      desc);
}

/*
 * Unregister breakpoints from this task and reset the pointers in
 * the thread_struct.
 */
void flush_ptrace_hw_breakpoint(struct task_struct *tsk)
{
	int i;
	struct thread_struct *t = &tsk->thread;

	for (i = 0; i < ARM_MAX_BRP; i++) {
		if (t->debug.hbp_break[i]) {
			unregister_hw_breakpoint(t->debug.hbp_break[i]);
			t->debug.hbp_break[i] = NULL;
		}
	}

	for (i = 0; i < ARM_MAX_WRP; i++) {
		if (t->debug.hbp_watch[i]) {
			unregister_hw_breakpoint(t->debug.hbp_watch[i]);
			t->debug.hbp_watch[i] = NULL;
		}
	}
}

void ptrace_hw_copy_thread(struct task_struct *tsk)
{
	memset(&tsk->thread.debug, 0, sizeof(struct debug_info));
}

static struct perf_event *ptrace_hbp_get_event(unsigned int note_type,
					       struct task_struct *tsk,
					       unsigned long idx)
{
	struct perf_event *bp = ERR_PTR(-EINVAL);

	switch (note_type) {
	case NT_ARM_HW_BREAK:
		if (idx >= ARM_MAX_BRP)
			goto out;
		idx = array_index_nospec(idx, ARM_MAX_BRP);
		bp = tsk->thread.debug.hbp_break[idx];
		break;
	case NT_ARM_HW_WATCH:
		if (idx >= ARM_MAX_WRP)
			goto out;
		idx = array_index_nospec(idx, ARM_MAX_WRP);
		bp = tsk->thread.debug.hbp_watch[idx];
		break;
	}

out:
	return bp;
}

static int ptrace_hbp_set_event(unsigned int note_type,
				struct task_struct *tsk,
				unsigned long idx,
				struct perf_event *bp)
{
	int err = -EINVAL;

	switch (note_type) {
	case NT_ARM_HW_BREAK:
		if (idx >= ARM_MAX_BRP)
			goto out;
		idx = array_index_nospec(idx, ARM_MAX_BRP);
		tsk->thread.debug.hbp_break[idx] = bp;
		err = 0;
		break;
	case NT_ARM_HW_WATCH:
		if (idx >= ARM_MAX_WRP)
			goto out;
		idx = array_index_nospec(idx, ARM_MAX_WRP);
		tsk->thread.debug.hbp_watch[idx] = bp;
		err = 0;
		break;
	}

out:
	return err;
}

static struct perf_event *ptrace_hbp_create(unsigned int note_type,
					    struct task_struct *tsk,
					    unsigned long idx)
{
	struct perf_event *bp;
	struct perf_event_attr attr;
	int err, type;

	switch (note_type) {
	case NT_ARM_HW_BREAK:
		type = HW_BREAKPOINT_X;
		break;
	case NT_ARM_HW_WATCH:
		type = HW_BREAKPOINT_RW;
		break;
	default:
		return ERR_PTR(-EINVAL);
	}

	ptrace_breakpoint_init(&attr);

	/*
	 * Initialise fields to sane defaults
	 * (i.e. values that will pass validation).
	 */
	attr.bp_addr	= 0;
	attr.bp_len	= HW_BREAKPOINT_LEN_4;
	attr.bp_type	= type;
	attr.disabled	= 1;

	bp = register_user_hw_breakpoint(&attr, ptrace_hbptriggered, NULL, tsk);
	if (IS_ERR(bp))
		return bp;

	err = ptrace_hbp_set_event(note_type, tsk, idx, bp);
	if (err)
		return ERR_PTR(err);

	return bp;
}

static int ptrace_hbp_fill_attr_ctrl(unsigned int note_type,
				     struct arch_hw_breakpoint_ctrl ctrl,
				     struct perf_event_attr *attr)
{
	int err, len, type, offset, disabled = !ctrl.enabled;

	attr->disabled = disabled;
	if (disabled)
		return 0;

	err = arch_bp_generic_fields(ctrl, &len, &type, &offset);
	if (err)
		return err;

	switch (note_type) {
	case NT_ARM_HW_BREAK:
		if ((type & HW_BREAKPOINT_X) != type)
			return -EINVAL;
		break;
	case NT_ARM_HW_WATCH:
		if ((type & HW_BREAKPOINT_RW) != type)
			return -EINVAL;
		break;
	default:
		return -EINVAL;
	}

	attr->bp_len	= len;
	attr->bp_type	= type;
	attr->bp_addr	+= offset;

	return 0;
}

static int ptrace_hbp_get_resource_info(unsigned int note_type, u32 *info)
{
	u8 num;
	u32 reg = 0;

	switch (note_type) {
	case NT_ARM_HW_BREAK:
		num = hw_breakpoint_slots(TYPE_INST);
		break;
	case NT_ARM_HW_WATCH:
		num = hw_breakpoint_slots(TYPE_DATA);
		break;
	default:
		return -EINVAL;
	}

	reg |= debug_monitors_arch();
	reg <<= 8;
	reg |= num;

	*info = reg;
	return 0;
}

static int ptrace_hbp_get_ctrl(unsigned int note_type,
			       struct task_struct *tsk,
			       unsigned long idx,
			       u32 *ctrl)
{
	struct perf_event *bp = ptrace_hbp_get_event(note_type, tsk, idx);

	if (IS_ERR(bp))
		return PTR_ERR(bp);

	*ctrl = bp ? encode_ctrl_reg(counter_arch_bp(bp)->ctrl) : 0;
	return 0;
}

static int ptrace_hbp_get_addr(unsigned int note_type,
			       struct task_struct *tsk,
			       unsigned long idx,
			       u64 *addr)
{
	struct perf_event *bp = ptrace_hbp_get_event(note_type, tsk, idx);

	if (IS_ERR(bp))
		return PTR_ERR(bp);

	*addr = bp ? counter_arch_bp(bp)->address : 0;
	return 0;
}

static struct perf_event *ptrace_hbp_get_initialised_bp(unsigned int note_type,
							struct task_struct *tsk,
							unsigned long idx)
{
	struct perf_event *bp = ptrace_hbp_get_event(note_type, tsk, idx);

	if (!bp)
		bp = ptrace_hbp_create(note_type, tsk, idx);

	return bp;
}

static int ptrace_hbp_set_ctrl(unsigned int note_type,
			       struct task_struct *tsk,
			       unsigned long idx,
			       u32 uctrl)
{
	int err;
	struct perf_event *bp;
	struct perf_event_attr attr;
	struct arch_hw_breakpoint_ctrl ctrl;

	bp = ptrace_hbp_get_initialised_bp(note_type, tsk, idx);
	if (IS_ERR(bp)) {
		err = PTR_ERR(bp);
		return err;
	}

	attr = bp->attr;
	decode_ctrl_reg(uctrl, &ctrl);
	err = ptrace_hbp_fill_attr_ctrl(note_type, ctrl, &attr);
	if (err)
		return err;

	return modify_user_hw_breakpoint(bp, &attr);
}

static int ptrace_hbp_set_addr(unsigned int note_type,
			       struct task_struct *tsk,
			       unsigned long idx,
			       u64 addr)
{
	int err;
	struct perf_event *bp;
	struct perf_event_attr attr;

	bp = ptrace_hbp_get_initialised_bp(note_type, tsk, idx);
	if (IS_ERR(bp)) {
		err = PTR_ERR(bp);
		return err;
	}

	attr = bp->attr;
	attr.bp_addr = addr;
	err = modify_user_hw_breakpoint(bp, &attr);
	return err;
}

#define PTRACE_HBP_ADDR_SZ	sizeof(u64)
#define PTRACE_HBP_CTRL_SZ	sizeof(u32)
#define PTRACE_HBP_PAD_SZ	sizeof(u32)

static int hw_break_get(struct task_struct *target,
			const struct user_regset *regset,
			struct membuf to)
{
	unsigned int note_type = regset->core_note_type;
	int ret, idx = 0;
	u32 info, ctrl;
	u64 addr;

	/* Resource info */
	ret = ptrace_hbp_get_resource_info(note_type, &info);
	if (ret)
		return ret;

	membuf_write(&to, &info, sizeof(info));
	membuf_zero(&to, sizeof(u32));
	/* (address, ctrl) registers */
	while (to.left) {
		ret = ptrace_hbp_get_addr(note_type, target, idx, &addr);
		if (ret)
			return ret;
		ret = ptrace_hbp_get_ctrl(note_type, target, idx, &ctrl);
		if (ret)
			return ret;
		membuf_store(&to, addr);
		membuf_store(&to, ctrl);
		membuf_zero(&to, sizeof(u32));
		idx++;
	}
	return 0;
}

static int hw_break_set(struct task_struct *target,
			const struct user_regset *regset,
			unsigned int pos, unsigned int count,
			const void *kbuf, const void __user *ubuf)
{
	unsigned int note_type = regset->core_note_type;
	int ret, idx = 0, offset, limit;
	u32 ctrl;
	u64 addr;

	/* Resource info and pad */
	offset = offsetof(struct user_hwdebug_state, dbg_regs);
	ret = user_regset_copyin_ignore(&pos, &count, &kbuf, &ubuf, 0, offset);
	if (ret)
		return ret;

	/* (address, ctrl) registers */
	limit = regset->n * regset->size;
	while (count && offset < limit) {
		if (count < PTRACE_HBP_ADDR_SZ)
			return -EINVAL;
		ret = user_regset_copyin(&pos, &count, &kbuf, &ubuf, &addr,
					 offset, offset + PTRACE_HBP_ADDR_SZ);
		if (ret)
			return ret;
		ret = ptrace_hbp_set_addr(note_type, target, idx, addr);
		if (ret)
			return ret;
		offset += PTRACE_HBP_ADDR_SZ;

		if (!count)
			break;
		ret = user_regset_copyin(&pos, &count, &kbuf, &ubuf, &ctrl,
					 offset, offset + PTRACE_HBP_CTRL_SZ);
		if (ret)
			return ret;
		ret = ptrace_hbp_set_ctrl(note_type, target, idx, ctrl);
		if (ret)
			return ret;
		offset += PTRACE_HBP_CTRL_SZ;

		ret = user_regset_copyin_ignore(&pos, &count, &kbuf, &ubuf,
						offset,
						offset + PTRACE_HBP_PAD_SZ);
		if (ret)
			return ret;
		offset += PTRACE_HBP_PAD_SZ;
		idx++;
	}

	return 0;
}
#endif	/* CONFIG_HAVE_HW_BREAKPOINT */

static int gpr_get(struct task_struct *target,
		   const struct user_regset *regset,
		   struct membuf to)
{
	struct user_pt_regs *uregs = &task_pt_regs(target)->user_regs;
	return membuf_write(&to, uregs, sizeof(*uregs));
}

static int gpr_set(struct task_struct *target, const struct user_regset *regset,
		   unsigned int pos, unsigned int count,
		   const void *kbuf, const void __user *ubuf)
{
	int ret;
	struct user_pt_regs newregs = task_pt_regs(target)->user_regs;

	ret = user_regset_copyin(&pos, &count, &kbuf, &ubuf, &newregs, 0, -1);
	if (ret)
		return ret;

	if (!valid_user_regs(&newregs, target))
		return -EINVAL;

	task_pt_regs(target)->user_regs = newregs;
	return 0;
}

static int fpr_active(struct task_struct *target, const struct user_regset *regset)
{
	if (!system_supports_fpsimd())
		return -ENODEV;
	return regset->n;
}

/*
 * TODO: update fp accessors for lazy context switching (sync/flush hwstate)
 */
static int __fpr_get(struct task_struct *target,
		     const struct user_regset *regset,
		     struct membuf to)
{
	struct user_fpsimd_state *uregs;

	sve_sync_to_fpsimd(target);

	uregs = &target->thread.uw.fpsimd_state;

	return membuf_write(&to, uregs, sizeof(*uregs));
}

static int fpr_get(struct task_struct *target, const struct user_regset *regset,
		   struct membuf to)
{
	if (!system_supports_fpsimd())
		return -EINVAL;

	if (target == current)
		fpsimd_preserve_current_state();

	return __fpr_get(target, regset, to);
}

static int __fpr_set(struct task_struct *target,
		     const struct user_regset *regset,
		     unsigned int pos, unsigned int count,
		     const void *kbuf, const void __user *ubuf,
		     unsigned int start_pos)
{
	int ret;
	struct user_fpsimd_state newstate;

	/*
	 * Ensure target->thread.uw.fpsimd_state is up to date, so that a
	 * short copyin can't resurrect stale data.
	 */
	sve_sync_to_fpsimd(target);

	newstate = target->thread.uw.fpsimd_state;

	ret = user_regset_copyin(&pos, &count, &kbuf, &ubuf, &newstate,
				 start_pos, start_pos + sizeof(newstate));
	if (ret)
		return ret;

	target->thread.uw.fpsimd_state = newstate;

	return ret;
}

static int fpr_set(struct task_struct *target, const struct user_regset *regset,
		   unsigned int pos, unsigned int count,
		   const void *kbuf, const void __user *ubuf)
{
	int ret;

	if (!system_supports_fpsimd())
		return -EINVAL;

	ret = __fpr_set(target, regset, pos, count, kbuf, ubuf, 0);
	if (ret)
		return ret;

	sve_sync_from_fpsimd_zeropad(target);
	fpsimd_flush_task_state(target);

	return ret;
}

static int tls_get(struct task_struct *target, const struct user_regset *regset,
		   struct membuf to)
{
	if (target == current)
		tls_preserve_current_state();

	return membuf_store(&to, target->thread.uw.tp_value);
}

static int tls_set(struct task_struct *target, const struct user_regset *regset,
		   unsigned int pos, unsigned int count,
		   const void *kbuf, const void __user *ubuf)
{
	int ret;
	unsigned long tls = target->thread.uw.tp_value;

	ret = user_regset_copyin(&pos, &count, &kbuf, &ubuf, &tls, 0, -1);
	if (ret)
		return ret;

	target->thread.uw.tp_value = tls;
	return ret;
}

static int system_call_get(struct task_struct *target,
			   const struct user_regset *regset,
			   struct membuf to)
{
	return membuf_store(&to, task_pt_regs(target)->syscallno);
}

static int system_call_set(struct task_struct *target,
			   const struct user_regset *regset,
			   unsigned int pos, unsigned int count,
			   const void *kbuf, const void __user *ubuf)
{
	int syscallno = task_pt_regs(target)->syscallno;
	int ret;

	ret = user_regset_copyin(&pos, &count, &kbuf, &ubuf, &syscallno, 0, -1);
	if (ret)
		return ret;

	task_pt_regs(target)->syscallno = syscallno;
	return ret;
}

#ifdef CONFIG_ARM64_SVE

static void sve_init_header_from_task(struct user_sve_header *header,
				      struct task_struct *target)
{
	unsigned int vq;

	memset(header, 0, sizeof(*header));

	header->flags = test_tsk_thread_flag(target, TIF_SVE) ?
		SVE_PT_REGS_SVE : SVE_PT_REGS_FPSIMD;
	if (test_tsk_thread_flag(target, TIF_SVE_VL_INHERIT))
		header->flags |= SVE_PT_VL_INHERIT;

	header->vl = target->thread.sve_vl;
	vq = sve_vq_from_vl(header->vl);

	header->max_vl = sve_max_vl;
	header->size = SVE_PT_SIZE(vq, header->flags);
	header->max_size = SVE_PT_SIZE(sve_vq_from_vl(header->max_vl),
				      SVE_PT_REGS_SVE);
}

static unsigned int sve_size_from_header(struct user_sve_header const *header)
{
	return ALIGN(header->size, SVE_VQ_BYTES);
}

static int sve_get(struct task_struct *target,
		   const struct user_regset *regset,
		   struct membuf to)
{
	struct user_sve_header header;
	unsigned int vq;
	unsigned long start, end;

	if (!system_supports_sve())
		return -EINVAL;

	/* Header */
	sve_init_header_from_task(&header, target);
	vq = sve_vq_from_vl(header.vl);

	membuf_write(&to, &header, sizeof(header));

	if (target == current)
		fpsimd_preserve_current_state();

	/* Registers: FPSIMD-only case */

	BUILD_BUG_ON(SVE_PT_FPSIMD_OFFSET != sizeof(header));
	if ((header.flags & SVE_PT_REGS_MASK) == SVE_PT_REGS_FPSIMD)
		return __fpr_get(target, regset, to);

	/* Otherwise: full SVE case */

	BUILD_BUG_ON(SVE_PT_SVE_OFFSET != sizeof(header));
	start = SVE_PT_SVE_OFFSET;
	end = SVE_PT_SVE_FFR_OFFSET(vq) + SVE_PT_SVE_FFR_SIZE(vq);
	membuf_write(&to, target->thread.sve_state, end - start);

	start = end;
	end = SVE_PT_SVE_FPSR_OFFSET(vq);
	membuf_zero(&to, end - start);

	/*
	 * Copy fpsr, and fpcr which must follow contiguously in
	 * struct fpsimd_state:
	 */
	start = end;
	end = SVE_PT_SVE_FPCR_OFFSET(vq) + SVE_PT_SVE_FPCR_SIZE;
	membuf_write(&to, &target->thread.uw.fpsimd_state.fpsr, end - start);

	start = end;
	end = sve_size_from_header(&header);
	return membuf_zero(&to, end - start);
}

static int sve_set(struct task_struct *target,
		   const struct user_regset *regset,
		   unsigned int pos, unsigned int count,
		   const void *kbuf, const void __user *ubuf)
{
	int ret;
	struct user_sve_header header;
	unsigned int vq;
	unsigned long start, end;

	if (!system_supports_sve())
		return -EINVAL;

	/* Header */
	if (count < sizeof(header))
		return -EINVAL;
	ret = user_regset_copyin(&pos, &count, &kbuf, &ubuf, &header,
				 0, sizeof(header));
	if (ret)
		goto out;

	/*
	 * Apart from SVE_PT_REGS_MASK, all SVE_PT_* flags are consumed by
	 * sve_set_vector_length(), which will also validate them for us:
	 */
	ret = sve_set_vector_length(target, header.vl,
		((unsigned long)header.flags & ~SVE_PT_REGS_MASK) << 16);
	if (ret)
		goto out;

	/* Actual VL set may be less than the user asked for: */
	vq = sve_vq_from_vl(target->thread.sve_vl);

	/* Registers: FPSIMD-only case */

	BUILD_BUG_ON(SVE_PT_FPSIMD_OFFSET != sizeof(header));
	if ((header.flags & SVE_PT_REGS_MASK) == SVE_PT_REGS_FPSIMD) {
		ret = __fpr_set(target, regset, pos, count, kbuf, ubuf,
				SVE_PT_FPSIMD_OFFSET);
		clear_tsk_thread_flag(target, TIF_SVE);
		goto out;
	}

	/* Otherwise: full SVE case */

	/*
	 * If setting a different VL from the requested VL and there is
	 * register data, the data layout will be wrong: don't even
	 * try to set the registers in this case.
	 */
	if (count && vq != sve_vq_from_vl(header.vl)) {
		ret = -EIO;
		goto out;
	}

	sve_alloc(target);

	/*
	 * Ensure target->thread.sve_state is up to date with target's
	 * FPSIMD regs, so that a short copyin leaves trailing registers
	 * unmodified.
	 */
	fpsimd_sync_to_sve(target);
	set_tsk_thread_flag(target, TIF_SVE);

	BUILD_BUG_ON(SVE_PT_SVE_OFFSET != sizeof(header));
	start = SVE_PT_SVE_OFFSET;
	end = SVE_PT_SVE_FFR_OFFSET(vq) + SVE_PT_SVE_FFR_SIZE(vq);
	ret = user_regset_copyin(&pos, &count, &kbuf, &ubuf,
				 target->thread.sve_state,
				 start, end);
	if (ret)
		goto out;

	start = end;
	end = SVE_PT_SVE_FPSR_OFFSET(vq);
	ret = user_regset_copyin_ignore(&pos, &count, &kbuf, &ubuf,
					start, end);
	if (ret)
		goto out;

	/*
	 * Copy fpsr, and fpcr which must follow contiguously in
	 * struct fpsimd_state:
	 */
	start = end;
	end = SVE_PT_SVE_FPCR_OFFSET(vq) + SVE_PT_SVE_FPCR_SIZE;
	ret = user_regset_copyin(&pos, &count, &kbuf, &ubuf,
				 &target->thread.uw.fpsimd_state.fpsr,
				 start, end);

out:
	fpsimd_flush_task_state(target);
	return ret;
}

#endif /* CONFIG_ARM64_SVE */

#ifdef CONFIG_ARM64_PTR_AUTH
static int pac_mask_get(struct task_struct *target,
			const struct user_regset *regset,
			struct membuf to)
{
	/*
	 * The PAC bits can differ across data and instruction pointers
	 * depending on TCR_EL1.TBID*, which we may make use of in future, so
	 * we expose separate masks.
	 */
	unsigned long mask = ptrauth_user_pac_mask();
	struct user_pac_mask uregs = {
		.data_mask = mask,
		.insn_mask = mask,
	};

	if (!system_supports_address_auth())
		return -EINVAL;

	return membuf_write(&to, &uregs, sizeof(uregs));
}

#ifdef CONFIG_CHECKPOINT_RESTORE
static __uint128_t pac_key_to_user(const struct ptrauth_key *key)
{
	return (__uint128_t)key->hi << 64 | key->lo;
}

static struct ptrauth_key pac_key_from_user(__uint128_t ukey)
{
	struct ptrauth_key key = {
		.lo = (unsigned long)ukey,
		.hi = (unsigned long)(ukey >> 64),
	};

	return key;
}

static void pac_address_keys_to_user(struct user_pac_address_keys *ukeys,
				     const struct ptrauth_keys_user *keys)
{
	ukeys->apiakey = pac_key_to_user(&keys->apia);
	ukeys->apibkey = pac_key_to_user(&keys->apib);
	ukeys->apdakey = pac_key_to_user(&keys->apda);
	ukeys->apdbkey = pac_key_to_user(&keys->apdb);
}

static void pac_address_keys_from_user(struct ptrauth_keys_user *keys,
				       const struct user_pac_address_keys *ukeys)
{
	keys->apia = pac_key_from_user(ukeys->apiakey);
	keys->apib = pac_key_from_user(ukeys->apibkey);
	keys->apda = pac_key_from_user(ukeys->apdakey);
	keys->apdb = pac_key_from_user(ukeys->apdbkey);
}

static int pac_address_keys_get(struct task_struct *target,
				const struct user_regset *regset,
				struct membuf to)
{
	struct ptrauth_keys_user *keys = &target->thread.keys_user;
	struct user_pac_address_keys user_keys;

	if (!system_supports_address_auth())
		return -EINVAL;

	pac_address_keys_to_user(&user_keys, keys);

	return membuf_write(&to, &user_keys, sizeof(user_keys));
}

static int pac_address_keys_set(struct task_struct *target,
				const struct user_regset *regset,
				unsigned int pos, unsigned int count,
				const void *kbuf, const void __user *ubuf)
{
	struct ptrauth_keys_user *keys = &target->thread.keys_user;
	struct user_pac_address_keys user_keys;
	int ret;

	if (!system_supports_address_auth())
		return -EINVAL;

	pac_address_keys_to_user(&user_keys, keys);
	ret = user_regset_copyin(&pos, &count, &kbuf, &ubuf,
				 &user_keys, 0, -1);
	if (ret)
		return ret;
	pac_address_keys_from_user(keys, &user_keys);

	return 0;
}

static void pac_generic_keys_to_user(struct user_pac_generic_keys *ukeys,
				     const struct ptrauth_keys_user *keys)
{
	ukeys->apgakey = pac_key_to_user(&keys->apga);
}

static void pac_generic_keys_from_user(struct ptrauth_keys_user *keys,
				       const struct user_pac_generic_keys *ukeys)
{
	keys->apga = pac_key_from_user(ukeys->apgakey);
}

static int pac_generic_keys_get(struct task_struct *target,
				const struct user_regset *regset,
				struct membuf to)
{
	struct ptrauth_keys_user *keys = &target->thread.keys_user;
	struct user_pac_generic_keys user_keys;

	if (!system_supports_generic_auth())
		return -EINVAL;

	pac_generic_keys_to_user(&user_keys, keys);

	return membuf_write(&to, &user_keys, sizeof(user_keys));
}

static int pac_generic_keys_set(struct task_struct *target,
				const struct user_regset *regset,
				unsigned int pos, unsigned int count,
				const void *kbuf, const void __user *ubuf)
{
	struct ptrauth_keys_user *keys = &target->thread.keys_user;
	struct user_pac_generic_keys user_keys;
	int ret;

	if (!system_supports_generic_auth())
		return -EINVAL;

	pac_generic_keys_to_user(&user_keys, keys);
	ret = user_regset_copyin(&pos, &count, &kbuf, &ubuf,
				 &user_keys, 0, -1);
	if (ret)
		return ret;
	pac_generic_keys_from_user(keys, &user_keys);

	return 0;
}
#endif /* CONFIG_CHECKPOINT_RESTORE */
#endif /* CONFIG_ARM64_PTR_AUTH */

#ifdef CONFIG_ARM64_TAGGED_ADDR_ABI
static int tagged_addr_ctrl_get(struct task_struct *target,
				const struct user_regset *regset,
				struct membuf to)
{
	long ctrl = get_tagged_addr_ctrl(target);

	if (IS_ERR_VALUE(ctrl))
		return ctrl;

	return membuf_write(&to, &ctrl, sizeof(ctrl));
}

static int tagged_addr_ctrl_set(struct task_struct *target, const struct
				user_regset *regset, unsigned int pos,
				unsigned int count, const void *kbuf, const
				void __user *ubuf)
{
	int ret;
	long ctrl;

	ret = user_regset_copyin(&pos, &count, &kbuf, &ubuf, &ctrl, 0, -1);
	if (ret)
		return ret;

	return set_tagged_addr_ctrl(target, ctrl);
}
#endif

enum aarch64_regset {
	REGSET_GPR,
	REGSET_FPR,
	REGSET_TLS,
#ifdef CONFIG_HAVE_HW_BREAKPOINT
	REGSET_HW_BREAK,
	REGSET_HW_WATCH,
#endif
	REGSET_SYSTEM_CALL,
#ifdef CONFIG_ARM64_SVE
	REGSET_SVE,
#endif
#ifdef CONFIG_ARM64_PTR_AUTH
	REGSET_PAC_MASK,
#ifdef CONFIG_CHECKPOINT_RESTORE
	REGSET_PACA_KEYS,
	REGSET_PACG_KEYS,
#endif
#endif
#ifdef CONFIG_ARM64_TAGGED_ADDR_ABI
	REGSET_TAGGED_ADDR_CTRL,
#endif
};

static const struct user_regset aarch64_regsets[] = {
	[REGSET_GPR] = {
		.core_note_type = NT_PRSTATUS,
		.n = sizeof(struct user_pt_regs) / sizeof(u64),
		.size = sizeof(u64),
		.align = sizeof(u64),
		.regset_get = gpr_get,
		.set = gpr_set
	},
	[REGSET_FPR] = {
		.core_note_type = NT_PRFPREG,
		.n = sizeof(struct user_fpsimd_state) / sizeof(u32),
		/*
		 * We pretend we have 32-bit registers because the fpsr and
		 * fpcr are 32-bits wide.
		 */
		.size = sizeof(u32),
		.align = sizeof(u32),
		.active = fpr_active,
<<<<<<< HEAD
		.get = fpr_get,
=======
		.regset_get = fpr_get,
>>>>>>> d1988041
		.set = fpr_set
	},
	[REGSET_TLS] = {
		.core_note_type = NT_ARM_TLS,
		.n = 1,
		.size = sizeof(void *),
		.align = sizeof(void *),
		.regset_get = tls_get,
		.set = tls_set,
	},
#ifdef CONFIG_HAVE_HW_BREAKPOINT
	[REGSET_HW_BREAK] = {
		.core_note_type = NT_ARM_HW_BREAK,
		.n = sizeof(struct user_hwdebug_state) / sizeof(u32),
		.size = sizeof(u32),
		.align = sizeof(u32),
		.regset_get = hw_break_get,
		.set = hw_break_set,
	},
	[REGSET_HW_WATCH] = {
		.core_note_type = NT_ARM_HW_WATCH,
		.n = sizeof(struct user_hwdebug_state) / sizeof(u32),
		.size = sizeof(u32),
		.align = sizeof(u32),
		.regset_get = hw_break_get,
		.set = hw_break_set,
	},
#endif
	[REGSET_SYSTEM_CALL] = {
		.core_note_type = NT_ARM_SYSTEM_CALL,
		.n = 1,
		.size = sizeof(int),
		.align = sizeof(int),
		.regset_get = system_call_get,
		.set = system_call_set,
	},
#ifdef CONFIG_ARM64_SVE
	[REGSET_SVE] = { /* Scalable Vector Extension */
		.core_note_type = NT_ARM_SVE,
		.n = DIV_ROUND_UP(SVE_PT_SIZE(SVE_VQ_MAX, SVE_PT_REGS_SVE),
				  SVE_VQ_BYTES),
		.size = SVE_VQ_BYTES,
		.align = SVE_VQ_BYTES,
		.regset_get = sve_get,
		.set = sve_set,
	},
#endif
#ifdef CONFIG_ARM64_PTR_AUTH
	[REGSET_PAC_MASK] = {
		.core_note_type = NT_ARM_PAC_MASK,
		.n = sizeof(struct user_pac_mask) / sizeof(u64),
		.size = sizeof(u64),
		.align = sizeof(u64),
		.regset_get = pac_mask_get,
		/* this cannot be set dynamically */
	},
#ifdef CONFIG_CHECKPOINT_RESTORE
	[REGSET_PACA_KEYS] = {
		.core_note_type = NT_ARM_PACA_KEYS,
		.n = sizeof(struct user_pac_address_keys) / sizeof(__uint128_t),
		.size = sizeof(__uint128_t),
		.align = sizeof(__uint128_t),
		.regset_get = pac_address_keys_get,
		.set = pac_address_keys_set,
	},
	[REGSET_PACG_KEYS] = {
		.core_note_type = NT_ARM_PACG_KEYS,
		.n = sizeof(struct user_pac_generic_keys) / sizeof(__uint128_t),
		.size = sizeof(__uint128_t),
		.align = sizeof(__uint128_t),
		.regset_get = pac_generic_keys_get,
		.set = pac_generic_keys_set,
	},
#endif
#endif
#ifdef CONFIG_ARM64_TAGGED_ADDR_ABI
	[REGSET_TAGGED_ADDR_CTRL] = {
		.core_note_type = NT_ARM_TAGGED_ADDR_CTRL,
		.n = 1,
		.size = sizeof(long),
		.align = sizeof(long),
		.regset_get = tagged_addr_ctrl_get,
		.set = tagged_addr_ctrl_set,
	},
#endif
};

static const struct user_regset_view user_aarch64_view = {
	.name = "aarch64", .e_machine = EM_AARCH64,
	.regsets = aarch64_regsets, .n = ARRAY_SIZE(aarch64_regsets)
};

#ifdef CONFIG_COMPAT
enum compat_regset {
	REGSET_COMPAT_GPR,
	REGSET_COMPAT_VFP,
};

static inline compat_ulong_t compat_get_user_reg(struct task_struct *task, int idx)
{
	struct pt_regs *regs = task_pt_regs(task);

	switch (idx) {
	case 15:
		return regs->pc;
	case 16:
		return pstate_to_compat_psr(regs->pstate);
	case 17:
		return regs->orig_x0;
	default:
		return regs->regs[idx];
	}
}

static int compat_gpr_get(struct task_struct *target,
			  const struct user_regset *regset,
			  struct membuf to)
{
	int i = 0;

	while (to.left)
		membuf_store(&to, compat_get_user_reg(target, i++));
	return 0;
}

static int compat_gpr_set(struct task_struct *target,
			  const struct user_regset *regset,
			  unsigned int pos, unsigned int count,
			  const void *kbuf, const void __user *ubuf)
{
	struct pt_regs newregs;
	int ret = 0;
	unsigned int i, start, num_regs;

	/* Calculate the number of AArch32 registers contained in count */
	num_regs = count / regset->size;

	/* Convert pos into an register number */
	start = pos / regset->size;

	if (start + num_regs > regset->n)
		return -EIO;

	newregs = *task_pt_regs(target);

	for (i = 0; i < num_regs; ++i) {
		unsigned int idx = start + i;
		compat_ulong_t reg;

		if (kbuf) {
			memcpy(&reg, kbuf, sizeof(reg));
			kbuf += sizeof(reg);
		} else {
			ret = copy_from_user(&reg, ubuf, sizeof(reg));
			if (ret) {
				ret = -EFAULT;
				break;
			}

			ubuf += sizeof(reg);
		}

		switch (idx) {
		case 15:
			newregs.pc = reg;
			break;
		case 16:
			reg = compat_psr_to_pstate(reg);
			newregs.pstate = reg;
			break;
		case 17:
			newregs.orig_x0 = reg;
			break;
		default:
			newregs.regs[idx] = reg;
		}

	}

	if (valid_user_regs(&newregs.user_regs, target))
		*task_pt_regs(target) = newregs;
	else
		ret = -EINVAL;

	return ret;
}

static int compat_vfp_get(struct task_struct *target,
			  const struct user_regset *regset,
			  struct membuf to)
{
	struct user_fpsimd_state *uregs;
	compat_ulong_t fpscr;

	if (!system_supports_fpsimd())
		return -EINVAL;

	if (!system_supports_fpsimd())
		return -EINVAL;

	uregs = &target->thread.uw.fpsimd_state;

	if (target == current)
		fpsimd_preserve_current_state();

	/*
	 * The VFP registers are packed into the fpsimd_state, so they all sit
	 * nicely together for us. We just need to create the fpscr separately.
	 */
	membuf_write(&to, uregs, VFP_STATE_SIZE - sizeof(compat_ulong_t));
	fpscr = (uregs->fpsr & VFP_FPSCR_STAT_MASK) |
		(uregs->fpcr & VFP_FPSCR_CTRL_MASK);
	return membuf_store(&to, fpscr);
}

static int compat_vfp_set(struct task_struct *target,
			  const struct user_regset *regset,
			  unsigned int pos, unsigned int count,
			  const void *kbuf, const void __user *ubuf)
{
	struct user_fpsimd_state *uregs;
	compat_ulong_t fpscr;
	int ret, vregs_end_pos;

	if (!system_supports_fpsimd())
		return -EINVAL;

	uregs = &target->thread.uw.fpsimd_state;

	vregs_end_pos = VFP_STATE_SIZE - sizeof(compat_ulong_t);
	ret = user_regset_copyin(&pos, &count, &kbuf, &ubuf, uregs, 0,
				 vregs_end_pos);

	if (count && !ret) {
		ret = user_regset_copyin(&pos, &count, &kbuf, &ubuf, &fpscr,
					 vregs_end_pos, VFP_STATE_SIZE);
		if (!ret) {
			uregs->fpsr = fpscr & VFP_FPSCR_STAT_MASK;
			uregs->fpcr = fpscr & VFP_FPSCR_CTRL_MASK;
		}
	}

	fpsimd_flush_task_state(target);
	return ret;
}

static int compat_tls_get(struct task_struct *target,
			  const struct user_regset *regset,
			  struct membuf to)
{
	return membuf_store(&to, (compat_ulong_t)target->thread.uw.tp_value);
}

static int compat_tls_set(struct task_struct *target,
			  const struct user_regset *regset, unsigned int pos,
			  unsigned int count, const void *kbuf,
			  const void __user *ubuf)
{
	int ret;
	compat_ulong_t tls = target->thread.uw.tp_value;

	ret = user_regset_copyin(&pos, &count, &kbuf, &ubuf, &tls, 0, -1);
	if (ret)
		return ret;

	target->thread.uw.tp_value = tls;
	return ret;
}

static const struct user_regset aarch32_regsets[] = {
	[REGSET_COMPAT_GPR] = {
		.core_note_type = NT_PRSTATUS,
		.n = COMPAT_ELF_NGREG,
		.size = sizeof(compat_elf_greg_t),
		.align = sizeof(compat_elf_greg_t),
		.regset_get = compat_gpr_get,
		.set = compat_gpr_set
	},
	[REGSET_COMPAT_VFP] = {
		.core_note_type = NT_ARM_VFP,
		.n = VFP_STATE_SIZE / sizeof(compat_ulong_t),
		.size = sizeof(compat_ulong_t),
		.align = sizeof(compat_ulong_t),
		.active = fpr_active,
<<<<<<< HEAD
		.get = compat_vfp_get,
=======
		.regset_get = compat_vfp_get,
>>>>>>> d1988041
		.set = compat_vfp_set
	},
};

static const struct user_regset_view user_aarch32_view = {
	.name = "aarch32", .e_machine = EM_ARM,
	.regsets = aarch32_regsets, .n = ARRAY_SIZE(aarch32_regsets)
};

static const struct user_regset aarch32_ptrace_regsets[] = {
	[REGSET_GPR] = {
		.core_note_type = NT_PRSTATUS,
		.n = COMPAT_ELF_NGREG,
		.size = sizeof(compat_elf_greg_t),
		.align = sizeof(compat_elf_greg_t),
		.regset_get = compat_gpr_get,
		.set = compat_gpr_set
	},
	[REGSET_FPR] = {
		.core_note_type = NT_ARM_VFP,
		.n = VFP_STATE_SIZE / sizeof(compat_ulong_t),
		.size = sizeof(compat_ulong_t),
		.align = sizeof(compat_ulong_t),
		.regset_get = compat_vfp_get,
		.set = compat_vfp_set
	},
	[REGSET_TLS] = {
		.core_note_type = NT_ARM_TLS,
		.n = 1,
		.size = sizeof(compat_ulong_t),
		.align = sizeof(compat_ulong_t),
		.regset_get = compat_tls_get,
		.set = compat_tls_set,
	},
#ifdef CONFIG_HAVE_HW_BREAKPOINT
	[REGSET_HW_BREAK] = {
		.core_note_type = NT_ARM_HW_BREAK,
		.n = sizeof(struct user_hwdebug_state) / sizeof(u32),
		.size = sizeof(u32),
		.align = sizeof(u32),
		.regset_get = hw_break_get,
		.set = hw_break_set,
	},
	[REGSET_HW_WATCH] = {
		.core_note_type = NT_ARM_HW_WATCH,
		.n = sizeof(struct user_hwdebug_state) / sizeof(u32),
		.size = sizeof(u32),
		.align = sizeof(u32),
		.regset_get = hw_break_get,
		.set = hw_break_set,
	},
#endif
	[REGSET_SYSTEM_CALL] = {
		.core_note_type = NT_ARM_SYSTEM_CALL,
		.n = 1,
		.size = sizeof(int),
		.align = sizeof(int),
		.regset_get = system_call_get,
		.set = system_call_set,
	},
};

static const struct user_regset_view user_aarch32_ptrace_view = {
	.name = "aarch32", .e_machine = EM_ARM,
	.regsets = aarch32_ptrace_regsets, .n = ARRAY_SIZE(aarch32_ptrace_regsets)
};

static int compat_ptrace_read_user(struct task_struct *tsk, compat_ulong_t off,
				   compat_ulong_t __user *ret)
{
	compat_ulong_t tmp;

	if (off & 3)
		return -EIO;

	if (off == COMPAT_PT_TEXT_ADDR)
		tmp = tsk->mm->start_code;
	else if (off == COMPAT_PT_DATA_ADDR)
		tmp = tsk->mm->start_data;
	else if (off == COMPAT_PT_TEXT_END_ADDR)
		tmp = tsk->mm->end_code;
	else if (off < sizeof(compat_elf_gregset_t))
		tmp = compat_get_user_reg(tsk, off >> 2);
	else if (off >= COMPAT_USER_SZ)
		return -EIO;
	else
		tmp = 0;

	return put_user(tmp, ret);
}

static int compat_ptrace_write_user(struct task_struct *tsk, compat_ulong_t off,
				    compat_ulong_t val)
{
	struct pt_regs newregs = *task_pt_regs(tsk);
	unsigned int idx = off / 4;

	if (off & 3 || off >= COMPAT_USER_SZ)
		return -EIO;

	if (off >= sizeof(compat_elf_gregset_t))
		return 0;

	switch (idx) {
	case 15:
		newregs.pc = val;
		break;
	case 16:
		newregs.pstate = compat_psr_to_pstate(val);
		break;
	case 17:
		newregs.orig_x0 = val;
		break;
	default:
		newregs.regs[idx] = val;
	}

	if (!valid_user_regs(&newregs.user_regs, tsk))
		return -EINVAL;

	*task_pt_regs(tsk) = newregs;
	return 0;
}

#ifdef CONFIG_HAVE_HW_BREAKPOINT

/*
 * Convert a virtual register number into an index for a thread_info
 * breakpoint array. Breakpoints are identified using positive numbers
 * whilst watchpoints are negative. The registers are laid out as pairs
 * of (address, control), each pair mapping to a unique hw_breakpoint struct.
 * Register 0 is reserved for describing resource information.
 */
static int compat_ptrace_hbp_num_to_idx(compat_long_t num)
{
	return (abs(num) - 1) >> 1;
}

static int compat_ptrace_hbp_get_resource_info(u32 *kdata)
{
	u8 num_brps, num_wrps, debug_arch, wp_len;
	u32 reg = 0;

	num_brps	= hw_breakpoint_slots(TYPE_INST);
	num_wrps	= hw_breakpoint_slots(TYPE_DATA);

	debug_arch	= debug_monitors_arch();
	wp_len		= 8;
	reg		|= debug_arch;
	reg		<<= 8;
	reg		|= wp_len;
	reg		<<= 8;
	reg		|= num_wrps;
	reg		<<= 8;
	reg		|= num_brps;

	*kdata = reg;
	return 0;
}

static int compat_ptrace_hbp_get(unsigned int note_type,
				 struct task_struct *tsk,
				 compat_long_t num,
				 u32 *kdata)
{
	u64 addr = 0;
	u32 ctrl = 0;

	int err, idx = compat_ptrace_hbp_num_to_idx(num);

	if (num & 1) {
		err = ptrace_hbp_get_addr(note_type, tsk, idx, &addr);
		*kdata = (u32)addr;
	} else {
		err = ptrace_hbp_get_ctrl(note_type, tsk, idx, &ctrl);
		*kdata = ctrl;
	}

	return err;
}

static int compat_ptrace_hbp_set(unsigned int note_type,
				 struct task_struct *tsk,
				 compat_long_t num,
				 u32 *kdata)
{
	u64 addr;
	u32 ctrl;

	int err, idx = compat_ptrace_hbp_num_to_idx(num);

	if (num & 1) {
		addr = *kdata;
		err = ptrace_hbp_set_addr(note_type, tsk, idx, addr);
	} else {
		ctrl = *kdata;
		err = ptrace_hbp_set_ctrl(note_type, tsk, idx, ctrl);
	}

	return err;
}

static int compat_ptrace_gethbpregs(struct task_struct *tsk, compat_long_t num,
				    compat_ulong_t __user *data)
{
	int ret;
	u32 kdata;

	/* Watchpoint */
	if (num < 0) {
		ret = compat_ptrace_hbp_get(NT_ARM_HW_WATCH, tsk, num, &kdata);
	/* Resource info */
	} else if (num == 0) {
		ret = compat_ptrace_hbp_get_resource_info(&kdata);
	/* Breakpoint */
	} else {
		ret = compat_ptrace_hbp_get(NT_ARM_HW_BREAK, tsk, num, &kdata);
	}

	if (!ret)
		ret = put_user(kdata, data);

	return ret;
}

static int compat_ptrace_sethbpregs(struct task_struct *tsk, compat_long_t num,
				    compat_ulong_t __user *data)
{
	int ret;
	u32 kdata = 0;

	if (num == 0)
		return 0;

	ret = get_user(kdata, data);
	if (ret)
		return ret;

	if (num < 0)
		ret = compat_ptrace_hbp_set(NT_ARM_HW_WATCH, tsk, num, &kdata);
	else
		ret = compat_ptrace_hbp_set(NT_ARM_HW_BREAK, tsk, num, &kdata);

	return ret;
}
#endif	/* CONFIG_HAVE_HW_BREAKPOINT */

long compat_arch_ptrace(struct task_struct *child, compat_long_t request,
			compat_ulong_t caddr, compat_ulong_t cdata)
{
	unsigned long addr = caddr;
	unsigned long data = cdata;
	void __user *datap = compat_ptr(data);
	int ret;

	switch (request) {
		case PTRACE_PEEKUSR:
			ret = compat_ptrace_read_user(child, addr, datap);
			break;

		case PTRACE_POKEUSR:
			ret = compat_ptrace_write_user(child, addr, data);
			break;

		case COMPAT_PTRACE_GETREGS:
			ret = copy_regset_to_user(child,
						  &user_aarch32_view,
						  REGSET_COMPAT_GPR,
						  0, sizeof(compat_elf_gregset_t),
						  datap);
			break;

		case COMPAT_PTRACE_SETREGS:
			ret = copy_regset_from_user(child,
						    &user_aarch32_view,
						    REGSET_COMPAT_GPR,
						    0, sizeof(compat_elf_gregset_t),
						    datap);
			break;

		case COMPAT_PTRACE_GET_THREAD_AREA:
			ret = put_user((compat_ulong_t)child->thread.uw.tp_value,
				       (compat_ulong_t __user *)datap);
			break;

		case COMPAT_PTRACE_SET_SYSCALL:
			task_pt_regs(child)->syscallno = data;
			ret = 0;
			break;

		case COMPAT_PTRACE_GETVFPREGS:
			ret = copy_regset_to_user(child,
						  &user_aarch32_view,
						  REGSET_COMPAT_VFP,
						  0, VFP_STATE_SIZE,
						  datap);
			break;

		case COMPAT_PTRACE_SETVFPREGS:
			ret = copy_regset_from_user(child,
						    &user_aarch32_view,
						    REGSET_COMPAT_VFP,
						    0, VFP_STATE_SIZE,
						    datap);
			break;

#ifdef CONFIG_HAVE_HW_BREAKPOINT
		case COMPAT_PTRACE_GETHBPREGS:
			ret = compat_ptrace_gethbpregs(child, addr, datap);
			break;

		case COMPAT_PTRACE_SETHBPREGS:
			ret = compat_ptrace_sethbpregs(child, addr, datap);
			break;
#endif

		default:
			ret = compat_ptrace_request(child, request, addr,
						    data);
			break;
	}

	return ret;
}
#endif /* CONFIG_COMPAT */

const struct user_regset_view *task_user_regset_view(struct task_struct *task)
{
#ifdef CONFIG_COMPAT
	/*
	 * Core dumping of 32-bit tasks or compat ptrace requests must use the
	 * user_aarch32_view compatible with arm32. Native ptrace requests on
	 * 32-bit children use an extended user_aarch32_ptrace_view to allow
	 * access to the TLS register.
	 */
	if (is_compat_task())
		return &user_aarch32_view;
	else if (is_compat_thread(task_thread_info(task)))
		return &user_aarch32_ptrace_view;
#endif
	return &user_aarch64_view;
}

long arch_ptrace(struct task_struct *child, long request,
		 unsigned long addr, unsigned long data)
{
	switch (request) {
	case PTRACE_PEEKMTETAGS:
	case PTRACE_POKEMTETAGS:
		return mte_ptrace_copy_tags(child, request, addr, data);
	}

	return ptrace_request(child, request, addr, data);
}

enum ptrace_syscall_dir {
	PTRACE_SYSCALL_ENTER = 0,
	PTRACE_SYSCALL_EXIT,
};

static void tracehook_report_syscall(struct pt_regs *regs,
				     enum ptrace_syscall_dir dir)
{
	int regno;
	unsigned long saved_reg;

	/*
	 * We have some ABI weirdness here in the way that we handle syscall
	 * exit stops because we indicate whether or not the stop has been
	 * signalled from syscall entry or syscall exit by clobbering a general
	 * purpose register (ip/r12 for AArch32, x7 for AArch64) in the tracee
	 * and restoring its old value after the stop. This means that:
	 *
	 * - Any writes by the tracer to this register during the stop are
	 *   ignored/discarded.
	 *
	 * - The actual value of the register is not available during the stop,
	 *   so the tracer cannot save it and restore it later.
	 *
	 * - Syscall stops behave differently to seccomp and pseudo-step traps
	 *   (the latter do not nobble any registers).
	 */
	regno = (is_compat_task() ? 12 : 7);
	saved_reg = regs->regs[regno];
	regs->regs[regno] = dir;

	if (dir == PTRACE_SYSCALL_ENTER) {
		if (tracehook_report_syscall_entry(regs))
			forget_syscall(regs);
		regs->regs[regno] = saved_reg;
	} else if (!test_thread_flag(TIF_SINGLESTEP)) {
		tracehook_report_syscall_exit(regs, 0);
		regs->regs[regno] = saved_reg;
	} else {
		regs->regs[regno] = saved_reg;

		/*
		 * Signal a pseudo-step exception since we are stepping but
		 * tracer modifications to the registers may have rewound the
		 * state machine.
		 */
		tracehook_report_syscall_exit(regs, 1);
	}
}

int syscall_trace_enter(struct pt_regs *regs)
{
	unsigned long flags = READ_ONCE(current_thread_info()->flags);

	if (flags & (_TIF_SYSCALL_EMU | _TIF_SYSCALL_TRACE)) {
		tracehook_report_syscall(regs, PTRACE_SYSCALL_ENTER);
		if (!in_syscall(regs) || (flags & _TIF_SYSCALL_EMU))
<<<<<<< HEAD
			return -1;
=======
			return NO_SYSCALL;
>>>>>>> d1988041
	}

	/* Do the secure computing after ptrace; failures should be fast. */
	if (secure_computing() == -1)
		return NO_SYSCALL;

	if (test_thread_flag(TIF_SYSCALL_TRACEPOINT))
		trace_sys_enter(regs, regs->syscallno);

	audit_syscall_entry(regs->syscallno, regs->orig_x0, regs->regs[1],
			    regs->regs[2], regs->regs[3]);

	return regs->syscallno;
}

void syscall_trace_exit(struct pt_regs *regs)
{
	unsigned long flags = READ_ONCE(current_thread_info()->flags);

	audit_syscall_exit(regs);

	if (flags & _TIF_SYSCALL_TRACEPOINT)
		trace_sys_exit(regs, regs_return_value(regs));

	if (flags & (_TIF_SYSCALL_TRACE | _TIF_SINGLESTEP))
		tracehook_report_syscall(regs, PTRACE_SYSCALL_EXIT);

	rseq_syscall(regs);
}

/*
 * SPSR_ELx bits which are always architecturally RES0 per ARM DDI 0487D.a.
 * We permit userspace to set SSBS (AArch64 bit 12, AArch32 bit 23) which is
 * not described in ARM DDI 0487D.a.
 * We treat PAN and UAO as RES0 bits, as they are meaningless at EL0, and may
 * be allocated an EL0 meaning in future.
 * Userspace cannot use these until they have an architectural meaning.
 * Note that this follows the SPSR_ELx format, not the AArch32 PSR format.
 * We also reserve IL for the kernel; SS is handled dynamically.
 */
#define SPSR_EL1_AARCH64_RES0_BITS \
	(GENMASK_ULL(63, 32) | GENMASK_ULL(27, 26) | GENMASK_ULL(23, 22) | \
	 GENMASK_ULL(20, 13) | GENMASK_ULL(5, 5))
#define SPSR_EL1_AARCH32_RES0_BITS \
	(GENMASK_ULL(63, 32) | GENMASK_ULL(22, 22) | GENMASK_ULL(20, 20))

static int valid_compat_regs(struct user_pt_regs *regs)
{
	regs->pstate &= ~SPSR_EL1_AARCH32_RES0_BITS;

	if (!system_supports_mixed_endian_el0()) {
		if (IS_ENABLED(CONFIG_CPU_BIG_ENDIAN))
			regs->pstate |= PSR_AA32_E_BIT;
		else
			regs->pstate &= ~PSR_AA32_E_BIT;
	}

	if (user_mode(regs) && (regs->pstate & PSR_MODE32_BIT) &&
	    (regs->pstate & PSR_AA32_A_BIT) == 0 &&
	    (regs->pstate & PSR_AA32_I_BIT) == 0 &&
	    (regs->pstate & PSR_AA32_F_BIT) == 0) {
		return 1;
	}

	/*
	 * Force PSR to a valid 32-bit EL0t, preserving the same bits as
	 * arch/arm.
	 */
	regs->pstate &= PSR_AA32_N_BIT | PSR_AA32_Z_BIT |
			PSR_AA32_C_BIT | PSR_AA32_V_BIT |
			PSR_AA32_Q_BIT | PSR_AA32_IT_MASK |
			PSR_AA32_GE_MASK | PSR_AA32_E_BIT |
			PSR_AA32_T_BIT;
	regs->pstate |= PSR_MODE32_BIT;

	return 0;
}

static int valid_native_regs(struct user_pt_regs *regs)
{
	regs->pstate &= ~SPSR_EL1_AARCH64_RES0_BITS;

	if (user_mode(regs) && !(regs->pstate & PSR_MODE32_BIT) &&
	    (regs->pstate & PSR_D_BIT) == 0 &&
	    (regs->pstate & PSR_A_BIT) == 0 &&
	    (regs->pstate & PSR_I_BIT) == 0 &&
	    (regs->pstate & PSR_F_BIT) == 0) {
		return 1;
	}

	/* Force PSR to a valid 64-bit EL0t */
	regs->pstate &= PSR_N_BIT | PSR_Z_BIT | PSR_C_BIT | PSR_V_BIT;

	return 0;
}

/*
 * Are the current registers suitable for user mode? (used to maintain
 * security in signal handlers)
 */
int valid_user_regs(struct user_pt_regs *regs, struct task_struct *task)
{
	/* https://lore.kernel.org/lkml/20191118131525.GA4180@willie-the-truck */
	user_regs_reset_single_step(regs, task);

	if (is_compat_thread(task_thread_info(task)))
		return valid_compat_regs(regs);
	else
		return valid_native_regs(regs);
}<|MERGE_RESOLUTION|>--- conflicted
+++ resolved
@@ -1105,11 +1105,7 @@
 		.size = sizeof(u32),
 		.align = sizeof(u32),
 		.active = fpr_active,
-<<<<<<< HEAD
-		.get = fpr_get,
-=======
 		.regset_get = fpr_get,
->>>>>>> d1988041
 		.set = fpr_set
 	},
 	[REGSET_TLS] = {
@@ -1307,9 +1303,6 @@
 	if (!system_supports_fpsimd())
 		return -EINVAL;
 
-	if (!system_supports_fpsimd())
-		return -EINVAL;
-
 	uregs = &target->thread.uw.fpsimd_state;
 
 	if (target == current)
@@ -1394,11 +1387,7 @@
 		.size = sizeof(compat_ulong_t),
 		.align = sizeof(compat_ulong_t),
 		.active = fpr_active,
-<<<<<<< HEAD
-		.get = compat_vfp_get,
-=======
 		.regset_get = compat_vfp_get,
->>>>>>> d1988041
 		.set = compat_vfp_set
 	},
 };
@@ -1811,11 +1800,7 @@
 	if (flags & (_TIF_SYSCALL_EMU | _TIF_SYSCALL_TRACE)) {
 		tracehook_report_syscall(regs, PTRACE_SYSCALL_ENTER);
 		if (!in_syscall(regs) || (flags & _TIF_SYSCALL_EMU))
-<<<<<<< HEAD
-			return -1;
-=======
 			return NO_SYSCALL;
->>>>>>> d1988041
 	}
 
 	/* Do the secure computing after ptrace; failures should be fast. */
