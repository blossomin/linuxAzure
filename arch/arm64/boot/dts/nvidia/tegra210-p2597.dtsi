--- conflicted
+++ resolved
@@ -1523,148 +1523,12 @@
 		vmmc-supply = <&vdd_3v3_sd>;
 	};
 
-<<<<<<< HEAD
-	regulators {
-		compatible = "simple-bus";
-		#address-cells = <1>;
-		#size-cells = <0>;
-
-		vdd_sys_mux: regulator@0 {
-			compatible = "regulator-fixed";
-			reg = <0>;
-			regulator-name = "VDD_SYS_MUX";
-			regulator-min-microvolt = <5000000>;
-			regulator-max-microvolt = <5000000>;
-			regulator-always-on;
-			regulator-boot-on;
-		};
-
-		vdd_5v0_sys: regulator@1 {
-			compatible = "regulator-fixed";
-			reg = <1>;
-			regulator-name = "VDD_5V0_SYS";
-			regulator-min-microvolt = <5000000>;
-			regulator-max-microvolt = <5000000>;
-			regulator-always-on;
-			regulator-boot-on;
-			gpio = <&pmic 1 GPIO_ACTIVE_HIGH>;
-			enable-active-high;
-			vin-supply = <&vdd_sys_mux>;
-		};
-
-		vdd_3v3_sys: regulator@2 {
-			compatible = "regulator-fixed";
-			reg = <2>;
-			regulator-name = "VDD_3V3_SYS";
-			regulator-min-microvolt = <3300000>;
-			regulator-max-microvolt = <3300000>;
-			regulator-always-on;
-			regulator-boot-on;
-			gpio = <&pmic 3 GPIO_ACTIVE_HIGH>;
-			enable-active-high;
-			vin-supply = <&vdd_sys_mux>;
-
-			regulator-enable-ramp-delay = <160>;
-			regulator-disable-ramp-delay = <10000>;
-		};
-
-		vdd_5v0_io: regulator@3 {
-			compatible = "regulator-fixed";
-			reg = <3>;
-			regulator-name = "VDD_5V0_IO_SYS";
-			regulator-min-microvolt = <5000000>;
-			regulator-max-microvolt = <5000000>;
-			regulator-always-on;
-			regulator-boot-on;
-		};
-
-		vdd_3v3_sd: regulator@4 {
-			compatible = "regulator-fixed";
-			reg = <4>;
-			regulator-name = "VDD_3V3_SD";
-			regulator-min-microvolt = <3300000>;
-			regulator-max-microvolt = <3300000>;
-			gpio = <&gpio TEGRA_GPIO(Z, 4) GPIO_ACTIVE_HIGH>;
-			enable-active-high;
-			vin-supply = <&vdd_3v3_sys>;
-
-			regulator-enable-ramp-delay = <472>;
-			regulator-disable-ramp-delay = <4880>;
-		};
-
-		vdd_dsi_csi: regulator@5 {
-			compatible = "regulator-fixed";
-			reg = <5>;
-			regulator-name = "AVDD_DSI_CSI_1V2";
-			regulator-min-microvolt = <1200000>;
-			regulator-max-microvolt = <1200000>;
-			vin-supply = <&vdd_sys_1v2>;
-		};
-
-		vdd_3v3_dis: regulator@6 {
-			compatible = "regulator-fixed";
-			reg = <6>;
-			regulator-name = "VDD_DIS_3V3_LCD";
-			regulator-min-microvolt = <3300000>;
-			regulator-max-microvolt = <3300000>;
-			regulator-always-on;
-			gpio = <&exp1 3 GPIO_ACTIVE_HIGH>;
-			enable-active-high;
-			vin-supply = <&vdd_3v3_sys>;
-		};
-
-		vdd_1v8_dis: regulator@7 {
-			compatible = "regulator-fixed";
-			reg = <7>;
-			regulator-name = "VDD_LCD_1V8_DIS";
-			regulator-min-microvolt = <1800000>;
-			regulator-max-microvolt = <1800000>;
-			regulator-always-on;
-			gpio = <&exp1 14 GPIO_ACTIVE_HIGH>;
-			enable-active-high;
-			vin-supply = <&vdd_1v8>;
-		};
-
-		vdd_5v0_rtl: regulator@8 {
-			compatible = "regulator-fixed";
-			reg = <8>;
-			regulator-name = "RTL_5V";
-			regulator-min-microvolt = <5000000>;
-			regulator-max-microvolt = <5000000>;
-			gpio = <&gpio TEGRA_GPIO(H, 1) GPIO_ACTIVE_HIGH>;
-			enable-active-high;
-			vin-supply = <&vdd_5v0_sys>;
-		};
-
-		vdd_usb_vbus: regulator@9 {
-			compatible = "regulator-fixed";
-			reg = <9>;
-			regulator-name = "USB_VBUS_EN1";
-			regulator-min-microvolt = <5000000>;
-			regulator-max-microvolt = <5000000>;
-			gpio = <&gpio TEGRA_GPIO(CC, 5) GPIO_ACTIVE_HIGH>;
-			enable-active-high;
-			vin-supply = <&vdd_5v0_sys>;
-		};
-
-		vdd_hdmi: regulator@10 {
-			compatible = "regulator-fixed";
-			reg = <10>;
-			regulator-name = "VDD_HDMI_5V0";
-			regulator-min-microvolt = <5000000>;
-			regulator-max-microvolt = <5000000>;
-			gpio = <&exp1 12 GPIO_ACTIVE_HIGH>;
-			enable-active-high;
-			vin-supply = <&vdd_5v0_sys>;
-		};
-=======
 	usb@700d0000 {
 		status = "okay";
 		phys = <&micro_b>;
 		phy-names = "usb2-0";
 		avddio-usb-supply = <&vdd_3v3_sys>;
 		hvdd-usb-supply = <&vdd_1v8>;
->>>>>>> d1988041
 	};
 
 	gpio-keys {
