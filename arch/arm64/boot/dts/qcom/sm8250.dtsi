// SPDX-License-Identifier: BSD-3-Clause
/*
 * Copyright (c) 2020, The Linux Foundation. All rights reserved.
 */

#include <dt-bindings/interrupt-controller/arm-gic.h>
#include <dt-bindings/clock/qcom,gcc-sm8250.h>
#include <dt-bindings/clock/qcom,gpucc-sm8250.h>
#include <dt-bindings/clock/qcom,rpmh.h>
#include <dt-bindings/interconnect/qcom,osm-l3.h>
#include <dt-bindings/mailbox/qcom-ipcc.h>
#include <dt-bindings/power/qcom-aoss-qmp.h>
#include <dt-bindings/power/qcom-rpmpd.h>
#include <dt-bindings/soc/qcom,rpmh-rsc.h>
#include <dt-bindings/thermal/thermal.h>

/ {
	interrupt-parent = <&intc>;

	#address-cells = <2>;
	#size-cells = <2>;

	aliases {
		i2c0 = &i2c0;
		i2c1 = &i2c1;
		i2c2 = &i2c2;
		i2c3 = &i2c3;
		i2c4 = &i2c4;
		i2c5 = &i2c5;
		i2c6 = &i2c6;
		i2c7 = &i2c7;
		i2c8 = &i2c8;
		i2c9 = &i2c9;
		i2c10 = &i2c10;
		i2c11 = &i2c11;
		i2c12 = &i2c12;
		i2c13 = &i2c13;
		i2c14 = &i2c14;
		i2c15 = &i2c15;
		i2c16 = &i2c16;
		i2c17 = &i2c17;
		i2c18 = &i2c18;
		i2c19 = &i2c19;
		spi0 = &spi0;
		spi1 = &spi1;
		spi2 = &spi2;
		spi3 = &spi3;
		spi4 = &spi4;
		spi5 = &spi5;
		spi6 = &spi6;
		spi7 = &spi7;
		spi8 = &spi8;
		spi9 = &spi9;
		spi10 = &spi10;
		spi11 = &spi11;
		spi12 = &spi12;
		spi13 = &spi13;
		spi14 = &spi14;
		spi15 = &spi15;
		spi16 = &spi16;
		spi17 = &spi17;
		spi18 = &spi18;
		spi19 = &spi19;
	};

	chosen { };

	clocks {
		xo_board: xo-board {
			compatible = "fixed-clock";
			#clock-cells = <0>;
			clock-frequency = <38400000>;
			clock-output-names = "xo_board";
		};

		sleep_clk: sleep-clk {
			compatible = "fixed-clock";
			clock-frequency = <32768>;
			#clock-cells = <0>;
		};
	};

	cpus {
		#address-cells = <2>;
		#size-cells = <0>;

		CPU0: cpu@0 {
			device_type = "cpu";
			compatible = "qcom,kryo485";
			reg = <0x0 0x0>;
			enable-method = "psci";
			next-level-cache = <&L2_0>;
			qcom,freq-domain = <&cpufreq_hw 0>;
			#cooling-cells = <2>;
			L2_0: l2-cache {
			      compatible = "cache";
			      next-level-cache = <&L3_0>;
				L3_0: l3-cache {
				      compatible = "cache";
				};
			};
		};

		CPU1: cpu@100 {
			device_type = "cpu";
			compatible = "qcom,kryo485";
			reg = <0x0 0x100>;
			enable-method = "psci";
			next-level-cache = <&L2_100>;
			qcom,freq-domain = <&cpufreq_hw 0>;
			#cooling-cells = <2>;
			L2_100: l2-cache {
			      compatible = "cache";
			      next-level-cache = <&L3_0>;
			};
		};

		CPU2: cpu@200 {
			device_type = "cpu";
			compatible = "qcom,kryo485";
			reg = <0x0 0x200>;
			enable-method = "psci";
			next-level-cache = <&L2_200>;
			qcom,freq-domain = <&cpufreq_hw 0>;
			#cooling-cells = <2>;
			L2_200: l2-cache {
			      compatible = "cache";
			      next-level-cache = <&L3_0>;
			};
		};

		CPU3: cpu@300 {
			device_type = "cpu";
			compatible = "qcom,kryo485";
			reg = <0x0 0x300>;
			enable-method = "psci";
			next-level-cache = <&L2_300>;
			qcom,freq-domain = <&cpufreq_hw 0>;
			#cooling-cells = <2>;
			L2_300: l2-cache {
			      compatible = "cache";
			      next-level-cache = <&L3_0>;
			};
		};

		CPU4: cpu@400 {
			device_type = "cpu";
			compatible = "qcom,kryo485";
			reg = <0x0 0x400>;
			enable-method = "psci";
			next-level-cache = <&L2_400>;
			qcom,freq-domain = <&cpufreq_hw 1>;
			#cooling-cells = <2>;
			L2_400: l2-cache {
			      compatible = "cache";
			      next-level-cache = <&L3_0>;
			};
		};

		CPU5: cpu@500 {
			device_type = "cpu";
			compatible = "qcom,kryo485";
			reg = <0x0 0x500>;
			enable-method = "psci";
			next-level-cache = <&L2_500>;
			qcom,freq-domain = <&cpufreq_hw 1>;
			#cooling-cells = <2>;
			L2_500: l2-cache {
			      compatible = "cache";
			      next-level-cache = <&L3_0>;
			};

		};

		CPU6: cpu@600 {
			device_type = "cpu";
			compatible = "qcom,kryo485";
			reg = <0x0 0x600>;
			enable-method = "psci";
			next-level-cache = <&L2_600>;
			qcom,freq-domain = <&cpufreq_hw 1>;
			#cooling-cells = <2>;
			L2_600: l2-cache {
			      compatible = "cache";
			      next-level-cache = <&L3_0>;
			};
		};

		CPU7: cpu@700 {
			device_type = "cpu";
			compatible = "qcom,kryo485";
			reg = <0x0 0x700>;
			enable-method = "psci";
			next-level-cache = <&L2_700>;
			qcom,freq-domain = <&cpufreq_hw 2>;
			#cooling-cells = <2>;
			L2_700: l2-cache {
			      compatible = "cache";
			      next-level-cache = <&L3_0>;
			};
		};
	};

	firmware {
		scm: scm {
			compatible = "qcom,scm";
			#reset-cells = <1>;
		};
	};

	memory@80000000 {
		device_type = "memory";
		/* We expect the bootloader to fill in the size */
		reg = <0x0 0x80000000 0x0 0x0>;
	};

	pmu {
		compatible = "arm,armv8-pmuv3";
		interrupts = <GIC_PPI 7 IRQ_TYPE_LEVEL_HIGH>;
	};

	psci {
		compatible = "arm,psci-1.0";
		method = "smc";
	};

	reserved-memory {
		#address-cells = <2>;
		#size-cells = <2>;
		ranges;

		hyp_mem: memory@80000000 {
			reg = <0x0 0x80000000 0x0 0x600000>;
			no-map;
		};

		xbl_aop_mem: memory@80700000 {
			reg = <0x0 0x80700000 0x0 0x160000>;
			no-map;
		};

		cmd_db: memory@80860000 {
			compatible = "qcom,cmd-db";
			reg = <0x0 0x80860000 0x0 0x20000>;
			no-map;
		};

		smem_mem: memory@80900000 {
			reg = <0x0 0x80900000 0x0 0x200000>;
			no-map;
		};

		removed_mem: memory@80b00000 {
			reg = <0x0 0x80b00000 0x0 0x5300000>;
			no-map;
		};

		camera_mem: memory@86200000 {
			reg = <0x0 0x86200000 0x0 0x500000>;
			no-map;
		};

		wlan_mem: memory@86700000 {
			reg = <0x0 0x86700000 0x0 0x100000>;
			no-map;
		};

		ipa_fw_mem: memory@86800000 {
			reg = <0x0 0x86800000 0x0 0x10000>;
			no-map;
		};

		ipa_gsi_mem: memory@86810000 {
			reg = <0x0 0x86810000 0x0 0xa000>;
			no-map;
		};

		gpu_mem: memory@8681a000 {
			reg = <0x0 0x8681a000 0x0 0x2000>;
			no-map;
		};

		npu_mem: memory@86900000 {
			reg = <0x0 0x86900000 0x0 0x500000>;
			no-map;
		};

		video_mem: memory@86e00000 {
			reg = <0x0 0x86e00000 0x0 0x500000>;
			no-map;
		};

		cvp_mem: memory@87300000 {
			reg = <0x0 0x87300000 0x0 0x500000>;
			no-map;
		};

		cdsp_mem: memory@87800000 {
			reg = <0x0 0x87800000 0x0 0x1400000>;
			no-map;
		};

		slpi_mem: memory@88c00000 {
			reg = <0x0 0x88c00000 0x0 0x1500000>;
			no-map;
		};

		adsp_mem: memory@8a100000 {
			reg = <0x0 0x8a100000 0x0 0x1d00000>;
			no-map;
		};

		spss_mem: memory@8be00000 {
			reg = <0x0 0x8be00000 0x0 0x100000>;
			no-map;
		};

		cdsp_secure_heap: memory@8bf00000 {
			reg = <0x0 0x8bf00000 0x0 0x4600000>;
			no-map;
		};
	};

	smem: qcom,smem {
		compatible = "qcom,smem";
		memory-region = <&smem_mem>;
		hwlocks = <&tcsr_mutex 3>;
	};

	smp2p-adsp {
		compatible = "qcom,smp2p";
		qcom,smem = <443>, <429>;
		interrupts-extended = <&ipcc IPCC_CLIENT_LPASS
					     IPCC_MPROC_SIGNAL_SMP2P
					     IRQ_TYPE_EDGE_RISING>;
		mboxes = <&ipcc IPCC_CLIENT_LPASS
				IPCC_MPROC_SIGNAL_SMP2P>;

		qcom,local-pid = <0>;
		qcom,remote-pid = <2>;

		smp2p_adsp_out: master-kernel {
			qcom,entry-name = "master-kernel";
			#qcom,smem-state-cells = <1>;
		};

		smp2p_adsp_in: slave-kernel {
			qcom,entry-name = "slave-kernel";
			interrupt-controller;
			#interrupt-cells = <2>;
		};
	};

	smp2p-cdsp {
		compatible = "qcom,smp2p";
		qcom,smem = <94>, <432>;
		interrupts-extended = <&ipcc IPCC_CLIENT_CDSP
					     IPCC_MPROC_SIGNAL_SMP2P
					     IRQ_TYPE_EDGE_RISING>;
		mboxes = <&ipcc IPCC_CLIENT_CDSP
				IPCC_MPROC_SIGNAL_SMP2P>;

		qcom,local-pid = <0>;
		qcom,remote-pid = <5>;

		smp2p_cdsp_out: master-kernel {
			qcom,entry-name = "master-kernel";
			#qcom,smem-state-cells = <1>;
		};

		smp2p_cdsp_in: slave-kernel {
			qcom,entry-name = "slave-kernel";
			interrupt-controller;
			#interrupt-cells = <2>;
		};
	};

	smp2p-slpi {
		compatible = "qcom,smp2p";
		qcom,smem = <481>, <430>;
		interrupts-extended = <&ipcc IPCC_CLIENT_SLPI
					     IPCC_MPROC_SIGNAL_SMP2P
					     IRQ_TYPE_EDGE_RISING>;
		mboxes = <&ipcc IPCC_CLIENT_SLPI
				IPCC_MPROC_SIGNAL_SMP2P>;

		qcom,local-pid = <0>;
		qcom,remote-pid = <3>;

		smp2p_slpi_out: master-kernel {
			qcom,entry-name = "master-kernel";
			#qcom,smem-state-cells = <1>;
		};

		smp2p_slpi_in: slave-kernel {
			qcom,entry-name = "slave-kernel";
			interrupt-controller;
			#interrupt-cells = <2>;
		};
	};

	soc: soc@0 {
		#address-cells = <2>;
		#size-cells = <2>;
		ranges = <0 0 0 0 0x10 0>;
		dma-ranges = <0 0 0 0 0x10 0>;
		compatible = "simple-bus";

		gcc: clock-controller@100000 {
			compatible = "qcom,gcc-sm8250";
			reg = <0x0 0x00100000 0x0 0x1f0000>;
			#clock-cells = <1>;
			#reset-cells = <1>;
			#power-domain-cells = <1>;
			clock-names = "bi_tcxo",
				      "bi_tcxo_ao",
				      "sleep_clk";
			clocks = <&rpmhcc RPMH_CXO_CLK>,
				 <&rpmhcc RPMH_CXO_CLK_A>,
				 <&sleep_clk>;
		};

		ipcc: mailbox@408000 {
			compatible = "qcom,sm8250-ipcc", "qcom,ipcc";
			reg = <0 0x00408000 0 0x1000>;
			interrupts = <GIC_SPI 229 IRQ_TYPE_LEVEL_HIGH>;
			interrupt-controller;
			#interrupt-cells = <3>;
			#mbox-cells = <2>;
		};

		qup_opp_table: qup-opp-table {
			compatible = "operating-points-v2";

			opp-50000000 {
				opp-hz = /bits/ 64 <50000000>;
				required-opps = <&rpmhpd_opp_min_svs>;
			};

			opp-75000000 {
				opp-hz = /bits/ 64 <75000000>;
				required-opps = <&rpmhpd_opp_low_svs>;
			};

			opp-120000000 {
				opp-hz = /bits/ 64 <120000000>;
				required-opps = <&rpmhpd_opp_svs>;
			};
		};

		qupv3_id_2: geniqup@8c0000 {
			compatible = "qcom,geni-se-qup";
			reg = <0x0 0x008c0000 0x0 0x6000>;
			clock-names = "m-ahb", "s-ahb";
			clocks = <&gcc GCC_QUPV3_WRAP_2_M_AHB_CLK>,
				 <&gcc GCC_QUPV3_WRAP_2_S_AHB_CLK>;
			#address-cells = <2>;
			#size-cells = <2>;
			ranges;
			status = "disabled";

			i2c14: i2c@880000 {
				compatible = "qcom,geni-i2c";
				reg = <0 0x00880000 0 0x4000>;
				clock-names = "se";
				clocks = <&gcc GCC_QUPV3_WRAP2_S0_CLK>;
				pinctrl-names = "default";
				pinctrl-0 = <&qup_i2c14_default>;
				interrupts = <GIC_SPI 373 IRQ_TYPE_LEVEL_HIGH>;
				#address-cells = <1>;
				#size-cells = <0>;
				status = "disabled";
			};

			spi14: spi@880000 {
				compatible = "qcom,geni-spi";
				reg = <0 0x00880000 0 0x4000>;
				clock-names = "se";
				clocks = <&gcc GCC_QUPV3_WRAP2_S0_CLK>;
				pinctrl-names = "default";
				pinctrl-0 = <&qup_spi14_default>;
				interrupts = <GIC_SPI 373 IRQ_TYPE_LEVEL_HIGH>;
				#address-cells = <1>;
				#size-cells = <0>;
				power-domains = <&rpmhpd SM8250_CX>;
				operating-points-v2 = <&qup_opp_table>;
				status = "disabled";
			};

			i2c15: i2c@884000 {
				compatible = "qcom,geni-i2c";
				reg = <0 0x00884000 0 0x4000>;
				clock-names = "se";
				clocks = <&gcc GCC_QUPV3_WRAP2_S1_CLK>;
				pinctrl-names = "default";
				pinctrl-0 = <&qup_i2c15_default>;
				interrupts = <GIC_SPI 583 IRQ_TYPE_LEVEL_HIGH>;
				#address-cells = <1>;
				#size-cells = <0>;
				status = "disabled";
			};

			spi15: spi@884000 {
				compatible = "qcom,geni-spi";
				reg = <0 0x00884000 0 0x4000>;
				clock-names = "se";
				clocks = <&gcc GCC_QUPV3_WRAP2_S1_CLK>;
				pinctrl-names = "default";
				pinctrl-0 = <&qup_spi15_default>;
				interrupts = <GIC_SPI 583 IRQ_TYPE_LEVEL_HIGH>;
				#address-cells = <1>;
				#size-cells = <0>;
				power-domains = <&rpmhpd SM8250_CX>;
				operating-points-v2 = <&qup_opp_table>;
				status = "disabled";
			};

			i2c16: i2c@888000 {
				compatible = "qcom,geni-i2c";
				reg = <0 0x00888000 0 0x4000>;
				clock-names = "se";
				clocks = <&gcc GCC_QUPV3_WRAP2_S2_CLK>;
				pinctrl-names = "default";
				pinctrl-0 = <&qup_i2c16_default>;
				interrupts = <GIC_SPI 584 IRQ_TYPE_LEVEL_HIGH>;
				#address-cells = <1>;
				#size-cells = <0>;
				status = "disabled";
			};

			spi16: spi@888000 {
				compatible = "qcom,geni-spi";
				reg = <0 0x00888000 0 0x4000>;
				clock-names = "se";
				clocks = <&gcc GCC_QUPV3_WRAP2_S2_CLK>;
				pinctrl-names = "default";
				pinctrl-0 = <&qup_spi16_default>;
				interrupts = <GIC_SPI 584 IRQ_TYPE_LEVEL_HIGH>;
				#address-cells = <1>;
				#size-cells = <0>;
				power-domains = <&rpmhpd SM8250_CX>;
				operating-points-v2 = <&qup_opp_table>;
				status = "disabled";
			};

			i2c17: i2c@88c000 {
				compatible = "qcom,geni-i2c";
				reg = <0 0x0088c000 0 0x4000>;
				clock-names = "se";
				clocks = <&gcc GCC_QUPV3_WRAP2_S3_CLK>;
				pinctrl-names = "default";
				pinctrl-0 = <&qup_i2c17_default>;
				interrupts = <GIC_SPI 585 IRQ_TYPE_LEVEL_HIGH>;
				#address-cells = <1>;
				#size-cells = <0>;
				status = "disabled";
			};

			spi17: spi@88c000 {
				compatible = "qcom,geni-spi";
				reg = <0 0x0088c000 0 0x4000>;
				clock-names = "se";
				clocks = <&gcc GCC_QUPV3_WRAP2_S3_CLK>;
				pinctrl-names = "default";
				pinctrl-0 = <&qup_spi17_default>;
				interrupts = <GIC_SPI 585 IRQ_TYPE_LEVEL_HIGH>;
				#address-cells = <1>;
				#size-cells = <0>;
				power-domains = <&rpmhpd SM8250_CX>;
				operating-points-v2 = <&qup_opp_table>;
				status = "disabled";
			};

			uart17: serial@88c000 {
				compatible = "qcom,geni-uart";
				reg = <0 0x0088c000 0 0x4000>;
				clock-names = "se";
				clocks = <&gcc GCC_QUPV3_WRAP2_S3_CLK>;
				pinctrl-names = "default";
				pinctrl-0 = <&qup_uart17_default>;
				interrupts = <GIC_SPI 585 IRQ_TYPE_LEVEL_HIGH>;
				power-domains = <&rpmhpd SM8250_CX>;
				operating-points-v2 = <&qup_opp_table>;
				status = "disabled";
			};

			i2c18: i2c@890000 {
				compatible = "qcom,geni-i2c";
				reg = <0 0x00890000 0 0x4000>;
				clock-names = "se";
				clocks = <&gcc GCC_QUPV3_WRAP2_S4_CLK>;
				pinctrl-names = "default";
				pinctrl-0 = <&qup_i2c18_default>;
				interrupts = <GIC_SPI 586 IRQ_TYPE_LEVEL_HIGH>;
				#address-cells = <1>;
				#size-cells = <0>;
				status = "disabled";
			};

			spi18: spi@890000 {
				compatible = "qcom,geni-spi";
				reg = <0 0x00890000 0 0x4000>;
				clock-names = "se";
				clocks = <&gcc GCC_QUPV3_WRAP2_S4_CLK>;
				pinctrl-names = "default";
				pinctrl-0 = <&qup_spi18_default>;
				interrupts = <GIC_SPI 586 IRQ_TYPE_LEVEL_HIGH>;
				#address-cells = <1>;
				#size-cells = <0>;
				power-domains = <&rpmhpd SM8250_CX>;
				operating-points-v2 = <&qup_opp_table>;
				status = "disabled";
			};

			uart18: serial@890000 {
				compatible = "qcom,geni-uart";
				reg = <0 0x00890000 0 0x4000>;
				clock-names = "se";
				clocks = <&gcc GCC_QUPV3_WRAP2_S4_CLK>;
				pinctrl-names = "default";
				pinctrl-0 = <&qup_uart18_default>;
				interrupts = <GIC_SPI 586 IRQ_TYPE_LEVEL_HIGH>;
				power-domains = <&rpmhpd SM8250_CX>;
				operating-points-v2 = <&qup_opp_table>;
				status = "disabled";
			};

			i2c19: i2c@894000 {
				compatible = "qcom,geni-i2c";
				reg = <0 0x00894000 0 0x4000>;
				clock-names = "se";
				clocks = <&gcc GCC_QUPV3_WRAP2_S5_CLK>;
				pinctrl-names = "default";
				pinctrl-0 = <&qup_i2c19_default>;
				interrupts = <GIC_SPI 587 IRQ_TYPE_LEVEL_HIGH>;
				#address-cells = <1>;
				#size-cells = <0>;
				status = "disabled";
			};

			spi19: spi@894000 {
				compatible = "qcom,geni-spi";
				reg = <0 0x00894000 0 0x4000>;
				clock-names = "se";
				clocks = <&gcc GCC_QUPV3_WRAP2_S5_CLK>;
				pinctrl-names = "default";
				pinctrl-0 = <&qup_spi19_default>;
				interrupts = <GIC_SPI 587 IRQ_TYPE_LEVEL_HIGH>;
				#address-cells = <1>;
				#size-cells = <0>;
				power-domains = <&rpmhpd SM8250_CX>;
				operating-points-v2 = <&qup_opp_table>;
				status = "disabled";
			};
		};

		qupv3_id_0: geniqup@9c0000 {
			compatible = "qcom,geni-se-qup";
			reg = <0x0 0x009c0000 0x0 0x6000>;
			clock-names = "m-ahb", "s-ahb";
			clocks = <&gcc GCC_QUPV3_WRAP_0_M_AHB_CLK>,
				 <&gcc GCC_QUPV3_WRAP_0_S_AHB_CLK>;
			#address-cells = <2>;
			#size-cells = <2>;
			ranges;
			status = "disabled";

			i2c0: i2c@980000 {
				compatible = "qcom,geni-i2c";
				reg = <0 0x00980000 0 0x4000>;
				clock-names = "se";
				clocks = <&gcc GCC_QUPV3_WRAP0_S0_CLK>;
				pinctrl-names = "default";
				pinctrl-0 = <&qup_i2c0_default>;
				interrupts = <GIC_SPI 601 IRQ_TYPE_LEVEL_HIGH>;
				#address-cells = <1>;
				#size-cells = <0>;
				status = "disabled";
			};

			spi0: spi@980000 {
				compatible = "qcom,geni-spi";
				reg = <0 0x00980000 0 0x4000>;
				clock-names = "se";
				clocks = <&gcc GCC_QUPV3_WRAP0_S0_CLK>;
				pinctrl-names = "default";
				pinctrl-0 = <&qup_spi0_default>;
				interrupts = <GIC_SPI 601 IRQ_TYPE_LEVEL_HIGH>;
				#address-cells = <1>;
				#size-cells = <0>;
				power-domains = <&rpmhpd SM8250_CX>;
				operating-points-v2 = <&qup_opp_table>;
				status = "disabled";
			};

			i2c1: i2c@984000 {
				compatible = "qcom,geni-i2c";
				reg = <0 0x00984000 0 0x4000>;
				clock-names = "se";
				clocks = <&gcc GCC_QUPV3_WRAP0_S1_CLK>;
				pinctrl-names = "default";
				pinctrl-0 = <&qup_i2c1_default>;
				interrupts = <GIC_SPI 602 IRQ_TYPE_LEVEL_HIGH>;
				#address-cells = <1>;
				#size-cells = <0>;
				status = "disabled";
			};

			spi1: spi@984000 {
				compatible = "qcom,geni-spi";
				reg = <0 0x00984000 0 0x4000>;
				clock-names = "se";
				clocks = <&gcc GCC_QUPV3_WRAP0_S1_CLK>;
				pinctrl-names = "default";
				pinctrl-0 = <&qup_spi1_default>;
				interrupts = <GIC_SPI 602 IRQ_TYPE_LEVEL_HIGH>;
				#address-cells = <1>;
				#size-cells = <0>;
				power-domains = <&rpmhpd SM8250_CX>;
				operating-points-v2 = <&qup_opp_table>;
				status = "disabled";
			};

			i2c2: i2c@988000 {
				compatible = "qcom,geni-i2c";
				reg = <0 0x00988000 0 0x4000>;
				clock-names = "se";
				clocks = <&gcc GCC_QUPV3_WRAP0_S2_CLK>;
				pinctrl-names = "default";
				pinctrl-0 = <&qup_i2c2_default>;
				interrupts = <GIC_SPI 603 IRQ_TYPE_LEVEL_HIGH>;
				#address-cells = <1>;
				#size-cells = <0>;
				status = "disabled";
			};

			spi2: spi@988000 {
				compatible = "qcom,geni-spi";
				reg = <0 0x00988000 0 0x4000>;
				clock-names = "se";
				clocks = <&gcc GCC_QUPV3_WRAP0_S2_CLK>;
				pinctrl-names = "default";
				pinctrl-0 = <&qup_spi2_default>;
				interrupts = <GIC_SPI 603 IRQ_TYPE_LEVEL_HIGH>;
				#address-cells = <1>;
				#size-cells = <0>;
				power-domains = <&rpmhpd SM8250_CX>;
				operating-points-v2 = <&qup_opp_table>;
				status = "disabled";
			};

			uart2: serial@988000 {
				compatible = "qcom,geni-debug-uart";
				reg = <0 0x00988000 0 0x4000>;
				clock-names = "se";
				clocks = <&gcc GCC_QUPV3_WRAP0_S2_CLK>;
				pinctrl-names = "default";
				pinctrl-0 = <&qup_uart2_default>;
				interrupts = <GIC_SPI 603 IRQ_TYPE_LEVEL_HIGH>;
				power-domains = <&rpmhpd SM8250_CX>;
				operating-points-v2 = <&qup_opp_table>;
				status = "disabled";
			};

			i2c3: i2c@98c000 {
				compatible = "qcom,geni-i2c";
				reg = <0 0x0098c000 0 0x4000>;
				clock-names = "se";
				clocks = <&gcc GCC_QUPV3_WRAP0_S3_CLK>;
				pinctrl-names = "default";
				pinctrl-0 = <&qup_i2c3_default>;
				interrupts = <GIC_SPI 604 IRQ_TYPE_LEVEL_HIGH>;
				#address-cells = <1>;
				#size-cells = <0>;
				status = "disabled";
			};

			spi3: spi@98c000 {
				compatible = "qcom,geni-spi";
				reg = <0 0x0098c000 0 0x4000>;
				clock-names = "se";
				clocks = <&gcc GCC_QUPV3_WRAP0_S3_CLK>;
				pinctrl-names = "default";
				pinctrl-0 = <&qup_spi3_default>;
				interrupts = <GIC_SPI 604 IRQ_TYPE_LEVEL_HIGH>;
				#address-cells = <1>;
				#size-cells = <0>;
				power-domains = <&rpmhpd SM8250_CX>;
				operating-points-v2 = <&qup_opp_table>;
				status = "disabled";
			};

			i2c4: i2c@990000 {
				compatible = "qcom,geni-i2c";
				reg = <0 0x00990000 0 0x4000>;
				clock-names = "se";
				clocks = <&gcc GCC_QUPV3_WRAP0_S4_CLK>;
				pinctrl-names = "default";
				pinctrl-0 = <&qup_i2c4_default>;
				interrupts = <GIC_SPI 605 IRQ_TYPE_LEVEL_HIGH>;
				#address-cells = <1>;
				#size-cells = <0>;
				status = "disabled";
			};

			spi4: spi@990000 {
				compatible = "qcom,geni-spi";
				reg = <0 0x00990000 0 0x4000>;
				clock-names = "se";
				clocks = <&gcc GCC_QUPV3_WRAP0_S4_CLK>;
				pinctrl-names = "default";
				pinctrl-0 = <&qup_spi4_default>;
				interrupts = <GIC_SPI 605 IRQ_TYPE_LEVEL_HIGH>;
				#address-cells = <1>;
				#size-cells = <0>;
				power-domains = <&rpmhpd SM8250_CX>;
				operating-points-v2 = <&qup_opp_table>;
				status = "disabled";
			};

			i2c5: i2c@994000 {
				compatible = "qcom,geni-i2c";
				reg = <0 0x00994000 0 0x4000>;
				clock-names = "se";
				clocks = <&gcc GCC_QUPV3_WRAP0_S5_CLK>;
				pinctrl-names = "default";
				pinctrl-0 = <&qup_i2c5_default>;
				interrupts = <GIC_SPI 606 IRQ_TYPE_LEVEL_HIGH>;
				#address-cells = <1>;
				#size-cells = <0>;
				status = "disabled";
			};

			spi5: spi@994000 {
				compatible = "qcom,geni-spi";
				reg = <0 0x00994000 0 0x4000>;
				clock-names = "se";
				clocks = <&gcc GCC_QUPV3_WRAP0_S5_CLK>;
				pinctrl-names = "default";
				pinctrl-0 = <&qup_spi5_default>;
				interrupts = <GIC_SPI 606 IRQ_TYPE_LEVEL_HIGH>;
				#address-cells = <1>;
				#size-cells = <0>;
				power-domains = <&rpmhpd SM8250_CX>;
				operating-points-v2 = <&qup_opp_table>;
				status = "disabled";
			};

			i2c6: i2c@998000 {
				compatible = "qcom,geni-i2c";
				reg = <0 0x00998000 0 0x4000>;
				clock-names = "se";
				clocks = <&gcc GCC_QUPV3_WRAP0_S6_CLK>;
				pinctrl-names = "default";
				pinctrl-0 = <&qup_i2c6_default>;
				interrupts = <GIC_SPI 607 IRQ_TYPE_LEVEL_HIGH>;
				#address-cells = <1>;
				#size-cells = <0>;
				status = "disabled";
			};

			spi6: spi@998000 {
				compatible = "qcom,geni-spi";
				reg = <0 0x00998000 0 0x4000>;
				clock-names = "se";
				clocks = <&gcc GCC_QUPV3_WRAP0_S6_CLK>;
				pinctrl-names = "default";
				pinctrl-0 = <&qup_spi6_default>;
				interrupts = <GIC_SPI 607 IRQ_TYPE_LEVEL_HIGH>;
				#address-cells = <1>;
				#size-cells = <0>;
				power-domains = <&rpmhpd SM8250_CX>;
				operating-points-v2 = <&qup_opp_table>;
				status = "disabled";
			};

			uart6: serial@998000 {
				compatible = "qcom,geni-uart";
				reg = <0 0x00998000 0 0x4000>;
				clock-names = "se";
				clocks = <&gcc GCC_QUPV3_WRAP0_S6_CLK>;
				pinctrl-names = "default";
				pinctrl-0 = <&qup_uart6_default>;
				interrupts = <GIC_SPI 607 IRQ_TYPE_LEVEL_HIGH>;
				power-domains = <&rpmhpd SM8250_CX>;
				operating-points-v2 = <&qup_opp_table>;
				status = "disabled";
			};

			i2c7: i2c@99c000 {
				compatible = "qcom,geni-i2c";
				reg = <0 0x0099c000 0 0x4000>;
				clock-names = "se";
				clocks = <&gcc GCC_QUPV3_WRAP0_S7_CLK>;
				pinctrl-names = "default";
				pinctrl-0 = <&qup_i2c7_default>;
				interrupts = <GIC_SPI 608 IRQ_TYPE_LEVEL_HIGH>;
				#address-cells = <1>;
				#size-cells = <0>;
				status = "disabled";
			};

			spi7: spi@99c000 {
				compatible = "qcom,geni-spi";
				reg = <0 0x0099c000 0 0x4000>;
				clock-names = "se";
				clocks = <&gcc GCC_QUPV3_WRAP0_S7_CLK>;
				pinctrl-names = "default";
				pinctrl-0 = <&qup_spi7_default>;
				interrupts = <GIC_SPI 608 IRQ_TYPE_LEVEL_HIGH>;
				#address-cells = <1>;
				#size-cells = <0>;
				power-domains = <&rpmhpd SM8250_CX>;
				operating-points-v2 = <&qup_opp_table>;
				status = "disabled";
			};
		};

		qupv3_id_1: geniqup@ac0000 {
			compatible = "qcom,geni-se-qup";
			reg = <0x0 0x00ac0000 0x0 0x6000>;
			clock-names = "m-ahb", "s-ahb";
			clocks = <&gcc GCC_QUPV3_WRAP_1_M_AHB_CLK>,
				 <&gcc GCC_QUPV3_WRAP_1_S_AHB_CLK>;
			#address-cells = <2>;
			#size-cells = <2>;
			ranges;
			status = "disabled";

			i2c8: i2c@a80000 {
				compatible = "qcom,geni-i2c";
				reg = <0 0x00a80000 0 0x4000>;
				clock-names = "se";
				clocks = <&gcc GCC_QUPV3_WRAP1_S0_CLK>;
				pinctrl-names = "default";
				pinctrl-0 = <&qup_i2c8_default>;
				interrupts = <GIC_SPI 353 IRQ_TYPE_LEVEL_HIGH>;
				#address-cells = <1>;
				#size-cells = <0>;
				status = "disabled";
			};

			spi8: spi@a80000 {
				compatible = "qcom,geni-spi";
				reg = <0 0x00a80000 0 0x4000>;
				clock-names = "se";
				clocks = <&gcc GCC_QUPV3_WRAP1_S0_CLK>;
				pinctrl-names = "default";
				pinctrl-0 = <&qup_spi8_default>;
				interrupts = <GIC_SPI 353 IRQ_TYPE_LEVEL_HIGH>;
				#address-cells = <1>;
				#size-cells = <0>;
				power-domains = <&rpmhpd SM8250_CX>;
				operating-points-v2 = <&qup_opp_table>;
				status = "disabled";
			};

			i2c9: i2c@a84000 {
				compatible = "qcom,geni-i2c";
				reg = <0 0x00a84000 0 0x4000>;
				clock-names = "se";
				clocks = <&gcc GCC_QUPV3_WRAP1_S1_CLK>;
				pinctrl-names = "default";
				pinctrl-0 = <&qup_i2c9_default>;
				interrupts = <GIC_SPI 354 IRQ_TYPE_LEVEL_HIGH>;
				#address-cells = <1>;
				#size-cells = <0>;
				status = "disabled";
			};

			spi9: spi@a84000 {
				compatible = "qcom,geni-spi";
				reg = <0 0x00a84000 0 0x4000>;
				clock-names = "se";
				clocks = <&gcc GCC_QUPV3_WRAP1_S1_CLK>;
				pinctrl-names = "default";
				pinctrl-0 = <&qup_spi9_default>;
				interrupts = <GIC_SPI 354 IRQ_TYPE_LEVEL_HIGH>;
				#address-cells = <1>;
				#size-cells = <0>;
				power-domains = <&rpmhpd SM8250_CX>;
				operating-points-v2 = <&qup_opp_table>;
				status = "disabled";
			};

			i2c10: i2c@a88000 {
				compatible = "qcom,geni-i2c";
				reg = <0 0x00a88000 0 0x4000>;
				clock-names = "se";
				clocks = <&gcc GCC_QUPV3_WRAP1_S2_CLK>;
				pinctrl-names = "default";
				pinctrl-0 = <&qup_i2c10_default>;
				interrupts = <GIC_SPI 355 IRQ_TYPE_LEVEL_HIGH>;
				#address-cells = <1>;
				#size-cells = <0>;
				status = "disabled";
			};

			spi10: spi@a88000 {
				compatible = "qcom,geni-spi";
				reg = <0 0x00a88000 0 0x4000>;
				clock-names = "se";
				clocks = <&gcc GCC_QUPV3_WRAP1_S2_CLK>;
				pinctrl-names = "default";
				pinctrl-0 = <&qup_spi10_default>;
				interrupts = <GIC_SPI 355 IRQ_TYPE_LEVEL_HIGH>;
				#address-cells = <1>;
				#size-cells = <0>;
				power-domains = <&rpmhpd SM8250_CX>;
				operating-points-v2 = <&qup_opp_table>;
				status = "disabled";
			};

			i2c11: i2c@a8c000 {
				compatible = "qcom,geni-i2c";
				reg = <0 0x00a8c000 0 0x4000>;
				clock-names = "se";
				clocks = <&gcc GCC_QUPV3_WRAP1_S3_CLK>;
				pinctrl-names = "default";
				pinctrl-0 = <&qup_i2c11_default>;
				interrupts = <GIC_SPI 356 IRQ_TYPE_LEVEL_HIGH>;
				#address-cells = <1>;
				#size-cells = <0>;
				status = "disabled";
			};

			spi11: spi@a8c000 {
				compatible = "qcom,geni-spi";
				reg = <0 0x00a8c000 0 0x4000>;
				clock-names = "se";
				clocks = <&gcc GCC_QUPV3_WRAP1_S3_CLK>;
				pinctrl-names = "default";
				pinctrl-0 = <&qup_spi11_default>;
				interrupts = <GIC_SPI 356 IRQ_TYPE_LEVEL_HIGH>;
				#address-cells = <1>;
				#size-cells = <0>;
				power-domains = <&rpmhpd SM8250_CX>;
				operating-points-v2 = <&qup_opp_table>;
				status = "disabled";
			};

			i2c12: i2c@a90000 {
				compatible = "qcom,geni-i2c";
				reg = <0 0x00a90000 0 0x4000>;
				clock-names = "se";
				clocks = <&gcc GCC_QUPV3_WRAP1_S4_CLK>;
				pinctrl-names = "default";
				pinctrl-0 = <&qup_i2c12_default>;
				interrupts = <GIC_SPI 357 IRQ_TYPE_LEVEL_HIGH>;
				#address-cells = <1>;
				#size-cells = <0>;
				status = "disabled";
			};

			spi12: spi@a90000 {
				compatible = "qcom,geni-spi";
				reg = <0 0x00a90000 0 0x4000>;
				clock-names = "se";
				clocks = <&gcc GCC_QUPV3_WRAP1_S4_CLK>;
				pinctrl-names = "default";
				pinctrl-0 = <&qup_spi12_default>;
				interrupts = <GIC_SPI 357 IRQ_TYPE_LEVEL_HIGH>;
				#address-cells = <1>;
				#size-cells = <0>;
				power-domains = <&rpmhpd SM8250_CX>;
				operating-points-v2 = <&qup_opp_table>;
				status = "disabled";
			};

			uart12: serial@a90000 {
				compatible = "qcom,geni-debug-uart";
				reg = <0x0 0x00a90000 0x0 0x4000>;
				clock-names = "se";
				clocks = <&gcc GCC_QUPV3_WRAP1_S4_CLK>;
				pinctrl-names = "default";
				pinctrl-0 = <&qup_uart12_default>;
				interrupts = <GIC_SPI 357 IRQ_TYPE_LEVEL_HIGH>;
				power-domains = <&rpmhpd SM8250_CX>;
				operating-points-v2 = <&qup_opp_table>;
				status = "disabled";
			};

			i2c13: i2c@a94000 {
				compatible = "qcom,geni-i2c";
				reg = <0 0x00a94000 0 0x4000>;
				clock-names = "se";
				clocks = <&gcc GCC_QUPV3_WRAP1_S5_CLK>;
				pinctrl-names = "default";
				pinctrl-0 = <&qup_i2c13_default>;
				interrupts = <GIC_SPI 358 IRQ_TYPE_LEVEL_HIGH>;
				#address-cells = <1>;
				#size-cells = <0>;
				status = "disabled";
			};

			spi13: spi@a94000 {
				compatible = "qcom,geni-spi";
				reg = <0 0x00a94000 0 0x4000>;
				clock-names = "se";
				clocks = <&gcc GCC_QUPV3_WRAP1_S5_CLK>;
				pinctrl-names = "default";
				pinctrl-0 = <&qup_spi13_default>;
				interrupts = <GIC_SPI 358 IRQ_TYPE_LEVEL_HIGH>;
				#address-cells = <1>;
				#size-cells = <0>;
				power-domains = <&rpmhpd SM8250_CX>;
				operating-points-v2 = <&qup_opp_table>;
				status = "disabled";
			};
		};

		config_noc: interconnect@1500000 {
			compatible = "qcom,sm8250-config-noc";
			reg = <0 0x01500000 0 0xa580>;
			#interconnect-cells = <1>;
			qcom,bcm-voters = <&apps_bcm_voter>;
		};

		system_noc: interconnect@1620000 {
			compatible = "qcom,sm8250-system-noc";
			reg = <0 0x01620000 0 0x1c200>;
			#interconnect-cells = <1>;
			qcom,bcm-voters = <&apps_bcm_voter>;
		};

		mc_virt: interconnect@163d000 {
			compatible = "qcom,sm8250-mc-virt";
			reg = <0 0x0163d000 0 0x1000>;
			#interconnect-cells = <1>;
			qcom,bcm-voters = <&apps_bcm_voter>;
		};

		aggre1_noc: interconnect@16e0000 {
			compatible = "qcom,sm8250-aggre1-noc";
			reg = <0 0x016e0000 0 0x1f180>;
			#interconnect-cells = <1>;
			qcom,bcm-voters = <&apps_bcm_voter>;
		};

		aggre2_noc: interconnect@1700000 {
			compatible = "qcom,sm8250-aggre2-noc";
			reg = <0 0x01700000 0 0x33000>;
			#interconnect-cells = <1>;
			qcom,bcm-voters = <&apps_bcm_voter>;
		};

		compute_noc: interconnect@1733000 {
			compatible = "qcom,sm8250-compute-noc";
			reg = <0 0x01733000 0 0xa180>;
			#interconnect-cells = <1>;
			qcom,bcm-voters = <&apps_bcm_voter>;
		};

		mmss_noc: interconnect@1740000 {
			compatible = "qcom,sm8250-mmss-noc";
			reg = <0 0x01740000 0 0x1f080>;
			#interconnect-cells = <1>;
			qcom,bcm-voters = <&apps_bcm_voter>;
		};

		ufs_mem_hc: ufshc@1d84000 {
			compatible = "qcom,sm8250-ufshc", "qcom,ufshc",
				     "jedec,ufs-2.0";
			reg = <0 0x01d84000 0 0x3000>;
			interrupts = <GIC_SPI 265 IRQ_TYPE_LEVEL_HIGH>;
			phys = <&ufs_mem_phy_lanes>;
			phy-names = "ufsphy";
			lanes-per-direction = <2>;
			#reset-cells = <1>;
			resets = <&gcc GCC_UFS_PHY_BCR>;
			reset-names = "rst";

			power-domains = <&gcc UFS_PHY_GDSC>;

			clock-names =
				"core_clk",
				"bus_aggr_clk",
				"iface_clk",
				"core_clk_unipro",
				"ref_clk",
				"tx_lane0_sync_clk",
				"rx_lane0_sync_clk",
				"rx_lane1_sync_clk";
			clocks =
				<&gcc GCC_UFS_PHY_AXI_CLK>,
				<&gcc GCC_AGGRE_UFS_PHY_AXI_CLK>,
				<&gcc GCC_UFS_PHY_AHB_CLK>,
				<&gcc GCC_UFS_PHY_UNIPRO_CORE_CLK>,
				<&rpmhcc RPMH_CXO_CLK>,
				<&gcc GCC_UFS_PHY_TX_SYMBOL_0_CLK>,
				<&gcc GCC_UFS_PHY_RX_SYMBOL_0_CLK>,
				<&gcc GCC_UFS_PHY_RX_SYMBOL_1_CLK>;
			freq-table-hz =
				<37500000 300000000>,
				<0 0>,
				<0 0>,
				<37500000 300000000>,
				<0 0>,
				<0 0>,
				<0 0>,
				<0 0>;

			status = "disabled";
		};

		ufs_mem_phy: phy@1d87000 {
			compatible = "qcom,sm8250-qmp-ufs-phy";
			reg = <0 0x01d87000 0 0x1c0>;
			#address-cells = <2>;
			#size-cells = <2>;
			ranges;
			clock-names = "ref",
				      "ref_aux";
			clocks = <&rpmhcc RPMH_CXO_CLK>,
				 <&gcc GCC_UFS_PHY_PHY_AUX_CLK>;

			resets = <&ufs_mem_hc 0>;
			reset-names = "ufsphy";
			status = "disabled";

			ufs_mem_phy_lanes: lanes@1d87400 {
				reg = <0 0x01d87400 0 0x108>,
				      <0 0x01d87600 0 0x1e0>,
				      <0 0x01d87c00 0 0x1dc>,
				      <0 0x01d87800 0 0x108>,
				      <0 0x01d87a00 0 0x1e0>;
				#phy-cells = <0>;
			};
		};

		ipa_virt: interconnect@1e00000 {
			compatible = "qcom,sm8250-ipa-virt";
			reg = <0 0x01e00000 0 0x1000>;
			#interconnect-cells = <1>;
			qcom,bcm-voters = <&apps_bcm_voter>;
		};

		tcsr_mutex: hwlock@1f40000 {
			compatible = "qcom,tcsr-mutex";
			reg = <0x0 0x01f40000 0x0 0x40000>;
			#hwlock-cells = <1>;
		};

		gpu: gpu@3d00000 {
			/*
			 * note: the amd,imageon compatible makes it possible
			 * to use the drm/msm driver without the display node,
			 * make sure to remove it when display node is added
			 */
			compatible = "qcom,adreno-650.2",
				     "qcom,adreno",
				     "amd,imageon";
			#stream-id-cells = <16>;

			reg = <0 0x03d00000 0 0x40000>;
			reg-names = "kgsl_3d0_reg_memory";

			interrupts = <GIC_SPI 300 IRQ_TYPE_LEVEL_HIGH>;

			iommus = <&adreno_smmu 0 0x401>;

			operating-points-v2 = <&gpu_opp_table>;

			qcom,gmu = <&gmu>;

			zap-shader {
				memory-region = <&gpu_mem>;
			};

			/* note: downstream checks gpu binning for 670 Mhz */
			gpu_opp_table: opp-table {
				compatible = "operating-points-v2";

				opp-670000000 {
					opp-hz = /bits/ 64 <670000000>;
					opp-level = <RPMH_REGULATOR_LEVEL_NOM_L1>;
				};

				opp-587000000 {
					opp-hz = /bits/ 64 <587000000>;
					opp-level = <RPMH_REGULATOR_LEVEL_NOM>;
				};

				opp-525000000 {
					opp-hz = /bits/ 64 <525000000>;
					opp-level = <RPMH_REGULATOR_LEVEL_SVS_L2>;
				};

				opp-490000000 {
					opp-hz = /bits/ 64 <490000000>;
					opp-level = <RPMH_REGULATOR_LEVEL_SVS_L1>;
				};

				opp-441600000 {
					opp-hz = /bits/ 64 <441600000>;
					opp-level = <RPMH_REGULATOR_LEVEL_SVS_L0>;
				};

				opp-400000000 {
					opp-hz = /bits/ 64 <400000000>;
					opp-level = <RPMH_REGULATOR_LEVEL_SVS>;
				};

				opp-305000000 {
					opp-hz = /bits/ 64 <305000000>;
					opp-level = <RPMH_REGULATOR_LEVEL_LOW_SVS>;
				};
			};
		};

		gmu: gmu@3d6a000 {
			compatible="qcom,adreno-gmu-650.2", "qcom,adreno-gmu";

			reg = <0 0x03d6a000 0 0x30000>,
			      <0 0x3de0000 0 0x10000>,
			      <0 0xb290000 0 0x10000>,
			      <0 0xb490000 0 0x10000>;
			reg-names = "gmu", "rscc", "gmu_pdc", "gmu_pdc_seq";

			interrupts = <GIC_SPI 304 IRQ_TYPE_LEVEL_HIGH>,
				     <GIC_SPI 305 IRQ_TYPE_LEVEL_HIGH>;
			interrupt-names = "hfi", "gmu";

			clocks = <&gpucc GPU_CC_AHB_CLK>,
				 <&gpucc GPU_CC_CX_GMU_CLK>,
				 <&gpucc GPU_CC_CXO_CLK>,
				 <&gcc GCC_DDRSS_GPU_AXI_CLK>,
				 <&gcc GCC_GPU_MEMNOC_GFX_CLK>;
			clock-names = "ahb", "gmu", "cxo", "axi", "memnoc";

			power-domains = <&gpucc GPU_CX_GDSC>,
					<&gpucc GPU_GX_GDSC>;
			power-domain-names = "cx", "gx";

			iommus = <&adreno_smmu 5 0x400>;

			operating-points-v2 = <&gmu_opp_table>;

			gmu_opp_table: opp-table {
				compatible = "operating-points-v2";

				opp-200000000 {
					opp-hz = /bits/ 64 <200000000>;
					opp-level = <RPMH_REGULATOR_LEVEL_MIN_SVS>;
				};
			};
		};

		gpucc: clock-controller@3d90000 {
			compatible = "qcom,sm8250-gpucc";
			reg = <0 0x03d90000 0 0x9000>;
			clocks = <&rpmhcc RPMH_CXO_CLK>,
				 <&gcc GCC_GPU_GPLL0_CLK_SRC>,
				 <&gcc GCC_GPU_GPLL0_DIV_CLK_SRC>;
			clock-names = "bi_tcxo",
				      "gcc_gpu_gpll0_clk_src",
				      "gcc_gpu_gpll0_div_clk_src";
			#clock-cells = <1>;
			#reset-cells = <1>;
			#power-domain-cells = <1>;
		};

		adreno_smmu: iommu@3da0000 {
			compatible = "qcom,sm8250-smmu-500", "arm,mmu-500";
			reg = <0 0x03da0000 0 0x10000>;
			#iommu-cells = <2>;
			#global-interrupts = <2>;
			interrupts = <GIC_SPI 672 IRQ_TYPE_LEVEL_HIGH>,
				     <GIC_SPI 673 IRQ_TYPE_LEVEL_HIGH>,
				     <GIC_SPI 678 IRQ_TYPE_LEVEL_HIGH>,
				     <GIC_SPI 679 IRQ_TYPE_LEVEL_HIGH>,
				     <GIC_SPI 680 IRQ_TYPE_LEVEL_HIGH>,
				     <GIC_SPI 681 IRQ_TYPE_LEVEL_HIGH>,
				     <GIC_SPI 682 IRQ_TYPE_LEVEL_HIGH>,
				     <GIC_SPI 683 IRQ_TYPE_LEVEL_HIGH>,
				     <GIC_SPI 684 IRQ_TYPE_LEVEL_HIGH>,
				     <GIC_SPI 685 IRQ_TYPE_LEVEL_HIGH>;
			clocks = <&gpucc GPU_CC_AHB_CLK>,
				 <&gcc GCC_GPU_MEMNOC_GFX_CLK>,
				 <&gcc GCC_GPU_SNOC_DVM_GFX_CLK>;
			clock-names = "ahb", "bus", "iface";

			power-domains = <&gpucc GPU_CX_GDSC>;
		};

		slpi: remoteproc@5c00000 {
			compatible = "qcom,sm8250-slpi-pas";
			reg = <0 0x05c00000 0 0x4000>;

			interrupts-extended = <&pdc 9 IRQ_TYPE_LEVEL_HIGH>,
					      <&smp2p_slpi_in 0 IRQ_TYPE_EDGE_RISING>,
					      <&smp2p_slpi_in 1 IRQ_TYPE_EDGE_RISING>,
					      <&smp2p_slpi_in 2 IRQ_TYPE_EDGE_RISING>,
					      <&smp2p_slpi_in 3 IRQ_TYPE_EDGE_RISING>;
			interrupt-names = "wdog", "fatal", "ready",
					  "handover", "stop-ack";

			clocks = <&rpmhcc RPMH_CXO_CLK>;
			clock-names = "xo";

			power-domains = <&aoss_qmp AOSS_QMP_LS_SLPI>,
					<&rpmhpd SM8250_LCX>,
					<&rpmhpd SM8250_LMX>;
			power-domain-names = "load_state", "lcx", "lmx";

			memory-region = <&slpi_mem>;

			qcom,smem-states = <&smp2p_slpi_out 0>;
			qcom,smem-state-names = "stop";

			status = "disabled";

			glink-edge {
				interrupts-extended = <&ipcc IPCC_CLIENT_SLPI
							     IPCC_MPROC_SIGNAL_GLINK_QMP
							     IRQ_TYPE_EDGE_RISING>;
				mboxes = <&ipcc IPCC_CLIENT_SLPI
						IPCC_MPROC_SIGNAL_GLINK_QMP>;

				label = "lpass";
				qcom,remote-pid = <3>;
			};
		};

		cdsp: remoteproc@8300000 {
			compatible = "qcom,sm8250-cdsp-pas";
			reg = <0 0x08300000 0 0x10000>;

			interrupts-extended = <&intc GIC_SPI 578 IRQ_TYPE_LEVEL_HIGH>,
					      <&smp2p_cdsp_in 0 IRQ_TYPE_EDGE_RISING>,
					      <&smp2p_cdsp_in 1 IRQ_TYPE_EDGE_RISING>,
					      <&smp2p_cdsp_in 2 IRQ_TYPE_EDGE_RISING>,
					      <&smp2p_cdsp_in 3 IRQ_TYPE_EDGE_RISING>;
			interrupt-names = "wdog", "fatal", "ready",
					  "handover", "stop-ack";

			clocks = <&rpmhcc RPMH_CXO_CLK>;
			clock-names = "xo";

			power-domains = <&aoss_qmp AOSS_QMP_LS_CDSP>,
					<&rpmhpd SM8250_CX>;
			power-domain-names = "load_state", "cx";

			memory-region = <&cdsp_mem>;

			qcom,smem-states = <&smp2p_cdsp_out 0>;
			qcom,smem-state-names = "stop";

			status = "disabled";

			glink-edge {
				interrupts-extended = <&ipcc IPCC_CLIENT_CDSP
							     IPCC_MPROC_SIGNAL_GLINK_QMP
							     IRQ_TYPE_EDGE_RISING>;
				mboxes = <&ipcc IPCC_CLIENT_CDSP
						IPCC_MPROC_SIGNAL_GLINK_QMP>;

				label = "lpass";
				qcom,remote-pid = <5>;
			};
		};

		dc_noc: interconnect@90c0000 {
			compatible = "qcom,sm8250-dc-noc";
			reg = <0 0x090c0000 0 0x4200>;
			#interconnect-cells = <1>;
			qcom,bcm-voters = <&apps_bcm_voter>;
		};

		gem_noc: interconnect@9100000 {
			compatible = "qcom,sm8250-gem-noc";
			reg = <0 0x09100000 0 0xb4000>;
			#interconnect-cells = <1>;
			qcom,bcm-voters = <&apps_bcm_voter>;
		};

		npu_noc: interconnect@9990000 {
			compatible = "qcom,sm8250-npu-noc";
			reg = <0 0x09990000 0 0x1600>;
			#interconnect-cells = <1>;
			qcom,bcm-voters = <&apps_bcm_voter>;
		};

		pdc: interrupt-controller@b220000 {
			compatible = "qcom,sm8250-pdc", "qcom,pdc";
			reg = <0 0x0b220000 0 0x30000>, <0 0x17c000f0 0 0x60>;
			qcom,pdc-ranges = <0 480 94>, <94 609 31>,
					  <125 63 1>, <126 716 12>;
			#interrupt-cells = <2>;
			interrupt-parent = <&intc>;
			interrupt-controller;
		};

		tsens0: thermal-sensor@c263000 {
			compatible = "qcom,sm8250-tsens", "qcom,tsens-v2";
			reg = <0 0x0c263000 0 0x1ff>, /* TM */
			      <0 0x0c222000 0 0x1ff>; /* SROT */
			#qcom,sensors = <16>;
			interrupts = <GIC_SPI 506 IRQ_TYPE_LEVEL_HIGH>,
				     <GIC_SPI 508 IRQ_TYPE_LEVEL_HIGH>;
			interrupt-names = "uplow", "critical";
			#thermal-sensor-cells = <1>;
		};

		tsens1: thermal-sensor@c265000 {
			compatible = "qcom,sm8250-tsens", "qcom,tsens-v2";
			reg = <0 0x0c265000 0 0x1ff>, /* TM */
			      <0 0x0c223000 0 0x1ff>; /* SROT */
			#qcom,sensors = <9>;
			interrupts = <GIC_SPI 507 IRQ_TYPE_LEVEL_HIGH>,
				     <GIC_SPI 509 IRQ_TYPE_LEVEL_HIGH>;
			interrupt-names = "uplow", "critical";
			#thermal-sensor-cells = <1>;
		};

		aoss_qmp: qmp@c300000 {
			compatible = "qcom,sm8250-aoss-qmp";
			reg = <0 0x0c300000 0 0x100000>;
			interrupts-extended = <&ipcc IPCC_CLIENT_AOP
						     IPCC_MPROC_SIGNAL_GLINK_QMP
						     IRQ_TYPE_EDGE_RISING>;
			mboxes = <&ipcc IPCC_CLIENT_AOP
					IPCC_MPROC_SIGNAL_GLINK_QMP>;

			#clock-cells = <0>;
			#power-domain-cells = <1>;
		};

		spmi_bus: spmi@c440000 {
			compatible = "qcom,spmi-pmic-arb";
			reg = <0x0 0x0c440000 0x0 0x0001100>,
			      <0x0 0x0c600000 0x0 0x2000000>,
			      <0x0 0x0e600000 0x0 0x0100000>,
			      <0x0 0x0e700000 0x0 0x00a0000>,
			      <0x0 0x0c40a000 0x0 0x0026000>;
			reg-names = "core", "chnls", "obsrvr", "intr", "cnfg";
			interrupt-names = "periph_irq";
			interrupts-extended = <&pdc 1 IRQ_TYPE_LEVEL_HIGH>;
			qcom,ee = <0>;
			qcom,channel = <0>;
			#address-cells = <2>;
			#size-cells = <0>;
			interrupt-controller;
			#interrupt-cells = <4>;
		};

		tlmm: pinctrl@f100000 {
			compatible = "qcom,sm8250-pinctrl";
			reg = <0 0x0f100000 0 0x300000>,
			      <0 0x0f500000 0 0x300000>,
			      <0 0x0f900000 0 0x300000>;
			reg-names = "west", "south", "north";
			interrupts = <GIC_SPI 208 IRQ_TYPE_LEVEL_HIGH>;
			gpio-controller;
			#gpio-cells = <2>;
			interrupt-controller;
			#interrupt-cells = <2>;
			gpio-ranges = <&tlmm 0 0 180>;
			wakeup-parent = <&pdc>;

			qup_i2c0_default: qup-i2c0-default {
				mux {
					pins = "gpio28", "gpio29";
					function = "qup0";
				};

				config {
					pins = "gpio28", "gpio29";
					drive-strength = <2>;
					bias-disable;
				};
			};

			qup_i2c1_default: qup-i2c1-default {
				pinmux {
					pins = "gpio4", "gpio5";
					function = "qup1";
				};

				config {
					pins = "gpio4", "gpio5";
					drive-strength = <2>;
					bias-disable;
				};
			};

			qup_i2c2_default: qup-i2c2-default {
				mux {
					pins = "gpio115", "gpio116";
					function = "qup2";
				};

				config {
					pins = "gpio115", "gpio116";
					drive-strength = <2>;
					bias-disable;
				};
			};

			qup_i2c3_default: qup-i2c3-default {
				mux {
					pins = "gpio119", "gpio120";
					function = "qup3";
				};

				config {
					pins = "gpio119", "gpio120";
					drive-strength = <2>;
					bias-disable;
				};
			};

			qup_i2c4_default: qup-i2c4-default {
				mux {
					pins = "gpio8", "gpio9";
					function = "qup4";
				};

				config {
					pins = "gpio8", "gpio9";
					drive-strength = <2>;
					bias-disable;
				};
			};

			qup_i2c5_default: qup-i2c5-default {
				mux {
					pins = "gpio12", "gpio13";
					function = "qup5";
				};

				config {
					pins = "gpio12", "gpio13";
					drive-strength = <2>;
					bias-disable;
				};
			};

			qup_i2c6_default: qup-i2c6-default {
				mux {
					pins = "gpio16", "gpio17";
					function = "qup6";
				};

				config {
					pins = "gpio16", "gpio17";
					drive-strength = <2>;
					bias-disable;
				};
			};

			qup_i2c7_default: qup-i2c7-default {
				mux {
					pins = "gpio20", "gpio21";
					function = "qup7";
				};

				config {
					pins = "gpio20", "gpio21";
					drive-strength = <2>;
					bias-disable;
				};
			};

			qup_i2c8_default: qup-i2c8-default {
				mux {
					pins = "gpio24", "gpio25";
					function = "qup8";
				};

				config {
					pins = "gpio24", "gpio25";
					drive-strength = <2>;
					bias-disable;
				};
			};

			qup_i2c9_default: qup-i2c9-default {
				mux {
					pins = "gpio125", "gpio126";
					function = "qup9";
				};

				config {
					pins = "gpio125", "gpio126";
					drive-strength = <2>;
					bias-disable;
				};
			};

			qup_i2c10_default: qup-i2c10-default {
				mux {
					pins = "gpio129", "gpio130";
					function = "qup10";
				};

				config {
					pins = "gpio129", "gpio130";
					drive-strength = <2>;
					bias-disable;
				};
			};

			qup_i2c11_default: qup-i2c11-default {
				mux {
					pins = "gpio60", "gpio61";
					function = "qup11";
				};

				config {
					pins = "gpio60", "gpio61";
					drive-strength = <2>;
					bias-disable;
				};
			};

			qup_i2c12_default: qup-i2c12-default {
				mux {
					pins = "gpio32", "gpio33";
					function = "qup12";
				};

				config {
					pins = "gpio32", "gpio33";
					drive-strength = <2>;
					bias-disable;
				};
			};

			qup_i2c13_default: qup-i2c13-default {
				mux {
					pins = "gpio36", "gpio37";
					function = "qup13";
				};

				config {
					pins = "gpio36", "gpio37";
					drive-strength = <2>;
					bias-disable;
				};
			};

			qup_i2c14_default: qup-i2c14-default {
				mux {
					pins = "gpio40", "gpio41";
					function = "qup14";
				};

				config {
					pins = "gpio40", "gpio41";
					drive-strength = <2>;
					bias-disable;
				};
			};

			qup_i2c15_default: qup-i2c15-default {
				mux {
					pins = "gpio44", "gpio45";
					function = "qup15";
				};

				config {
					pins = "gpio44", "gpio45";
					drive-strength = <2>;
					bias-disable;
				};
			};

			qup_i2c16_default: qup-i2c16-default {
				mux {
					pins = "gpio48", "gpio49";
					function = "qup16";
				};

				config {
					pins = "gpio48", "gpio49";
					drive-strength = <2>;
					bias-disable;
				};
			};

			qup_i2c17_default: qup-i2c17-default {
				mux {
					pins = "gpio52", "gpio53";
					function = "qup17";
				};

				config {
					pins = "gpio52", "gpio53";
					drive-strength = <2>;
					bias-disable;
				};
			};

			qup_i2c18_default: qup-i2c18-default {
				mux {
					pins = "gpio56", "gpio57";
					function = "qup18";
				};

				config {
					pins = "gpio56", "gpio57";
					drive-strength = <2>;
					bias-disable;
				};
			};

			qup_i2c19_default: qup-i2c19-default {
				mux {
					pins = "gpio0", "gpio1";
					function = "qup19";
				};

				config {
					pins = "gpio0", "gpio1";
					drive-strength = <2>;
					bias-disable;
				};
			};

			qup_spi0_default: qup-spi0-default {
				mux {
					pins = "gpio28", "gpio29",
					       "gpio30", "gpio31";
					function = "qup0";
				};

				config {
					pins = "gpio28", "gpio29",
					       "gpio30", "gpio31";
					drive-strength = <6>;
					bias-disable;
				};
			};

			qup_spi1_default: qup-spi1-default {
				mux {
					pins = "gpio4", "gpio5",
					       "gpio6", "gpio7";
					function = "qup1";
				};

				config {
					pins = "gpio4", "gpio5",
					       "gpio6", "gpio7";
					drive-strength = <6>;
					bias-disable;
				};
			};

			qup_spi2_default: qup-spi2-default {
				mux {
					pins = "gpio115", "gpio116",
					       "gpio117", "gpio118";
					function = "qup2";
				};

				config {
					pins = "gpio115", "gpio116",
					       "gpio117", "gpio118";
					drive-strength = <6>;
					bias-disable;
				};
			};

			qup_spi3_default: qup-spi3-default {
				mux {
					pins = "gpio119", "gpio120",
					       "gpio121", "gpio122";
					function = "qup3";
				};

				config {
					pins = "gpio119", "gpio120",
					       "gpio121", "gpio122";
					drive-strength = <6>;
					bias-disable;
				};
			};

			qup_spi4_default: qup-spi4-default {
				mux {
					pins = "gpio8", "gpio9",
					       "gpio10", "gpio11";
					function = "qup4";
				};

				config {
					pins = "gpio8", "gpio9",
					       "gpio10", "gpio11";
					drive-strength = <6>;
					bias-disable;
				};
			};

			qup_spi5_default: qup-spi5-default {
				mux {
					pins = "gpio12", "gpio13",
					       "gpio14", "gpio15";
					function = "qup5";
				};

				config {
					pins = "gpio12", "gpio13",
					       "gpio14", "gpio15";
					drive-strength = <6>;
					bias-disable;
				};
			};

			qup_spi6_default: qup-spi6-default {
				mux {
					pins = "gpio16", "gpio17",
					       "gpio18", "gpio19";
					function = "qup6";
				};

				config {
					pins = "gpio16", "gpio17",
					       "gpio18", "gpio19";
					drive-strength = <6>;
					bias-disable;
				};
			};

			qup_spi7_default: qup-spi7-default {
				mux {
					pins = "gpio20", "gpio21",
					       "gpio22", "gpio23";
					function = "qup7";
				};

				config {
					pins = "gpio20", "gpio21",
					       "gpio22", "gpio23";
					drive-strength = <6>;
					bias-disable;
				};
			};

			qup_spi8_default: qup-spi8-default {
				mux {
					pins = "gpio24", "gpio25",
					       "gpio26", "gpio27";
					function = "qup8";
				};

				config {
					pins = "gpio24", "gpio25",
					       "gpio26", "gpio27";
					drive-strength = <6>;
					bias-disable;
				};
			};

			qup_spi9_default: qup-spi9-default {
				mux {
					pins = "gpio125", "gpio126",
					       "gpio127", "gpio128";
					function = "qup9";
				};

				config {
					pins = "gpio125", "gpio126",
					       "gpio127", "gpio128";
					drive-strength = <6>;
					bias-disable;
				};
			};

			qup_spi10_default: qup-spi10-default {
				mux {
					pins = "gpio129", "gpio130",
					       "gpio131", "gpio132";
					function = "qup10";
				};

				config {
					pins = "gpio129", "gpio130",
					       "gpio131", "gpio132";
					drive-strength = <6>;
					bias-disable;
				};
			};

			qup_spi11_default: qup-spi11-default {
				mux {
					pins = "gpio60", "gpio61",
					       "gpio62", "gpio63";
					function = "qup11";
				};

				config {
					pins = "gpio60", "gpio61",
					       "gpio62", "gpio63";
					drive-strength = <6>;
					bias-disable;
				};
			};

			qup_spi12_default: qup-spi12-default {
				mux {
					pins = "gpio32", "gpio33",
					       "gpio34", "gpio35";
					function = "qup12";
				};

				config {
					pins = "gpio32", "gpio33",
					       "gpio34", "gpio35";
					drive-strength = <6>;
					bias-disable;
				};
			};

			qup_spi13_default: qup-spi13-default {
				mux {
					pins = "gpio36", "gpio37",
					       "gpio38", "gpio39";
					function = "qup13";
				};

				config {
					pins = "gpio36", "gpio37",
					       "gpio38", "gpio39";
					drive-strength = <6>;
					bias-disable;
				};
			};

			qup_spi14_default: qup-spi14-default {
				mux {
					pins = "gpio40", "gpio41",
					       "gpio42", "gpio43";
					function = "qup14";
				};

				config {
					pins = "gpio40", "gpio41",
					       "gpio42", "gpio43";
					drive-strength = <6>;
					bias-disable;
				};
			};

			qup_spi15_default: qup-spi15-default {
				mux {
					pins = "gpio44", "gpio45",
					       "gpio46", "gpio47";
					function = "qup15";
				};

				config {
					pins = "gpio44", "gpio45",
					       "gpio46", "gpio47";
					drive-strength = <6>;
					bias-disable;
				};
			};

			qup_spi16_default: qup-spi16-default {
				mux {
					pins = "gpio48", "gpio49",
					       "gpio50", "gpio51";
					function = "qup16";
				};

				config {
					pins = "gpio48", "gpio49",
					       "gpio50", "gpio51";
					drive-strength = <6>;
					bias-disable;
				};
			};

			qup_spi17_default: qup-spi17-default {
				mux {
					pins = "gpio52", "gpio53",
					       "gpio54", "gpio55";
					function = "qup17";
				};

				config {
					pins = "gpio52", "gpio53",
					       "gpio54", "gpio55";
					drive-strength = <6>;
					bias-disable;
				};
			};

			qup_spi18_default: qup-spi18-default {
				mux {
					pins = "gpio56", "gpio57",
					       "gpio58", "gpio59";
					function = "qup18";
				};

				config {
					pins = "gpio56", "gpio57",
					       "gpio58", "gpio59";
					drive-strength = <6>;
					bias-disable;
				};
			};

			qup_spi19_default: qup-spi19-default {
				mux {
					pins = "gpio0", "gpio1",
					       "gpio2", "gpio3";
					function = "qup19";
				};

				config {
					pins = "gpio0", "gpio1",
					       "gpio2", "gpio3";
					drive-strength = <6>;
					bias-disable;
				};
			};

<<<<<<< HEAD
=======
			qup_uart2_default: qup-uart2-default {
				mux {
					pins = "gpio117", "gpio118";
					function = "qup2";
				};
			};

			qup_uart6_default: qup-uart6-default {
				mux {
					pins = "gpio16", "gpio17",
						"gpio18", "gpio19";
					function = "qup6";
				};
			};

>>>>>>> d1988041
			qup_uart12_default: qup-uart12-default {
				mux {
					pins = "gpio34", "gpio35";
					function = "qup12";
				};
			};
<<<<<<< HEAD
=======

			qup_uart17_default: qup-uart17-default {
				mux {
					pins = "gpio52", "gpio53",
						"gpio54", "gpio55";
					function = "qup17";
				};
			};

			qup_uart18_default: qup-uart18-default {
				mux {
					pins = "gpio58", "gpio59";
					function = "qup18";
				};
			};
>>>>>>> d1988041
		};

		adsp: remoteproc@17300000 {
			compatible = "qcom,sm8250-adsp-pas";
			reg = <0 0x17300000 0 0x100>;

			interrupts-extended = <&pdc 6 IRQ_TYPE_LEVEL_HIGH>,
					      <&smp2p_adsp_in 0 IRQ_TYPE_EDGE_RISING>,
					      <&smp2p_adsp_in 1 IRQ_TYPE_EDGE_RISING>,
					      <&smp2p_adsp_in 2 IRQ_TYPE_EDGE_RISING>,
					      <&smp2p_adsp_in 3 IRQ_TYPE_EDGE_RISING>;
			interrupt-names = "wdog", "fatal", "ready",
					  "handover", "stop-ack";

			clocks = <&rpmhcc RPMH_CXO_CLK>;
			clock-names = "xo";

			power-domains = <&aoss_qmp AOSS_QMP_LS_LPASS>,
					<&rpmhpd SM8250_LCX>,
					<&rpmhpd SM8250_LMX>;
			power-domain-names = "load_state", "lcx", "lmx";

			memory-region = <&adsp_mem>;

			qcom,smem-states = <&smp2p_adsp_out 0>;
			qcom,smem-state-names = "stop";

			status = "disabled";

			glink-edge {
				interrupts-extended = <&ipcc IPCC_CLIENT_LPASS
							     IPCC_MPROC_SIGNAL_GLINK_QMP
							     IRQ_TYPE_EDGE_RISING>;
				mboxes = <&ipcc IPCC_CLIENT_LPASS
						IPCC_MPROC_SIGNAL_GLINK_QMP>;

				label = "lpass";
				qcom,remote-pid = <2>;
			};
		};

		intc: interrupt-controller@17a00000 {
			compatible = "arm,gic-v3";
			#interrupt-cells = <3>;
			interrupt-controller;
			reg = <0x0 0x17a00000 0x0 0x10000>,     /* GICD */
			      <0x0 0x17a60000 0x0 0x100000>;    /* GICR * 8 */
			interrupts = <GIC_PPI 9 IRQ_TYPE_LEVEL_HIGH>;
		};

		watchdog@17c10000 {
			compatible = "qcom,apss-wdt-sm8250", "qcom,kpss-wdt";
			reg = <0 0x17c10000 0 0x1000>;
			clocks = <&sleep_clk>;
		};

		timer@17c20000 {
			#address-cells = <2>;
			#size-cells = <2>;
			ranges;
			compatible = "arm,armv7-timer-mem";
			reg = <0x0 0x17c20000 0x0 0x1000>;
			clock-frequency = <19200000>;

			frame@17c21000 {
				frame-number = <0>;
				interrupts = <GIC_SPI 8 IRQ_TYPE_LEVEL_HIGH>,
					     <GIC_SPI 6 IRQ_TYPE_LEVEL_HIGH>;
				reg = <0x0 0x17c21000 0x0 0x1000>,
				      <0x0 0x17c22000 0x0 0x1000>;
			};

			frame@17c23000 {
				frame-number = <1>;
				interrupts = <GIC_SPI 9 IRQ_TYPE_LEVEL_HIGH>;
				reg = <0x0 0x17c23000 0x0 0x1000>;
				status = "disabled";
			};

			frame@17c25000 {
				frame-number = <2>;
				interrupts = <GIC_SPI 10 IRQ_TYPE_LEVEL_HIGH>;
				reg = <0x0 0x17c25000 0x0 0x1000>;
				status = "disabled";
			};

			frame@17c27000 {
				frame-number = <3>;
				interrupts = <GIC_SPI 11 IRQ_TYPE_LEVEL_HIGH>;
				reg = <0x0 0x17c27000 0x0 0x1000>;
				status = "disabled";
			};

			frame@17c29000 {
				frame-number = <4>;
				interrupts = <GIC_SPI 12 IRQ_TYPE_LEVEL_HIGH>;
				reg = <0x0 0x17c29000 0x0 0x1000>;
				status = "disabled";
			};

			frame@17c2b000 {
				frame-number = <5>;
				interrupts = <GIC_SPI 13 IRQ_TYPE_LEVEL_HIGH>;
				reg = <0x0 0x17c2b000 0x0 0x1000>;
				status = "disabled";
			};

			frame@17c2d000 {
				frame-number = <6>;
				interrupts = <GIC_SPI 14 IRQ_TYPE_LEVEL_HIGH>;
				reg = <0x0 0x17c2d000 0x0 0x1000>;
				status = "disabled";
			};
		};

		apps_rsc: rsc@18200000 {
			label = "apps_rsc";
			compatible = "qcom,rpmh-rsc";
			reg = <0x0 0x18200000 0x0 0x10000>,
				<0x0 0x18210000 0x0 0x10000>,
				<0x0 0x18220000 0x0 0x10000>;
			reg-names = "drv-0", "drv-1", "drv-2";
			interrupts = <GIC_SPI 3 IRQ_TYPE_LEVEL_HIGH>,
				     <GIC_SPI 4 IRQ_TYPE_LEVEL_HIGH>,
				     <GIC_SPI 5 IRQ_TYPE_LEVEL_HIGH>;
			qcom,tcs-offset = <0xd00>;
			qcom,drv-id = <2>;
			qcom,tcs-config = <ACTIVE_TCS  2>, <SLEEP_TCS   3>,
					  <WAKE_TCS    3>, <CONTROL_TCS 1>;

			rpmhcc: clock-controller {
				compatible = "qcom,sm8250-rpmh-clk";
				#clock-cells = <1>;
				clock-names = "xo";
				clocks = <&xo_board>;
			};

			rpmhpd: power-controller {
				compatible = "qcom,sm8250-rpmhpd";
				#power-domain-cells = <1>;
				operating-points-v2 = <&rpmhpd_opp_table>;

				rpmhpd_opp_table: opp-table {
					compatible = "operating-points-v2";

					rpmhpd_opp_ret: opp1 {
						opp-level = <RPMH_REGULATOR_LEVEL_RETENTION>;
					};

					rpmhpd_opp_min_svs: opp2 {
						opp-level = <RPMH_REGULATOR_LEVEL_MIN_SVS>;
					};

					rpmhpd_opp_low_svs: opp3 {
						opp-level = <RPMH_REGULATOR_LEVEL_LOW_SVS>;
					};

					rpmhpd_opp_svs: opp4 {
						opp-level = <RPMH_REGULATOR_LEVEL_SVS>;
					};

					rpmhpd_opp_svs_l1: opp5 {
						opp-level = <RPMH_REGULATOR_LEVEL_SVS_L1>;
					};

					rpmhpd_opp_nom: opp6 {
						opp-level = <RPMH_REGULATOR_LEVEL_NOM>;
					};

					rpmhpd_opp_nom_l1: opp7 {
						opp-level = <RPMH_REGULATOR_LEVEL_NOM_L1>;
					};

					rpmhpd_opp_nom_l2: opp8 {
						opp-level = <RPMH_REGULATOR_LEVEL_NOM_L2>;
					};

					rpmhpd_opp_turbo: opp9 {
						opp-level = <RPMH_REGULATOR_LEVEL_TURBO>;
					};

					rpmhpd_opp_turbo_l1: opp10 {
						opp-level = <RPMH_REGULATOR_LEVEL_TURBO_L1>;
					};
				};
			};

			apps_bcm_voter: bcm_voter {
				compatible = "qcom,bcm-voter";
			};
		};

		epss_l3: interconnect@18591000 {
			compatible = "qcom,sm8250-epss-l3";
			reg = <0 0x18590000 0 0x1000>;

			clocks = <&rpmhcc RPMH_CXO_CLK>, <&gcc GPLL0>;
			clock-names = "xo", "alternate";

			#interconnect-cells = <1>;
		};

		cpufreq_hw: cpufreq@18591000 {
			compatible = "qcom,sm8250-cpufreq-epss", "qcom,cpufreq-epss";
			reg = <0 0x18591000 0 0x1000>,
			      <0 0x18592000 0 0x1000>,
			      <0 0x18593000 0 0x1000>;
			reg-names = "freq-domain0", "freq-domain1",
				    "freq-domain2";

			clocks = <&rpmhcc RPMH_CXO_CLK>, <&gcc GPLL0>;
			clock-names = "xo", "alternate";

			#freq-domain-cells = <1>;
		};
	};

	timer {
		compatible = "arm,armv8-timer";
		interrupts = <GIC_PPI 13
				(GIC_CPU_MASK_SIMPLE(8) | IRQ_TYPE_LEVEL_LOW)>,
			     <GIC_PPI 14
				(GIC_CPU_MASK_SIMPLE(8) | IRQ_TYPE_LEVEL_LOW)>,
			     <GIC_PPI 11
				(GIC_CPU_MASK_SIMPLE(8) | IRQ_TYPE_LEVEL_LOW)>,
			     <GIC_PPI 12
				(GIC_CPU_MASK_SIMPLE(8) | IRQ_TYPE_LEVEL_LOW)>;
	};

	thermal-zones {
		cpu0-thermal {
			polling-delay-passive = <250>;
			polling-delay = <1000>;

			thermal-sensors = <&tsens0 1>;

			trips {
				cpu0_alert0: trip-point0 {
					temperature = <90000>;
					hysteresis = <2000>;
					type = "passive";
				};

				cpu0_alert1: trip-point1 {
					temperature = <95000>;
					hysteresis = <2000>;
					type = "passive";
				};

				cpu0_crit: cpu_crit {
					temperature = <110000>;
					hysteresis = <1000>;
					type = "critical";
				};
			};

			cooling-maps {
				map0 {
					trip = <&cpu0_alert0>;
					cooling-device = <&CPU0 THERMAL_NO_LIMIT THERMAL_NO_LIMIT>,
							 <&CPU1 THERMAL_NO_LIMIT THERMAL_NO_LIMIT>,
							 <&CPU2 THERMAL_NO_LIMIT THERMAL_NO_LIMIT>,
							 <&CPU3 THERMAL_NO_LIMIT THERMAL_NO_LIMIT>;
				};
				map1 {
					trip = <&cpu0_alert1>;
					cooling-device = <&CPU0 THERMAL_NO_LIMIT THERMAL_NO_LIMIT>,
							 <&CPU1 THERMAL_NO_LIMIT THERMAL_NO_LIMIT>,
							 <&CPU2 THERMAL_NO_LIMIT THERMAL_NO_LIMIT>,
							 <&CPU3 THERMAL_NO_LIMIT THERMAL_NO_LIMIT>;
				};
			};
		};

		cpu1-thermal {
			polling-delay-passive = <250>;
			polling-delay = <1000>;

			thermal-sensors = <&tsens0 2>;

			trips {
				cpu1_alert0: trip-point0 {
					temperature = <90000>;
					hysteresis = <2000>;
					type = "passive";
				};

				cpu1_alert1: trip-point1 {
					temperature = <95000>;
					hysteresis = <2000>;
					type = "passive";
				};

				cpu1_crit: cpu_crit {
					temperature = <110000>;
					hysteresis = <1000>;
					type = "critical";
				};
			};

			cooling-maps {
				map0 {
					trip = <&cpu1_alert0>;
					cooling-device = <&CPU0 THERMAL_NO_LIMIT THERMAL_NO_LIMIT>,
							 <&CPU1 THERMAL_NO_LIMIT THERMAL_NO_LIMIT>,
							 <&CPU2 THERMAL_NO_LIMIT THERMAL_NO_LIMIT>,
							 <&CPU3 THERMAL_NO_LIMIT THERMAL_NO_LIMIT>;
				};
				map1 {
					trip = <&cpu1_alert1>;
					cooling-device = <&CPU0 THERMAL_NO_LIMIT THERMAL_NO_LIMIT>,
							 <&CPU1 THERMAL_NO_LIMIT THERMAL_NO_LIMIT>,
							 <&CPU2 THERMAL_NO_LIMIT THERMAL_NO_LIMIT>,
							 <&CPU3 THERMAL_NO_LIMIT THERMAL_NO_LIMIT>;
				};
			};
		};

		cpu2-thermal {
			polling-delay-passive = <250>;
			polling-delay = <1000>;

			thermal-sensors = <&tsens0 3>;

			trips {
				cpu2_alert0: trip-point0 {
					temperature = <90000>;
					hysteresis = <2000>;
					type = "passive";
				};

				cpu2_alert1: trip-point1 {
					temperature = <95000>;
					hysteresis = <2000>;
					type = "passive";
				};

				cpu2_crit: cpu_crit {
					temperature = <110000>;
					hysteresis = <1000>;
					type = "critical";
				};
			};

			cooling-maps {
				map0 {
					trip = <&cpu2_alert0>;
					cooling-device = <&CPU0 THERMAL_NO_LIMIT THERMAL_NO_LIMIT>,
							 <&CPU1 THERMAL_NO_LIMIT THERMAL_NO_LIMIT>,
							 <&CPU2 THERMAL_NO_LIMIT THERMAL_NO_LIMIT>,
							 <&CPU3 THERMAL_NO_LIMIT THERMAL_NO_LIMIT>;
				};
				map1 {
					trip = <&cpu2_alert1>;
					cooling-device = <&CPU0 THERMAL_NO_LIMIT THERMAL_NO_LIMIT>,
							 <&CPU1 THERMAL_NO_LIMIT THERMAL_NO_LIMIT>,
							 <&CPU2 THERMAL_NO_LIMIT THERMAL_NO_LIMIT>,
							 <&CPU3 THERMAL_NO_LIMIT THERMAL_NO_LIMIT>;
				};
			};
		};

		cpu3-thermal {
			polling-delay-passive = <250>;
			polling-delay = <1000>;

			thermal-sensors = <&tsens0 4>;

			trips {
				cpu3_alert0: trip-point0 {
					temperature = <90000>;
					hysteresis = <2000>;
					type = "passive";
				};

				cpu3_alert1: trip-point1 {
					temperature = <95000>;
					hysteresis = <2000>;
					type = "passive";
				};

				cpu3_crit: cpu_crit {
					temperature = <110000>;
					hysteresis = <1000>;
					type = "critical";
				};
			};

			cooling-maps {
				map0 {
					trip = <&cpu3_alert0>;
					cooling-device = <&CPU0 THERMAL_NO_LIMIT THERMAL_NO_LIMIT>,
							 <&CPU1 THERMAL_NO_LIMIT THERMAL_NO_LIMIT>,
							 <&CPU2 THERMAL_NO_LIMIT THERMAL_NO_LIMIT>,
							 <&CPU3 THERMAL_NO_LIMIT THERMAL_NO_LIMIT>;
				};
				map1 {
					trip = <&cpu3_alert1>;
					cooling-device = <&CPU0 THERMAL_NO_LIMIT THERMAL_NO_LIMIT>,
							 <&CPU1 THERMAL_NO_LIMIT THERMAL_NO_LIMIT>,
							 <&CPU2 THERMAL_NO_LIMIT THERMAL_NO_LIMIT>,
							 <&CPU3 THERMAL_NO_LIMIT THERMAL_NO_LIMIT>;
				};
			};
		};

		cpu4-top-thermal {
			polling-delay-passive = <250>;
			polling-delay = <1000>;

			thermal-sensors = <&tsens0 7>;

			trips {
				cpu4_top_alert0: trip-point0 {
					temperature = <90000>;
					hysteresis = <2000>;
					type = "passive";
				};

				cpu4_top_alert1: trip-point1 {
					temperature = <95000>;
					hysteresis = <2000>;
					type = "passive";
				};

				cpu4_top_crit: cpu_crit {
					temperature = <110000>;
					hysteresis = <1000>;
					type = "critical";
				};
			};

			cooling-maps {
				map0 {
					trip = <&cpu4_top_alert0>;
					cooling-device = <&CPU4 THERMAL_NO_LIMIT THERMAL_NO_LIMIT>,
							 <&CPU5 THERMAL_NO_LIMIT THERMAL_NO_LIMIT>,
							 <&CPU6 THERMAL_NO_LIMIT THERMAL_NO_LIMIT>,
							 <&CPU7 THERMAL_NO_LIMIT THERMAL_NO_LIMIT>;
				};
				map1 {
					trip = <&cpu4_top_alert1>;
					cooling-device = <&CPU4 THERMAL_NO_LIMIT THERMAL_NO_LIMIT>,
							 <&CPU5 THERMAL_NO_LIMIT THERMAL_NO_LIMIT>,
							 <&CPU6 THERMAL_NO_LIMIT THERMAL_NO_LIMIT>,
							 <&CPU7 THERMAL_NO_LIMIT THERMAL_NO_LIMIT>;
				};
			};
		};

		cpu5-top-thermal {
			polling-delay-passive = <250>;
			polling-delay = <1000>;

			thermal-sensors = <&tsens0 8>;

			trips {
				cpu5_top_alert0: trip-point0 {
					temperature = <90000>;
					hysteresis = <2000>;
					type = "passive";
				};

				cpu5_top_alert1: trip-point1 {
					temperature = <95000>;
					hysteresis = <2000>;
					type = "passive";
				};

				cpu5_top_crit: cpu_crit {
					temperature = <110000>;
					hysteresis = <1000>;
					type = "critical";
				};
			};

			cooling-maps {
				map0 {
					trip = <&cpu5_top_alert0>;
					cooling-device = <&CPU4 THERMAL_NO_LIMIT THERMAL_NO_LIMIT>,
							 <&CPU5 THERMAL_NO_LIMIT THERMAL_NO_LIMIT>,
							 <&CPU6 THERMAL_NO_LIMIT THERMAL_NO_LIMIT>,
							 <&CPU7 THERMAL_NO_LIMIT THERMAL_NO_LIMIT>;
				};
				map1 {
					trip = <&cpu5_top_alert1>;
					cooling-device = <&CPU4 THERMAL_NO_LIMIT THERMAL_NO_LIMIT>,
							 <&CPU5 THERMAL_NO_LIMIT THERMAL_NO_LIMIT>,
							 <&CPU6 THERMAL_NO_LIMIT THERMAL_NO_LIMIT>,
							 <&CPU7 THERMAL_NO_LIMIT THERMAL_NO_LIMIT>;
				};
			};
		};

		cpu6-top-thermal {
			polling-delay-passive = <250>;
			polling-delay = <1000>;

			thermal-sensors = <&tsens0 9>;

			trips {
				cpu6_top_alert0: trip-point0 {
					temperature = <90000>;
					hysteresis = <2000>;
					type = "passive";
				};

				cpu6_top_alert1: trip-point1 {
					temperature = <95000>;
					hysteresis = <2000>;
					type = "passive";
				};

				cpu6_top_crit: cpu_crit {
					temperature = <110000>;
					hysteresis = <1000>;
					type = "critical";
				};
			};

			cooling-maps {
				map0 {
					trip = <&cpu6_top_alert0>;
					cooling-device = <&CPU4 THERMAL_NO_LIMIT THERMAL_NO_LIMIT>,
							 <&CPU5 THERMAL_NO_LIMIT THERMAL_NO_LIMIT>,
							 <&CPU6 THERMAL_NO_LIMIT THERMAL_NO_LIMIT>,
							 <&CPU7 THERMAL_NO_LIMIT THERMAL_NO_LIMIT>;
				};
				map1 {
					trip = <&cpu6_top_alert1>;
					cooling-device = <&CPU4 THERMAL_NO_LIMIT THERMAL_NO_LIMIT>,
							 <&CPU5 THERMAL_NO_LIMIT THERMAL_NO_LIMIT>,
							 <&CPU6 THERMAL_NO_LIMIT THERMAL_NO_LIMIT>,
							 <&CPU7 THERMAL_NO_LIMIT THERMAL_NO_LIMIT>;
				};
			};
		};

		cpu7-top-thermal {
			polling-delay-passive = <250>;
			polling-delay = <1000>;

			thermal-sensors = <&tsens0 10>;

			trips {
				cpu7_top_alert0: trip-point0 {
					temperature = <90000>;
					hysteresis = <2000>;
					type = "passive";
				};

				cpu7_top_alert1: trip-point1 {
					temperature = <95000>;
					hysteresis = <2000>;
					type = "passive";
				};

				cpu7_top_crit: cpu_crit {
					temperature = <110000>;
					hysteresis = <1000>;
					type = "critical";
				};
			};

			cooling-maps {
				map0 {
					trip = <&cpu7_top_alert0>;
					cooling-device = <&CPU4 THERMAL_NO_LIMIT THERMAL_NO_LIMIT>,
							 <&CPU5 THERMAL_NO_LIMIT THERMAL_NO_LIMIT>,
							 <&CPU6 THERMAL_NO_LIMIT THERMAL_NO_LIMIT>,
							 <&CPU7 THERMAL_NO_LIMIT THERMAL_NO_LIMIT>;
				};
				map1 {
					trip = <&cpu7_top_alert1>;
					cooling-device = <&CPU4 THERMAL_NO_LIMIT THERMAL_NO_LIMIT>,
							 <&CPU5 THERMAL_NO_LIMIT THERMAL_NO_LIMIT>,
							 <&CPU6 THERMAL_NO_LIMIT THERMAL_NO_LIMIT>,
							 <&CPU7 THERMAL_NO_LIMIT THERMAL_NO_LIMIT>;
				};
			};
		};

		cpu4-bottom-thermal {
			polling-delay-passive = <250>;
			polling-delay = <1000>;

			thermal-sensors = <&tsens0 11>;

			trips {
				cpu4_bottom_alert0: trip-point0 {
					temperature = <90000>;
					hysteresis = <2000>;
					type = "passive";
				};

				cpu4_bottom_alert1: trip-point1 {
					temperature = <95000>;
					hysteresis = <2000>;
					type = "passive";
				};

				cpu4_bottom_crit: cpu_crit {
					temperature = <110000>;
					hysteresis = <1000>;
					type = "critical";
				};
			};

			cooling-maps {
				map0 {
					trip = <&cpu4_bottom_alert0>;
					cooling-device = <&CPU4 THERMAL_NO_LIMIT THERMAL_NO_LIMIT>,
							 <&CPU5 THERMAL_NO_LIMIT THERMAL_NO_LIMIT>,
							 <&CPU6 THERMAL_NO_LIMIT THERMAL_NO_LIMIT>,
							 <&CPU7 THERMAL_NO_LIMIT THERMAL_NO_LIMIT>;
				};
				map1 {
					trip = <&cpu4_bottom_alert1>;
					cooling-device = <&CPU4 THERMAL_NO_LIMIT THERMAL_NO_LIMIT>,
							 <&CPU5 THERMAL_NO_LIMIT THERMAL_NO_LIMIT>,
							 <&CPU6 THERMAL_NO_LIMIT THERMAL_NO_LIMIT>,
							 <&CPU7 THERMAL_NO_LIMIT THERMAL_NO_LIMIT>;
				};
			};
		};

		cpu5-bottom-thermal {
			polling-delay-passive = <250>;
			polling-delay = <1000>;

			thermal-sensors = <&tsens0 12>;

			trips {
				cpu5_bottom_alert0: trip-point0 {
					temperature = <90000>;
					hysteresis = <2000>;
					type = "passive";
				};

				cpu5_bottom_alert1: trip-point1 {
					temperature = <95000>;
					hysteresis = <2000>;
					type = "passive";
				};

				cpu5_bottom_crit: cpu_crit {
					temperature = <110000>;
					hysteresis = <1000>;
					type = "critical";
				};
			};

			cooling-maps {
				map0 {
					trip = <&cpu5_bottom_alert0>;
					cooling-device = <&CPU4 THERMAL_NO_LIMIT THERMAL_NO_LIMIT>,
							 <&CPU5 THERMAL_NO_LIMIT THERMAL_NO_LIMIT>,
							 <&CPU6 THERMAL_NO_LIMIT THERMAL_NO_LIMIT>,
							 <&CPU7 THERMAL_NO_LIMIT THERMAL_NO_LIMIT>;
				};
				map1 {
					trip = <&cpu5_bottom_alert1>;
					cooling-device = <&CPU4 THERMAL_NO_LIMIT THERMAL_NO_LIMIT>,
							 <&CPU5 THERMAL_NO_LIMIT THERMAL_NO_LIMIT>,
							 <&CPU6 THERMAL_NO_LIMIT THERMAL_NO_LIMIT>,
							 <&CPU7 THERMAL_NO_LIMIT THERMAL_NO_LIMIT>;
				};
			};
		};

		cpu6-bottom-thermal {
			polling-delay-passive = <250>;
			polling-delay = <1000>;

			thermal-sensors = <&tsens0 13>;

			trips {
				cpu6_bottom_alert0: trip-point0 {
					temperature = <90000>;
					hysteresis = <2000>;
					type = "passive";
				};

				cpu6_bottom_alert1: trip-point1 {
					temperature = <95000>;
					hysteresis = <2000>;
					type = "passive";
				};

				cpu6_bottom_crit: cpu_crit {
					temperature = <110000>;
					hysteresis = <1000>;
					type = "critical";
				};
			};

			cooling-maps {
				map0 {
					trip = <&cpu6_bottom_alert0>;
					cooling-device = <&CPU4 THERMAL_NO_LIMIT THERMAL_NO_LIMIT>,
							 <&CPU5 THERMAL_NO_LIMIT THERMAL_NO_LIMIT>,
							 <&CPU6 THERMAL_NO_LIMIT THERMAL_NO_LIMIT>,
							 <&CPU7 THERMAL_NO_LIMIT THERMAL_NO_LIMIT>;
				};
				map1 {
					trip = <&cpu6_bottom_alert1>;
					cooling-device = <&CPU4 THERMAL_NO_LIMIT THERMAL_NO_LIMIT>,
							 <&CPU5 THERMAL_NO_LIMIT THERMAL_NO_LIMIT>,
							 <&CPU6 THERMAL_NO_LIMIT THERMAL_NO_LIMIT>,
							 <&CPU7 THERMAL_NO_LIMIT THERMAL_NO_LIMIT>;
				};
			};
		};

		cpu7-bottom-thermal {
			polling-delay-passive = <250>;
			polling-delay = <1000>;

			thermal-sensors = <&tsens0 14>;

			trips {
				cpu7_bottom_alert0: trip-point0 {
					temperature = <90000>;
					hysteresis = <2000>;
					type = "passive";
				};

				cpu7_bottom_alert1: trip-point1 {
					temperature = <95000>;
					hysteresis = <2000>;
					type = "passive";
				};

				cpu7_bottom_crit: cpu_crit {
					temperature = <110000>;
					hysteresis = <1000>;
					type = "critical";
				};
			};

			cooling-maps {
				map0 {
					trip = <&cpu7_bottom_alert0>;
					cooling-device = <&CPU4 THERMAL_NO_LIMIT THERMAL_NO_LIMIT>,
							 <&CPU5 THERMAL_NO_LIMIT THERMAL_NO_LIMIT>,
							 <&CPU6 THERMAL_NO_LIMIT THERMAL_NO_LIMIT>,
							 <&CPU7 THERMAL_NO_LIMIT THERMAL_NO_LIMIT>;
				};
				map1 {
					trip = <&cpu7_bottom_alert1>;
					cooling-device = <&CPU4 THERMAL_NO_LIMIT THERMAL_NO_LIMIT>,
							 <&CPU5 THERMAL_NO_LIMIT THERMAL_NO_LIMIT>,
							 <&CPU6 THERMAL_NO_LIMIT THERMAL_NO_LIMIT>,
							 <&CPU7 THERMAL_NO_LIMIT THERMAL_NO_LIMIT>;
				};
			};
		};

		aoss0-thermal {
			polling-delay-passive = <250>;
			polling-delay = <1000>;

			thermal-sensors = <&tsens0 0>;

			trips {
				aoss0_alert0: trip-point0 {
					temperature = <90000>;
					hysteresis = <2000>;
					type = "hot";
				};
			};
		};

		cluster0-thermal {
			polling-delay-passive = <250>;
			polling-delay = <1000>;

			thermal-sensors = <&tsens0 5>;

			trips {
				cluster0_alert0: trip-point0 {
					temperature = <90000>;
					hysteresis = <2000>;
					type = "hot";
				};
				cluster0_crit: cluster0_crit {
					temperature = <110000>;
					hysteresis = <2000>;
					type = "critical";
				};
			};
		};

		cluster1-thermal {
			polling-delay-passive = <250>;
			polling-delay = <1000>;

			thermal-sensors = <&tsens0 6>;

			trips {
				cluster1_alert0: trip-point0 {
					temperature = <90000>;
					hysteresis = <2000>;
					type = "hot";
				};
				cluster1_crit: cluster1_crit {
					temperature = <110000>;
					hysteresis = <2000>;
					type = "critical";
				};
			};
		};

		gpu-thermal-top {
			polling-delay-passive = <250>;
			polling-delay = <1000>;

			thermal-sensors = <&tsens0 15>;

			trips {
				gpu1_alert0: trip-point0 {
					temperature = <90000>;
					hysteresis = <2000>;
					type = "hot";
				};
			};
		};

		aoss1-thermal {
			polling-delay-passive = <250>;
			polling-delay = <1000>;

			thermal-sensors = <&tsens1 0>;

			trips {
				aoss1_alert0: trip-point0 {
					temperature = <90000>;
					hysteresis = <2000>;
					type = "hot";
				};
			};
		};

		wlan-thermal {
			polling-delay-passive = <250>;
			polling-delay = <1000>;

			thermal-sensors = <&tsens1 1>;

			trips {
				wlan_alert0: trip-point0 {
					temperature = <90000>;
					hysteresis = <2000>;
					type = "hot";
				};
			};
		};

		video-thermal {
			polling-delay-passive = <250>;
			polling-delay = <1000>;

			thermal-sensors = <&tsens1 2>;

			trips {
				video_alert0: trip-point0 {
					temperature = <90000>;
					hysteresis = <2000>;
					type = "hot";
				};
			};
		};

		mem-thermal {
			polling-delay-passive = <250>;
			polling-delay = <1000>;

			thermal-sensors = <&tsens1 3>;

			trips {
				mem_alert0: trip-point0 {
					temperature = <90000>;
					hysteresis = <2000>;
					type = "hot";
				};
			};
		};

		q6-hvx-thermal {
			polling-delay-passive = <250>;
			polling-delay = <1000>;

			thermal-sensors = <&tsens1 4>;

			trips {
				q6_hvx_alert0: trip-point0 {
					temperature = <90000>;
					hysteresis = <2000>;
					type = "hot";
				};
			};
		};

		camera-thermal {
			polling-delay-passive = <250>;
			polling-delay = <1000>;

			thermal-sensors = <&tsens1 5>;

			trips {
				camera_alert0: trip-point0 {
					temperature = <90000>;
					hysteresis = <2000>;
					type = "hot";
				};
			};
		};

		compute-thermal {
			polling-delay-passive = <250>;
			polling-delay = <1000>;

			thermal-sensors = <&tsens1 6>;

			trips {
				compute_alert0: trip-point0 {
					temperature = <90000>;
					hysteresis = <2000>;
					type = "hot";
				};
			};
		};

		npu-thermal {
			polling-delay-passive = <250>;
			polling-delay = <1000>;

			thermal-sensors = <&tsens1 7>;

			trips {
				npu_alert0: trip-point0 {
					temperature = <90000>;
					hysteresis = <2000>;
					type = "hot";
				};
			};
		};

		gpu-thermal-bottom {
			polling-delay-passive = <250>;
			polling-delay = <1000>;

			thermal-sensors = <&tsens1 8>;

			trips {
				gpu2_alert0: trip-point0 {
					temperature = <90000>;
					hysteresis = <2000>;
					type = "hot";
				};
			};
		};
	};
};<|MERGE_RESOLUTION|>--- conflicted
+++ resolved
@@ -2118,8 +2118,6 @@
 				};
 			};
 
-<<<<<<< HEAD
-=======
 			qup_uart2_default: qup-uart2-default {
 				mux {
 					pins = "gpio117", "gpio118";
@@ -2135,15 +2133,12 @@
 				};
 			};
 
->>>>>>> d1988041
 			qup_uart12_default: qup-uart12-default {
 				mux {
 					pins = "gpio34", "gpio35";
 					function = "qup12";
 				};
 			};
-<<<<<<< HEAD
-=======
 
 			qup_uart17_default: qup-uart17-default {
 				mux {
@@ -2159,7 +2154,6 @@
 					function = "qup18";
 				};
 			};
->>>>>>> d1988041
 		};
 
 		adsp: remoteproc@17300000 {
