--- conflicted
+++ resolved
@@ -846,8 +846,6 @@
 			interrupts = <GIC_SPI 98 IRQ_TYPE_LEVEL_HIGH>;
 		};
 	};
-<<<<<<< HEAD
-=======
 
 	usbphynop1: usbphynop1 {
 		compatible = "usb-nop-xceiv";
@@ -856,5 +854,4 @@
 		assigned-clock-parents = <&clk IMX8MN_SYS_PLL1_100M>;
 		clock-names = "main_clk";
 	};
->>>>>>> d1988041
 };