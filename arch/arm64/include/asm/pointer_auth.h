/* SPDX-License-Identifier: GPL-2.0 */
#ifndef __ASM_POINTER_AUTH_H
#define __ASM_POINTER_AUTH_H

#include <linux/bitops.h>

#include <asm/cpufeature.h>
#include <asm/memory.h>
#include <asm/sysreg.h>

#ifdef CONFIG_ARM64_PTR_AUTH
/*
 * Each key is a 128-bit quantity which is split across a pair of 64-bit
 * registers (Lo and Hi).
 */
struct ptrauth_key {
	unsigned long lo, hi;
};

/*
 * We give each process its own keys, which are shared by all threads. The keys
 * are inherited upon fork(), and reinitialised upon exec*().
 */
struct ptrauth_keys_user {
	struct ptrauth_key apia;
	struct ptrauth_key apib;
	struct ptrauth_key apda;
	struct ptrauth_key apdb;
	struct ptrauth_key apga;
};

<<<<<<< HEAD
/*
 * Only include random.h once ptrauth_keys_* structures are defined
 * to avoid yet another circular include hell (random.h * ends up
 * including asm/smp.h, which requires ptrauth_keys_kernel).
 */
#include <linux/random.h>

static inline void ptrauth_keys_init(struct ptrauth_keys *keys)
=======
struct ptrauth_keys_kernel {
	struct ptrauth_key apia;
};

static inline void ptrauth_keys_init_user(struct ptrauth_keys_user *keys)
>>>>>>> d1988041
{
	if (system_supports_address_auth()) {
		get_random_bytes(&keys->apia, sizeof(keys->apia));
		get_random_bytes(&keys->apib, sizeof(keys->apib));
		get_random_bytes(&keys->apda, sizeof(keys->apda));
		get_random_bytes(&keys->apdb, sizeof(keys->apdb));
	}

	if (system_supports_generic_auth())
		get_random_bytes(&keys->apga, sizeof(keys->apga));
}

#define __ptrauth_key_install_nosync(k, v)			\
do {								\
	struct ptrauth_key __pki_v = (v);			\
	write_sysreg_s(__pki_v.lo, SYS_ ## k ## KEYLO_EL1);	\
	write_sysreg_s(__pki_v.hi, SYS_ ## k ## KEYHI_EL1);	\
} while (0)

static __always_inline void ptrauth_keys_init_kernel(struct ptrauth_keys_kernel *keys)
{
	if (system_supports_address_auth())
		get_random_bytes(&keys->apia, sizeof(keys->apia));
}

static __always_inline void ptrauth_keys_switch_kernel(struct ptrauth_keys_kernel *keys)
{
	if (!system_supports_address_auth())
		return;

	__ptrauth_key_install_nosync(APIA, keys->apia);
	isb();
}

extern int ptrauth_prctl_reset_keys(struct task_struct *tsk, unsigned long arg);

static inline unsigned long ptrauth_strip_insn_pac(unsigned long ptr)
{
	return ptrauth_clear_pac(ptr);
}

#define ptrauth_thread_init_user(tsk)					\
	ptrauth_keys_init_user(&(tsk)->thread.keys_user)
#define ptrauth_thread_init_kernel(tsk)					\
	ptrauth_keys_init_kernel(&(tsk)->thread.keys_kernel)
#define ptrauth_thread_switch_kernel(tsk)				\
	ptrauth_keys_switch_kernel(&(tsk)->thread.keys_kernel)

#else /* CONFIG_ARM64_PTR_AUTH */
#define ptrauth_prctl_reset_keys(tsk, arg)	(-EINVAL)
#define ptrauth_strip_insn_pac(lr)	(lr)
#define ptrauth_thread_init_user(tsk)
#define ptrauth_thread_init_kernel(tsk)
#define ptrauth_thread_switch_kernel(tsk)
#endif /* CONFIG_ARM64_PTR_AUTH */

#endif /* __ASM_POINTER_AUTH_H */<|MERGE_RESOLUTION|>--- conflicted
+++ resolved
@@ -3,6 +3,7 @@
 #define __ASM_POINTER_AUTH_H
 
 #include <linux/bitops.h>
+#include <linux/random.h>
 
 #include <asm/cpufeature.h>
 #include <asm/memory.h>
@@ -29,22 +30,11 @@
 	struct ptrauth_key apga;
 };
 
-<<<<<<< HEAD
-/*
- * Only include random.h once ptrauth_keys_* structures are defined
- * to avoid yet another circular include hell (random.h * ends up
- * including asm/smp.h, which requires ptrauth_keys_kernel).
- */
-#include <linux/random.h>
-
-static inline void ptrauth_keys_init(struct ptrauth_keys *keys)
-=======
 struct ptrauth_keys_kernel {
 	struct ptrauth_key apia;
 };
 
 static inline void ptrauth_keys_init_user(struct ptrauth_keys_user *keys)
->>>>>>> d1988041
 {
 	if (system_supports_address_auth()) {
 		get_random_bytes(&keys->apia, sizeof(keys->apia));
