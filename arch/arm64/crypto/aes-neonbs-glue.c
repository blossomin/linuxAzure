--- conflicted
+++ resolved
@@ -352,13 +352,6 @@
 	err = skcipher_walk_virt(&walk, req, false);
 	if (err)
 		return err;
-<<<<<<< HEAD
-
-	kernel_neon_begin();
-	neon_aes_ecb_encrypt(walk.iv, walk.iv, ctx->twkey, ctx->key.rounds, 1);
-	kernel_neon_end();
-=======
->>>>>>> f7688b48
 
 	while (walk.nbytes >= AES_BLOCK_SIZE) {
 		unsigned int blocks = walk.nbytes / AES_BLOCK_SIZE;
