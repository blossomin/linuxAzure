/*
 * OMAP2+ specific gpio initialization
 *
 * Copyright (C) 2010 Texas Instruments Incorporated - http://www.ti.com/
 *
 * Author:
 *	Charulatha V <charu@ti.com>
 *
 * This program is free software; you can redistribute it and/or
 * modify it under the terms of the GNU General Public License as
 * published by the Free Software Foundation version 2.
 *
 * This program is distributed "as is" WITHOUT ANY WARRANTY of any
 * kind, whether express or implied; without even the implied warranty
 * of MERCHANTABILITY or FITNESS FOR A PARTICULAR PURPOSE.  See the
 * GNU General Public License for more details.
 */

#include <linux/gpio.h>
#include <linux/err.h>
#include <linux/slab.h>
#include <linux/interrupt.h>

#include <plat/omap_hwmod.h>
#include <plat/omap_device.h>
#include <plat/omap-pm.h>

<<<<<<< HEAD
=======
#include "powerdomain.h"

>>>>>>> f4e2467b
static int __init omap2_gpio_dev_init(struct omap_hwmod *oh, void *unused)
{
	struct platform_device *pdev;
	struct omap_gpio_platform_data *pdata;
	struct omap_gpio_dev_attr *dev_attr;
	char *name = "omap_gpio";
	int id;
	struct powerdomain *pwrdm;

	/*
	 * extract the device id from name field available in the
	 * hwmod database and use the same for constructing ids for
	 * gpio devices.
	 * CAUTION: Make sure the name in the hwmod database does
	 * not change. If changed, make corresponding change here
	 * or make use of static variable mechanism to handle this.
	 */
	sscanf(oh->name, "gpio%d", &id);

	pdata = kzalloc(sizeof(struct omap_gpio_platform_data), GFP_KERNEL);
	if (!pdata) {
		pr_err("gpio%d: Memory allocation failed\n", id);
		return -ENOMEM;
	}

	dev_attr = (struct omap_gpio_dev_attr *)oh->dev_attr;
	pdata->bank_width = dev_attr->bank_width;
	pdata->dbck_flag = dev_attr->dbck_flag;
	pdata->virtual_irq_start = IH_GPIO_BASE + 32 * (id - 1);
	pdata->get_context_loss_count = omap_pm_get_dev_context_loss_count;
	pdata->regs = kzalloc(sizeof(struct omap_gpio_reg_offs), GFP_KERNEL);
	if (!pdata) {
		pr_err("gpio%d: Memory allocation failed\n", id);
		return -ENOMEM;
	}

	switch (oh->class->rev) {
	case 0:
		if (id == 1)
			/* non-wakeup GPIO pins for OMAP2 Bank1 */
			pdata->non_wakeup_gpios = 0xe203ffc0;
		else if (id == 2)
			/* non-wakeup GPIO pins for OMAP2 Bank2 */
			pdata->non_wakeup_gpios = 0x08700040;
		/* fall through */

	case 1:
		pdata->regs->revision = OMAP24XX_GPIO_REVISION;
		pdata->regs->direction = OMAP24XX_GPIO_OE;
		pdata->regs->datain = OMAP24XX_GPIO_DATAIN;
		pdata->regs->dataout = OMAP24XX_GPIO_DATAOUT;
		pdata->regs->set_dataout = OMAP24XX_GPIO_SETDATAOUT;
		pdata->regs->clr_dataout = OMAP24XX_GPIO_CLEARDATAOUT;
		pdata->regs->irqstatus = OMAP24XX_GPIO_IRQSTATUS1;
		pdata->regs->irqstatus2 = OMAP24XX_GPIO_IRQSTATUS2;
		pdata->regs->irqenable = OMAP24XX_GPIO_IRQENABLE1;
		pdata->regs->irqenable2 = OMAP24XX_GPIO_IRQENABLE2;
		pdata->regs->set_irqenable = OMAP24XX_GPIO_SETIRQENABLE1;
		pdata->regs->clr_irqenable = OMAP24XX_GPIO_CLEARIRQENABLE1;
		pdata->regs->debounce = OMAP24XX_GPIO_DEBOUNCE_VAL;
		pdata->regs->debounce_en = OMAP24XX_GPIO_DEBOUNCE_EN;
		pdata->regs->ctrl = OMAP24XX_GPIO_CTRL;
		pdata->regs->wkup_en = OMAP24XX_GPIO_WAKE_EN;
		pdata->regs->leveldetect0 = OMAP24XX_GPIO_LEVELDETECT0;
		pdata->regs->leveldetect1 = OMAP24XX_GPIO_LEVELDETECT1;
		pdata->regs->risingdetect = OMAP24XX_GPIO_RISINGDETECT;
		pdata->regs->fallingdetect = OMAP24XX_GPIO_FALLINGDETECT;
		break;
	case 2:
		pdata->regs->revision = OMAP4_GPIO_REVISION;
		pdata->regs->direction = OMAP4_GPIO_OE;
		pdata->regs->datain = OMAP4_GPIO_DATAIN;
		pdata->regs->dataout = OMAP4_GPIO_DATAOUT;
		pdata->regs->set_dataout = OMAP4_GPIO_SETDATAOUT;
		pdata->regs->clr_dataout = OMAP4_GPIO_CLEARDATAOUT;
		pdata->regs->irqstatus = OMAP4_GPIO_IRQSTATUS0;
		pdata->regs->irqstatus2 = OMAP4_GPIO_IRQSTATUS1;
		pdata->regs->irqenable = OMAP4_GPIO_IRQSTATUSSET0;
		pdata->regs->irqenable2 = OMAP4_GPIO_IRQSTATUSSET1;
		pdata->regs->set_irqenable = OMAP4_GPIO_IRQSTATUSSET0;
		pdata->regs->clr_irqenable = OMAP4_GPIO_IRQSTATUSCLR0;
		pdata->regs->debounce = OMAP4_GPIO_DEBOUNCINGTIME;
		pdata->regs->debounce_en = OMAP4_GPIO_DEBOUNCENABLE;
		pdata->regs->ctrl = OMAP4_GPIO_CTRL;
		pdata->regs->wkup_en = OMAP4_GPIO_IRQWAKEN0;
		pdata->regs->leveldetect0 = OMAP4_GPIO_LEVELDETECT0;
		pdata->regs->leveldetect1 = OMAP4_GPIO_LEVELDETECT1;
		pdata->regs->risingdetect = OMAP4_GPIO_RISINGDETECT;
		pdata->regs->fallingdetect = OMAP4_GPIO_FALLINGDETECT;
		break;
	default:
		WARN(1, "Invalid gpio bank_type\n");
		kfree(pdata);
		return -EINVAL;
	}

	pwrdm = omap_hwmod_get_pwrdm(oh);
	pdata->loses_context = pwrdm_can_ever_lose_context(pwrdm);

	pdev = omap_device_build(name, id - 1, oh, pdata,
				sizeof(*pdata),	NULL, 0, false);
	kfree(pdata);

	if (IS_ERR(pdev)) {
		WARN(1, "Can't build omap_device for %s:%s.\n",
					name, oh->name);
		return PTR_ERR(pdev);
	}

	return 0;
}

/*
 * gpio_init needs to be done before
 * machine_init functions access gpio APIs.
 * Hence gpio_init is a postcore_initcall.
 */
static int __init omap2_gpio_init(void)
{
	return omap_hwmod_for_each_by_class("gpio", omap2_gpio_dev_init,
						NULL);
}
postcore_initcall(omap2_gpio_init);<|MERGE_RESOLUTION|>--- conflicted
+++ resolved
@@ -25,11 +25,8 @@
 #include <plat/omap_device.h>
 #include <plat/omap-pm.h>
 
-<<<<<<< HEAD
-=======
 #include "powerdomain.h"
 
->>>>>>> f4e2467b
 static int __init omap2_gpio_dev_init(struct omap_hwmod *oh, void *unused)
 {
 	struct platform_device *pdev;
