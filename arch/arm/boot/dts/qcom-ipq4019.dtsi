// SPDX-License-Identifier: GPL-2.0-only
/*
 * Copyright (c) 2015, The Linux Foundation. All rights reserved.
 */

/dts-v1/;

#include <dt-bindings/clock/qcom,gcc-ipq4019.h>
#include <dt-bindings/interrupt-controller/arm-gic.h>
#include <dt-bindings/interrupt-controller/irq.h>

/ {
	#address-cells = <1>;
	#size-cells = <1>;

	model = "Qualcomm Technologies, Inc. IPQ4019";
	compatible = "qcom,ipq4019";
	interrupt-parent = <&intc>;

	reserved-memory {
		#address-cells = <0x1>;
		#size-cells = <0x1>;
		ranges;

		smem_region: smem@87e00000 {
			reg = <0x87e00000 0x080000>;
			no-map;
		};

		tz@87e80000 {
			reg = <0x87e80000 0x180000>;
			no-map;
		};
	};

	aliases {
		spi0 = &blsp1_spi1;
		spi1 = &blsp1_spi2;
		i2c0 = &blsp1_i2c3;
		i2c1 = &blsp1_i2c4;
	};

	cpus {
		#address-cells = <1>;
		#size-cells = <0>;
		cpu@0 {
			device_type = "cpu";
			compatible = "arm,cortex-a7";
			enable-method = "qcom,kpss-acc-v2";
			next-level-cache = <&L2>;
			qcom,acc = <&acc0>;
			qcom,saw = <&saw0>;
			reg = <0x0>;
			clocks = <&gcc GCC_APPS_CLK_SRC>;
			clock-frequency = <0>;
			clock-latency = <256000>;
			operating-points-v2 = <&cpu0_opp_table>;
		};

		cpu@1 {
			device_type = "cpu";
			compatible = "arm,cortex-a7";
			enable-method = "qcom,kpss-acc-v2";
			next-level-cache = <&L2>;
			qcom,acc = <&acc1>;
			qcom,saw = <&saw1>;
			reg = <0x1>;
			clocks = <&gcc GCC_APPS_CLK_SRC>;
			clock-frequency = <0>;
			clock-latency = <256000>;
			operating-points-v2 = <&cpu0_opp_table>;
		};

		cpu@2 {
			device_type = "cpu";
			compatible = "arm,cortex-a7";
			enable-method = "qcom,kpss-acc-v2";
			next-level-cache = <&L2>;
			qcom,acc = <&acc2>;
			qcom,saw = <&saw2>;
			reg = <0x2>;
			clocks = <&gcc GCC_APPS_CLK_SRC>;
			clock-frequency = <0>;
			clock-latency = <256000>;
			operating-points-v2 = <&cpu0_opp_table>;
		};

		cpu@3 {
			device_type = "cpu";
			compatible = "arm,cortex-a7";
			enable-method = "qcom,kpss-acc-v2";
			next-level-cache = <&L2>;
			qcom,acc = <&acc3>;
			qcom,saw = <&saw3>;
			reg = <0x3>;
			clocks = <&gcc GCC_APPS_CLK_SRC>;
			clock-frequency = <0>;
			clock-latency = <256000>;
			operating-points-v2 = <&cpu0_opp_table>;
		};

		L2: l2-cache {
			compatible = "cache";
			cache-level = <2>;
		};
	};

	cpu0_opp_table: opp_table0 {
		compatible = "operating-points-v2";
		opp-shared;

		opp-48000000 {
			opp-hz = /bits/ 64 <48000000>;
			clock-latency-ns = <256000>;
		};
		opp-200000000 {
			opp-hz = /bits/ 64 <200000000>;
			clock-latency-ns = <256000>;
		};
		opp-500000000 {
			opp-hz = /bits/ 64 <500000000>;
			clock-latency-ns = <256000>;
		};
		opp-716000000 {
			opp-hz = /bits/ 64 <716000000>;
			clock-latency-ns = <256000>;
 		};
	};

	memory {
		device_type = "memory";
		reg = <0x0 0x0>;
	};

	pmu {
		compatible = "arm,cortex-a7-pmu";
		interrupts = <GIC_PPI 7 (GIC_CPU_MASK_SIMPLE(4) |
					 IRQ_TYPE_LEVEL_HIGH)>;
	};

	clocks {
		sleep_clk: sleep_clk {
			compatible = "fixed-clock";
			clock-frequency = <32768>;
			#clock-cells = <0>;
		};

		xo: xo {
			compatible = "fixed-clock";
			clock-frequency = <48000000>;
			#clock-cells = <0>;
		};
	};

	firmware {
		scm {
			compatible = "qcom,scm-ipq4019";
		};
	};

	timer {
		compatible = "arm,armv7-timer";
		interrupts = <1 2 0xf08>,
			     <1 3 0xf08>,
			     <1 4 0xf08>,
			     <1 1 0xf08>;
		clock-frequency = <48000000>;
	};

	soc {
		#address-cells = <1>;
		#size-cells = <1>;
		ranges;
		compatible = "simple-bus";

		intc: interrupt-controller@b000000 {
			compatible = "qcom,msm-qgic2";
			interrupt-controller;
			#interrupt-cells = <3>;
			reg = <0x0b000000 0x1000>,
			<0x0b002000 0x1000>;
		};

		gcc: clock-controller@1800000 {
			compatible = "qcom,gcc-ipq4019";
			#clock-cells = <1>;
			#reset-cells = <1>;
			reg = <0x1800000 0x60000>;
		};

		rng@22000 {
			compatible = "qcom,prng";
			reg = <0x22000 0x140>;
			clocks = <&gcc GCC_PRNG_AHB_CLK>;
			clock-names = "core";
			status = "disabled";
		};

		tlmm: pinctrl@1000000 {
			compatible = "qcom,ipq4019-pinctrl";
			reg = <0x01000000 0x300000>;
			gpio-controller;
			#gpio-cells = <2>;
			interrupt-controller;
			#interrupt-cells = <2>;
			interrupts = <GIC_SPI 208 IRQ_TYPE_LEVEL_HIGH>;
		};

		blsp_dma: dma@7884000 {
			compatible = "qcom,bam-v1.7.0";
			reg = <0x07884000 0x23000>;
			interrupts = <GIC_SPI 238 IRQ_TYPE_LEVEL_HIGH>;
			clocks = <&gcc GCC_BLSP1_AHB_CLK>;
			clock-names = "bam_clk";
			#dma-cells = <1>;
			qcom,ee = <0>;
			status = "disabled";
		};

		blsp1_spi1: spi@78b5000 { /* BLSP1 QUP1 */
			compatible = "qcom,spi-qup-v2.2.1";
			reg = <0x78b5000 0x600>;
			interrupts = <GIC_SPI 95 IRQ_TYPE_LEVEL_HIGH>;
			clocks = <&gcc GCC_BLSP1_QUP1_SPI_APPS_CLK>,
				 <&gcc GCC_BLSP1_AHB_CLK>;
			clock-names = "core", "iface";
			#address-cells = <1>;
			#size-cells = <0>;
			dmas = <&blsp_dma 5>, <&blsp_dma 4>;
			dma-names = "rx", "tx";
			status = "disabled";
		};

		blsp1_spi2: spi@78b6000 { /* BLSP1 QUP2 */
			compatible = "qcom,spi-qup-v2.2.1";
			reg = <0x78b6000 0x600>;
			interrupts = <GIC_SPI 96 IRQ_TYPE_LEVEL_HIGH>;
			clocks = <&gcc GCC_BLSP1_QUP2_SPI_APPS_CLK>,
				<&gcc GCC_BLSP1_AHB_CLK>;
			clock-names = "core", "iface";
			#address-cells = <1>;
			#size-cells = <0>;
			dmas = <&blsp_dma 7>, <&blsp_dma 6>;
			dma-names = "rx", "tx";
			status = "disabled";
		};

		blsp1_i2c3: i2c@78b7000 { /* BLSP1 QUP3 */
			compatible = "qcom,i2c-qup-v2.2.1";
			reg = <0x78b7000 0x600>;
			interrupts = <GIC_SPI 97 IRQ_TYPE_LEVEL_HIGH>;
			clocks = <&gcc GCC_BLSP1_AHB_CLK>,
				 <&gcc GCC_BLSP1_QUP1_I2C_APPS_CLK>;
			clock-names = "iface", "core";
			#address-cells = <1>;
			#size-cells = <0>;
			dmas = <&blsp_dma 9>, <&blsp_dma 8>;
			dma-names = "rx", "tx";
			status = "disabled";
		};

		blsp1_i2c4: i2c@78b8000 { /* BLSP1 QUP4 */
			compatible = "qcom,i2c-qup-v2.2.1";
			reg = <0x78b8000 0x600>;
			interrupts = <GIC_SPI 98 IRQ_TYPE_LEVEL_HIGH>;
			clocks = <&gcc GCC_BLSP1_AHB_CLK>,
				 <&gcc GCC_BLSP1_QUP2_I2C_APPS_CLK>;
			clock-names = "iface", "core";
			#address-cells = <1>;
			#size-cells = <0>;
			dmas = <&blsp_dma 11>, <&blsp_dma 10>;
			dma-names = "rx", "tx";
			status = "disabled";
		};

		cryptobam: dma@8e04000 {
			compatible = "qcom,bam-v1.7.0";
			reg = <0x08e04000 0x20000>;
			interrupts = <GIC_SPI 207 IRQ_TYPE_LEVEL_HIGH>;
			clocks = <&gcc GCC_CRYPTO_AHB_CLK>;
			clock-names = "bam_clk";
			#dma-cells = <1>;
			qcom,ee = <1>;
			qcom,controlled-remotely;
			status = "disabled";
		};

		crypto@8e3a000 {
			compatible = "qcom,crypto-v5.1";
			reg = <0x08e3a000 0x6000>;
			clocks = <&gcc GCC_CRYPTO_AHB_CLK>,
				 <&gcc GCC_CRYPTO_AXI_CLK>,
				 <&gcc GCC_CRYPTO_CLK>;
			clock-names = "iface", "bus", "core";
			dmas = <&cryptobam 2>, <&cryptobam 3>;
			dma-names = "rx", "tx";
			status = "disabled";
		};

		acc0: clock-controller@b088000 {
			compatible = "qcom,kpss-acc-v2";
			reg = <0x0b088000 0x1000>, <0xb008000 0x1000>;
		};

		acc1: clock-controller@b098000 {
			compatible = "qcom,kpss-acc-v2";
			reg = <0x0b098000 0x1000>, <0xb008000 0x1000>;
		};

		acc2: clock-controller@b0a8000 {
			compatible = "qcom,kpss-acc-v2";
			reg = <0x0b0a8000 0x1000>, <0xb008000 0x1000>;
		};

		acc3: clock-controller@b0b8000 {
			compatible = "qcom,kpss-acc-v2";
			reg = <0x0b0b8000 0x1000>, <0xb008000 0x1000>;
		};

<<<<<<< HEAD
                saw0: regulator@b089000 {
                        compatible = "qcom,saw2";
=======
		saw0: regulator@b089000 {
			compatible = "qcom,saw2";
>>>>>>> f7688b48
			reg = <0x0b089000 0x1000>, <0x0b009000 0x1000>;
                        regulator;
		};

		saw1: regulator@b099000 {
			compatible = "qcom,saw2";
			reg = <0x0b099000 0x1000>, <0x0b009000 0x1000>;
			regulator;
		};

		saw2: regulator@b0a9000 {
			compatible = "qcom,saw2";
			reg = <0x0b0a9000 0x1000>, <0x0b009000 0x1000>;
			regulator;
		};

		saw3: regulator@b0b9000 {
			compatible = "qcom,saw2";
			reg = <0x0b0b9000 0x1000>, <0x0b009000 0x1000>;
			regulator;
		};

		blsp1_uart1: serial@78af000 {
			compatible = "qcom,msm-uartdm-v1.4", "qcom,msm-uartdm";
			reg = <0x78af000 0x200>;
			interrupts = <GIC_SPI 107 IRQ_TYPE_LEVEL_HIGH>;
			status = "disabled";
			clocks = <&gcc GCC_BLSP1_UART1_APPS_CLK>,
				<&gcc GCC_BLSP1_AHB_CLK>;
			clock-names = "core", "iface";
			dmas = <&blsp_dma 1>, <&blsp_dma 0>;
			dma-names = "rx", "tx";
		};

		blsp1_uart2: serial@78b0000 {
			compatible = "qcom,msm-uartdm-v1.4", "qcom,msm-uartdm";
			reg = <0x78b0000 0x200>;
			interrupts = <GIC_SPI 108 IRQ_TYPE_LEVEL_HIGH>;
			status = "disabled";
			clocks = <&gcc GCC_BLSP1_UART2_APPS_CLK>,
				<&gcc GCC_BLSP1_AHB_CLK>;
			clock-names = "core", "iface";
			dmas = <&blsp_dma 3>, <&blsp_dma 2>;
			dma-names = "rx", "tx";
		};

		watchdog@b017000 {
			compatible = "qcom,kpss-wdt", "qcom,kpss-wdt-ipq4019";
			reg = <0xb017000 0x40>;
			clocks = <&sleep_clk>;
			timeout-sec = <10>;
			status = "disabled";
		};

		restart@4ab000 {
			compatible = "qcom,pshold";
			reg = <0x4ab000 0x4>;
		};

		pcie0: pci@40000000 {
			compatible = "qcom,pcie-ipq4019", "snps,dw-pcie";
			reg =  <0x40000000 0xf1d
				0x40000f20 0xa8
				0x80000 0x2000
				0x40100000 0x1000>;
			reg-names = "dbi", "elbi", "parf", "config";
			device_type = "pci";
			linux,pci-domain = <0>;
			bus-range = <0x00 0xff>;
			num-lanes = <1>;
			#address-cells = <3>;
			#size-cells = <2>;

			ranges = <0x81000000 0 0x40200000 0x40200000 0 0x00100000>,
				 <0x82000000 0 0x40300000 0x40300000 0 0x00d00000>;

			interrupts = <GIC_SPI 141 IRQ_TYPE_LEVEL_HIGH>;
			interrupt-names = "msi";
			#interrupt-cells = <1>;
			interrupt-map-mask = <0 0 0 0x7>;
			interrupt-map = <0 0 0 1 &intc 0 142 IRQ_TYPE_LEVEL_HIGH>, /* int_a */
					<0 0 0 2 &intc 0 143 IRQ_TYPE_LEVEL_HIGH>, /* int_b */
					<0 0 0 3 &intc 0 144 IRQ_TYPE_LEVEL_HIGH>, /* int_c */
					<0 0 0 4 &intc 0 145 IRQ_TYPE_LEVEL_HIGH>; /* int_d */
			clocks = <&gcc GCC_PCIE_AHB_CLK>,
				 <&gcc GCC_PCIE_AXI_M_CLK>,
				 <&gcc GCC_PCIE_AXI_S_CLK>;
			clock-names = "aux",
				      "master_bus",
				      "slave_bus";

			resets = <&gcc PCIE_AXI_M_ARES>,
				 <&gcc PCIE_AXI_S_ARES>,
				 <&gcc PCIE_PIPE_ARES>,
				 <&gcc PCIE_AXI_M_VMIDMT_ARES>,
				 <&gcc PCIE_AXI_S_XPU_ARES>,
				 <&gcc PCIE_PARF_XPU_ARES>,
				 <&gcc PCIE_PHY_ARES>,
				 <&gcc PCIE_AXI_M_STICKY_ARES>,
				 <&gcc PCIE_PIPE_STICKY_ARES>,
				 <&gcc PCIE_PWR_ARES>,
				 <&gcc PCIE_AHB_ARES>,
				 <&gcc PCIE_PHY_AHB_ARES>;
			reset-names = "axi_m",
				      "axi_s",
				      "pipe",
				      "axi_m_vmid",
				      "axi_s_xpu",
				      "parf",
				      "phy",
				      "axi_m_sticky",
				      "pipe_sticky",
				      "pwr",
				      "ahb",
				      "phy_ahb";

			status = "disabled";
		};

		qpic_bam: dma@7984000 {
			compatible = "qcom,bam-v1.7.0";
			reg = <0x7984000 0x1a000>;
			interrupts = <GIC_SPI 101 IRQ_TYPE_LEVEL_HIGH>;
			clocks = <&gcc GCC_QPIC_CLK>;
			clock-names = "bam_clk";
			#dma-cells = <1>;
			qcom,ee = <0>;
			status = "disabled";
		};

		nand: qpic-nand@79b0000 {
			compatible = "qcom,ipq4019-nand";
			reg = <0x79b0000 0x1000>;
			#address-cells = <1>;
			#size-cells = <0>;
			clocks = <&gcc GCC_QPIC_CLK>,
				 <&gcc GCC_QPIC_AHB_CLK>;
			clock-names = "core", "aon";

			dmas = <&qpic_bam 0>,
			       <&qpic_bam 1>,
			       <&qpic_bam 2>;
			dma-names = "tx", "rx", "cmd";
			status = "disabled";

			nand@0 {
				reg = <0>;

				nand-ecc-strength = <4>;
				nand-ecc-step-size = <512>;
				nand-bus-width = <8>;
			};
		};

		wifi0: wifi@a000000 {
			compatible = "qcom,ipq4019-wifi";
			reg = <0xa000000 0x200000>;
			resets = <&gcc WIFI0_CPU_INIT_RESET>,
				 <&gcc WIFI0_RADIO_SRIF_RESET>,
				 <&gcc WIFI0_RADIO_WARM_RESET>,
				 <&gcc WIFI0_RADIO_COLD_RESET>,
				 <&gcc WIFI0_CORE_WARM_RESET>,
				 <&gcc WIFI0_CORE_COLD_RESET>;
			reset-names = "wifi_cpu_init", "wifi_radio_srif",
				      "wifi_radio_warm", "wifi_radio_cold",
				      "wifi_core_warm", "wifi_core_cold";
			clocks = <&gcc GCC_WCSS2G_CLK>,
				 <&gcc GCC_WCSS2G_REF_CLK>,
				 <&gcc GCC_WCSS2G_RTC_CLK>;
			clock-names = "wifi_wcss_cmd", "wifi_wcss_ref",
				      "wifi_wcss_rtc";
			interrupts = <GIC_SPI 32 IRQ_TYPE_EDGE_RISING>,
				     <GIC_SPI 33 IRQ_TYPE_EDGE_RISING>,
				     <GIC_SPI 34 IRQ_TYPE_EDGE_RISING>,
				     <GIC_SPI 35 IRQ_TYPE_EDGE_RISING>,
				     <GIC_SPI 36 IRQ_TYPE_EDGE_RISING>,
				     <GIC_SPI 37 IRQ_TYPE_EDGE_RISING>,
				     <GIC_SPI 38 IRQ_TYPE_EDGE_RISING>,
				     <GIC_SPI 39 IRQ_TYPE_EDGE_RISING>,
				     <GIC_SPI 40 IRQ_TYPE_EDGE_RISING>,
				     <GIC_SPI 41 IRQ_TYPE_EDGE_RISING>,
				     <GIC_SPI 42 IRQ_TYPE_EDGE_RISING>,
				     <GIC_SPI 43 IRQ_TYPE_EDGE_RISING>,
				     <GIC_SPI 44 IRQ_TYPE_EDGE_RISING>,
				     <GIC_SPI 45 IRQ_TYPE_EDGE_RISING>,
				     <GIC_SPI 46 IRQ_TYPE_EDGE_RISING>,
				     <GIC_SPI 47 IRQ_TYPE_EDGE_RISING>,
				     <GIC_SPI 168 IRQ_TYPE_LEVEL_HIGH>;
			interrupt-names =  "msi0",  "msi1",  "msi2",  "msi3",
					   "msi4",  "msi5",  "msi6",  "msi7",
					   "msi8",  "msi9", "msi10", "msi11",
					  "msi12", "msi13", "msi14", "msi15",
					  "legacy";
			status = "disabled";
		};

		wifi1: wifi@a800000 {
			compatible = "qcom,ipq4019-wifi";
			reg = <0xa800000 0x200000>;
			resets = <&gcc WIFI1_CPU_INIT_RESET>,
				 <&gcc WIFI1_RADIO_SRIF_RESET>,
				 <&gcc WIFI1_RADIO_WARM_RESET>,
				 <&gcc WIFI1_RADIO_COLD_RESET>,
				 <&gcc WIFI1_CORE_WARM_RESET>,
				 <&gcc WIFI1_CORE_COLD_RESET>;
			reset-names = "wifi_cpu_init", "wifi_radio_srif",
				      "wifi_radio_warm", "wifi_radio_cold",
				      "wifi_core_warm", "wifi_core_cold";
			clocks = <&gcc GCC_WCSS5G_CLK>,
				 <&gcc GCC_WCSS5G_REF_CLK>,
				 <&gcc GCC_WCSS5G_RTC_CLK>;
			clock-names = "wifi_wcss_cmd", "wifi_wcss_ref",
				      "wifi_wcss_rtc";
			interrupts = <GIC_SPI 48 IRQ_TYPE_EDGE_RISING>,
				     <GIC_SPI 49 IRQ_TYPE_EDGE_RISING>,
				     <GIC_SPI 50 IRQ_TYPE_EDGE_RISING>,
				     <GIC_SPI 51 IRQ_TYPE_EDGE_RISING>,
				     <GIC_SPI 52 IRQ_TYPE_EDGE_RISING>,
				     <GIC_SPI 53 IRQ_TYPE_EDGE_RISING>,
				     <GIC_SPI 54 IRQ_TYPE_EDGE_RISING>,
				     <GIC_SPI 55 IRQ_TYPE_EDGE_RISING>,
				     <GIC_SPI 56 IRQ_TYPE_EDGE_RISING>,
				     <GIC_SPI 57 IRQ_TYPE_EDGE_RISING>,
				     <GIC_SPI 58 IRQ_TYPE_EDGE_RISING>,
				     <GIC_SPI 59 IRQ_TYPE_EDGE_RISING>,
				     <GIC_SPI 60 IRQ_TYPE_EDGE_RISING>,
				     <GIC_SPI 61 IRQ_TYPE_EDGE_RISING>,
				     <GIC_SPI 62 IRQ_TYPE_EDGE_RISING>,
				     <GIC_SPI 63 IRQ_TYPE_EDGE_RISING>,
				     <GIC_SPI 169 IRQ_TYPE_LEVEL_HIGH>;
			interrupt-names =  "msi0",  "msi1",  "msi2",  "msi3",
					   "msi4",  "msi5",  "msi6",  "msi7",
					   "msi8",  "msi9", "msi10", "msi11",
					  "msi12", "msi13", "msi14", "msi15",
					  "legacy";
			status = "disabled";
		};
	};
};<|MERGE_RESOLUTION|>--- conflicted
+++ resolved
@@ -317,13 +317,8 @@
 			reg = <0x0b0b8000 0x1000>, <0xb008000 0x1000>;
 		};
 
-<<<<<<< HEAD
-                saw0: regulator@b089000 {
-                        compatible = "qcom,saw2";
-=======
 		saw0: regulator@b089000 {
 			compatible = "qcom,saw2";
->>>>>>> f7688b48
 			reg = <0x0b089000 0x1000>, <0x0b009000 0x1000>;
                         regulator;
 		};
