// SPDX-License-Identifier: GPL-2.0
/*
 * ARM Ltd. Versatile Express
 *
 * Motherboard Express uATX
 * V2M-P1
 *
 * HBI-0190D
 *
 * RS1 memory map ("ARM Cortex-A Series memory map" in the board's
 * Technical Reference Manual)
 *
 * WARNING! The hardware described in this file is independent from the
 * original variant (vexpress-v2m.dtsi), but there is a strong
 * correspondence between the two configurations.
 *
 * TAKE CARE WHEN MAINTAINING THIS FILE TO PROPAGATE ANY RELEVANT
 * CHANGES TO vexpress-v2m.dtsi!
 */

/ {
	v2m_fixed_3v3: fixed-regulator-0 {
		compatible = "regulator-fixed";
		regulator-name = "3V3";
		regulator-min-microvolt = <3300000>;
		regulator-max-microvolt = <3300000>;
		regulator-always-on;
	};

	v2m_clk24mhz: clk24mhz {
		compatible = "fixed-clock";
		#clock-cells = <0>;
		clock-frequency = <24000000>;
		clock-output-names = "v2m:clk24mhz";
	};

	v2m_refclk1mhz: refclk1mhz {
		compatible = "fixed-clock";
		#clock-cells = <0>;
		clock-frequency = <1000000>;
		clock-output-names = "v2m:refclk1mhz";
	};

	v2m_refclk32khz: refclk32khz {
		compatible = "fixed-clock";
		#clock-cells = <0>;
		clock-frequency = <32768>;
		clock-output-names = "v2m:refclk32khz";
	};

	leds {
		compatible = "gpio-leds";

		led-1 {
			label = "v2m:green:user1";
			gpios = <&v2m_led_gpios 0 0>;
			linux,default-trigger = "heartbeat";
		};

		led-2 {
			label = "v2m:green:user2";
			gpios = <&v2m_led_gpios 1 0>;
			linux,default-trigger = "disk-activity";
		};

		led-3 {
			label = "v2m:green:user3";
			gpios = <&v2m_led_gpios 2 0>;
			linux,default-trigger = "cpu0";
		};

		led-4 {
			label = "v2m:green:user4";
			gpios = <&v2m_led_gpios 3 0>;
			linux,default-trigger = "cpu1";
		};

		led-5 {
			label = "v2m:green:user5";
			gpios = <&v2m_led_gpios 4 0>;
			linux,default-trigger = "cpu2";
		};

		led-6 {
			label = "v2m:green:user6";
			gpios = <&v2m_led_gpios 5 0>;
			linux,default-trigger = "cpu3";
		};

		led-7 {
			label = "v2m:green:user7";
			gpios = <&v2m_led_gpios 6 0>;
			linux,default-trigger = "cpu4";
		};

		led-8 {
			label = "v2m:green:user8";
			gpios = <&v2m_led_gpios 7 0>;
			linux,default-trigger = "cpu5";
		};
	};

	bus@8000000 {
		motherboard-bus {
			model = "V2M-P1";
			arm,hbi = <0x190>;
			arm,vexpress,site = <0>;
			arm,v2m-memory-map = "rs1";
			compatible = "arm,vexpress,v2m-p1", "simple-bus";
			#address-cells = <2>; /* SMB chipselect number and offset */
			#size-cells = <1>;
			#interrupt-cells = <1>;
			ranges;

			nor_flash: flash@0 {
				compatible = "arm,vexpress-flash", "cfi-flash";
				reg = <0 0x00000000 0x04000000>,
				      <4 0x00000000 0x04000000>;
				bank-width = <4>;
				partitions {
					compatible = "arm,arm-firmware-suite";
				};
			};

			psram@100000000 {
				compatible = "arm,vexpress-psram", "mtd-ram";
				reg = <1 0x00000000 0x02000000>;
				bank-width = <4>;
			};

			ethernet@202000000 {
				compatible = "smsc,lan9118", "smsc,lan9115";
				reg = <2 0x02000000 0x10000>;
				interrupts = <15>;
				phy-mode = "mii";
				reg-io-width = <4>;
				smsc,irq-active-high;
				smsc,irq-push-pull;
				vdd33a-supply = <&v2m_fixed_3v3>;
				vddvario-supply = <&v2m_fixed_3v3>;
			};

			usb@203000000 {
				compatible = "nxp,usb-isp1761";
				reg = <2 0x03000000 0x20000>;
				interrupts = <16>;
				port1-otg;
			};

<<<<<<< HEAD
			iofpga@300000000 {
=======
			iofpga-bus@300000000 {
>>>>>>> d1988041
				compatible = "simple-bus";
				#address-cells = <1>;
				#size-cells = <1>;
				ranges = <0 3 0 0x200000>;

				v2m_sysreg: sysreg@10000 {
					compatible = "arm,vexpress-sysreg";
					reg = <0x010000 0x1000>;
					#address-cells = <1>;
					#size-cells = <1>;
					ranges = <0 0x10000 0x1000>;

					v2m_led_gpios: gpio@8 {
						compatible = "arm,vexpress-sysreg,sys_led";
						reg = <0x008 4>;
						gpio-controller;
						#gpio-cells = <2>;
					};

					v2m_mmc_gpios: gpio@48 {
						compatible = "arm,vexpress-sysreg,sys_mci";
						reg = <0x048 4>;
						gpio-controller;
						#gpio-cells = <2>;
					};

					v2m_flash_gpios: gpio@4c {
						compatible = "arm,vexpress-sysreg,sys_flash";
						reg = <0x04c 4>;
						gpio-controller;
						#gpio-cells = <2>;
					};
				};

				v2m_sysctl: sysctl@20000 {
					compatible = "arm,sp810", "arm,primecell";
					reg = <0x020000 0x1000>;
					clocks = <&v2m_refclk32khz>, <&v2m_refclk1mhz>, <&smbclk>;
					clock-names = "refclk", "timclk", "apb_pclk";
					#clock-cells = <1>;
					clock-output-names = "timerclken0", "timerclken1", "timerclken2", "timerclken3";
					assigned-clocks = <&v2m_sysctl 0>, <&v2m_sysctl 1>, <&v2m_sysctl 3>, <&v2m_sysctl 3>;
					assigned-clock-parents = <&v2m_refclk1mhz>, <&v2m_refclk1mhz>, <&v2m_refclk1mhz>, <&v2m_refclk1mhz>;
				};

				/* PCI-E I2C bus */
				v2m_i2c_pcie: i2c@30000 {
					compatible = "arm,versatile-i2c";
					reg = <0x030000 0x1000>;

					#address-cells = <1>;
					#size-cells = <0>;

					pcie-switch@60 {
						compatible = "idt,89hpes32h8";
						reg = <0x60>;
					};
				};

				aaci@40000 {
					compatible = "arm,pl041", "arm,primecell";
					reg = <0x040000 0x1000>;
					interrupts = <11>;
					clocks = <&smbclk>;
					clock-names = "apb_pclk";
				};

				mmci@50000 {
					compatible = "arm,pl180", "arm,primecell";
					reg = <0x050000 0x1000>;
					interrupts = <9>, <10>;
					cd-gpios = <&v2m_mmc_gpios 0 0>;
					wp-gpios = <&v2m_mmc_gpios 1 0>;
					max-frequency = <12000000>;
					vmmc-supply = <&v2m_fixed_3v3>;
					clocks = <&v2m_clk24mhz>, <&smbclk>;
					clock-names = "mclk", "apb_pclk";
				};

				kmi@60000 {
					compatible = "arm,pl050", "arm,primecell";
					reg = <0x060000 0x1000>;
					interrupts = <12>;
					clocks = <&v2m_clk24mhz>, <&smbclk>;
					clock-names = "KMIREFCLK", "apb_pclk";
				};

				kmi@70000 {
					compatible = "arm,pl050", "arm,primecell";
					reg = <0x070000 0x1000>;
					interrupts = <13>;
					clocks = <&v2m_clk24mhz>, <&smbclk>;
					clock-names = "KMIREFCLK", "apb_pclk";
				};

				v2m_serial0: serial@90000 {
					compatible = "arm,pl011", "arm,primecell";
					reg = <0x090000 0x1000>;
					interrupts = <5>;
					clocks = <&v2m_oscclk2>, <&smbclk>;
					clock-names = "uartclk", "apb_pclk";
				};

				v2m_serial1: serial@a0000 {
					compatible = "arm,pl011", "arm,primecell";
					reg = <0x0a0000 0x1000>;
					interrupts = <6>;
					clocks = <&v2m_oscclk2>, <&smbclk>;
					clock-names = "uartclk", "apb_pclk";
				};

				v2m_serial2: serial@b0000 {
					compatible = "arm,pl011", "arm,primecell";
					reg = <0x0b0000 0x1000>;
					interrupts = <7>;
					clocks = <&v2m_oscclk2>, <&smbclk>;
					clock-names = "uartclk", "apb_pclk";
				};

				v2m_serial3: serial@c0000 {
					compatible = "arm,pl011", "arm,primecell";
					reg = <0x0c0000 0x1000>;
					interrupts = <8>;
					clocks = <&v2m_oscclk2>, <&smbclk>;
					clock-names = "uartclk", "apb_pclk";
				};

				wdt@f0000 {
					compatible = "arm,sp805", "arm,primecell";
					reg = <0x0f0000 0x1000>;
					interrupts = <0>;
					clocks = <&v2m_refclk32khz>, <&smbclk>;
					clock-names = "wdog_clk", "apb_pclk";
				};

				v2m_timer01: timer@110000 {
					compatible = "arm,sp804", "arm,primecell";
					reg = <0x110000 0x1000>;
					interrupts = <2>;
					clocks = <&v2m_sysctl 0>, <&v2m_sysctl 1>, <&smbclk>;
					clock-names = "timclken1", "timclken2", "apb_pclk";
				};

				v2m_timer23: timer@120000 {
					compatible = "arm,sp804", "arm,primecell";
					reg = <0x120000 0x1000>;
					interrupts = <3>;
					clocks = <&v2m_sysctl 2>, <&v2m_sysctl 3>, <&smbclk>;
					clock-names = "timclken1", "timclken2", "apb_pclk";
				};

				/* DVI I2C bus */
				v2m_i2c_dvi: i2c@160000 {
					compatible = "arm,versatile-i2c";
					reg = <0x160000 0x1000>;
					#address-cells = <1>;
					#size-cells = <0>;

					dvi-transmitter@39 {
						compatible = "sil,sii9022-tpi", "sil,sii9022";
						reg = <0x39>;

						ports {
							#address-cells = <1>;
							#size-cells = <0>;

							port@0 {
								reg = <0>;
								dvi_bridge_in: endpoint {
									remote-endpoint = <&clcd_pads>;
								};
							};
						};
					};

					dvi-transmitter@60 {
						compatible = "sil,sii9022-cpi", "sil,sii9022";
						reg = <0x60>;
					};
				};

				rtc@170000 {
					compatible = "arm,pl031", "arm,primecell";
					reg = <0x170000 0x1000>;
					interrupts = <4>;
					clocks = <&smbclk>;
					clock-names = "apb_pclk";
				};

				compact-flash@1a0000 {
					compatible = "arm,vexpress-cf", "ata-generic";
					reg = <0x1a0000 0x100
					       0x1a0100 0xf00>;
					reg-shift = <2>;
				};

				clcd@1f0000 {
					compatible = "arm,pl111", "arm,primecell";
					reg = <0x1f0000 0x1000>;
					interrupt-names = "combined";
					interrupts = <14>;
					clocks = <&v2m_oscclk1>, <&smbclk>;
					clock-names = "clcdclk", "apb_pclk";
					/* 800x600 16bpp @36MHz works fine */
					max-memory-bandwidth = <54000000>;
					memory-region = <&vram>;

					port {
						clcd_pads: endpoint {
							remote-endpoint = <&dvi_bridge_in>;
							arm,pl11x,tft-r0g0b0-pads = <0 8 16>;
						};
					};
				};

				mcc {
					compatible = "arm,vexpress,config-bus";
					arm,vexpress,config-bridge = <&v2m_sysreg>;

					oscclk0 {
						/* MCC static memory clock */
						compatible = "arm,vexpress-osc";
						arm,vexpress-sysreg,func = <1 0>;
						freq-range = <25000000 60000000>;
						#clock-cells = <0>;
						clock-output-names = "v2m:oscclk0";
					};

					v2m_oscclk1: oscclk1 {
						/* CLCD clock */
						compatible = "arm,vexpress-osc";
						arm,vexpress-sysreg,func = <1 1>;
						freq-range = <23750000 65000000>;
						#clock-cells = <0>;
						clock-output-names = "v2m:oscclk1";
					};

					v2m_oscclk2: oscclk2 {
						/* IO FPGA peripheral clock */
						compatible = "arm,vexpress-osc";
						arm,vexpress-sysreg,func = <1 2>;
						freq-range = <24000000 24000000>;
						#clock-cells = <0>;
						clock-output-names = "v2m:oscclk2";
					};

					volt-vio {
						/* Logic level voltage */
						compatible = "arm,vexpress-volt";
						arm,vexpress-sysreg,func = <2 0>;
						regulator-name = "VIO";
						regulator-always-on;
						label = "VIO";
					};

					temp-mcc {
						/* MCC internal operating temperature */
						compatible = "arm,vexpress-temp";
						arm,vexpress-sysreg,func = <4 0>;
						label = "MCC";
					};

					reset {
						compatible = "arm,vexpress-reset";
						arm,vexpress-sysreg,func = <5 0>;
					};

					muxfpga {
						compatible = "arm,vexpress-muxfpga";
						arm,vexpress-sysreg,func = <7 0>;
					};

					shutdown {
						compatible = "arm,vexpress-shutdown";
						arm,vexpress-sysreg,func = <8 0>;
					};

					reboot {
						compatible = "arm,vexpress-reboot";
						arm,vexpress-sysreg,func = <9 0>;
					};

					dvimode {
						compatible = "arm,vexpress-dvimode";
						arm,vexpress-sysreg,func = <11 0>;
					};
				};
			};
		};
	};
};<|MERGE_RESOLUTION|>--- conflicted
+++ resolved
@@ -147,11 +147,7 @@
 				port1-otg;
 			};
 
-<<<<<<< HEAD
-			iofpga@300000000 {
-=======
 			iofpga-bus@300000000 {
->>>>>>> d1988041
 				compatible = "simple-bus";
 				#address-cells = <1>;
 				#size-cells = <1>;
