/* SPDX-License-Identifier: GPL-2.0 */
#ifndef _ASM_CLOCKSOURCE_H
#define _ASM_CLOCKSOURCE_H

<<<<<<< HEAD
enum vdso_arch_clockmode {
	/* vdso clocksource not usable */
	VDSO_CLOCKMODE_NONE,
	/* vdso clocksource usable */
	VDSO_CLOCKMODE_ARCHTIMER,
	VDSO_CLOCKMODE_ARCHTIMER_NOCOMPAT = VDSO_CLOCKMODE_ARCHTIMER,
};

struct arch_clocksource_data {
	/* Usable for direct VDSO access? */
	enum vdso_arch_clockmode clock_mode;
};
=======
#include <asm/vdso/clocksource.h>
>>>>>>> d1988041

#endif /* _ASM_CLOCKSOURCE_H */<|MERGE_RESOLUTION|>--- conflicted
+++ resolved
@@ -2,21 +2,6 @@
 #ifndef _ASM_CLOCKSOURCE_H
 #define _ASM_CLOCKSOURCE_H
 
-<<<<<<< HEAD
-enum vdso_arch_clockmode {
-	/* vdso clocksource not usable */
-	VDSO_CLOCKMODE_NONE,
-	/* vdso clocksource usable */
-	VDSO_CLOCKMODE_ARCHTIMER,
-	VDSO_CLOCKMODE_ARCHTIMER_NOCOMPAT = VDSO_CLOCKMODE_ARCHTIMER,
-};
-
-struct arch_clocksource_data {
-	/* Usable for direct VDSO access? */
-	enum vdso_arch_clockmode clock_mode;
-};
-=======
 #include <asm/vdso/clocksource.h>
->>>>>>> d1988041
 
 #endif /* _ASM_CLOCKSOURCE_H */