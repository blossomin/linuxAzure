// SPDX-License-Identifier: GPL-1.0+
/*
 *    Hypervisor filesystem for Linux on s390.
 *
 *    Copyright IBM Corp. 2006, 2008
 *    Author(s): Michael Holzheu <holzheu@de.ibm.com>
 */

#define KMSG_COMPONENT "hypfs"
#define pr_fmt(fmt) KMSG_COMPONENT ": " fmt

#include <linux/types.h>
#include <linux/errno.h>
#include <linux/fs.h>
#include <linux/fs_context.h>
#include <linux/fs_parser.h>
#include <linux/namei.h>
#include <linux/vfs.h>
#include <linux/slab.h>
#include <linux/pagemap.h>
#include <linux/time.h>
#include <linux/sysfs.h>
#include <linux/init.h>
#include <linux/kobject.h>
#include <linux/seq_file.h>
#include <linux/uio.h>
#include <asm/ebcdic.h>
#include "hypfs.h"

#define HYPFS_MAGIC 0x687970	/* ASCII 'hyp' */
#define TMP_SIZE 64		/* size of temporary buffers */

static struct dentry *hypfs_create_update_file(struct dentry *dir);

struct hypfs_sb_info {
	kuid_t uid;			/* uid used for files and dirs */
	kgid_t gid;			/* gid used for files and dirs */
	struct dentry *update_file;	/* file to trigger update */
	time64_t last_update;		/* last update, CLOCK_MONOTONIC time */
	struct mutex lock;		/* lock to protect update process */
};

static const struct file_operations hypfs_file_ops;
static struct file_system_type hypfs_type;
static const struct super_operations hypfs_s_ops;

/* start of list of all dentries, which have to be deleted on update */
static struct dentry *hypfs_last_dentry;

static void hypfs_update_update(struct super_block *sb)
{
	struct hypfs_sb_info *sb_info = sb->s_fs_info;
	struct inode *inode = d_inode(sb_info->update_file);

	sb_info->last_update = ktime_get_seconds();
	inode->i_atime = inode->i_mtime = inode->i_ctime = current_time(inode);
}

/* directory tree removal functions */

static void hypfs_add_dentry(struct dentry *dentry)
{
	dentry->d_fsdata = hypfs_last_dentry;
	hypfs_last_dentry = dentry;
}

static void hypfs_remove(struct dentry *dentry)
{
	struct dentry *parent;

	parent = dentry->d_parent;
	inode_lock(d_inode(parent));
	if (simple_positive(dentry)) {
		if (d_is_dir(dentry))
			simple_rmdir(d_inode(parent), dentry);
		else
			simple_unlink(d_inode(parent), dentry);
	}
	d_drop(dentry);
	dput(dentry);
	inode_unlock(d_inode(parent));
}

static void hypfs_delete_tree(struct dentry *root)
{
	while (hypfs_last_dentry) {
		struct dentry *next_dentry;
		next_dentry = hypfs_last_dentry->d_fsdata;
		hypfs_remove(hypfs_last_dentry);
		hypfs_last_dentry = next_dentry;
	}
}

static struct inode *hypfs_make_inode(struct super_block *sb, umode_t mode)
{
	struct inode *ret = new_inode(sb);

	if (ret) {
		struct hypfs_sb_info *hypfs_info = sb->s_fs_info;
		ret->i_ino = get_next_ino();
		ret->i_mode = mode;
		ret->i_uid = hypfs_info->uid;
		ret->i_gid = hypfs_info->gid;
		ret->i_atime = ret->i_mtime = ret->i_ctime = current_time(ret);
		if (S_ISDIR(mode))
			set_nlink(ret, 2);
	}
	return ret;
}

static void hypfs_evict_inode(struct inode *inode)
{
	clear_inode(inode);
	kfree(inode->i_private);
}

static int hypfs_open(struct inode *inode, struct file *filp)
{
	char *data = file_inode(filp)->i_private;
	struct hypfs_sb_info *fs_info;

	if (filp->f_mode & FMODE_WRITE) {
		if (!(inode->i_mode & S_IWUGO))
			return -EACCES;
	}
	if (filp->f_mode & FMODE_READ) {
		if (!(inode->i_mode & S_IRUGO))
			return -EACCES;
	}

	fs_info = inode->i_sb->s_fs_info;
	if(data) {
		mutex_lock(&fs_info->lock);
		filp->private_data = kstrdup(data, GFP_KERNEL);
		if (!filp->private_data) {
			mutex_unlock(&fs_info->lock);
			return -ENOMEM;
		}
		mutex_unlock(&fs_info->lock);
	}
	return nonseekable_open(inode, filp);
}

static ssize_t hypfs_read_iter(struct kiocb *iocb, struct iov_iter *to)
{
	struct file *file = iocb->ki_filp;
	char *data = file->private_data;
	size_t available = strlen(data);
	loff_t pos = iocb->ki_pos;
	size_t count;

	if (pos < 0)
		return -EINVAL;
	if (pos >= available || !iov_iter_count(to))
		return 0;
	count = copy_to_iter(data + pos, available - pos, to);
	if (!count)
		return -EFAULT;
	iocb->ki_pos = pos + count;
	file_accessed(file);
	return count;
}

static ssize_t hypfs_write_iter(struct kiocb *iocb, struct iov_iter *from)
{
	int rc;
	struct super_block *sb = file_inode(iocb->ki_filp)->i_sb;
	struct hypfs_sb_info *fs_info = sb->s_fs_info;
	size_t count = iov_iter_count(from);

	/*
	 * Currently we only allow one update per second for two reasons:
	 * 1. diag 204 is VERY expensive
	 * 2. If several processes do updates in parallel and then read the
	 *    hypfs data, the likelihood of collisions is reduced, if we restrict
	 *    the minimum update interval. A collision occurs, if during the
	 *    data gathering of one process another process triggers an update
	 *    If the first process wants to ensure consistent data, it has
	 *    to restart data collection in this case.
	 */
	mutex_lock(&fs_info->lock);
	if (fs_info->last_update == ktime_get_seconds()) {
		rc = -EBUSY;
		goto out;
	}
	hypfs_delete_tree(sb->s_root);
	if (MACHINE_IS_VM)
		rc = hypfs_vm_create_files(sb->s_root);
	else
		rc = hypfs_diag_create_files(sb->s_root);
	if (rc) {
		pr_err("Updating the hypfs tree failed\n");
		hypfs_delete_tree(sb->s_root);
		goto out;
	}
	hypfs_update_update(sb);
	rc = count;
	iov_iter_advance(from, count);
out:
	mutex_unlock(&fs_info->lock);
	return rc;
}

static int hypfs_release(struct inode *inode, struct file *filp)
{
	kfree(filp->private_data);
	return 0;
}

enum { Opt_uid, Opt_gid, };

static const struct fs_parameter_spec hypfs_param_specs[] = {
	fsparam_u32("gid", Opt_gid),
	fsparam_u32("uid", Opt_uid),
	{}
};

static const struct fs_parameter_description hypfs_fs_parameters = {
	.name		= "hypfs",
	.specs		= hypfs_param_specs,
};

static int hypfs_parse_param(struct fs_context *fc, struct fs_parameter *param)
{
	struct hypfs_sb_info *hypfs_info = fc->s_fs_info;
	struct fs_parse_result result;
	kuid_t uid;
	kgid_t gid;
	int opt;

	opt = fs_parse(fc, &hypfs_fs_parameters, param, &result);
	if (opt < 0)
		return opt;

	switch (opt) {
	case Opt_uid:
		uid = make_kuid(current_user_ns(), result.uint_32);
		if (!uid_valid(uid))
			return invalf(fc, "Unknown uid");
		hypfs_info->uid = uid;
		break;
	case Opt_gid:
		gid = make_kgid(current_user_ns(), result.uint_32);
		if (!gid_valid(gid))
			return invalf(fc, "Unknown gid");
		hypfs_info->gid = gid;
		break;
	}
	return 0;
}

static int hypfs_show_options(struct seq_file *s, struct dentry *root)
{
	struct hypfs_sb_info *hypfs_info = root->d_sb->s_fs_info;

	seq_printf(s, ",uid=%u", from_kuid_munged(&init_user_ns, hypfs_info->uid));
	seq_printf(s, ",gid=%u", from_kgid_munged(&init_user_ns, hypfs_info->gid));
	return 0;
}

static int hypfs_fill_super(struct super_block *sb, struct fs_context *fc)
{
	struct hypfs_sb_info *sbi = sb->s_fs_info;
	struct inode *root_inode;
	struct dentry *root_dentry, *update_file;
<<<<<<< HEAD
	int rc = 0;
	struct hypfs_sb_info *sbi;
=======
	int rc;
>>>>>>> f7688b48

	sb->s_blocksize = PAGE_SIZE;
	sb->s_blocksize_bits = PAGE_SHIFT;
	sb->s_magic = HYPFS_MAGIC;
	sb->s_op = &hypfs_s_ops;

	root_inode = hypfs_make_inode(sb, S_IFDIR | 0755);
	if (!root_inode)
		return -ENOMEM;
	root_inode->i_op = &simple_dir_inode_operations;
	root_inode->i_fop = &simple_dir_operations;
	sb->s_root = root_dentry = d_make_root(root_inode);
	if (!root_dentry)
		return -ENOMEM;
	if (MACHINE_IS_VM)
		rc = hypfs_vm_create_files(root_dentry);
	else
		rc = hypfs_diag_create_files(root_dentry);
	if (rc)
		return rc;
	update_file = hypfs_create_update_file(root_dentry);
	if (IS_ERR(update_file))
		return PTR_ERR(update_file);
	sbi->update_file = update_file;
	hypfs_update_update(sb);
	pr_info("Hypervisor filesystem mounted\n");
	return 0;
}

static int hypfs_get_tree(struct fs_context *fc)
{
	return get_tree_single(fc, hypfs_fill_super);
}

static void hypfs_free_fc(struct fs_context *fc)
{
	kfree(fc->s_fs_info);
}

static const struct fs_context_operations hypfs_context_ops = {
	.free		= hypfs_free_fc,
	.parse_param	= hypfs_parse_param,
	.get_tree	= hypfs_get_tree,
};

static int hypfs_init_fs_context(struct fs_context *fc)
{
	struct hypfs_sb_info *sbi;

	sbi = kzalloc(sizeof(struct hypfs_sb_info), GFP_KERNEL);
	if (!sbi)
		return -ENOMEM;

	mutex_init(&sbi->lock);
	sbi->uid = current_uid();
	sbi->gid = current_gid();

	fc->s_fs_info = sbi;
	fc->ops = &hypfs_context_ops;
	return 0;
}

static void hypfs_kill_super(struct super_block *sb)
{
	struct hypfs_sb_info *sb_info = sb->s_fs_info;

	if (sb->s_root)
		hypfs_delete_tree(sb->s_root);
	if (sb_info && sb_info->update_file)
		hypfs_remove(sb_info->update_file);
	kfree(sb->s_fs_info);
	sb->s_fs_info = NULL;
	kill_litter_super(sb);
}

static struct dentry *hypfs_create_file(struct dentry *parent, const char *name,
					char *data, umode_t mode)
{
	struct dentry *dentry;
	struct inode *inode;

	inode_lock(d_inode(parent));
	dentry = lookup_one_len(name, parent, strlen(name));
	if (IS_ERR(dentry)) {
		dentry = ERR_PTR(-ENOMEM);
		goto fail;
	}
	inode = hypfs_make_inode(parent->d_sb, mode);
	if (!inode) {
		dput(dentry);
		dentry = ERR_PTR(-ENOMEM);
		goto fail;
	}
	if (S_ISREG(mode)) {
		inode->i_fop = &hypfs_file_ops;
		if (data)
			inode->i_size = strlen(data);
		else
			inode->i_size = 0;
	} else if (S_ISDIR(mode)) {
		inode->i_op = &simple_dir_inode_operations;
		inode->i_fop = &simple_dir_operations;
		inc_nlink(d_inode(parent));
	} else
		BUG();
	inode->i_private = data;
	d_instantiate(dentry, inode);
	dget(dentry);
fail:
	inode_unlock(d_inode(parent));
	return dentry;
}

struct dentry *hypfs_mkdir(struct dentry *parent, const char *name)
{
	struct dentry *dentry;

	dentry = hypfs_create_file(parent, name, NULL, S_IFDIR | DIR_MODE);
	if (IS_ERR(dentry))
		return dentry;
	hypfs_add_dentry(dentry);
	return dentry;
}

static struct dentry *hypfs_create_update_file(struct dentry *dir)
{
	struct dentry *dentry;

	dentry = hypfs_create_file(dir, "update", NULL,
				   S_IFREG | UPDATE_FILE_MODE);
	/*
	 * We do not put the update file on the 'delete' list with
	 * hypfs_add_dentry(), since it should not be removed when the tree
	 * is updated.
	 */
	return dentry;
}

struct dentry *hypfs_create_u64(struct dentry *dir,
				const char *name, __u64 value)
{
	char *buffer;
	char tmp[TMP_SIZE];
	struct dentry *dentry;

	snprintf(tmp, TMP_SIZE, "%llu\n", (unsigned long long int)value);
	buffer = kstrdup(tmp, GFP_KERNEL);
	if (!buffer)
		return ERR_PTR(-ENOMEM);
	dentry =
	    hypfs_create_file(dir, name, buffer, S_IFREG | REG_FILE_MODE);
	if (IS_ERR(dentry)) {
		kfree(buffer);
		return ERR_PTR(-ENOMEM);
	}
	hypfs_add_dentry(dentry);
	return dentry;
}

struct dentry *hypfs_create_str(struct dentry *dir,
				const char *name, char *string)
{
	char *buffer;
	struct dentry *dentry;

	buffer = kmalloc(strlen(string) + 2, GFP_KERNEL);
	if (!buffer)
		return ERR_PTR(-ENOMEM);
	sprintf(buffer, "%s\n", string);
	dentry =
	    hypfs_create_file(dir, name, buffer, S_IFREG | REG_FILE_MODE);
	if (IS_ERR(dentry)) {
		kfree(buffer);
		return ERR_PTR(-ENOMEM);
	}
	hypfs_add_dentry(dentry);
	return dentry;
}

static const struct file_operations hypfs_file_ops = {
	.open		= hypfs_open,
	.release	= hypfs_release,
	.read_iter	= hypfs_read_iter,
	.write_iter	= hypfs_write_iter,
	.llseek		= no_llseek,
};

static struct file_system_type hypfs_type = {
	.owner		= THIS_MODULE,
	.name		= "s390_hypfs",
	.init_fs_context = hypfs_init_fs_context,
	.parameters	= &hypfs_fs_parameters,
	.kill_sb	= hypfs_kill_super
};

static const struct super_operations hypfs_s_ops = {
	.statfs		= simple_statfs,
	.evict_inode	= hypfs_evict_inode,
	.show_options	= hypfs_show_options,
};

static int __init hypfs_init(void)
{
	int rc;

	hypfs_dbfs_init();

	if (hypfs_diag_init()) {
		rc = -ENODATA;
		goto fail_dbfs_exit;
	}
	if (hypfs_vm_init()) {
		rc = -ENODATA;
		goto fail_hypfs_diag_exit;
	}
	hypfs_sprp_init();
	if (hypfs_diag0c_init()) {
		rc = -ENODATA;
		goto fail_hypfs_sprp_exit;
	}
	rc = sysfs_create_mount_point(hypervisor_kobj, "s390");
	if (rc)
		goto fail_hypfs_diag0c_exit;
	rc = register_filesystem(&hypfs_type);
	if (rc)
		goto fail_filesystem;
	return 0;

fail_filesystem:
	sysfs_remove_mount_point(hypervisor_kobj, "s390");
fail_hypfs_diag0c_exit:
	hypfs_diag0c_exit();
fail_hypfs_sprp_exit:
	hypfs_sprp_exit();
	hypfs_vm_exit();
fail_hypfs_diag_exit:
	hypfs_diag_exit();
fail_dbfs_exit:
	hypfs_dbfs_exit();
	pr_err("Initialization of hypfs failed with rc=%i\n", rc);
	return rc;
}
device_initcall(hypfs_init)<|MERGE_RESOLUTION|>--- conflicted
+++ resolved
@@ -263,12 +263,7 @@
 	struct hypfs_sb_info *sbi = sb->s_fs_info;
 	struct inode *root_inode;
 	struct dentry *root_dentry, *update_file;
-<<<<<<< HEAD
-	int rc = 0;
-	struct hypfs_sb_info *sbi;
-=======
 	int rc;
->>>>>>> f7688b48
 
 	sb->s_blocksize = PAGE_SIZE;
 	sb->s_blocksize_bits = PAGE_SHIFT;
