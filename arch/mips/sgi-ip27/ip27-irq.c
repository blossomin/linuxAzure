--- conflicted
+++ resolved
@@ -75,11 +75,7 @@
 	if (cpu >= nr_cpu_ids)
 		cpu = cpumask_any(cpu_online_mask);
 
-<<<<<<< HEAD
-	nasid = COMPACT_TO_NASID_NODEID(cpu_to_node(cpu));
-=======
 	nasid = cpu_to_node(cpu);
->>>>>>> d1988041
 	hd->cpu = cpu;
 	if (!cputoslice(cpu)) {
 		hd->irq_mask[0] = REMOTE_HUB_PTR(nasid, PI_INT_MASK0_A);
