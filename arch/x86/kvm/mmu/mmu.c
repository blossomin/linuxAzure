// SPDX-License-Identifier: GPL-2.0-only
/*
 * Kernel-based Virtual Machine driver for Linux
 *
 * This module enables machines with Intel VT-x extensions to run virtual
 * machines without emulation or binary translation.
 *
 * MMU support
 *
 * Copyright (C) 2006 Qumranet, Inc.
 * Copyright 2010 Red Hat, Inc. and/or its affiliates.
 *
 * Authors:
 *   Yaniv Kamay  <yaniv@qumranet.com>
 *   Avi Kivity   <avi@qumranet.com>
 */

#include "irq.h"
#include "ioapic.h"
#include "mmu.h"
#include "mmu_internal.h"
#include "tdp_mmu.h"
#include "x86.h"
#include "kvm_cache_regs.h"
#include "kvm_emulate.h"
#include "cpuid.h"
#include "spte.h"

#include <linux/kvm_host.h>
#include <linux/types.h>
#include <linux/string.h>
#include <linux/mm.h>
#include <linux/highmem.h>
#include <linux/moduleparam.h>
#include <linux/export.h>
#include <linux/swap.h>
#include <linux/hugetlb.h>
#include <linux/compiler.h>
#include <linux/srcu.h>
#include <linux/slab.h>
#include <linux/sched/signal.h>
#include <linux/uaccess.h>
#include <linux/hash.h>
#include <linux/kern_levels.h>
#include <linux/kthread.h>

#include <asm/page.h>
#include <asm/memtype.h>
#include <asm/cmpxchg.h>
#include <asm/io.h>
#include <asm/set_memory.h>
#include <asm/vmx.h>
#include <asm/kvm_page_track.h>
#include "trace.h"

#include "paging.h"

extern bool itlb_multihit_kvm_mitigation;

int __read_mostly nx_huge_pages = -1;
static uint __read_mostly nx_huge_pages_recovery_period_ms;
#ifdef CONFIG_PREEMPT_RT
/* Recovery can cause latency spikes, disable it for PREEMPT_RT.  */
static uint __read_mostly nx_huge_pages_recovery_ratio = 0;
#else
static uint __read_mostly nx_huge_pages_recovery_ratio = 60;
#endif

static int set_nx_huge_pages(const char *val, const struct kernel_param *kp);
static int set_nx_huge_pages_recovery_param(const char *val, const struct kernel_param *kp);

static const struct kernel_param_ops nx_huge_pages_ops = {
	.set = set_nx_huge_pages,
	.get = param_get_bool,
};

static const struct kernel_param_ops nx_huge_pages_recovery_param_ops = {
	.set = set_nx_huge_pages_recovery_param,
	.get = param_get_uint,
};

module_param_cb(nx_huge_pages, &nx_huge_pages_ops, &nx_huge_pages, 0644);
__MODULE_PARM_TYPE(nx_huge_pages, "bool");
module_param_cb(nx_huge_pages_recovery_ratio, &nx_huge_pages_recovery_param_ops,
		&nx_huge_pages_recovery_ratio, 0644);
__MODULE_PARM_TYPE(nx_huge_pages_recovery_ratio, "uint");
module_param_cb(nx_huge_pages_recovery_period_ms, &nx_huge_pages_recovery_param_ops,
		&nx_huge_pages_recovery_period_ms, 0644);
__MODULE_PARM_TYPE(nx_huge_pages_recovery_period_ms, "uint");

static bool __read_mostly force_flush_and_sync_on_reuse;
module_param_named(flush_on_reuse, force_flush_and_sync_on_reuse, bool, 0644);

/*
 * When setting this variable to true it enables Two-Dimensional-Paging
 * where the hardware walks 2 page tables:
 * 1. the guest-virtual to guest-physical
 * 2. while doing 1. it walks guest-physical to host-physical
 * If the hardware supports that we don't need to do shadow paging.
 */
bool tdp_enabled = false;

static int max_huge_page_level __read_mostly;
static int tdp_root_level __read_mostly;
static int max_tdp_level __read_mostly;

#ifdef MMU_DEBUG
bool dbg = 0;
module_param(dbg, bool, 0644);
#endif

#define PTE_PREFETCH_NUM		8

#define PT32_LEVEL_BITS 10

#define PT32_LEVEL_SHIFT(level) \
		(PAGE_SHIFT + (level - 1) * PT32_LEVEL_BITS)

#define PT32_LVL_OFFSET_MASK(level) \
	(PT32_BASE_ADDR_MASK & ((1ULL << (PAGE_SHIFT + (((level) - 1) \
						* PT32_LEVEL_BITS))) - 1))

#define PT32_INDEX(address, level)\
	(((address) >> PT32_LEVEL_SHIFT(level)) & ((1 << PT32_LEVEL_BITS) - 1))


#define PT32_BASE_ADDR_MASK PAGE_MASK
#define PT32_DIR_BASE_ADDR_MASK \
	(PAGE_MASK & ~((1ULL << (PAGE_SHIFT + PT32_LEVEL_BITS)) - 1))
#define PT32_LVL_ADDR_MASK(level) \
	(PAGE_MASK & ~((1ULL << (PAGE_SHIFT + (((level) - 1) \
					    * PT32_LEVEL_BITS))) - 1))

#include <trace/events/kvm.h>

/* make pte_list_desc fit well in cache lines */
#define PTE_LIST_EXT 14

/*
 * Slight optimization of cacheline layout, by putting `more' and `spte_count'
 * at the start; then accessing it will only use one single cacheline for
 * either full (entries==PTE_LIST_EXT) case or entries<=6.
 */
struct pte_list_desc {
	struct pte_list_desc *more;
	/*
	 * Stores number of entries stored in the pte_list_desc.  No need to be
	 * u64 but just for easier alignment.  When PTE_LIST_EXT, means full.
	 */
	u64 spte_count;
	u64 *sptes[PTE_LIST_EXT];
};

struct kvm_shadow_walk_iterator {
	u64 addr;
	hpa_t shadow_addr;
	u64 *sptep;
	int level;
	unsigned index;
};

#define for_each_shadow_entry_using_root(_vcpu, _root, _addr, _walker)     \
	for (shadow_walk_init_using_root(&(_walker), (_vcpu),              \
					 (_root), (_addr));                \
	     shadow_walk_okay(&(_walker));			           \
	     shadow_walk_next(&(_walker)))

#define for_each_shadow_entry(_vcpu, _addr, _walker)            \
	for (shadow_walk_init(&(_walker), _vcpu, _addr);	\
	     shadow_walk_okay(&(_walker));			\
	     shadow_walk_next(&(_walker)))

#define for_each_shadow_entry_lockless(_vcpu, _addr, _walker, spte)	\
	for (shadow_walk_init(&(_walker), _vcpu, _addr);		\
	     shadow_walk_okay(&(_walker)) &&				\
		({ spte = mmu_spte_get_lockless(_walker.sptep); 1; });	\
	     __shadow_walk_next(&(_walker), spte))

static struct kmem_cache *pte_list_desc_cache;
struct kmem_cache *mmu_page_header_cache;
static struct percpu_counter kvm_total_used_mmu_pages;

static void mmu_spte_set(u64 *sptep, u64 spte);

struct kvm_mmu_role_regs {
	const unsigned long cr0;
	const unsigned long cr4;
	const u64 efer;
};

#define CREATE_TRACE_POINTS
#include "mmutrace.h"

/*
 * Yes, lot's of underscores.  They're a hint that you probably shouldn't be
 * reading from the role_regs.  Once the mmu_role is constructed, it becomes
 * the single source of truth for the MMU's state.
 */
#define BUILD_MMU_ROLE_REGS_ACCESSOR(reg, name, flag)			\
static inline bool __maybe_unused ____is_##reg##_##name(struct kvm_mmu_role_regs *regs)\
{									\
	return !!(regs->reg & flag);					\
}
BUILD_MMU_ROLE_REGS_ACCESSOR(cr0, pg, X86_CR0_PG);
BUILD_MMU_ROLE_REGS_ACCESSOR(cr0, wp, X86_CR0_WP);
BUILD_MMU_ROLE_REGS_ACCESSOR(cr4, pse, X86_CR4_PSE);
BUILD_MMU_ROLE_REGS_ACCESSOR(cr4, pae, X86_CR4_PAE);
BUILD_MMU_ROLE_REGS_ACCESSOR(cr4, smep, X86_CR4_SMEP);
BUILD_MMU_ROLE_REGS_ACCESSOR(cr4, smap, X86_CR4_SMAP);
BUILD_MMU_ROLE_REGS_ACCESSOR(cr4, pke, X86_CR4_PKE);
BUILD_MMU_ROLE_REGS_ACCESSOR(cr4, la57, X86_CR4_LA57);
BUILD_MMU_ROLE_REGS_ACCESSOR(efer, nx, EFER_NX);
BUILD_MMU_ROLE_REGS_ACCESSOR(efer, lma, EFER_LMA);

/*
 * The MMU itself (with a valid role) is the single source of truth for the
 * MMU.  Do not use the regs used to build the MMU/role, nor the vCPU.  The
 * regs don't account for dependencies, e.g. clearing CR4 bits if CR0.PG=1,
 * and the vCPU may be incorrect/irrelevant.
 */
#define BUILD_MMU_ROLE_ACCESSOR(base_or_ext, reg, name)		\
static inline bool __maybe_unused is_##reg##_##name(struct kvm_mmu *mmu)	\
{								\
	return !!(mmu->mmu_role. base_or_ext . reg##_##name);	\
}
BUILD_MMU_ROLE_ACCESSOR(ext,  cr0, pg);
BUILD_MMU_ROLE_ACCESSOR(base, cr0, wp);
BUILD_MMU_ROLE_ACCESSOR(ext,  cr4, pse);
BUILD_MMU_ROLE_ACCESSOR(ext,  cr4, pae);
BUILD_MMU_ROLE_ACCESSOR(ext,  cr4, smep);
BUILD_MMU_ROLE_ACCESSOR(ext,  cr4, smap);
BUILD_MMU_ROLE_ACCESSOR(ext,  cr4, pke);
BUILD_MMU_ROLE_ACCESSOR(ext,  cr4, la57);
BUILD_MMU_ROLE_ACCESSOR(base, efer, nx);

static struct kvm_mmu_role_regs vcpu_to_role_regs(struct kvm_vcpu *vcpu)
{
	struct kvm_mmu_role_regs regs = {
		.cr0 = kvm_read_cr0_bits(vcpu, KVM_MMU_CR0_ROLE_BITS),
		.cr4 = kvm_read_cr4_bits(vcpu, KVM_MMU_CR4_ROLE_BITS),
		.efer = vcpu->arch.efer,
	};

	return regs;
}

static int role_regs_to_root_level(struct kvm_mmu_role_regs *regs)
{
	if (!____is_cr0_pg(regs))
		return 0;
	else if (____is_efer_lma(regs))
		return ____is_cr4_la57(regs) ? PT64_ROOT_5LEVEL :
					       PT64_ROOT_4LEVEL;
	else if (____is_cr4_pae(regs))
		return PT32E_ROOT_LEVEL;
	else
		return PT32_ROOT_LEVEL;
}

static inline bool kvm_available_flush_tlb_with_range(void)
{
	return kvm_x86_ops.tlb_remote_flush_with_range;
}

static void kvm_flush_remote_tlbs_with_range(struct kvm *kvm,
		struct kvm_tlb_range *range)
{
	int ret = -ENOTSUPP;

	if (range && kvm_x86_ops.tlb_remote_flush_with_range)
		ret = static_call(kvm_x86_tlb_remote_flush_with_range)(kvm, range);

	if (ret)
		kvm_flush_remote_tlbs(kvm);
}

void kvm_flush_remote_tlbs_with_address(struct kvm *kvm,
		u64 start_gfn, u64 pages)
{
	struct kvm_tlb_range range;

	range.start_gfn = start_gfn;
	range.pages = pages;

	kvm_flush_remote_tlbs_with_range(kvm, &range);
}

static void mark_mmio_spte(struct kvm_vcpu *vcpu, u64 *sptep, u64 gfn,
			   unsigned int access)
{
	u64 spte = make_mmio_spte(vcpu, gfn, access);

	trace_mark_mmio_spte(sptep, gfn, spte);
	mmu_spte_set(sptep, spte);
}

static gfn_t get_mmio_spte_gfn(u64 spte)
{
	u64 gpa = spte & shadow_nonpresent_or_rsvd_lower_gfn_mask;

	gpa |= (spte >> SHADOW_NONPRESENT_OR_RSVD_MASK_LEN)
	       & shadow_nonpresent_or_rsvd_mask;

	return gpa >> PAGE_SHIFT;
}

static unsigned get_mmio_spte_access(u64 spte)
{
	return spte & shadow_mmio_access_mask;
}

static bool check_mmio_spte(struct kvm_vcpu *vcpu, u64 spte)
{
	u64 kvm_gen, spte_gen, gen;

	gen = kvm_vcpu_memslots(vcpu)->generation;
	if (unlikely(gen & KVM_MEMSLOT_GEN_UPDATE_IN_PROGRESS))
		return false;

	kvm_gen = gen & MMIO_SPTE_GEN_MASK;
	spte_gen = get_mmio_spte_generation(spte);

	trace_check_mmio_spte(spte, kvm_gen, spte_gen);
	return likely(kvm_gen == spte_gen);
}

static int is_cpuid_PSE36(void)
{
	return 1;
}

static gfn_t pse36_gfn_delta(u32 gpte)
{
	int shift = 32 - PT32_DIR_PSE36_SHIFT - PAGE_SHIFT;

	return (gpte & PT32_DIR_PSE36_MASK) << shift;
}

#ifdef CONFIG_X86_64
static void __set_spte(u64 *sptep, u64 spte)
{
	WRITE_ONCE(*sptep, spte);
}

static void __update_clear_spte_fast(u64 *sptep, u64 spte)
{
	WRITE_ONCE(*sptep, spte);
}

static u64 __update_clear_spte_slow(u64 *sptep, u64 spte)
{
	return xchg(sptep, spte);
}

static u64 __get_spte_lockless(u64 *sptep)
{
	return READ_ONCE(*sptep);
}
#else
union split_spte {
	struct {
		u32 spte_low;
		u32 spte_high;
	};
	u64 spte;
};

static void count_spte_clear(u64 *sptep, u64 spte)
{
	struct kvm_mmu_page *sp =  sptep_to_sp(sptep);

	if (is_shadow_present_pte(spte))
		return;

	/* Ensure the spte is completely set before we increase the count */
	smp_wmb();
	sp->clear_spte_count++;
}

static void __set_spte(u64 *sptep, u64 spte)
{
	union split_spte *ssptep, sspte;

	ssptep = (union split_spte *)sptep;
	sspte = (union split_spte)spte;

	ssptep->spte_high = sspte.spte_high;

	/*
	 * If we map the spte from nonpresent to present, We should store
	 * the high bits firstly, then set present bit, so cpu can not
	 * fetch this spte while we are setting the spte.
	 */
	smp_wmb();

	WRITE_ONCE(ssptep->spte_low, sspte.spte_low);
}

static void __update_clear_spte_fast(u64 *sptep, u64 spte)
{
	union split_spte *ssptep, sspte;

	ssptep = (union split_spte *)sptep;
	sspte = (union split_spte)spte;

	WRITE_ONCE(ssptep->spte_low, sspte.spte_low);

	/*
	 * If we map the spte from present to nonpresent, we should clear
	 * present bit firstly to avoid vcpu fetch the old high bits.
	 */
	smp_wmb();

	ssptep->spte_high = sspte.spte_high;
	count_spte_clear(sptep, spte);
}

static u64 __update_clear_spte_slow(u64 *sptep, u64 spte)
{
	union split_spte *ssptep, sspte, orig;

	ssptep = (union split_spte *)sptep;
	sspte = (union split_spte)spte;

	/* xchg acts as a barrier before the setting of the high bits */
	orig.spte_low = xchg(&ssptep->spte_low, sspte.spte_low);
	orig.spte_high = ssptep->spte_high;
	ssptep->spte_high = sspte.spte_high;
	count_spte_clear(sptep, spte);

	return orig.spte;
}

/*
 * The idea using the light way get the spte on x86_32 guest is from
 * gup_get_pte (mm/gup.c).
 *
 * An spte tlb flush may be pending, because kvm_set_pte_rmapp
 * coalesces them and we are running out of the MMU lock.  Therefore
 * we need to protect against in-progress updates of the spte.
 *
 * Reading the spte while an update is in progress may get the old value
 * for the high part of the spte.  The race is fine for a present->non-present
 * change (because the high part of the spte is ignored for non-present spte),
 * but for a present->present change we must reread the spte.
 *
 * All such changes are done in two steps (present->non-present and
 * non-present->present), hence it is enough to count the number of
 * present->non-present updates: if it changed while reading the spte,
 * we might have hit the race.  This is done using clear_spte_count.
 */
static u64 __get_spte_lockless(u64 *sptep)
{
	struct kvm_mmu_page *sp =  sptep_to_sp(sptep);
	union split_spte spte, *orig = (union split_spte *)sptep;
	int count;

retry:
	count = sp->clear_spte_count;
	smp_rmb();

	spte.spte_low = orig->spte_low;
	smp_rmb();

	spte.spte_high = orig->spte_high;
	smp_rmb();

	if (unlikely(spte.spte_low != orig->spte_low ||
	      count != sp->clear_spte_count))
		goto retry;

	return spte.spte;
}
#endif

static bool spte_has_volatile_bits(u64 spte)
{
	if (!is_shadow_present_pte(spte))
		return false;

	/*
	 * Always atomically update spte if it can be updated
	 * out of mmu-lock, it can ensure dirty bit is not lost,
	 * also, it can help us to get a stable is_writable_pte()
	 * to ensure tlb flush is not missed.
	 */
	if (spte_can_locklessly_be_made_writable(spte) ||
	    is_access_track_spte(spte))
		return true;

	if (spte_ad_enabled(spte)) {
		if ((spte & shadow_accessed_mask) == 0 ||
	    	    (is_writable_pte(spte) && (spte & shadow_dirty_mask) == 0))
			return true;
	}

	return false;
}

/* Rules for using mmu_spte_set:
 * Set the sptep from nonpresent to present.
 * Note: the sptep being assigned *must* be either not present
 * or in a state where the hardware will not attempt to update
 * the spte.
 */
static void mmu_spte_set(u64 *sptep, u64 new_spte)
{
	WARN_ON(is_shadow_present_pte(*sptep));
	__set_spte(sptep, new_spte);
}

/*
 * Update the SPTE (excluding the PFN), but do not track changes in its
 * accessed/dirty status.
 */
static u64 mmu_spte_update_no_track(u64 *sptep, u64 new_spte)
{
	u64 old_spte = *sptep;

	WARN_ON(!is_shadow_present_pte(new_spte));
	check_spte_writable_invariants(new_spte);

	if (!is_shadow_present_pte(old_spte)) {
		mmu_spte_set(sptep, new_spte);
		return old_spte;
	}

	if (!spte_has_volatile_bits(old_spte))
		__update_clear_spte_fast(sptep, new_spte);
	else
		old_spte = __update_clear_spte_slow(sptep, new_spte);

	WARN_ON(spte_to_pfn(old_spte) != spte_to_pfn(new_spte));

	return old_spte;
}

/* Rules for using mmu_spte_update:
 * Update the state bits, it means the mapped pfn is not changed.
 *
 * Whenever an MMU-writable SPTE is overwritten with a read-only SPTE, remote
 * TLBs must be flushed. Otherwise rmap_write_protect will find a read-only
 * spte, even though the writable spte might be cached on a CPU's TLB.
 *
 * Returns true if the TLB needs to be flushed
 */
static bool mmu_spte_update(u64 *sptep, u64 new_spte)
{
	bool flush = false;
	u64 old_spte = mmu_spte_update_no_track(sptep, new_spte);

	if (!is_shadow_present_pte(old_spte))
		return false;

	/*
	 * For the spte updated out of mmu-lock is safe, since
	 * we always atomically update it, see the comments in
	 * spte_has_volatile_bits().
	 */
	if (spte_can_locklessly_be_made_writable(old_spte) &&
	      !is_writable_pte(new_spte))
		flush = true;

	/*
	 * Flush TLB when accessed/dirty states are changed in the page tables,
	 * to guarantee consistency between TLB and page tables.
	 */

	if (is_accessed_spte(old_spte) && !is_accessed_spte(new_spte)) {
		flush = true;
		kvm_set_pfn_accessed(spte_to_pfn(old_spte));
	}

	if (is_dirty_spte(old_spte) && !is_dirty_spte(new_spte)) {
		flush = true;
		kvm_set_pfn_dirty(spte_to_pfn(old_spte));
	}

	return flush;
}

/*
 * Rules for using mmu_spte_clear_track_bits:
 * It sets the sptep from present to nonpresent, and track the
 * state bits, it is used to clear the last level sptep.
 * Returns the old PTE.
 */
static int mmu_spte_clear_track_bits(struct kvm *kvm, u64 *sptep)
{
	kvm_pfn_t pfn;
	u64 old_spte = *sptep;
	int level = sptep_to_sp(sptep)->role.level;

	if (!spte_has_volatile_bits(old_spte))
		__update_clear_spte_fast(sptep, 0ull);
	else
		old_spte = __update_clear_spte_slow(sptep, 0ull);

	if (!is_shadow_present_pte(old_spte))
		return old_spte;

	kvm_update_page_stats(kvm, level, -1);

	pfn = spte_to_pfn(old_spte);

	/*
	 * KVM does not hold the refcount of the page used by
	 * kvm mmu, before reclaiming the page, we should
	 * unmap it from mmu first.
	 */
	WARN_ON(!kvm_is_reserved_pfn(pfn) && !page_count(pfn_to_page(pfn)));

	if (is_accessed_spte(old_spte))
		kvm_set_pfn_accessed(pfn);

	if (is_dirty_spte(old_spte))
		kvm_set_pfn_dirty(pfn);

	return old_spte;
}

/*
 * Rules for using mmu_spte_clear_no_track:
 * Directly clear spte without caring the state bits of sptep,
 * it is used to set the upper level spte.
 */
static void mmu_spte_clear_no_track(u64 *sptep)
{
	__update_clear_spte_fast(sptep, 0ull);
}

static u64 mmu_spte_get_lockless(u64 *sptep)
{
	return __get_spte_lockless(sptep);
}

/* Returns the Accessed status of the PTE and resets it at the same time. */
static bool mmu_spte_age(u64 *sptep)
{
	u64 spte = mmu_spte_get_lockless(sptep);

	if (!is_accessed_spte(spte))
		return false;

	if (spte_ad_enabled(spte)) {
		clear_bit((ffs(shadow_accessed_mask) - 1),
			  (unsigned long *)sptep);
	} else {
		/*
		 * Capture the dirty status of the page, so that it doesn't get
		 * lost when the SPTE is marked for access tracking.
		 */
		if (is_writable_pte(spte))
			kvm_set_pfn_dirty(spte_to_pfn(spte));

		spte = mark_spte_for_access_track(spte);
		mmu_spte_update_no_track(sptep, spte);
	}

	return true;
}

static void walk_shadow_page_lockless_begin(struct kvm_vcpu *vcpu)
{
	if (is_tdp_mmu(vcpu->arch.mmu)) {
		kvm_tdp_mmu_walk_lockless_begin();
	} else {
		/*
		 * Prevent page table teardown by making any free-er wait during
		 * kvm_flush_remote_tlbs() IPI to all active vcpus.
		 */
		local_irq_disable();

		/*
		 * Make sure a following spte read is not reordered ahead of the write
		 * to vcpu->mode.
		 */
		smp_store_mb(vcpu->mode, READING_SHADOW_PAGE_TABLES);
	}
}

static void walk_shadow_page_lockless_end(struct kvm_vcpu *vcpu)
{
	if (is_tdp_mmu(vcpu->arch.mmu)) {
		kvm_tdp_mmu_walk_lockless_end();
	} else {
		/*
		 * Make sure the write to vcpu->mode is not reordered in front of
		 * reads to sptes.  If it does, kvm_mmu_commit_zap_page() can see us
		 * OUTSIDE_GUEST_MODE and proceed to free the shadow page table.
		 */
		smp_store_release(&vcpu->mode, OUTSIDE_GUEST_MODE);
		local_irq_enable();
	}
}

static int mmu_topup_memory_caches(struct kvm_vcpu *vcpu, bool maybe_indirect)
{
	int r;

	/* 1 rmap, 1 parent PTE per level, and the prefetched rmaps. */
	r = kvm_mmu_topup_memory_cache(&vcpu->arch.mmu_pte_list_desc_cache,
				       1 + PT64_ROOT_MAX_LEVEL + PTE_PREFETCH_NUM);
	if (r)
		return r;
	r = kvm_mmu_topup_memory_cache(&vcpu->arch.mmu_shadow_page_cache,
				       PT64_ROOT_MAX_LEVEL);
	if (r)
		return r;
	if (maybe_indirect) {
		r = kvm_mmu_topup_memory_cache(&vcpu->arch.mmu_gfn_array_cache,
					       PT64_ROOT_MAX_LEVEL);
		if (r)
			return r;
	}
	return kvm_mmu_topup_memory_cache(&vcpu->arch.mmu_page_header_cache,
					  PT64_ROOT_MAX_LEVEL);
}

static void mmu_free_memory_caches(struct kvm_vcpu *vcpu)
{
	kvm_mmu_free_memory_cache(&vcpu->arch.mmu_pte_list_desc_cache);
	kvm_mmu_free_memory_cache(&vcpu->arch.mmu_shadow_page_cache);
	kvm_mmu_free_memory_cache(&vcpu->arch.mmu_gfn_array_cache);
	kvm_mmu_free_memory_cache(&vcpu->arch.mmu_page_header_cache);
}

static struct pte_list_desc *mmu_alloc_pte_list_desc(struct kvm_vcpu *vcpu)
{
	return kvm_mmu_memory_cache_alloc(&vcpu->arch.mmu_pte_list_desc_cache);
}

static void mmu_free_pte_list_desc(struct pte_list_desc *pte_list_desc)
{
	kmem_cache_free(pte_list_desc_cache, pte_list_desc);
}

static gfn_t kvm_mmu_page_get_gfn(struct kvm_mmu_page *sp, int index)
{
	if (!sp->role.direct)
		return sp->gfns[index];

	return sp->gfn + (index << ((sp->role.level - 1) * PT64_LEVEL_BITS));
}

static void kvm_mmu_page_set_gfn(struct kvm_mmu_page *sp, int index, gfn_t gfn)
{
	if (!sp->role.direct) {
		sp->gfns[index] = gfn;
		return;
	}

	if (WARN_ON(gfn != kvm_mmu_page_get_gfn(sp, index)))
		pr_err_ratelimited("gfn mismatch under direct page %llx "
				   "(expected %llx, got %llx)\n",
				   sp->gfn,
				   kvm_mmu_page_get_gfn(sp, index), gfn);
}

/*
 * Return the pointer to the large page information for a given gfn,
 * handling slots that are not large page aligned.
 */
static struct kvm_lpage_info *lpage_info_slot(gfn_t gfn,
		const struct kvm_memory_slot *slot, int level)
{
	unsigned long idx;

	idx = gfn_to_index(gfn, slot->base_gfn, level);
	return &slot->arch.lpage_info[level - 2][idx];
}

static void update_gfn_disallow_lpage_count(const struct kvm_memory_slot *slot,
					    gfn_t gfn, int count)
{
	struct kvm_lpage_info *linfo;
	int i;

	for (i = PG_LEVEL_2M; i <= KVM_MAX_HUGEPAGE_LEVEL; ++i) {
		linfo = lpage_info_slot(gfn, slot, i);
		linfo->disallow_lpage += count;
		WARN_ON(linfo->disallow_lpage < 0);
	}
}

void kvm_mmu_gfn_disallow_lpage(const struct kvm_memory_slot *slot, gfn_t gfn)
{
	update_gfn_disallow_lpage_count(slot, gfn, 1);
}

void kvm_mmu_gfn_allow_lpage(const struct kvm_memory_slot *slot, gfn_t gfn)
{
	update_gfn_disallow_lpage_count(slot, gfn, -1);
}

static void account_shadowed(struct kvm *kvm, struct kvm_mmu_page *sp)
{
	struct kvm_memslots *slots;
	struct kvm_memory_slot *slot;
	gfn_t gfn;

	kvm->arch.indirect_shadow_pages++;
	gfn = sp->gfn;
	slots = kvm_memslots_for_spte_role(kvm, sp->role);
	slot = __gfn_to_memslot(slots, gfn);

	/* the non-leaf shadow pages are keeping readonly. */
	if (sp->role.level > PG_LEVEL_4K)
		return kvm_slot_page_track_add_page(kvm, slot, gfn,
						    KVM_PAGE_TRACK_WRITE);

	kvm_mmu_gfn_disallow_lpage(slot, gfn);
}

void account_huge_nx_page(struct kvm *kvm, struct kvm_mmu_page *sp)
{
	if (sp->lpage_disallowed)
		return;

	++kvm->stat.nx_lpage_splits;
	list_add_tail(&sp->lpage_disallowed_link,
		      &kvm->arch.lpage_disallowed_mmu_pages);
	sp->lpage_disallowed = true;
}

static void unaccount_shadowed(struct kvm *kvm, struct kvm_mmu_page *sp)
{
	struct kvm_memslots *slots;
	struct kvm_memory_slot *slot;
	gfn_t gfn;

	kvm->arch.indirect_shadow_pages--;
	gfn = sp->gfn;
	slots = kvm_memslots_for_spte_role(kvm, sp->role);
	slot = __gfn_to_memslot(slots, gfn);
	if (sp->role.level > PG_LEVEL_4K)
		return kvm_slot_page_track_remove_page(kvm, slot, gfn,
						       KVM_PAGE_TRACK_WRITE);

	kvm_mmu_gfn_allow_lpage(slot, gfn);
}

void unaccount_huge_nx_page(struct kvm *kvm, struct kvm_mmu_page *sp)
{
	--kvm->stat.nx_lpage_splits;
	sp->lpage_disallowed = false;
	list_del(&sp->lpage_disallowed_link);
}

static struct kvm_memory_slot *
gfn_to_memslot_dirty_bitmap(struct kvm_vcpu *vcpu, gfn_t gfn,
			    bool no_dirty_log)
{
	struct kvm_memory_slot *slot;

	slot = kvm_vcpu_gfn_to_memslot(vcpu, gfn);
	if (!slot || slot->flags & KVM_MEMSLOT_INVALID)
		return NULL;
	if (no_dirty_log && kvm_slot_dirty_track_enabled(slot))
		return NULL;

	return slot;
}

/*
 * About rmap_head encoding:
 *
 * If the bit zero of rmap_head->val is clear, then it points to the only spte
 * in this rmap chain. Otherwise, (rmap_head->val & ~1) points to a struct
 * pte_list_desc containing more mappings.
 */

/*
 * Returns the number of pointers in the rmap chain, not counting the new one.
 */
static int pte_list_add(struct kvm_vcpu *vcpu, u64 *spte,
			struct kvm_rmap_head *rmap_head)
{
	struct pte_list_desc *desc;
	int count = 0;

	if (!rmap_head->val) {
		rmap_printk("%p %llx 0->1\n", spte, *spte);
		rmap_head->val = (unsigned long)spte;
	} else if (!(rmap_head->val & 1)) {
		rmap_printk("%p %llx 1->many\n", spte, *spte);
		desc = mmu_alloc_pte_list_desc(vcpu);
		desc->sptes[0] = (u64 *)rmap_head->val;
		desc->sptes[1] = spte;
		desc->spte_count = 2;
		rmap_head->val = (unsigned long)desc | 1;
		++count;
	} else {
		rmap_printk("%p %llx many->many\n", spte, *spte);
		desc = (struct pte_list_desc *)(rmap_head->val & ~1ul);
		while (desc->spte_count == PTE_LIST_EXT) {
			count += PTE_LIST_EXT;
			if (!desc->more) {
				desc->more = mmu_alloc_pte_list_desc(vcpu);
				desc = desc->more;
				desc->spte_count = 0;
				break;
			}
			desc = desc->more;
		}
		count += desc->spte_count;
		desc->sptes[desc->spte_count++] = spte;
	}
	return count;
}

static void
pte_list_desc_remove_entry(struct kvm_rmap_head *rmap_head,
			   struct pte_list_desc *desc, int i,
			   struct pte_list_desc *prev_desc)
{
	int j = desc->spte_count - 1;

	desc->sptes[i] = desc->sptes[j];
	desc->sptes[j] = NULL;
	desc->spte_count--;
	if (desc->spte_count)
		return;
	if (!prev_desc && !desc->more)
		rmap_head->val = 0;
	else
		if (prev_desc)
			prev_desc->more = desc->more;
		else
			rmap_head->val = (unsigned long)desc->more | 1;
	mmu_free_pte_list_desc(desc);
}

static void __pte_list_remove(u64 *spte, struct kvm_rmap_head *rmap_head)
{
	struct pte_list_desc *desc;
	struct pte_list_desc *prev_desc;
	int i;

	if (!rmap_head->val) {
		pr_err("%s: %p 0->BUG\n", __func__, spte);
		BUG();
	} else if (!(rmap_head->val & 1)) {
		rmap_printk("%p 1->0\n", spte);
		if ((u64 *)rmap_head->val != spte) {
			pr_err("%s:  %p 1->BUG\n", __func__, spte);
			BUG();
		}
		rmap_head->val = 0;
	} else {
		rmap_printk("%p many->many\n", spte);
		desc = (struct pte_list_desc *)(rmap_head->val & ~1ul);
		prev_desc = NULL;
		while (desc) {
			for (i = 0; i < desc->spte_count; ++i) {
				if (desc->sptes[i] == spte) {
					pte_list_desc_remove_entry(rmap_head,
							desc, i, prev_desc);
					return;
				}
			}
			prev_desc = desc;
			desc = desc->more;
		}
		pr_err("%s: %p many->many\n", __func__, spte);
		BUG();
	}
}

static void pte_list_remove(struct kvm *kvm, struct kvm_rmap_head *rmap_head,
			    u64 *sptep)
{
	mmu_spte_clear_track_bits(kvm, sptep);
	__pte_list_remove(sptep, rmap_head);
}

/* Return true if rmap existed, false otherwise */
static bool pte_list_destroy(struct kvm *kvm, struct kvm_rmap_head *rmap_head)
{
	struct pte_list_desc *desc, *next;
	int i;

	if (!rmap_head->val)
		return false;

	if (!(rmap_head->val & 1)) {
		mmu_spte_clear_track_bits(kvm, (u64 *)rmap_head->val);
		goto out;
	}

	desc = (struct pte_list_desc *)(rmap_head->val & ~1ul);

	for (; desc; desc = next) {
		for (i = 0; i < desc->spte_count; i++)
			mmu_spte_clear_track_bits(kvm, desc->sptes[i]);
		next = desc->more;
		mmu_free_pte_list_desc(desc);
	}
out:
	/* rmap_head is meaningless now, remember to reset it */
	rmap_head->val = 0;
	return true;
}

unsigned int pte_list_count(struct kvm_rmap_head *rmap_head)
{
	struct pte_list_desc *desc;
	unsigned int count = 0;

	if (!rmap_head->val)
		return 0;
	else if (!(rmap_head->val & 1))
		return 1;

	desc = (struct pte_list_desc *)(rmap_head->val & ~1ul);

	while (desc) {
		count += desc->spte_count;
		desc = desc->more;
	}

	return count;
}

static struct kvm_rmap_head *gfn_to_rmap(gfn_t gfn, int level,
					 const struct kvm_memory_slot *slot)
{
	unsigned long idx;

	idx = gfn_to_index(gfn, slot->base_gfn, level);
	return &slot->arch.rmap[level - PG_LEVEL_4K][idx];
}

static bool rmap_can_add(struct kvm_vcpu *vcpu)
{
	struct kvm_mmu_memory_cache *mc;

	mc = &vcpu->arch.mmu_pte_list_desc_cache;
	return kvm_mmu_memory_cache_nr_free_objects(mc);
}

static void rmap_remove(struct kvm *kvm, u64 *spte)
{
	struct kvm_memslots *slots;
	struct kvm_memory_slot *slot;
	struct kvm_mmu_page *sp;
	gfn_t gfn;
	struct kvm_rmap_head *rmap_head;

	sp = sptep_to_sp(spte);
	gfn = kvm_mmu_page_get_gfn(sp, spte - sp->spt);

	/*
	 * Unlike rmap_add, rmap_remove does not run in the context of a vCPU
	 * so we have to determine which memslots to use based on context
	 * information in sp->role.
	 */
	slots = kvm_memslots_for_spte_role(kvm, sp->role);

	slot = __gfn_to_memslot(slots, gfn);
	rmap_head = gfn_to_rmap(gfn, sp->role.level, slot);

	__pte_list_remove(spte, rmap_head);
}

/*
 * Used by the following functions to iterate through the sptes linked by a
 * rmap.  All fields are private and not assumed to be used outside.
 */
struct rmap_iterator {
	/* private fields */
	struct pte_list_desc *desc;	/* holds the sptep if not NULL */
	int pos;			/* index of the sptep */
};

/*
 * Iteration must be started by this function.  This should also be used after
 * removing/dropping sptes from the rmap link because in such cases the
 * information in the iterator may not be valid.
 *
 * Returns sptep if found, NULL otherwise.
 */
static u64 *rmap_get_first(struct kvm_rmap_head *rmap_head,
			   struct rmap_iterator *iter)
{
	u64 *sptep;

	if (!rmap_head->val)
		return NULL;

	if (!(rmap_head->val & 1)) {
		iter->desc = NULL;
		sptep = (u64 *)rmap_head->val;
		goto out;
	}

	iter->desc = (struct pte_list_desc *)(rmap_head->val & ~1ul);
	iter->pos = 0;
	sptep = iter->desc->sptes[iter->pos];
out:
	BUG_ON(!is_shadow_present_pte(*sptep));
	return sptep;
}

/*
 * Must be used with a valid iterator: e.g. after rmap_get_first().
 *
 * Returns sptep if found, NULL otherwise.
 */
static u64 *rmap_get_next(struct rmap_iterator *iter)
{
	u64 *sptep;

	if (iter->desc) {
		if (iter->pos < PTE_LIST_EXT - 1) {
			++iter->pos;
			sptep = iter->desc->sptes[iter->pos];
			if (sptep)
				goto out;
		}

		iter->desc = iter->desc->more;

		if (iter->desc) {
			iter->pos = 0;
			/* desc->sptes[0] cannot be NULL */
			sptep = iter->desc->sptes[iter->pos];
			goto out;
		}
	}

	return NULL;
out:
	BUG_ON(!is_shadow_present_pte(*sptep));
	return sptep;
}

#define for_each_rmap_spte(_rmap_head_, _iter_, _spte_)			\
	for (_spte_ = rmap_get_first(_rmap_head_, _iter_);		\
	     _spte_; _spte_ = rmap_get_next(_iter_))

static void drop_spte(struct kvm *kvm, u64 *sptep)
{
	u64 old_spte = mmu_spte_clear_track_bits(kvm, sptep);

	if (is_shadow_present_pte(old_spte))
		rmap_remove(kvm, sptep);
}


static bool __drop_large_spte(struct kvm *kvm, u64 *sptep)
{
	if (is_large_pte(*sptep)) {
		WARN_ON(sptep_to_sp(sptep)->role.level == PG_LEVEL_4K);
		drop_spte(kvm, sptep);
		return true;
	}

	return false;
}

static void drop_large_spte(struct kvm_vcpu *vcpu, u64 *sptep)
{
	if (__drop_large_spte(vcpu->kvm, sptep)) {
		struct kvm_mmu_page *sp = sptep_to_sp(sptep);

		kvm_flush_remote_tlbs_with_address(vcpu->kvm, sp->gfn,
			KVM_PAGES_PER_HPAGE(sp->role.level));
	}
}

/*
 * Write-protect on the specified @sptep, @pt_protect indicates whether
 * spte write-protection is caused by protecting shadow page table.
 *
 * Note: write protection is difference between dirty logging and spte
 * protection:
 * - for dirty logging, the spte can be set to writable at anytime if
 *   its dirty bitmap is properly set.
 * - for spte protection, the spte can be writable only after unsync-ing
 *   shadow page.
 *
 * Return true if tlb need be flushed.
 */
static bool spte_write_protect(u64 *sptep, bool pt_protect)
{
	u64 spte = *sptep;

	if (!is_writable_pte(spte) &&
	      !(pt_protect && spte_can_locklessly_be_made_writable(spte)))
		return false;

	rmap_printk("spte %p %llx\n", sptep, *sptep);

	if (pt_protect)
		spte &= ~shadow_mmu_writable_mask;
	spte = spte & ~PT_WRITABLE_MASK;

	return mmu_spte_update(sptep, spte);
}

static bool rmap_write_protect(struct kvm_rmap_head *rmap_head,
			       bool pt_protect)
{
	u64 *sptep;
	struct rmap_iterator iter;
	bool flush = false;

	for_each_rmap_spte(rmap_head, &iter, sptep)
		flush |= spte_write_protect(sptep, pt_protect);

	return flush;
}

static bool spte_clear_dirty(u64 *sptep)
{
	u64 spte = *sptep;

	rmap_printk("spte %p %llx\n", sptep, *sptep);

	MMU_WARN_ON(!spte_ad_enabled(spte));
	spte &= ~shadow_dirty_mask;
	return mmu_spte_update(sptep, spte);
}

static bool spte_wrprot_for_clear_dirty(u64 *sptep)
{
	bool was_writable = test_and_clear_bit(PT_WRITABLE_SHIFT,
					       (unsigned long *)sptep);
	if (was_writable && !spte_ad_enabled(*sptep))
		kvm_set_pfn_dirty(spte_to_pfn(*sptep));

	return was_writable;
}

/*
 * Gets the GFN ready for another round of dirty logging by clearing the
 *	- D bit on ad-enabled SPTEs, and
 *	- W bit on ad-disabled SPTEs.
 * Returns true iff any D or W bits were cleared.
 */
static bool __rmap_clear_dirty(struct kvm *kvm, struct kvm_rmap_head *rmap_head,
			       const struct kvm_memory_slot *slot)
{
	u64 *sptep;
	struct rmap_iterator iter;
	bool flush = false;

	for_each_rmap_spte(rmap_head, &iter, sptep)
		if (spte_ad_need_write_protect(*sptep))
			flush |= spte_wrprot_for_clear_dirty(sptep);
		else
			flush |= spte_clear_dirty(sptep);

	return flush;
}

/**
 * kvm_mmu_write_protect_pt_masked - write protect selected PT level pages
 * @kvm: kvm instance
 * @slot: slot to protect
 * @gfn_offset: start of the BITS_PER_LONG pages we care about
 * @mask: indicates which pages we should protect
 *
 * Used when we do not need to care about huge page mappings.
 */
static void kvm_mmu_write_protect_pt_masked(struct kvm *kvm,
				     struct kvm_memory_slot *slot,
				     gfn_t gfn_offset, unsigned long mask)
{
	struct kvm_rmap_head *rmap_head;

	if (is_tdp_mmu_enabled(kvm))
		kvm_tdp_mmu_clear_dirty_pt_masked(kvm, slot,
				slot->base_gfn + gfn_offset, mask, true);

	if (!kvm_memslots_have_rmaps(kvm))
		return;

	while (mask) {
		rmap_head = gfn_to_rmap(slot->base_gfn + gfn_offset + __ffs(mask),
					PG_LEVEL_4K, slot);
		rmap_write_protect(rmap_head, false);

		/* clear the first set bit */
		mask &= mask - 1;
	}
}

/**
 * kvm_mmu_clear_dirty_pt_masked - clear MMU D-bit for PT level pages, or write
 * protect the page if the D-bit isn't supported.
 * @kvm: kvm instance
 * @slot: slot to clear D-bit
 * @gfn_offset: start of the BITS_PER_LONG pages we care about
 * @mask: indicates which pages we should clear D-bit
 *
 * Used for PML to re-log the dirty GPAs after userspace querying dirty_bitmap.
 */
static void kvm_mmu_clear_dirty_pt_masked(struct kvm *kvm,
					 struct kvm_memory_slot *slot,
					 gfn_t gfn_offset, unsigned long mask)
{
	struct kvm_rmap_head *rmap_head;

	if (is_tdp_mmu_enabled(kvm))
		kvm_tdp_mmu_clear_dirty_pt_masked(kvm, slot,
				slot->base_gfn + gfn_offset, mask, false);

	if (!kvm_memslots_have_rmaps(kvm))
		return;

	while (mask) {
		rmap_head = gfn_to_rmap(slot->base_gfn + gfn_offset + __ffs(mask),
					PG_LEVEL_4K, slot);
		__rmap_clear_dirty(kvm, rmap_head, slot);

		/* clear the first set bit */
		mask &= mask - 1;
	}
}

/**
 * kvm_arch_mmu_enable_log_dirty_pt_masked - enable dirty logging for selected
 * PT level pages.
 *
 * It calls kvm_mmu_write_protect_pt_masked to write protect selected pages to
 * enable dirty logging for them.
 *
 * We need to care about huge page mappings: e.g. during dirty logging we may
 * have such mappings.
 */
void kvm_arch_mmu_enable_log_dirty_pt_masked(struct kvm *kvm,
				struct kvm_memory_slot *slot,
				gfn_t gfn_offset, unsigned long mask)
{
	/*
	 * Huge pages are NOT write protected when we start dirty logging in
	 * initially-all-set mode; must write protect them here so that they
	 * are split to 4K on the first write.
	 *
	 * The gfn_offset is guaranteed to be aligned to 64, but the base_gfn
	 * of memslot has no such restriction, so the range can cross two large
	 * pages.
	 */
	if (kvm_dirty_log_manual_protect_and_init_set(kvm)) {
		gfn_t start = slot->base_gfn + gfn_offset + __ffs(mask);
		gfn_t end = slot->base_gfn + gfn_offset + __fls(mask);

		if (READ_ONCE(eager_page_split))
			kvm_mmu_try_split_huge_pages(kvm, slot, start, end, PG_LEVEL_4K);

		kvm_mmu_slot_gfn_write_protect(kvm, slot, start, PG_LEVEL_2M);

		/* Cross two large pages? */
		if (ALIGN(start << PAGE_SHIFT, PMD_SIZE) !=
		    ALIGN(end << PAGE_SHIFT, PMD_SIZE))
			kvm_mmu_slot_gfn_write_protect(kvm, slot, end,
						       PG_LEVEL_2M);
	}

	/* Now handle 4K PTEs.  */
	if (kvm_x86_ops.cpu_dirty_log_size)
		kvm_mmu_clear_dirty_pt_masked(kvm, slot, gfn_offset, mask);
	else
		kvm_mmu_write_protect_pt_masked(kvm, slot, gfn_offset, mask);
}

int kvm_cpu_dirty_log_size(void)
{
	return kvm_x86_ops.cpu_dirty_log_size;
}

bool kvm_mmu_slot_gfn_write_protect(struct kvm *kvm,
				    struct kvm_memory_slot *slot, u64 gfn,
				    int min_level)
{
	struct kvm_rmap_head *rmap_head;
	int i;
	bool write_protected = false;

	if (kvm_memslots_have_rmaps(kvm)) {
		for (i = min_level; i <= KVM_MAX_HUGEPAGE_LEVEL; ++i) {
			rmap_head = gfn_to_rmap(gfn, i, slot);
			write_protected |= rmap_write_protect(rmap_head, true);
		}
	}

	if (is_tdp_mmu_enabled(kvm))
		write_protected |=
			kvm_tdp_mmu_write_protect_gfn(kvm, slot, gfn, min_level);

	return write_protected;
}

static bool kvm_vcpu_write_protect_gfn(struct kvm_vcpu *vcpu, u64 gfn)
{
	struct kvm_memory_slot *slot;

	slot = kvm_vcpu_gfn_to_memslot(vcpu, gfn);
	return kvm_mmu_slot_gfn_write_protect(vcpu->kvm, slot, gfn, PG_LEVEL_4K);
}

static bool kvm_zap_rmapp(struct kvm *kvm, struct kvm_rmap_head *rmap_head,
			  const struct kvm_memory_slot *slot)
{
	return pte_list_destroy(kvm, rmap_head);
}

static bool kvm_unmap_rmapp(struct kvm *kvm, struct kvm_rmap_head *rmap_head,
			    struct kvm_memory_slot *slot, gfn_t gfn, int level,
			    pte_t unused)
{
	return kvm_zap_rmapp(kvm, rmap_head, slot);
}

static bool kvm_set_pte_rmapp(struct kvm *kvm, struct kvm_rmap_head *rmap_head,
			      struct kvm_memory_slot *slot, gfn_t gfn, int level,
			      pte_t pte)
{
	u64 *sptep;
	struct rmap_iterator iter;
	bool need_flush = false;
	u64 new_spte;
	kvm_pfn_t new_pfn;

	WARN_ON(pte_huge(pte));
	new_pfn = pte_pfn(pte);

restart:
	for_each_rmap_spte(rmap_head, &iter, sptep) {
		rmap_printk("spte %p %llx gfn %llx (%d)\n",
			    sptep, *sptep, gfn, level);

		need_flush = true;

		if (pte_write(pte)) {
			pte_list_remove(kvm, rmap_head, sptep);
			goto restart;
		} else {
			new_spte = kvm_mmu_changed_pte_notifier_make_spte(
					*sptep, new_pfn);

			mmu_spte_clear_track_bits(kvm, sptep);
			mmu_spte_set(sptep, new_spte);
		}
	}

	if (need_flush && kvm_available_flush_tlb_with_range()) {
		kvm_flush_remote_tlbs_with_address(kvm, gfn, 1);
		return false;
	}

	return need_flush;
}

struct slot_rmap_walk_iterator {
	/* input fields. */
	const struct kvm_memory_slot *slot;
	gfn_t start_gfn;
	gfn_t end_gfn;
	int start_level;
	int end_level;

	/* output fields. */
	gfn_t gfn;
	struct kvm_rmap_head *rmap;
	int level;

	/* private field. */
	struct kvm_rmap_head *end_rmap;
};

static void
rmap_walk_init_level(struct slot_rmap_walk_iterator *iterator, int level)
{
	iterator->level = level;
	iterator->gfn = iterator->start_gfn;
	iterator->rmap = gfn_to_rmap(iterator->gfn, level, iterator->slot);
	iterator->end_rmap = gfn_to_rmap(iterator->end_gfn, level, iterator->slot);
}

static void
slot_rmap_walk_init(struct slot_rmap_walk_iterator *iterator,
		    const struct kvm_memory_slot *slot, int start_level,
		    int end_level, gfn_t start_gfn, gfn_t end_gfn)
{
	iterator->slot = slot;
	iterator->start_level = start_level;
	iterator->end_level = end_level;
	iterator->start_gfn = start_gfn;
	iterator->end_gfn = end_gfn;

	rmap_walk_init_level(iterator, iterator->start_level);
}

static bool slot_rmap_walk_okay(struct slot_rmap_walk_iterator *iterator)
{
	return !!iterator->rmap;
}

static void slot_rmap_walk_next(struct slot_rmap_walk_iterator *iterator)
{
	if (++iterator->rmap <= iterator->end_rmap) {
		iterator->gfn += (1UL << KVM_HPAGE_GFN_SHIFT(iterator->level));
		return;
	}

	if (++iterator->level > iterator->end_level) {
		iterator->rmap = NULL;
		return;
	}

	rmap_walk_init_level(iterator, iterator->level);
}

#define for_each_slot_rmap_range(_slot_, _start_level_, _end_level_,	\
	   _start_gfn, _end_gfn, _iter_)				\
	for (slot_rmap_walk_init(_iter_, _slot_, _start_level_,		\
				 _end_level_, _start_gfn, _end_gfn);	\
	     slot_rmap_walk_okay(_iter_);				\
	     slot_rmap_walk_next(_iter_))

typedef bool (*rmap_handler_t)(struct kvm *kvm, struct kvm_rmap_head *rmap_head,
			       struct kvm_memory_slot *slot, gfn_t gfn,
			       int level, pte_t pte);

static __always_inline bool kvm_handle_gfn_range(struct kvm *kvm,
						 struct kvm_gfn_range *range,
						 rmap_handler_t handler)
{
	struct slot_rmap_walk_iterator iterator;
	bool ret = false;

	for_each_slot_rmap_range(range->slot, PG_LEVEL_4K, KVM_MAX_HUGEPAGE_LEVEL,
				 range->start, range->end - 1, &iterator)
		ret |= handler(kvm, iterator.rmap, range->slot, iterator.gfn,
			       iterator.level, range->pte);

	return ret;
}

bool kvm_unmap_gfn_range(struct kvm *kvm, struct kvm_gfn_range *range)
{
	bool flush = false;

	if (kvm_memslots_have_rmaps(kvm))
		flush = kvm_handle_gfn_range(kvm, range, kvm_unmap_rmapp);

	if (is_tdp_mmu_enabled(kvm))
		flush = kvm_tdp_mmu_unmap_gfn_range(kvm, range, flush);

	return flush;
}

bool kvm_set_spte_gfn(struct kvm *kvm, struct kvm_gfn_range *range)
{
	bool flush = false;

	if (kvm_memslots_have_rmaps(kvm))
		flush = kvm_handle_gfn_range(kvm, range, kvm_set_pte_rmapp);

	if (is_tdp_mmu_enabled(kvm))
		flush |= kvm_tdp_mmu_set_spte_gfn(kvm, range);

	return flush;
}

static bool kvm_age_rmapp(struct kvm *kvm, struct kvm_rmap_head *rmap_head,
			  struct kvm_memory_slot *slot, gfn_t gfn, int level,
			  pte_t unused)
{
	u64 *sptep;
	struct rmap_iterator iter;
	int young = 0;

	for_each_rmap_spte(rmap_head, &iter, sptep)
		young |= mmu_spte_age(sptep);

	return young;
}

static bool kvm_test_age_rmapp(struct kvm *kvm, struct kvm_rmap_head *rmap_head,
			       struct kvm_memory_slot *slot, gfn_t gfn,
			       int level, pte_t unused)
{
	u64 *sptep;
	struct rmap_iterator iter;

	for_each_rmap_spte(rmap_head, &iter, sptep)
		if (is_accessed_spte(*sptep))
			return true;
	return false;
}

#define RMAP_RECYCLE_THRESHOLD 1000

static void rmap_add(struct kvm_vcpu *vcpu, struct kvm_memory_slot *slot,
		     u64 *spte, gfn_t gfn)
{
	struct kvm_mmu_page *sp;
	struct kvm_rmap_head *rmap_head;
	int rmap_count;

	sp = sptep_to_sp(spte);
	kvm_mmu_page_set_gfn(sp, spte - sp->spt, gfn);
	rmap_head = gfn_to_rmap(gfn, sp->role.level, slot);
	rmap_count = pte_list_add(vcpu, spte, rmap_head);

	if (rmap_count > RMAP_RECYCLE_THRESHOLD) {
		kvm_unmap_rmapp(vcpu->kvm, rmap_head, NULL, gfn, sp->role.level, __pte(0));
		kvm_flush_remote_tlbs_with_address(
				vcpu->kvm, sp->gfn, KVM_PAGES_PER_HPAGE(sp->role.level));
	}
}

bool kvm_age_gfn(struct kvm *kvm, struct kvm_gfn_range *range)
{
	bool young = false;

	if (kvm_memslots_have_rmaps(kvm))
		young = kvm_handle_gfn_range(kvm, range, kvm_age_rmapp);

	if (is_tdp_mmu_enabled(kvm))
		young |= kvm_tdp_mmu_age_gfn_range(kvm, range);

	return young;
}

bool kvm_test_age_gfn(struct kvm *kvm, struct kvm_gfn_range *range)
{
	bool young = false;

	if (kvm_memslots_have_rmaps(kvm))
		young = kvm_handle_gfn_range(kvm, range, kvm_test_age_rmapp);

	if (is_tdp_mmu_enabled(kvm))
		young |= kvm_tdp_mmu_test_age_gfn(kvm, range);

	return young;
}

#ifdef MMU_DEBUG
static int is_empty_shadow_page(u64 *spt)
{
	u64 *pos;
	u64 *end;

	for (pos = spt, end = pos + PAGE_SIZE / sizeof(u64); pos != end; pos++)
		if (is_shadow_present_pte(*pos)) {
			printk(KERN_ERR "%s: %p %llx\n", __func__,
			       pos, *pos);
			return 0;
		}
	return 1;
}
#endif

/*
 * This value is the sum of all of the kvm instances's
 * kvm->arch.n_used_mmu_pages values.  We need a global,
 * aggregate version in order to make the slab shrinker
 * faster
 */
static inline void kvm_mod_used_mmu_pages(struct kvm *kvm, long nr)
{
	kvm->arch.n_used_mmu_pages += nr;
	percpu_counter_add(&kvm_total_used_mmu_pages, nr);
}

static void kvm_mmu_free_page(struct kvm_mmu_page *sp)
{
	MMU_WARN_ON(!is_empty_shadow_page(sp->spt));
	hlist_del(&sp->hash_link);
	list_del(&sp->link);
	free_page((unsigned long)sp->spt);
	if (!sp->role.direct)
		free_page((unsigned long)sp->gfns);
	kmem_cache_free(mmu_page_header_cache, sp);
}

static unsigned kvm_page_table_hashfn(gfn_t gfn)
{
	return hash_64(gfn, KVM_MMU_HASH_SHIFT);
}

static void mmu_page_add_parent_pte(struct kvm_vcpu *vcpu,
				    struct kvm_mmu_page *sp, u64 *parent_pte)
{
	if (!parent_pte)
		return;

	pte_list_add(vcpu, parent_pte, &sp->parent_ptes);
}

static void mmu_page_remove_parent_pte(struct kvm_mmu_page *sp,
				       u64 *parent_pte)
{
	__pte_list_remove(parent_pte, &sp->parent_ptes);
}

static void drop_parent_pte(struct kvm_mmu_page *sp,
			    u64 *parent_pte)
{
	mmu_page_remove_parent_pte(sp, parent_pte);
	mmu_spte_clear_no_track(parent_pte);
}

static struct kvm_mmu_page *kvm_mmu_alloc_page(struct kvm_vcpu *vcpu, int direct)
{
	struct kvm_mmu_page *sp;

	sp = kvm_mmu_memory_cache_alloc(&vcpu->arch.mmu_page_header_cache);
	sp->spt = kvm_mmu_memory_cache_alloc(&vcpu->arch.mmu_shadow_page_cache);
	if (!direct)
		sp->gfns = kvm_mmu_memory_cache_alloc(&vcpu->arch.mmu_gfn_array_cache);
	set_page_private(virt_to_page(sp->spt), (unsigned long)sp);

	/*
	 * active_mmu_pages must be a FIFO list, as kvm_zap_obsolete_pages()
	 * depends on valid pages being added to the head of the list.  See
	 * comments in kvm_zap_obsolete_pages().
	 */
	sp->mmu_valid_gen = vcpu->kvm->arch.mmu_valid_gen;
	list_add(&sp->link, &vcpu->kvm->arch.active_mmu_pages);
	kvm_mod_used_mmu_pages(vcpu->kvm, +1);
	return sp;
}

static void mark_unsync(u64 *spte);
static void kvm_mmu_mark_parents_unsync(struct kvm_mmu_page *sp)
{
	u64 *sptep;
	struct rmap_iterator iter;

	for_each_rmap_spte(&sp->parent_ptes, &iter, sptep) {
		mark_unsync(sptep);
	}
}

static void mark_unsync(u64 *spte)
{
	struct kvm_mmu_page *sp;
	unsigned int index;

	sp = sptep_to_sp(spte);
	index = spte - sp->spt;
	if (__test_and_set_bit(index, sp->unsync_child_bitmap))
		return;
	if (sp->unsync_children++)
		return;
	kvm_mmu_mark_parents_unsync(sp);
}

static int nonpaging_sync_page(struct kvm_vcpu *vcpu,
			       struct kvm_mmu_page *sp)
{
	return -1;
}

#define KVM_PAGE_ARRAY_NR 16

struct kvm_mmu_pages {
	struct mmu_page_and_offset {
		struct kvm_mmu_page *sp;
		unsigned int idx;
	} page[KVM_PAGE_ARRAY_NR];
	unsigned int nr;
};

static int mmu_pages_add(struct kvm_mmu_pages *pvec, struct kvm_mmu_page *sp,
			 int idx)
{
	int i;

	if (sp->unsync)
		for (i=0; i < pvec->nr; i++)
			if (pvec->page[i].sp == sp)
				return 0;

	pvec->page[pvec->nr].sp = sp;
	pvec->page[pvec->nr].idx = idx;
	pvec->nr++;
	return (pvec->nr == KVM_PAGE_ARRAY_NR);
}

static inline void clear_unsync_child_bit(struct kvm_mmu_page *sp, int idx)
{
	--sp->unsync_children;
	WARN_ON((int)sp->unsync_children < 0);
	__clear_bit(idx, sp->unsync_child_bitmap);
}

static int __mmu_unsync_walk(struct kvm_mmu_page *sp,
			   struct kvm_mmu_pages *pvec)
{
	int i, ret, nr_unsync_leaf = 0;

	for_each_set_bit(i, sp->unsync_child_bitmap, 512) {
		struct kvm_mmu_page *child;
		u64 ent = sp->spt[i];

		if (!is_shadow_present_pte(ent) || is_large_pte(ent)) {
			clear_unsync_child_bit(sp, i);
			continue;
		}

		child = to_shadow_page(ent & PT64_BASE_ADDR_MASK);

		if (child->unsync_children) {
			if (mmu_pages_add(pvec, child, i))
				return -ENOSPC;

			ret = __mmu_unsync_walk(child, pvec);
			if (!ret) {
				clear_unsync_child_bit(sp, i);
				continue;
			} else if (ret > 0) {
				nr_unsync_leaf += ret;
			} else
				return ret;
		} else if (child->unsync) {
			nr_unsync_leaf++;
			if (mmu_pages_add(pvec, child, i))
				return -ENOSPC;
		} else
			clear_unsync_child_bit(sp, i);
	}

	return nr_unsync_leaf;
}

#define INVALID_INDEX (-1)

static int mmu_unsync_walk(struct kvm_mmu_page *sp,
			   struct kvm_mmu_pages *pvec)
{
	pvec->nr = 0;
	if (!sp->unsync_children)
		return 0;

	mmu_pages_add(pvec, sp, INVALID_INDEX);
	return __mmu_unsync_walk(sp, pvec);
}

static void kvm_unlink_unsync_page(struct kvm *kvm, struct kvm_mmu_page *sp)
{
	WARN_ON(!sp->unsync);
	trace_kvm_mmu_sync_page(sp);
	sp->unsync = 0;
	--kvm->stat.mmu_unsync;
}

static bool kvm_mmu_prepare_zap_page(struct kvm *kvm, struct kvm_mmu_page *sp,
				     struct list_head *invalid_list);
static void kvm_mmu_commit_zap_page(struct kvm *kvm,
				    struct list_head *invalid_list);

#define for_each_valid_sp(_kvm, _sp, _list)				\
	hlist_for_each_entry(_sp, _list, hash_link)			\
		if (is_obsolete_sp((_kvm), (_sp))) {			\
		} else

#define for_each_gfn_indirect_valid_sp(_kvm, _sp, _gfn)			\
	for_each_valid_sp(_kvm, _sp,					\
	  &(_kvm)->arch.mmu_page_hash[kvm_page_table_hashfn(_gfn)])	\
		if ((_sp)->gfn != (_gfn) || (_sp)->role.direct) {} else

static bool kvm_sync_page(struct kvm_vcpu *vcpu, struct kvm_mmu_page *sp,
			 struct list_head *invalid_list)
{
	int ret = vcpu->arch.mmu->sync_page(vcpu, sp);

	if (ret < 0) {
		kvm_mmu_prepare_zap_page(vcpu->kvm, sp, invalid_list);
		return false;
	}

	return !!ret;
}

static bool kvm_mmu_remote_flush_or_zap(struct kvm *kvm,
					struct list_head *invalid_list,
					bool remote_flush)
{
	if (!remote_flush && list_empty(invalid_list))
		return false;

	if (!list_empty(invalid_list))
		kvm_mmu_commit_zap_page(kvm, invalid_list);
	else
		kvm_flush_remote_tlbs(kvm);
	return true;
}

static bool is_obsolete_sp(struct kvm *kvm, struct kvm_mmu_page *sp)
{
	if (sp->role.invalid)
		return true;

	/* TDP MMU pages due not use the MMU generation. */
	return !sp->tdp_mmu_page &&
	       unlikely(sp->mmu_valid_gen != kvm->arch.mmu_valid_gen);
}

struct mmu_page_path {
	struct kvm_mmu_page *parent[PT64_ROOT_MAX_LEVEL];
	unsigned int idx[PT64_ROOT_MAX_LEVEL];
};

#define for_each_sp(pvec, sp, parents, i)			\
		for (i = mmu_pages_first(&pvec, &parents);	\
			i < pvec.nr && ({ sp = pvec.page[i].sp; 1;});	\
			i = mmu_pages_next(&pvec, &parents, i))

static int mmu_pages_next(struct kvm_mmu_pages *pvec,
			  struct mmu_page_path *parents,
			  int i)
{
	int n;

	for (n = i+1; n < pvec->nr; n++) {
		struct kvm_mmu_page *sp = pvec->page[n].sp;
		unsigned idx = pvec->page[n].idx;
		int level = sp->role.level;

		parents->idx[level-1] = idx;
		if (level == PG_LEVEL_4K)
			break;

		parents->parent[level-2] = sp;
	}

	return n;
}

static int mmu_pages_first(struct kvm_mmu_pages *pvec,
			   struct mmu_page_path *parents)
{
	struct kvm_mmu_page *sp;
	int level;

	if (pvec->nr == 0)
		return 0;

	WARN_ON(pvec->page[0].idx != INVALID_INDEX);

	sp = pvec->page[0].sp;
	level = sp->role.level;
	WARN_ON(level == PG_LEVEL_4K);

	parents->parent[level-2] = sp;

	/* Also set up a sentinel.  Further entries in pvec are all
	 * children of sp, so this element is never overwritten.
	 */
	parents->parent[level-1] = NULL;
	return mmu_pages_next(pvec, parents, 0);
}

static void mmu_pages_clear_parents(struct mmu_page_path *parents)
{
	struct kvm_mmu_page *sp;
	unsigned int level = 0;

	do {
		unsigned int idx = parents->idx[level];
		sp = parents->parent[level];
		if (!sp)
			return;

		WARN_ON(idx == INVALID_INDEX);
		clear_unsync_child_bit(sp, idx);
		level++;
	} while (!sp->unsync_children);
}

static int mmu_sync_children(struct kvm_vcpu *vcpu,
			     struct kvm_mmu_page *parent, bool can_yield)
{
	int i;
	struct kvm_mmu_page *sp;
	struct mmu_page_path parents;
	struct kvm_mmu_pages pages;
	LIST_HEAD(invalid_list);
	bool flush = false;

	while (mmu_unsync_walk(parent, &pages)) {
		bool protected = false;

		for_each_sp(pages, sp, parents, i)
			protected |= kvm_vcpu_write_protect_gfn(vcpu, sp->gfn);

		if (protected) {
			kvm_mmu_remote_flush_or_zap(vcpu->kvm, &invalid_list, true);
			flush = false;
		}

		for_each_sp(pages, sp, parents, i) {
			kvm_unlink_unsync_page(vcpu->kvm, sp);
			flush |= kvm_sync_page(vcpu, sp, &invalid_list);
			mmu_pages_clear_parents(&parents);
		}
		if (need_resched() || rwlock_needbreak(&vcpu->kvm->mmu_lock)) {
			kvm_mmu_remote_flush_or_zap(vcpu->kvm, &invalid_list, flush);
			if (!can_yield) {
				kvm_make_request(KVM_REQ_MMU_SYNC, vcpu);
				return -EINTR;
			}

			cond_resched_rwlock_write(&vcpu->kvm->mmu_lock);
			flush = false;
		}
	}

	kvm_mmu_remote_flush_or_zap(vcpu->kvm, &invalid_list, flush);
	return 0;
}

static void __clear_sp_write_flooding_count(struct kvm_mmu_page *sp)
{
	atomic_set(&sp->write_flooding_count,  0);
}

static void clear_sp_write_flooding_count(u64 *spte)
{
	__clear_sp_write_flooding_count(sptep_to_sp(spte));
}

static struct kvm_mmu_page *kvm_mmu_get_page(struct kvm_vcpu *vcpu,
					     gfn_t gfn,
					     gva_t gaddr,
					     unsigned level,
					     int direct,
					     unsigned int access)
{
	bool direct_mmu = vcpu->arch.mmu->direct_map;
	union kvm_mmu_page_role role;
	struct hlist_head *sp_list;
	unsigned quadrant;
	struct kvm_mmu_page *sp;
	int collisions = 0;
	LIST_HEAD(invalid_list);

	role = vcpu->arch.mmu->mmu_role.base;
	role.level = level;
	role.direct = direct;
	role.access = access;
	if (role.has_4_byte_gpte) {
		quadrant = gaddr >> (PAGE_SHIFT + (PT64_PT_BITS * level));
		quadrant &= (1 << ((PT32_PT_BITS - PT64_PT_BITS) * level)) - 1;
		role.quadrant = quadrant;
	}

	sp_list = &vcpu->kvm->arch.mmu_page_hash[kvm_page_table_hashfn(gfn)];
	for_each_valid_sp(vcpu->kvm, sp, sp_list) {
		if (sp->gfn != gfn) {
			collisions++;
			continue;
		}

		if (sp->role.word != role.word) {
			/*
			 * If the guest is creating an upper-level page, zap
			 * unsync pages for the same gfn.  While it's possible
			 * the guest is using recursive page tables, in all
			 * likelihood the guest has stopped using the unsync
			 * page and is installing a completely unrelated page.
			 * Unsync pages must not be left as is, because the new
			 * upper-level page will be write-protected.
			 */
			if (level > PG_LEVEL_4K && sp->unsync)
				kvm_mmu_prepare_zap_page(vcpu->kvm, sp,
							 &invalid_list);
			continue;
		}

		if (direct_mmu)
			goto trace_get_page;

		if (sp->unsync) {
			/*
			 * The page is good, but is stale.  kvm_sync_page does
			 * get the latest guest state, but (unlike mmu_unsync_children)
			 * it doesn't write-protect the page or mark it synchronized!
			 * This way the validity of the mapping is ensured, but the
			 * overhead of write protection is not incurred until the
			 * guest invalidates the TLB mapping.  This allows multiple
			 * SPs for a single gfn to be unsync.
			 *
			 * If the sync fails, the page is zapped.  If so, break
			 * in order to rebuild it.
			 */
			if (!kvm_sync_page(vcpu, sp, &invalid_list))
				break;

			WARN_ON(!list_empty(&invalid_list));
			kvm_flush_remote_tlbs(vcpu->kvm);
		}

		__clear_sp_write_flooding_count(sp);

trace_get_page:
		trace_kvm_mmu_get_page(sp, false);
		goto out;
	}

	++vcpu->kvm->stat.mmu_cache_miss;

	sp = kvm_mmu_alloc_page(vcpu, direct);

	sp->gfn = gfn;
	sp->role = role;
	hlist_add_head(&sp->hash_link, sp_list);
	if (!direct) {
		account_shadowed(vcpu->kvm, sp);
		if (level == PG_LEVEL_4K && kvm_vcpu_write_protect_gfn(vcpu, gfn))
			kvm_flush_remote_tlbs_with_address(vcpu->kvm, gfn, 1);
	}
	trace_kvm_mmu_get_page(sp, true);
out:
	kvm_mmu_commit_zap_page(vcpu->kvm, &invalid_list);

	if (collisions > vcpu->kvm->stat.max_mmu_page_hash_collisions)
		vcpu->kvm->stat.max_mmu_page_hash_collisions = collisions;
	return sp;
}

static void shadow_walk_init_using_root(struct kvm_shadow_walk_iterator *iterator,
					struct kvm_vcpu *vcpu, hpa_t root,
					u64 addr)
{
	iterator->addr = addr;
	iterator->shadow_addr = root;
	iterator->level = vcpu->arch.mmu->shadow_root_level;

	if (iterator->level >= PT64_ROOT_4LEVEL &&
	    vcpu->arch.mmu->root_level < PT64_ROOT_4LEVEL &&
	    !vcpu->arch.mmu->direct_map)
		iterator->level = PT32E_ROOT_LEVEL;

	if (iterator->level == PT32E_ROOT_LEVEL) {
		/*
		 * prev_root is currently only used for 64-bit hosts. So only
		 * the active root_hpa is valid here.
		 */
		BUG_ON(root != vcpu->arch.mmu->root.hpa);

		iterator->shadow_addr
			= vcpu->arch.mmu->pae_root[(addr >> 30) & 3];
		iterator->shadow_addr &= PT64_BASE_ADDR_MASK;
		--iterator->level;
		if (!iterator->shadow_addr)
			iterator->level = 0;
	}
}

static void shadow_walk_init(struct kvm_shadow_walk_iterator *iterator,
			     struct kvm_vcpu *vcpu, u64 addr)
{
	shadow_walk_init_using_root(iterator, vcpu, vcpu->arch.mmu->root.hpa,
				    addr);
}

static bool shadow_walk_okay(struct kvm_shadow_walk_iterator *iterator)
{
	if (iterator->level < PG_LEVEL_4K)
		return false;

	iterator->index = SHADOW_PT_INDEX(iterator->addr, iterator->level);
	iterator->sptep	= ((u64 *)__va(iterator->shadow_addr)) + iterator->index;
	return true;
}

static void __shadow_walk_next(struct kvm_shadow_walk_iterator *iterator,
			       u64 spte)
{
	if (!is_shadow_present_pte(spte) || is_last_spte(spte, iterator->level)) {
		iterator->level = 0;
		return;
	}

	iterator->shadow_addr = spte & PT64_BASE_ADDR_MASK;
	--iterator->level;
}

static void shadow_walk_next(struct kvm_shadow_walk_iterator *iterator)
{
	__shadow_walk_next(iterator, *iterator->sptep);
}

static void link_shadow_page(struct kvm_vcpu *vcpu, u64 *sptep,
			     struct kvm_mmu_page *sp)
{
	u64 spte;

	BUILD_BUG_ON(VMX_EPT_WRITABLE_MASK != PT_WRITABLE_MASK);

	spte = make_nonleaf_spte(sp->spt, sp_ad_disabled(sp));

	mmu_spte_set(sptep, spte);

	mmu_page_add_parent_pte(vcpu, sp, sptep);

	if (sp->unsync_children || sp->unsync)
		mark_unsync(sptep);
}

static void validate_direct_spte(struct kvm_vcpu *vcpu, u64 *sptep,
				   unsigned direct_access)
{
	if (is_shadow_present_pte(*sptep) && !is_large_pte(*sptep)) {
		struct kvm_mmu_page *child;

		/*
		 * For the direct sp, if the guest pte's dirty bit
		 * changed form clean to dirty, it will corrupt the
		 * sp's access: allow writable in the read-only sp,
		 * so we should update the spte at this point to get
		 * a new sp with the correct access.
		 */
		child = to_shadow_page(*sptep & PT64_BASE_ADDR_MASK);
		if (child->role.access == direct_access)
			return;

		drop_parent_pte(child, sptep);
		kvm_flush_remote_tlbs_with_address(vcpu->kvm, child->gfn, 1);
	}
}

/* Returns the number of zapped non-leaf child shadow pages. */
static int mmu_page_zap_pte(struct kvm *kvm, struct kvm_mmu_page *sp,
			    u64 *spte, struct list_head *invalid_list)
{
	u64 pte;
	struct kvm_mmu_page *child;

	pte = *spte;
	if (is_shadow_present_pte(pte)) {
		if (is_last_spte(pte, sp->role.level)) {
			drop_spte(kvm, spte);
		} else {
			child = to_shadow_page(pte & PT64_BASE_ADDR_MASK);
			drop_parent_pte(child, spte);

			/*
			 * Recursively zap nested TDP SPs, parentless SPs are
			 * unlikely to be used again in the near future.  This
			 * avoids retaining a large number of stale nested SPs.
			 */
			if (tdp_enabled && invalid_list &&
			    child->role.guest_mode && !child->parent_ptes.val)
				return kvm_mmu_prepare_zap_page(kvm, child,
								invalid_list);
		}
	} else if (is_mmio_spte(pte)) {
		mmu_spte_clear_no_track(spte);
	}
	return 0;
}

static int kvm_mmu_page_unlink_children(struct kvm *kvm,
					struct kvm_mmu_page *sp,
					struct list_head *invalid_list)
{
	int zapped = 0;
	unsigned i;

	for (i = 0; i < PT64_ENT_PER_PAGE; ++i)
		zapped += mmu_page_zap_pte(kvm, sp, sp->spt + i, invalid_list);

	return zapped;
}

static void kvm_mmu_unlink_parents(struct kvm_mmu_page *sp)
{
	u64 *sptep;
	struct rmap_iterator iter;

	while ((sptep = rmap_get_first(&sp->parent_ptes, &iter)))
		drop_parent_pte(sp, sptep);
}

static int mmu_zap_unsync_children(struct kvm *kvm,
				   struct kvm_mmu_page *parent,
				   struct list_head *invalid_list)
{
	int i, zapped = 0;
	struct mmu_page_path parents;
	struct kvm_mmu_pages pages;

	if (parent->role.level == PG_LEVEL_4K)
		return 0;

	while (mmu_unsync_walk(parent, &pages)) {
		struct kvm_mmu_page *sp;

		for_each_sp(pages, sp, parents, i) {
			kvm_mmu_prepare_zap_page(kvm, sp, invalid_list);
			mmu_pages_clear_parents(&parents);
			zapped++;
		}
	}

	return zapped;
}

static bool __kvm_mmu_prepare_zap_page(struct kvm *kvm,
				       struct kvm_mmu_page *sp,
				       struct list_head *invalid_list,
				       int *nr_zapped)
{
	bool list_unstable, zapped_root = false;

	trace_kvm_mmu_prepare_zap_page(sp);
	++kvm->stat.mmu_shadow_zapped;
	*nr_zapped = mmu_zap_unsync_children(kvm, sp, invalid_list);
	*nr_zapped += kvm_mmu_page_unlink_children(kvm, sp, invalid_list);
	kvm_mmu_unlink_parents(sp);

	/* Zapping children means active_mmu_pages has become unstable. */
	list_unstable = *nr_zapped;

	if (!sp->role.invalid && !sp->role.direct)
		unaccount_shadowed(kvm, sp);

	if (sp->unsync)
		kvm_unlink_unsync_page(kvm, sp);
	if (!sp->root_count) {
		/* Count self */
		(*nr_zapped)++;

		/*
		 * Already invalid pages (previously active roots) are not on
		 * the active page list.  See list_del() in the "else" case of
		 * !sp->root_count.
		 */
		if (sp->role.invalid)
			list_add(&sp->link, invalid_list);
		else
			list_move(&sp->link, invalid_list);
		kvm_mod_used_mmu_pages(kvm, -1);
	} else {
		/*
		 * Remove the active root from the active page list, the root
		 * will be explicitly freed when the root_count hits zero.
		 */
		list_del(&sp->link);

		/*
		 * Obsolete pages cannot be used on any vCPUs, see the comment
		 * in kvm_mmu_zap_all_fast().  Note, is_obsolete_sp() also
		 * treats invalid shadow pages as being obsolete.
		 */
		zapped_root = !is_obsolete_sp(kvm, sp);
	}

	if (sp->lpage_disallowed)
		unaccount_huge_nx_page(kvm, sp);

	sp->role.invalid = 1;

	/*
	 * Make the request to free obsolete roots after marking the root
	 * invalid, otherwise other vCPUs may not see it as invalid.
	 */
	if (zapped_root)
		kvm_make_all_cpus_request(kvm, KVM_REQ_MMU_FREE_OBSOLETE_ROOTS);
	return list_unstable;
}

static bool kvm_mmu_prepare_zap_page(struct kvm *kvm, struct kvm_mmu_page *sp,
				     struct list_head *invalid_list)
{
	int nr_zapped;

	__kvm_mmu_prepare_zap_page(kvm, sp, invalid_list, &nr_zapped);
	return nr_zapped;
}

static void kvm_mmu_commit_zap_page(struct kvm *kvm,
				    struct list_head *invalid_list)
{
	struct kvm_mmu_page *sp, *nsp;

	if (list_empty(invalid_list))
		return;

	/*
	 * We need to make sure everyone sees our modifications to
	 * the page tables and see changes to vcpu->mode here. The barrier
	 * in the kvm_flush_remote_tlbs() achieves this. This pairs
	 * with vcpu_enter_guest and walk_shadow_page_lockless_begin/end.
	 *
	 * In addition, kvm_flush_remote_tlbs waits for all vcpus to exit
	 * guest mode and/or lockless shadow page table walks.
	 */
	kvm_flush_remote_tlbs(kvm);

	list_for_each_entry_safe(sp, nsp, invalid_list, link) {
		WARN_ON(!sp->role.invalid || sp->root_count);
		kvm_mmu_free_page(sp);
	}
}

static unsigned long kvm_mmu_zap_oldest_mmu_pages(struct kvm *kvm,
						  unsigned long nr_to_zap)
{
	unsigned long total_zapped = 0;
	struct kvm_mmu_page *sp, *tmp;
	LIST_HEAD(invalid_list);
	bool unstable;
	int nr_zapped;

	if (list_empty(&kvm->arch.active_mmu_pages))
		return 0;

restart:
	list_for_each_entry_safe_reverse(sp, tmp, &kvm->arch.active_mmu_pages, link) {
		/*
		 * Don't zap active root pages, the page itself can't be freed
		 * and zapping it will just force vCPUs to realloc and reload.
		 */
		if (sp->root_count)
			continue;

		unstable = __kvm_mmu_prepare_zap_page(kvm, sp, &invalid_list,
						      &nr_zapped);
		total_zapped += nr_zapped;
		if (total_zapped >= nr_to_zap)
			break;

		if (unstable)
			goto restart;
	}

	kvm_mmu_commit_zap_page(kvm, &invalid_list);

	kvm->stat.mmu_recycled += total_zapped;
	return total_zapped;
}

static inline unsigned long kvm_mmu_available_pages(struct kvm *kvm)
{
	if (kvm->arch.n_max_mmu_pages > kvm->arch.n_used_mmu_pages)
		return kvm->arch.n_max_mmu_pages -
			kvm->arch.n_used_mmu_pages;

	return 0;
}

static int make_mmu_pages_available(struct kvm_vcpu *vcpu)
{
	unsigned long avail = kvm_mmu_available_pages(vcpu->kvm);

	if (likely(avail >= KVM_MIN_FREE_MMU_PAGES))
		return 0;

	kvm_mmu_zap_oldest_mmu_pages(vcpu->kvm, KVM_REFILL_PAGES - avail);

	/*
	 * Note, this check is intentionally soft, it only guarantees that one
	 * page is available, while the caller may end up allocating as many as
	 * four pages, e.g. for PAE roots or for 5-level paging.  Temporarily
	 * exceeding the (arbitrary by default) limit will not harm the host,
	 * being too aggressive may unnecessarily kill the guest, and getting an
	 * exact count is far more trouble than it's worth, especially in the
	 * page fault paths.
	 */
	if (!kvm_mmu_available_pages(vcpu->kvm))
		return -ENOSPC;
	return 0;
}

/*
 * Changing the number of mmu pages allocated to the vm
 * Note: if goal_nr_mmu_pages is too small, you will get dead lock
 */
void kvm_mmu_change_mmu_pages(struct kvm *kvm, unsigned long goal_nr_mmu_pages)
{
	write_lock(&kvm->mmu_lock);

	if (kvm->arch.n_used_mmu_pages > goal_nr_mmu_pages) {
		kvm_mmu_zap_oldest_mmu_pages(kvm, kvm->arch.n_used_mmu_pages -
						  goal_nr_mmu_pages);

		goal_nr_mmu_pages = kvm->arch.n_used_mmu_pages;
	}

	kvm->arch.n_max_mmu_pages = goal_nr_mmu_pages;

	write_unlock(&kvm->mmu_lock);
}

int kvm_mmu_unprotect_page(struct kvm *kvm, gfn_t gfn)
{
	struct kvm_mmu_page *sp;
	LIST_HEAD(invalid_list);
	int r;

	pgprintk("%s: looking for gfn %llx\n", __func__, gfn);
	r = 0;
	write_lock(&kvm->mmu_lock);
	for_each_gfn_indirect_valid_sp(kvm, sp, gfn) {
		pgprintk("%s: gfn %llx role %x\n", __func__, gfn,
			 sp->role.word);
		r = 1;
		kvm_mmu_prepare_zap_page(kvm, sp, &invalid_list);
	}
	kvm_mmu_commit_zap_page(kvm, &invalid_list);
	write_unlock(&kvm->mmu_lock);

	return r;
}

static int kvm_mmu_unprotect_page_virt(struct kvm_vcpu *vcpu, gva_t gva)
{
	gpa_t gpa;
	int r;

	if (vcpu->arch.mmu->direct_map)
		return 0;

	gpa = kvm_mmu_gva_to_gpa_read(vcpu, gva, NULL);

	r = kvm_mmu_unprotect_page(vcpu->kvm, gpa >> PAGE_SHIFT);

	return r;
}

static void kvm_unsync_page(struct kvm *kvm, struct kvm_mmu_page *sp)
{
	trace_kvm_mmu_unsync_page(sp);
	++kvm->stat.mmu_unsync;
	sp->unsync = 1;

	kvm_mmu_mark_parents_unsync(sp);
}

/*
 * Attempt to unsync any shadow pages that can be reached by the specified gfn,
 * KVM is creating a writable mapping for said gfn.  Returns 0 if all pages
 * were marked unsync (or if there is no shadow page), -EPERM if the SPTE must
 * be write-protected.
 */
int mmu_try_to_unsync_pages(struct kvm *kvm, const struct kvm_memory_slot *slot,
			    gfn_t gfn, bool can_unsync, bool prefetch)
{
	struct kvm_mmu_page *sp;
	bool locked = false;

	/*
	 * Force write-protection if the page is being tracked.  Note, the page
	 * track machinery is used to write-protect upper-level shadow pages,
	 * i.e. this guards the role.level == 4K assertion below!
	 */
	if (kvm_slot_page_track_is_active(kvm, slot, gfn, KVM_PAGE_TRACK_WRITE))
		return -EPERM;

	/*
	 * The page is not write-tracked, mark existing shadow pages unsync
	 * unless KVM is synchronizing an unsync SP (can_unsync = false).  In
	 * that case, KVM must complete emulation of the guest TLB flush before
	 * allowing shadow pages to become unsync (writable by the guest).
	 */
	for_each_gfn_indirect_valid_sp(kvm, sp, gfn) {
		if (!can_unsync)
			return -EPERM;

		if (sp->unsync)
			continue;

		if (prefetch)
			return -EEXIST;

		/*
		 * TDP MMU page faults require an additional spinlock as they
		 * run with mmu_lock held for read, not write, and the unsync
		 * logic is not thread safe.  Take the spinklock regardless of
		 * the MMU type to avoid extra conditionals/parameters, there's
		 * no meaningful penalty if mmu_lock is held for write.
		 */
		if (!locked) {
			locked = true;
			spin_lock(&kvm->arch.mmu_unsync_pages_lock);

			/*
			 * Recheck after taking the spinlock, a different vCPU
			 * may have since marked the page unsync.  A false
			 * positive on the unprotected check above is not
			 * possible as clearing sp->unsync _must_ hold mmu_lock
			 * for write, i.e. unsync cannot transition from 0->1
			 * while this CPU holds mmu_lock for read (or write).
			 */
			if (READ_ONCE(sp->unsync))
				continue;
		}

		WARN_ON(sp->role.level != PG_LEVEL_4K);
		kvm_unsync_page(kvm, sp);
	}
	if (locked)
		spin_unlock(&kvm->arch.mmu_unsync_pages_lock);

	/*
	 * We need to ensure that the marking of unsync pages is visible
	 * before the SPTE is updated to allow writes because
	 * kvm_mmu_sync_roots() checks the unsync flags without holding
	 * the MMU lock and so can race with this. If the SPTE was updated
	 * before the page had been marked as unsync-ed, something like the
	 * following could happen:
	 *
	 * CPU 1                    CPU 2
	 * ---------------------------------------------------------------------
	 * 1.2 Host updates SPTE
	 *     to be writable
	 *                      2.1 Guest writes a GPTE for GVA X.
	 *                          (GPTE being in the guest page table shadowed
	 *                           by the SP from CPU 1.)
	 *                          This reads SPTE during the page table walk.
	 *                          Since SPTE.W is read as 1, there is no
	 *                          fault.
	 *
	 *                      2.2 Guest issues TLB flush.
	 *                          That causes a VM Exit.
	 *
	 *                      2.3 Walking of unsync pages sees sp->unsync is
	 *                          false and skips the page.
	 *
	 *                      2.4 Guest accesses GVA X.
	 *                          Since the mapping in the SP was not updated,
	 *                          so the old mapping for GVA X incorrectly
	 *                          gets used.
	 * 1.1 Host marks SP
	 *     as unsync
	 *     (sp->unsync = true)
	 *
	 * The write barrier below ensures that 1.1 happens before 1.2 and thus
	 * the situation in 2.4 does not arise.  It pairs with the read barrier
	 * in is_unsync_root(), placed between 2.1's load of SPTE.W and 2.3.
	 */
	smp_wmb();

	return 0;
}

static int mmu_set_spte(struct kvm_vcpu *vcpu, struct kvm_memory_slot *slot,
			u64 *sptep, unsigned int pte_access, gfn_t gfn,
			kvm_pfn_t pfn, struct kvm_page_fault *fault)
{
	struct kvm_mmu_page *sp = sptep_to_sp(sptep);
	int level = sp->role.level;
	int was_rmapped = 0;
	int ret = RET_PF_FIXED;
	bool flush = false;
	bool wrprot;
	u64 spte;

	/* Prefetching always gets a writable pfn.  */
	bool host_writable = !fault || fault->map_writable;
	bool prefetch = !fault || fault->prefetch;
	bool write_fault = fault && fault->write;

	pgprintk("%s: spte %llx write_fault %d gfn %llx\n", __func__,
		 *sptep, write_fault, gfn);

	if (unlikely(is_noslot_pfn(pfn))) {
		mark_mmio_spte(vcpu, sptep, gfn, pte_access);
		return RET_PF_EMULATE;
	}

	if (is_shadow_present_pte(*sptep)) {
		/*
		 * If we overwrite a PTE page pointer with a 2MB PMD, unlink
		 * the parent of the now unreachable PTE.
		 */
		if (level > PG_LEVEL_4K && !is_large_pte(*sptep)) {
			struct kvm_mmu_page *child;
			u64 pte = *sptep;

			child = to_shadow_page(pte & PT64_BASE_ADDR_MASK);
			drop_parent_pte(child, sptep);
			flush = true;
		} else if (pfn != spte_to_pfn(*sptep)) {
			pgprintk("hfn old %llx new %llx\n",
				 spte_to_pfn(*sptep), pfn);
			drop_spte(vcpu->kvm, sptep);
			flush = true;
		} else
			was_rmapped = 1;
	}

	wrprot = make_spte(vcpu, sp, slot, pte_access, gfn, pfn, *sptep, prefetch,
			   true, host_writable, &spte);

	if (*sptep == spte) {
		ret = RET_PF_SPURIOUS;
	} else {
		trace_kvm_mmu_set_spte(level, gfn, sptep);
		flush |= mmu_spte_update(sptep, spte);
	}

	if (wrprot) {
		if (write_fault)
			ret = RET_PF_EMULATE;
	}

	if (flush)
		kvm_flush_remote_tlbs_with_address(vcpu->kvm, gfn,
				KVM_PAGES_PER_HPAGE(level));

	pgprintk("%s: setting spte %llx\n", __func__, *sptep);

	if (!was_rmapped) {
		WARN_ON_ONCE(ret == RET_PF_SPURIOUS);
		kvm_update_page_stats(vcpu->kvm, level, 1);
		rmap_add(vcpu, slot, sptep, gfn);
	}

	return ret;
}

static int direct_pte_prefetch_many(struct kvm_vcpu *vcpu,
				    struct kvm_mmu_page *sp,
				    u64 *start, u64 *end)
{
	struct page *pages[PTE_PREFETCH_NUM];
	struct kvm_memory_slot *slot;
	unsigned int access = sp->role.access;
	int i, ret;
	gfn_t gfn;

	gfn = kvm_mmu_page_get_gfn(sp, start - sp->spt);
	slot = gfn_to_memslot_dirty_bitmap(vcpu, gfn, access & ACC_WRITE_MASK);
	if (!slot)
		return -1;

	ret = gfn_to_page_many_atomic(slot, gfn, pages, end - start);
	if (ret <= 0)
		return -1;

	for (i = 0; i < ret; i++, gfn++, start++) {
		mmu_set_spte(vcpu, slot, start, access, gfn,
			     page_to_pfn(pages[i]), NULL);
		put_page(pages[i]);
	}

	return 0;
}

static void __direct_pte_prefetch(struct kvm_vcpu *vcpu,
				  struct kvm_mmu_page *sp, u64 *sptep)
{
	u64 *spte, *start = NULL;
	int i;

	WARN_ON(!sp->role.direct);

	i = (sptep - sp->spt) & ~(PTE_PREFETCH_NUM - 1);
	spte = sp->spt + i;

	for (i = 0; i < PTE_PREFETCH_NUM; i++, spte++) {
		if (is_shadow_present_pte(*spte) || spte == sptep) {
			if (!start)
				continue;
			if (direct_pte_prefetch_many(vcpu, sp, start, spte) < 0)
				return;
			start = NULL;
		} else if (!start)
			start = spte;
	}
	if (start)
		direct_pte_prefetch_many(vcpu, sp, start, spte);
}

static void direct_pte_prefetch(struct kvm_vcpu *vcpu, u64 *sptep)
{
	struct kvm_mmu_page *sp;

	sp = sptep_to_sp(sptep);

	/*
	 * Without accessed bits, there's no way to distinguish between
	 * actually accessed translations and prefetched, so disable pte
	 * prefetch if accessed bits aren't available.
	 */
	if (sp_ad_disabled(sp))
		return;

	if (sp->role.level > PG_LEVEL_4K)
		return;

	/*
	 * If addresses are being invalidated, skip prefetching to avoid
	 * accidentally prefetching those addresses.
	 */
	if (unlikely(vcpu->kvm->mmu_notifier_count))
		return;

	__direct_pte_prefetch(vcpu, sp, sptep);
}

static int host_pfn_mapping_level(struct kvm *kvm, gfn_t gfn, kvm_pfn_t pfn,
				  const struct kvm_memory_slot *slot)
{
	unsigned long hva;
	pte_t *pte;
	int level;

	if (!PageCompound(pfn_to_page(pfn)) && !kvm_is_zone_device_pfn(pfn))
		return PG_LEVEL_4K;

	/*
	 * Note, using the already-retrieved memslot and __gfn_to_hva_memslot()
	 * is not solely for performance, it's also necessary to avoid the
	 * "writable" check in __gfn_to_hva_many(), which will always fail on
	 * read-only memslots due to gfn_to_hva() assuming writes.  Earlier
	 * page fault steps have already verified the guest isn't writing a
	 * read-only memslot.
	 */
	hva = __gfn_to_hva_memslot(slot, gfn);

	pte = lookup_address_in_mm(kvm->mm, hva, &level);
	if (unlikely(!pte))
		return PG_LEVEL_4K;

	return level;
}

int kvm_mmu_max_mapping_level(struct kvm *kvm,
			      const struct kvm_memory_slot *slot, gfn_t gfn,
			      kvm_pfn_t pfn, int max_level)
{
	struct kvm_lpage_info *linfo;
	int host_level;

	max_level = min(max_level, max_huge_page_level);
	for ( ; max_level > PG_LEVEL_4K; max_level--) {
		linfo = lpage_info_slot(gfn, slot, max_level);
		if (!linfo->disallow_lpage)
			break;
	}

	if (max_level == PG_LEVEL_4K)
		return PG_LEVEL_4K;

	host_level = host_pfn_mapping_level(kvm, gfn, pfn, slot);
	return min(host_level, max_level);
}

void kvm_mmu_hugepage_adjust(struct kvm_vcpu *vcpu, struct kvm_page_fault *fault)
{
	struct kvm_memory_slot *slot = fault->slot;
	kvm_pfn_t mask;

	fault->huge_page_disallowed = fault->exec && fault->nx_huge_page_workaround_enabled;

	if (unlikely(fault->max_level == PG_LEVEL_4K))
		return;

	if (is_error_noslot_pfn(fault->pfn) || kvm_is_reserved_pfn(fault->pfn))
		return;

	if (kvm_slot_dirty_track_enabled(slot))
		return;

	/*
	 * Enforce the iTLB multihit workaround after capturing the requested
	 * level, which will be used to do precise, accurate accounting.
	 */
	fault->req_level = kvm_mmu_max_mapping_level(vcpu->kvm, slot,
						     fault->gfn, fault->pfn,
						     fault->max_level);
	if (fault->req_level == PG_LEVEL_4K || fault->huge_page_disallowed)
		return;

	/*
	 * mmu_notifier_retry() was successful and mmu_lock is held, so
	 * the pmd can't be split from under us.
	 */
	fault->goal_level = fault->req_level;
	mask = KVM_PAGES_PER_HPAGE(fault->goal_level) - 1;
	VM_BUG_ON((fault->gfn & mask) != (fault->pfn & mask));
	fault->pfn &= ~mask;
}

void disallowed_hugepage_adjust(struct kvm_page_fault *fault, u64 spte, int cur_level)
{
	if (cur_level > PG_LEVEL_4K &&
	    cur_level == fault->goal_level &&
	    is_shadow_present_pte(spte) &&
	    !is_large_pte(spte)) {
		/*
		 * A small SPTE exists for this pfn, but FNAME(fetch)
		 * and __direct_map would like to create a large PTE
		 * instead: just force them to go down another level,
		 * patching back for them into pfn the next 9 bits of
		 * the address.
		 */
		u64 page_mask = KVM_PAGES_PER_HPAGE(cur_level) -
				KVM_PAGES_PER_HPAGE(cur_level - 1);
		fault->pfn |= fault->gfn & page_mask;
		fault->goal_level--;
	}
}

static int __direct_map(struct kvm_vcpu *vcpu, struct kvm_page_fault *fault)
{
	struct kvm_shadow_walk_iterator it;
	struct kvm_mmu_page *sp;
	int ret;
	gfn_t base_gfn = fault->gfn;

	kvm_mmu_hugepage_adjust(vcpu, fault);

	trace_kvm_mmu_spte_requested(fault);
	for_each_shadow_entry(vcpu, fault->addr, it) {
		/*
		 * We cannot overwrite existing page tables with an NX
		 * large page, as the leaf could be executable.
		 */
		if (fault->nx_huge_page_workaround_enabled)
			disallowed_hugepage_adjust(fault, *it.sptep, it.level);

		base_gfn = fault->gfn & ~(KVM_PAGES_PER_HPAGE(it.level) - 1);
		if (it.level == fault->goal_level)
			break;

		drop_large_spte(vcpu, it.sptep);
		if (is_shadow_present_pte(*it.sptep))
			continue;

		sp = kvm_mmu_get_page(vcpu, base_gfn, it.addr,
				      it.level - 1, true, ACC_ALL);

		link_shadow_page(vcpu, it.sptep, sp);
		if (fault->is_tdp && fault->huge_page_disallowed &&
		    fault->req_level >= it.level)
			account_huge_nx_page(vcpu->kvm, sp);
	}

	if (WARN_ON_ONCE(it.level != fault->goal_level))
		return -EFAULT;

	ret = mmu_set_spte(vcpu, fault->slot, it.sptep, ACC_ALL,
			   base_gfn, fault->pfn, fault);
	if (ret == RET_PF_SPURIOUS)
		return ret;

	direct_pte_prefetch(vcpu, it.sptep);
	++vcpu->stat.pf_fixed;
	return ret;
}

static void kvm_send_hwpoison_signal(unsigned long address, struct task_struct *tsk)
{
	send_sig_mceerr(BUS_MCEERR_AR, (void __user *)address, PAGE_SHIFT, tsk);
}

static int kvm_handle_bad_page(struct kvm_vcpu *vcpu, gfn_t gfn, kvm_pfn_t pfn)
{
	/*
	 * Do not cache the mmio info caused by writing the readonly gfn
	 * into the spte otherwise read access on readonly gfn also can
	 * caused mmio page fault and treat it as mmio access.
	 */
	if (pfn == KVM_PFN_ERR_RO_FAULT)
		return RET_PF_EMULATE;

	if (pfn == KVM_PFN_ERR_HWPOISON) {
		kvm_send_hwpoison_signal(kvm_vcpu_gfn_to_hva(vcpu, gfn), current);
		return RET_PF_RETRY;
	}

	return -EFAULT;
}

static bool handle_abnormal_pfn(struct kvm_vcpu *vcpu, struct kvm_page_fault *fault,
				unsigned int access, int *ret_val)
{
	/* The pfn is invalid, report the error! */
	if (unlikely(is_error_pfn(fault->pfn))) {
		*ret_val = kvm_handle_bad_page(vcpu, fault->gfn, fault->pfn);
		return true;
	}

	if (unlikely(!fault->slot)) {
		gva_t gva = fault->is_tdp ? 0 : fault->addr;

		vcpu_cache_mmio_info(vcpu, gva, fault->gfn,
				     access & shadow_mmio_access_mask);
		/*
		 * If MMIO caching is disabled, emulate immediately without
		 * touching the shadow page tables as attempting to install an
		 * MMIO SPTE will just be an expensive nop.
		 */
		if (unlikely(!shadow_mmio_value)) {
			*ret_val = RET_PF_EMULATE;
			return true;
		}
	}

	return false;
}

static bool page_fault_can_be_fast(struct kvm_page_fault *fault)
{
	/*
	 * Do not fix the mmio spte with invalid generation number which
	 * need to be updated by slow page fault path.
	 */
	if (fault->rsvd)
		return false;

	/* See if the page fault is due to an NX violation */
	if (unlikely(fault->exec && fault->present))
		return false;

	/*
	 * #PF can be fast if:
	 * 1. The shadow page table entry is not present, which could mean that
	 *    the fault is potentially caused by access tracking (if enabled).
	 * 2. The shadow page table entry is present and the fault
	 *    is caused by write-protect, that means we just need change the W
	 *    bit of the spte which can be done out of mmu-lock.
	 *
	 * However, if access tracking is disabled we know that a non-present
	 * page must be a genuine page fault where we have to create a new SPTE.
	 * So, if access tracking is disabled, we return true only for write
	 * accesses to a present page.
	 */

	return shadow_acc_track_mask != 0 || (fault->write && fault->present);
}

/*
 * Returns true if the SPTE was fixed successfully. Otherwise,
 * someone else modified the SPTE from its original value.
 */
static bool
fast_pf_fix_direct_spte(struct kvm_vcpu *vcpu, struct kvm_page_fault *fault,
			u64 *sptep, u64 old_spte, u64 new_spte)
{
	/*
	 * Theoretically we could also set dirty bit (and flush TLB) here in
	 * order to eliminate unnecessary PML logging. See comments in
	 * set_spte. But fast_page_fault is very unlikely to happen with PML
	 * enabled, so we do not do this. This might result in the same GPA
	 * to be logged in PML buffer again when the write really happens, and
	 * eventually to be called by mark_page_dirty twice. But it's also no
	 * harm. This also avoids the TLB flush needed after setting dirty bit
	 * so non-PML cases won't be impacted.
	 *
	 * Compare with set_spte where instead shadow_dirty_mask is set.
	 */
	if (cmpxchg64(sptep, old_spte, new_spte) != old_spte)
		return false;

	if (is_writable_pte(new_spte) && !is_writable_pte(old_spte))
		mark_page_dirty_in_slot(vcpu->kvm, fault->slot, fault->gfn);

	return true;
}

static bool is_access_allowed(struct kvm_page_fault *fault, u64 spte)
{
	if (fault->exec)
		return is_executable_pte(spte);

	if (fault->write)
		return is_writable_pte(spte);

	/* Fault was on Read access */
	return spte & PT_PRESENT_MASK;
}

/*
 * Returns the last level spte pointer of the shadow page walk for the given
 * gpa, and sets *spte to the spte value. This spte may be non-preset. If no
 * walk could be performed, returns NULL and *spte does not contain valid data.
 *
 * Contract:
 *  - Must be called between walk_shadow_page_lockless_{begin,end}.
 *  - The returned sptep must not be used after walk_shadow_page_lockless_end.
 */
static u64 *fast_pf_get_last_sptep(struct kvm_vcpu *vcpu, gpa_t gpa, u64 *spte)
{
	struct kvm_shadow_walk_iterator iterator;
	u64 old_spte;
	u64 *sptep = NULL;

	for_each_shadow_entry_lockless(vcpu, gpa, iterator, old_spte) {
		sptep = iterator.sptep;
		*spte = old_spte;
	}

	return sptep;
}

/*
 * Returns one of RET_PF_INVALID, RET_PF_FIXED or RET_PF_SPURIOUS.
 */
static int fast_page_fault(struct kvm_vcpu *vcpu, struct kvm_page_fault *fault)
{
	struct kvm_mmu_page *sp;
	int ret = RET_PF_INVALID;
	u64 spte = 0ull;
	u64 *sptep = NULL;
	uint retry_count = 0;

	if (!page_fault_can_be_fast(fault))
		return ret;

	walk_shadow_page_lockless_begin(vcpu);

	do {
		u64 new_spte;

		if (is_tdp_mmu(vcpu->arch.mmu))
			sptep = kvm_tdp_mmu_fast_pf_get_last_sptep(vcpu, fault->addr, &spte);
		else
			sptep = fast_pf_get_last_sptep(vcpu, fault->addr, &spte);

		if (!is_shadow_present_pte(spte))
			break;

		sp = sptep_to_sp(sptep);
		if (!is_last_spte(spte, sp->role.level))
			break;

		/*
		 * Check whether the memory access that caused the fault would
		 * still cause it if it were to be performed right now. If not,
		 * then this is a spurious fault caused by TLB lazily flushed,
		 * or some other CPU has already fixed the PTE after the
		 * current CPU took the fault.
		 *
		 * Need not check the access of upper level table entries since
		 * they are always ACC_ALL.
		 */
		if (is_access_allowed(fault, spte)) {
			ret = RET_PF_SPURIOUS;
			break;
		}

		new_spte = spte;

		if (is_access_track_spte(spte))
			new_spte = restore_acc_track_spte(new_spte);

		/*
		 * Currently, to simplify the code, write-protection can
		 * be removed in the fast path only if the SPTE was
		 * write-protected for dirty-logging or access tracking.
		 */
		if (fault->write &&
		    spte_can_locklessly_be_made_writable(spte)) {
			new_spte |= PT_WRITABLE_MASK;

			/*
			 * Do not fix write-permission on the large spte when
			 * dirty logging is enabled. Since we only dirty the
			 * first page into the dirty-bitmap in
			 * fast_pf_fix_direct_spte(), other pages are missed
			 * if its slot has dirty logging enabled.
			 *
			 * Instead, we let the slow page fault path create a
			 * normal spte to fix the access.
			 */
			if (sp->role.level > PG_LEVEL_4K &&
			    kvm_slot_dirty_track_enabled(fault->slot))
				break;
		}

		/* Verify that the fault can be handled in the fast path */
		if (new_spte == spte ||
		    !is_access_allowed(fault, new_spte))
			break;

		/*
		 * Currently, fast page fault only works for direct mapping
		 * since the gfn is not stable for indirect shadow page. See
		 * Documentation/virt/kvm/locking.rst to get more detail.
		 */
		if (fast_pf_fix_direct_spte(vcpu, fault, sptep, spte, new_spte)) {
			ret = RET_PF_FIXED;
			break;
		}

		if (++retry_count > 4) {
			printk_once(KERN_WARNING
				"kvm: Fast #PF retrying more than 4 times.\n");
			break;
		}

	} while (true);

	trace_fast_page_fault(vcpu, fault, sptep, spte, ret);
	walk_shadow_page_lockless_end(vcpu);

	return ret;
}

static void mmu_free_root_page(struct kvm *kvm, hpa_t *root_hpa,
			       struct list_head *invalid_list)
{
	struct kvm_mmu_page *sp;

	if (!VALID_PAGE(*root_hpa))
		return;

	sp = to_shadow_page(*root_hpa & PT64_BASE_ADDR_MASK);
	if (WARN_ON(!sp))
		return;

	if (is_tdp_mmu_page(sp))
		kvm_tdp_mmu_put_root(kvm, sp, false);
	else if (!--sp->root_count && sp->role.invalid)
		kvm_mmu_prepare_zap_page(kvm, sp, invalid_list);

	*root_hpa = INVALID_PAGE;
}

/* roots_to_free must be some combination of the KVM_MMU_ROOT_* flags */
void kvm_mmu_free_roots(struct kvm *kvm, struct kvm_mmu *mmu,
			ulong roots_to_free)
{
	int i;
	LIST_HEAD(invalid_list);
	bool free_active_root;

	BUILD_BUG_ON(KVM_MMU_NUM_PREV_ROOTS >= BITS_PER_LONG);

	/* Before acquiring the MMU lock, see if we need to do any real work. */
	free_active_root = (roots_to_free & KVM_MMU_ROOT_CURRENT)
		&& VALID_PAGE(mmu->root.hpa);

	if (!free_active_root) {
		for (i = 0; i < KVM_MMU_NUM_PREV_ROOTS; i++)
			if ((roots_to_free & KVM_MMU_ROOT_PREVIOUS(i)) &&
			    VALID_PAGE(mmu->prev_roots[i].hpa))
				break;

		if (i == KVM_MMU_NUM_PREV_ROOTS)
			return;
	}

	write_lock(&kvm->mmu_lock);

	for (i = 0; i < KVM_MMU_NUM_PREV_ROOTS; i++)
		if (roots_to_free & KVM_MMU_ROOT_PREVIOUS(i))
			mmu_free_root_page(kvm, &mmu->prev_roots[i].hpa,
					   &invalid_list);

	if (free_active_root) {
		if (to_shadow_page(mmu->root.hpa)) {
			mmu_free_root_page(kvm, &mmu->root.hpa, &invalid_list);
		} else if (mmu->pae_root) {
			for (i = 0; i < 4; ++i) {
				if (!IS_VALID_PAE_ROOT(mmu->pae_root[i]))
					continue;

				mmu_free_root_page(kvm, &mmu->pae_root[i],
						   &invalid_list);
				mmu->pae_root[i] = INVALID_PAE_ROOT;
			}
		}
		mmu->root.hpa = INVALID_PAGE;
		mmu->root.pgd = 0;
	}

	kvm_mmu_commit_zap_page(kvm, &invalid_list);
	write_unlock(&kvm->mmu_lock);
}
EXPORT_SYMBOL_GPL(kvm_mmu_free_roots);

void kvm_mmu_free_guest_mode_roots(struct kvm *kvm, struct kvm_mmu *mmu)
{
	unsigned long roots_to_free = 0;
	hpa_t root_hpa;
	int i;

	/*
	 * This should not be called while L2 is active, L2 can't invalidate
	 * _only_ its own roots, e.g. INVVPID unconditionally exits.
	 */
	WARN_ON_ONCE(mmu->mmu_role.base.guest_mode);

	for (i = 0; i < KVM_MMU_NUM_PREV_ROOTS; i++) {
		root_hpa = mmu->prev_roots[i].hpa;
		if (!VALID_PAGE(root_hpa))
			continue;

		if (!to_shadow_page(root_hpa) ||
			to_shadow_page(root_hpa)->role.guest_mode)
			roots_to_free |= KVM_MMU_ROOT_PREVIOUS(i);
	}

	kvm_mmu_free_roots(kvm, mmu, roots_to_free);
}
EXPORT_SYMBOL_GPL(kvm_mmu_free_guest_mode_roots);


static int mmu_check_root(struct kvm_vcpu *vcpu, gfn_t root_gfn)
{
	int ret = 0;

	if (!kvm_vcpu_is_visible_gfn(vcpu, root_gfn)) {
		kvm_make_request(KVM_REQ_TRIPLE_FAULT, vcpu);
		ret = 1;
	}

	return ret;
}

static hpa_t mmu_alloc_root(struct kvm_vcpu *vcpu, gfn_t gfn, gva_t gva,
			    u8 level, bool direct)
{
	struct kvm_mmu_page *sp;

	sp = kvm_mmu_get_page(vcpu, gfn, gva, level, direct, ACC_ALL);
	++sp->root_count;

	return __pa(sp->spt);
}

static int mmu_alloc_direct_roots(struct kvm_vcpu *vcpu)
{
	struct kvm_mmu *mmu = vcpu->arch.mmu;
	u8 shadow_root_level = mmu->shadow_root_level;
	hpa_t root;
	unsigned i;
	int r;

	write_lock(&vcpu->kvm->mmu_lock);
	r = make_mmu_pages_available(vcpu);
	if (r < 0)
		goto out_unlock;

	if (is_tdp_mmu_enabled(vcpu->kvm)) {
		root = kvm_tdp_mmu_get_vcpu_root_hpa(vcpu);
		mmu->root.hpa = root;
	} else if (shadow_root_level >= PT64_ROOT_4LEVEL) {
		root = mmu_alloc_root(vcpu, 0, 0, shadow_root_level, true);
		mmu->root.hpa = root;
	} else if (shadow_root_level == PT32E_ROOT_LEVEL) {
		if (WARN_ON_ONCE(!mmu->pae_root)) {
			r = -EIO;
			goto out_unlock;
		}

		for (i = 0; i < 4; ++i) {
			WARN_ON_ONCE(IS_VALID_PAE_ROOT(mmu->pae_root[i]));

			root = mmu_alloc_root(vcpu, i << (30 - PAGE_SHIFT),
					      i << 30, PT32_ROOT_LEVEL, true);
			mmu->pae_root[i] = root | PT_PRESENT_MASK |
					   shadow_me_mask;
		}
		mmu->root.hpa = __pa(mmu->pae_root);
	} else {
		WARN_ONCE(1, "Bad TDP root level = %d\n", shadow_root_level);
		r = -EIO;
		goto out_unlock;
	}

	/* root.pgd is ignored for direct MMUs. */
	mmu->root.pgd = 0;
out_unlock:
	write_unlock(&vcpu->kvm->mmu_lock);
	return r;
}

static int mmu_first_shadow_root_alloc(struct kvm *kvm)
{
	struct kvm_memslots *slots;
	struct kvm_memory_slot *slot;
	int r = 0, i, bkt;

	/*
	 * Check if this is the first shadow root being allocated before
	 * taking the lock.
	 */
	if (kvm_shadow_root_allocated(kvm))
		return 0;

	mutex_lock(&kvm->slots_arch_lock);

	/* Recheck, under the lock, whether this is the first shadow root. */
	if (kvm_shadow_root_allocated(kvm))
		goto out_unlock;

	/*
	 * Check if anything actually needs to be allocated, e.g. all metadata
	 * will be allocated upfront if TDP is disabled.
	 */
	if (kvm_memslots_have_rmaps(kvm) &&
	    kvm_page_track_write_tracking_enabled(kvm))
		goto out_success;

	for (i = 0; i < KVM_ADDRESS_SPACE_NUM; i++) {
		slots = __kvm_memslots(kvm, i);
		kvm_for_each_memslot(slot, bkt, slots) {
			/*
			 * Both of these functions are no-ops if the target is
			 * already allocated, so unconditionally calling both
			 * is safe.  Intentionally do NOT free allocations on
			 * failure to avoid having to track which allocations
			 * were made now versus when the memslot was created.
			 * The metadata is guaranteed to be freed when the slot
			 * is freed, and will be kept/used if userspace retries
			 * KVM_RUN instead of killing the VM.
			 */
			r = memslot_rmap_alloc(slot, slot->npages);
			if (r)
				goto out_unlock;
			r = kvm_page_track_write_tracking_alloc(slot);
			if (r)
				goto out_unlock;
		}
	}

	/*
	 * Ensure that shadow_root_allocated becomes true strictly after
	 * all the related pointers are set.
	 */
out_success:
	smp_store_release(&kvm->arch.shadow_root_allocated, true);

out_unlock:
	mutex_unlock(&kvm->slots_arch_lock);
	return r;
}

static int mmu_alloc_shadow_roots(struct kvm_vcpu *vcpu)
{
	struct kvm_mmu *mmu = vcpu->arch.mmu;
	u64 pdptrs[4], pm_mask;
	gfn_t root_gfn, root_pgd;
	hpa_t root;
	unsigned i;
	int r;

	root_pgd = mmu->get_guest_pgd(vcpu);
	root_gfn = root_pgd >> PAGE_SHIFT;

	if (mmu_check_root(vcpu, root_gfn))
		return 1;

	/*
	 * On SVM, reading PDPTRs might access guest memory, which might fault
	 * and thus might sleep.  Grab the PDPTRs before acquiring mmu_lock.
	 */
	if (mmu->root_level == PT32E_ROOT_LEVEL) {
		for (i = 0; i < 4; ++i) {
			pdptrs[i] = mmu->get_pdptr(vcpu, i);
			if (!(pdptrs[i] & PT_PRESENT_MASK))
				continue;

			if (mmu_check_root(vcpu, pdptrs[i] >> PAGE_SHIFT))
				return 1;
		}
	}

	r = mmu_first_shadow_root_alloc(vcpu->kvm);
	if (r)
		return r;

	write_lock(&vcpu->kvm->mmu_lock);
	r = make_mmu_pages_available(vcpu);
	if (r < 0)
		goto out_unlock;

	/*
	 * Do we shadow a long mode page table? If so we need to
	 * write-protect the guests page table root.
	 */
	if (mmu->root_level >= PT64_ROOT_4LEVEL) {
		root = mmu_alloc_root(vcpu, root_gfn, 0,
				      mmu->shadow_root_level, false);
		mmu->root.hpa = root;
		goto set_root_pgd;
	}

	if (WARN_ON_ONCE(!mmu->pae_root)) {
		r = -EIO;
		goto out_unlock;
	}

	/*
	 * We shadow a 32 bit page table. This may be a legacy 2-level
	 * or a PAE 3-level page table. In either case we need to be aware that
	 * the shadow page table may be a PAE or a long mode page table.
	 */
	pm_mask = PT_PRESENT_MASK | shadow_me_mask;
	if (mmu->shadow_root_level >= PT64_ROOT_4LEVEL) {
		pm_mask |= PT_ACCESSED_MASK | PT_WRITABLE_MASK | PT_USER_MASK;

		if (WARN_ON_ONCE(!mmu->pml4_root)) {
			r = -EIO;
			goto out_unlock;
		}
		mmu->pml4_root[0] = __pa(mmu->pae_root) | pm_mask;

		if (mmu->shadow_root_level == PT64_ROOT_5LEVEL) {
			if (WARN_ON_ONCE(!mmu->pml5_root)) {
				r = -EIO;
				goto out_unlock;
			}
			mmu->pml5_root[0] = __pa(mmu->pml4_root) | pm_mask;
		}
	}

	for (i = 0; i < 4; ++i) {
		WARN_ON_ONCE(IS_VALID_PAE_ROOT(mmu->pae_root[i]));

		if (mmu->root_level == PT32E_ROOT_LEVEL) {
			if (!(pdptrs[i] & PT_PRESENT_MASK)) {
				mmu->pae_root[i] = INVALID_PAE_ROOT;
				continue;
			}
			root_gfn = pdptrs[i] >> PAGE_SHIFT;
		}

		root = mmu_alloc_root(vcpu, root_gfn, i << 30,
				      PT32_ROOT_LEVEL, false);
		mmu->pae_root[i] = root | pm_mask;
	}

	if (mmu->shadow_root_level == PT64_ROOT_5LEVEL)
		mmu->root.hpa = __pa(mmu->pml5_root);
	else if (mmu->shadow_root_level == PT64_ROOT_4LEVEL)
		mmu->root.hpa = __pa(mmu->pml4_root);
	else
		mmu->root.hpa = __pa(mmu->pae_root);

set_root_pgd:
	mmu->root.pgd = root_pgd;
out_unlock:
	write_unlock(&vcpu->kvm->mmu_lock);

	return r;
}

static int mmu_alloc_special_roots(struct kvm_vcpu *vcpu)
{
	struct kvm_mmu *mmu = vcpu->arch.mmu;
	bool need_pml5 = mmu->shadow_root_level > PT64_ROOT_4LEVEL;
	u64 *pml5_root = NULL;
	u64 *pml4_root = NULL;
	u64 *pae_root;

	/*
	 * When shadowing 32-bit or PAE NPT with 64-bit NPT, the PML4 and PDP
	 * tables are allocated and initialized at root creation as there is no
	 * equivalent level in the guest's NPT to shadow.  Allocate the tables
	 * on demand, as running a 32-bit L1 VMM on 64-bit KVM is very rare.
	 */
	if (mmu->direct_map || mmu->root_level >= PT64_ROOT_4LEVEL ||
	    mmu->shadow_root_level < PT64_ROOT_4LEVEL)
		return 0;

	/*
	 * NPT, the only paging mode that uses this horror, uses a fixed number
	 * of levels for the shadow page tables, e.g. all MMUs are 4-level or
	 * all MMus are 5-level.  Thus, this can safely require that pml5_root
	 * is allocated if the other roots are valid and pml5 is needed, as any
	 * prior MMU would also have required pml5.
	 */
	if (mmu->pae_root && mmu->pml4_root && (!need_pml5 || mmu->pml5_root))
		return 0;

	/*
	 * The special roots should always be allocated in concert.  Yell and
	 * bail if KVM ends up in a state where only one of the roots is valid.
	 */
	if (WARN_ON_ONCE(!tdp_enabled || mmu->pae_root || mmu->pml4_root ||
			 (need_pml5 && mmu->pml5_root)))
		return -EIO;

	/*
	 * Unlike 32-bit NPT, the PDP table doesn't need to be in low mem, and
	 * doesn't need to be decrypted.
	 */
	pae_root = (void *)get_zeroed_page(GFP_KERNEL_ACCOUNT);
	if (!pae_root)
		return -ENOMEM;

#ifdef CONFIG_X86_64
	pml4_root = (void *)get_zeroed_page(GFP_KERNEL_ACCOUNT);
	if (!pml4_root)
		goto err_pml4;

	if (need_pml5) {
		pml5_root = (void *)get_zeroed_page(GFP_KERNEL_ACCOUNT);
		if (!pml5_root)
			goto err_pml5;
	}
#endif

	mmu->pae_root = pae_root;
	mmu->pml4_root = pml4_root;
	mmu->pml5_root = pml5_root;

	return 0;

#ifdef CONFIG_X86_64
err_pml5:
	free_page((unsigned long)pml4_root);
err_pml4:
	free_page((unsigned long)pae_root);
	return -ENOMEM;
#endif
}

static bool is_unsync_root(hpa_t root)
{
	struct kvm_mmu_page *sp;

	if (!VALID_PAGE(root))
		return false;

	/*
	 * The read barrier orders the CPU's read of SPTE.W during the page table
	 * walk before the reads of sp->unsync/sp->unsync_children here.
	 *
	 * Even if another CPU was marking the SP as unsync-ed simultaneously,
	 * any guest page table changes are not guaranteed to be visible anyway
	 * until this VCPU issues a TLB flush strictly after those changes are
	 * made.  We only need to ensure that the other CPU sets these flags
	 * before any actual changes to the page tables are made.  The comments
	 * in mmu_try_to_unsync_pages() describe what could go wrong if this
	 * requirement isn't satisfied.
	 */
	smp_rmb();
	sp = to_shadow_page(root);

	/*
	 * PAE roots (somewhat arbitrarily) aren't backed by shadow pages, the
	 * PDPTEs for a given PAE root need to be synchronized individually.
	 */
	if (WARN_ON_ONCE(!sp))
		return false;

	if (sp->unsync || sp->unsync_children)
		return true;

	return false;
}

void kvm_mmu_sync_roots(struct kvm_vcpu *vcpu)
{
	int i;
	struct kvm_mmu_page *sp;

	if (vcpu->arch.mmu->direct_map)
		return;

	if (!VALID_PAGE(vcpu->arch.mmu->root.hpa))
		return;

	vcpu_clear_mmio_info(vcpu, MMIO_GVA_ANY);

	if (vcpu->arch.mmu->root_level >= PT64_ROOT_4LEVEL) {
		hpa_t root = vcpu->arch.mmu->root.hpa;
		sp = to_shadow_page(root);

		if (!is_unsync_root(root))
			return;

		write_lock(&vcpu->kvm->mmu_lock);
		mmu_sync_children(vcpu, sp, true);
		write_unlock(&vcpu->kvm->mmu_lock);
		return;
	}

	write_lock(&vcpu->kvm->mmu_lock);

	for (i = 0; i < 4; ++i) {
		hpa_t root = vcpu->arch.mmu->pae_root[i];

		if (IS_VALID_PAE_ROOT(root)) {
			root &= PT64_BASE_ADDR_MASK;
			sp = to_shadow_page(root);
			mmu_sync_children(vcpu, sp, true);
		}
	}

	write_unlock(&vcpu->kvm->mmu_lock);
}

void kvm_mmu_sync_prev_roots(struct kvm_vcpu *vcpu)
{
	unsigned long roots_to_free = 0;
	int i;

	for (i = 0; i < KVM_MMU_NUM_PREV_ROOTS; i++)
		if (is_unsync_root(vcpu->arch.mmu->prev_roots[i].hpa))
			roots_to_free |= KVM_MMU_ROOT_PREVIOUS(i);

	/* sync prev_roots by simply freeing them */
	kvm_mmu_free_roots(vcpu->kvm, vcpu->arch.mmu, roots_to_free);
}

static gpa_t nonpaging_gva_to_gpa(struct kvm_vcpu *vcpu, struct kvm_mmu *mmu,
				  gpa_t vaddr, u32 access,
				  struct x86_exception *exception)
{
	if (exception)
		exception->error_code = 0;
	return kvm_translate_gpa(vcpu, mmu, vaddr, access, exception);
}

static bool mmio_info_in_cache(struct kvm_vcpu *vcpu, u64 addr, bool direct)
{
	/*
	 * A nested guest cannot use the MMIO cache if it is using nested
	 * page tables, because cr2 is a nGPA while the cache stores GPAs.
	 */
	if (mmu_is_nested(vcpu))
		return false;

	if (direct)
		return vcpu_match_mmio_gpa(vcpu, addr);

	return vcpu_match_mmio_gva(vcpu, addr);
}

/*
 * Return the level of the lowest level SPTE added to sptes.
 * That SPTE may be non-present.
 *
 * Must be called between walk_shadow_page_lockless_{begin,end}.
 */
static int get_walk(struct kvm_vcpu *vcpu, u64 addr, u64 *sptes, int *root_level)
{
	struct kvm_shadow_walk_iterator iterator;
	int leaf = -1;
	u64 spte;

	for (shadow_walk_init(&iterator, vcpu, addr),
	     *root_level = iterator.level;
	     shadow_walk_okay(&iterator);
	     __shadow_walk_next(&iterator, spte)) {
		leaf = iterator.level;
		spte = mmu_spte_get_lockless(iterator.sptep);

		sptes[leaf] = spte;
	}

	return leaf;
}

/* return true if reserved bit(s) are detected on a valid, non-MMIO SPTE. */
static bool get_mmio_spte(struct kvm_vcpu *vcpu, u64 addr, u64 *sptep)
{
	u64 sptes[PT64_ROOT_MAX_LEVEL + 1];
	struct rsvd_bits_validate *rsvd_check;
	int root, leaf, level;
	bool reserved = false;

	walk_shadow_page_lockless_begin(vcpu);

	if (is_tdp_mmu(vcpu->arch.mmu))
		leaf = kvm_tdp_mmu_get_walk(vcpu, addr, sptes, &root);
	else
		leaf = get_walk(vcpu, addr, sptes, &root);

	walk_shadow_page_lockless_end(vcpu);

	if (unlikely(leaf < 0)) {
		*sptep = 0ull;
		return reserved;
	}

	*sptep = sptes[leaf];

	/*
	 * Skip reserved bits checks on the terminal leaf if it's not a valid
	 * SPTE.  Note, this also (intentionally) skips MMIO SPTEs, which, by
	 * design, always have reserved bits set.  The purpose of the checks is
	 * to detect reserved bits on non-MMIO SPTEs. i.e. buggy SPTEs.
	 */
	if (!is_shadow_present_pte(sptes[leaf]))
		leaf++;

	rsvd_check = &vcpu->arch.mmu->shadow_zero_check;

	for (level = root; level >= leaf; level--)
		reserved |= is_rsvd_spte(rsvd_check, sptes[level], level);

	if (reserved) {
		pr_err("%s: reserved bits set on MMU-present spte, addr 0x%llx, hierarchy:\n",
		       __func__, addr);
		for (level = root; level >= leaf; level--)
			pr_err("------ spte = 0x%llx level = %d, rsvd bits = 0x%llx",
			       sptes[level], level,
			       get_rsvd_bits(rsvd_check, sptes[level], level));
	}

	return reserved;
}

static int handle_mmio_page_fault(struct kvm_vcpu *vcpu, u64 addr, bool direct)
{
	u64 spte;
	bool reserved;

	if (mmio_info_in_cache(vcpu, addr, direct))
		return RET_PF_EMULATE;

	reserved = get_mmio_spte(vcpu, addr, &spte);
	if (WARN_ON(reserved))
		return -EINVAL;

	if (is_mmio_spte(spte)) {
		gfn_t gfn = get_mmio_spte_gfn(spte);
		unsigned int access = get_mmio_spte_access(spte);

		if (!check_mmio_spte(vcpu, spte))
			return RET_PF_INVALID;

		if (direct)
			addr = 0;

		trace_handle_mmio_page_fault(addr, gfn, access);
		vcpu_cache_mmio_info(vcpu, addr, gfn, access);
		return RET_PF_EMULATE;
	}

	/*
	 * If the page table is zapped by other cpus, let CPU fault again on
	 * the address.
	 */
	return RET_PF_RETRY;
}

static bool page_fault_handle_page_track(struct kvm_vcpu *vcpu,
					 struct kvm_page_fault *fault)
{
	if (unlikely(fault->rsvd))
		return false;

	if (!fault->present || !fault->write)
		return false;

	/*
	 * guest is writing the page which is write tracked which can
	 * not be fixed by page fault handler.
	 */
	if (kvm_slot_page_track_is_active(vcpu->kvm, fault->slot, fault->gfn, KVM_PAGE_TRACK_WRITE))
		return true;

	return false;
}

static void shadow_page_table_clear_flood(struct kvm_vcpu *vcpu, gva_t addr)
{
	struct kvm_shadow_walk_iterator iterator;
	u64 spte;

	walk_shadow_page_lockless_begin(vcpu);
	for_each_shadow_entry_lockless(vcpu, addr, iterator, spte)
		clear_sp_write_flooding_count(iterator.sptep);
	walk_shadow_page_lockless_end(vcpu);
}

static u32 alloc_apf_token(struct kvm_vcpu *vcpu)
{
	/* make sure the token value is not 0 */
	u32 id = vcpu->arch.apf.id;

	if (id << 12 == 0)
		vcpu->arch.apf.id = 1;

	return (vcpu->arch.apf.id++ << 12) | vcpu->vcpu_id;
}

static bool kvm_arch_setup_async_pf(struct kvm_vcpu *vcpu, gpa_t cr2_or_gpa,
				    gfn_t gfn)
{
	struct kvm_arch_async_pf arch;

	arch.token = alloc_apf_token(vcpu);
	arch.gfn = gfn;
	arch.direct_map = vcpu->arch.mmu->direct_map;
	arch.cr3 = vcpu->arch.mmu->get_guest_pgd(vcpu);

	return kvm_setup_async_pf(vcpu, cr2_or_gpa,
				  kvm_vcpu_gfn_to_hva(vcpu, gfn), &arch);
}

static bool kvm_faultin_pfn(struct kvm_vcpu *vcpu, struct kvm_page_fault *fault, int *r)
{
	struct kvm_memory_slot *slot = fault->slot;
	bool async;

	/*
	 * Retry the page fault if the gfn hit a memslot that is being deleted
	 * or moved.  This ensures any existing SPTEs for the old memslot will
	 * be zapped before KVM inserts a new MMIO SPTE for the gfn.
	 */
	if (slot && (slot->flags & KVM_MEMSLOT_INVALID))
		goto out_retry;

	if (!kvm_is_visible_memslot(slot)) {
		/* Don't expose private memslots to L2. */
		if (is_guest_mode(vcpu)) {
			fault->slot = NULL;
			fault->pfn = KVM_PFN_NOSLOT;
			fault->map_writable = false;
			return false;
		}
		/*
		 * If the APIC access page exists but is disabled, go directly
		 * to emulation without caching the MMIO access or creating a
		 * MMIO SPTE.  That way the cache doesn't need to be purged
		 * when the AVIC is re-enabled.
		 */
		if (slot && slot->id == APIC_ACCESS_PAGE_PRIVATE_MEMSLOT &&
		    !kvm_apicv_activated(vcpu->kvm)) {
			*r = RET_PF_EMULATE;
			return true;
		}
	}

	async = false;
	fault->pfn = __gfn_to_pfn_memslot(slot, fault->gfn, false, &async,
					  fault->write, &fault->map_writable,
					  &fault->hva);
	if (!async)
		return false; /* *pfn has correct page already */

	if (!fault->prefetch && kvm_can_do_async_pf(vcpu)) {
		trace_kvm_try_async_get_page(fault->addr, fault->gfn);
		if (kvm_find_async_pf_gfn(vcpu, fault->gfn)) {
			trace_kvm_async_pf_doublefault(fault->addr, fault->gfn);
			kvm_make_request(KVM_REQ_APF_HALT, vcpu);
			goto out_retry;
		} else if (kvm_arch_setup_async_pf(vcpu, fault->addr, fault->gfn))
			goto out_retry;
	}

	fault->pfn = __gfn_to_pfn_memslot(slot, fault->gfn, false, NULL,
					  fault->write, &fault->map_writable,
					  &fault->hva);
	return false;

out_retry:
	*r = RET_PF_RETRY;
	return true;
}

/*
 * Returns true if the page fault is stale and needs to be retried, i.e. if the
 * root was invalidated by a memslot update or a relevant mmu_notifier fired.
 */
static bool is_page_fault_stale(struct kvm_vcpu *vcpu,
				struct kvm_page_fault *fault, int mmu_seq)
{
	struct kvm_mmu_page *sp = to_shadow_page(vcpu->arch.mmu->root.hpa);

	/* Special roots, e.g. pae_root, are not backed by shadow pages. */
	if (sp && is_obsolete_sp(vcpu->kvm, sp))
		return true;

	/*
	 * Roots without an associated shadow page are considered invalid if
	 * there is a pending request to free obsolete roots.  The request is
	 * only a hint that the current root _may_ be obsolete and needs to be
	 * reloaded, e.g. if the guest frees a PGD that KVM is tracking as a
	 * previous root, then __kvm_mmu_prepare_zap_page() signals all vCPUs
	 * to reload even if no vCPU is actively using the root.
	 */
	if (!sp && kvm_test_request(KVM_REQ_MMU_FREE_OBSOLETE_ROOTS, vcpu))
		return true;

	return fault->slot &&
	       mmu_notifier_retry_hva(vcpu->kvm, mmu_seq, fault->hva);
}

static int direct_page_fault(struct kvm_vcpu *vcpu, struct kvm_page_fault *fault)
{
	bool is_tdp_mmu_fault = is_tdp_mmu(vcpu->arch.mmu);

	unsigned long mmu_seq;
	int r;

	fault->gfn = fault->addr >> PAGE_SHIFT;
	fault->slot = kvm_vcpu_gfn_to_memslot(vcpu, fault->gfn);

	if (page_fault_handle_page_track(vcpu, fault))
		return RET_PF_EMULATE;

	r = fast_page_fault(vcpu, fault);
	if (r != RET_PF_INVALID)
		return r;

	r = mmu_topup_memory_caches(vcpu, false);
	if (r)
		return r;

	mmu_seq = vcpu->kvm->mmu_notifier_seq;
	smp_rmb();

	if (kvm_faultin_pfn(vcpu, fault, &r))
		return r;

	if (handle_abnormal_pfn(vcpu, fault, ACC_ALL, &r))
		return r;

	r = RET_PF_RETRY;

	if (is_tdp_mmu_fault)
		read_lock(&vcpu->kvm->mmu_lock);
	else
		write_lock(&vcpu->kvm->mmu_lock);

	if (is_page_fault_stale(vcpu, fault, mmu_seq))
		goto out_unlock;

	r = make_mmu_pages_available(vcpu);
	if (r)
		goto out_unlock;

	if (is_tdp_mmu_fault)
		r = kvm_tdp_mmu_map(vcpu, fault);
	else
		r = __direct_map(vcpu, fault);

out_unlock:
	if (is_tdp_mmu_fault)
		read_unlock(&vcpu->kvm->mmu_lock);
	else
		write_unlock(&vcpu->kvm->mmu_lock);
	kvm_release_pfn_clean(fault->pfn);
	return r;
}

static int nonpaging_page_fault(struct kvm_vcpu *vcpu,
				struct kvm_page_fault *fault)
{
	pgprintk("%s: gva %lx error %x\n", __func__, fault->addr, fault->error_code);

	/* This path builds a PAE pagetable, we can map 2mb pages at maximum. */
	fault->max_level = PG_LEVEL_2M;
	return direct_page_fault(vcpu, fault);
}

int kvm_handle_page_fault(struct kvm_vcpu *vcpu, u64 error_code,
				u64 fault_address, char *insn, int insn_len)
{
	int r = 1;
	u32 flags = vcpu->arch.apf.host_apf_flags;

#ifndef CONFIG_X86_64
	/* A 64-bit CR2 should be impossible on 32-bit KVM. */
	if (WARN_ON_ONCE(fault_address >> 32))
		return -EFAULT;
#endif

	vcpu->arch.l1tf_flush_l1d = true;
	if (!flags) {
		trace_kvm_page_fault(fault_address, error_code);

		if (kvm_event_needs_reinjection(vcpu))
			kvm_mmu_unprotect_page_virt(vcpu, fault_address);
		r = kvm_mmu_page_fault(vcpu, fault_address, error_code, insn,
				insn_len);
	} else if (flags & KVM_PV_REASON_PAGE_NOT_PRESENT) {
		vcpu->arch.apf.host_apf_flags = 0;
		local_irq_disable();
		kvm_async_pf_task_wait_schedule(fault_address);
		local_irq_enable();
	} else {
		WARN_ONCE(1, "Unexpected host async PF flags: %x\n", flags);
	}

	return r;
}
EXPORT_SYMBOL_GPL(kvm_handle_page_fault);

int kvm_tdp_page_fault(struct kvm_vcpu *vcpu, struct kvm_page_fault *fault)
{
	while (fault->max_level > PG_LEVEL_4K) {
		int page_num = KVM_PAGES_PER_HPAGE(fault->max_level);
		gfn_t base = (fault->addr >> PAGE_SHIFT) & ~(page_num - 1);

		if (kvm_mtrr_check_gfn_range_consistency(vcpu, base, page_num))
			break;

		--fault->max_level;
	}

	return direct_page_fault(vcpu, fault);
}

static void nonpaging_init_context(struct kvm_mmu *context)
{
	context->page_fault = nonpaging_page_fault;
	context->gva_to_gpa = nonpaging_gva_to_gpa;
	context->sync_page = nonpaging_sync_page;
	context->invlpg = NULL;
	context->direct_map = true;
}

static inline bool is_root_usable(struct kvm_mmu_root_info *root, gpa_t pgd,
				  union kvm_mmu_page_role role)
{
	return (role.direct || pgd == root->pgd) &&
	       VALID_PAGE(root->hpa) &&
	       role.word == to_shadow_page(root->hpa)->role.word;
}

/*
 * Find out if a previously cached root matching the new pgd/role is available,
 * and insert the current root as the MRU in the cache.
 * If a matching root is found, it is assigned to kvm_mmu->root and
 * true is returned.
 * If no match is found, kvm_mmu->root is left invalid, the LRU root is
 * evicted to make room for the current root, and false is returned.
 */
static bool cached_root_find_and_keep_current(struct kvm *kvm, struct kvm_mmu *mmu,
					      gpa_t new_pgd,
					      union kvm_mmu_page_role new_role)
{
	uint i;

	if (is_root_usable(&mmu->root, new_pgd, new_role))
		return true;

	for (i = 0; i < KVM_MMU_NUM_PREV_ROOTS; i++) {
		/*
		 * The swaps end up rotating the cache like this:
		 *   C   0 1 2 3   (on entry to the function)
		 *   0   C 1 2 3
		 *   1   C 0 2 3
		 *   2   C 0 1 3
		 *   3   C 0 1 2   (on exit from the loop)
		 */
		swap(mmu->root, mmu->prev_roots[i]);
		if (is_root_usable(&mmu->root, new_pgd, new_role))
			return true;
	}

	kvm_mmu_free_roots(kvm, mmu, KVM_MMU_ROOT_CURRENT);
	return false;
}

/*
 * Find out if a previously cached root matching the new pgd/role is available.
 * On entry, mmu->root is invalid.
 * If a matching root is found, it is assigned to kvm_mmu->root, the LRU entry
 * of the cache becomes invalid, and true is returned.
 * If no match is found, kvm_mmu->root is left invalid and false is returned.
 */
static bool cached_root_find_without_current(struct kvm *kvm, struct kvm_mmu *mmu,
					     gpa_t new_pgd,
					     union kvm_mmu_page_role new_role)
{
	uint i;

	for (i = 0; i < KVM_MMU_NUM_PREV_ROOTS; i++)
		if (is_root_usable(&mmu->prev_roots[i], new_pgd, new_role))
			goto hit;

	return false;

hit:
	swap(mmu->root, mmu->prev_roots[i]);
	/* Bubble up the remaining roots.  */
	for (; i < KVM_MMU_NUM_PREV_ROOTS - 1; i++)
		mmu->prev_roots[i] = mmu->prev_roots[i + 1];
	mmu->prev_roots[i].hpa = INVALID_PAGE;
	return true;
}

static bool fast_pgd_switch(struct kvm *kvm, struct kvm_mmu *mmu,
			    gpa_t new_pgd, union kvm_mmu_page_role new_role)
{
	/*
	 * For now, limit the caching to 64-bit hosts+VMs in order to avoid
	 * having to deal with PDPTEs. We may add support for 32-bit hosts/VMs
	 * later if necessary.
	 */
	if (VALID_PAGE(mmu->root.hpa) && !to_shadow_page(mmu->root.hpa))
		kvm_mmu_free_roots(kvm, mmu, KVM_MMU_ROOT_CURRENT);

	if (VALID_PAGE(mmu->root.hpa))
		return cached_root_find_and_keep_current(kvm, mmu, new_pgd, new_role);
	else
		return cached_root_find_without_current(kvm, mmu, new_pgd, new_role);
}

void kvm_mmu_new_pgd(struct kvm_vcpu *vcpu, gpa_t new_pgd)
{
	struct kvm_mmu *mmu = vcpu->arch.mmu;
	union kvm_mmu_page_role new_role = mmu->mmu_role.base;

	if (!fast_pgd_switch(vcpu->kvm, mmu, new_pgd, new_role)) {
		/* kvm_mmu_ensure_valid_pgd will set up a new root.  */
		return;
	}

	/*
	 * It's possible that the cached previous root page is obsolete because
	 * of a change in the MMU generation number. However, changing the
	 * generation number is accompanied by KVM_REQ_MMU_FREE_OBSOLETE_ROOTS,
	 * which will free the root set here and allocate a new one.
	 */
	kvm_make_request(KVM_REQ_LOAD_MMU_PGD, vcpu);

	if (force_flush_and_sync_on_reuse) {
		kvm_make_request(KVM_REQ_MMU_SYNC, vcpu);
		kvm_make_request(KVM_REQ_TLB_FLUSH_CURRENT, vcpu);
	}

	/*
	 * The last MMIO access's GVA and GPA are cached in the VCPU. When
	 * switching to a new CR3, that GVA->GPA mapping may no longer be
	 * valid. So clear any cached MMIO info even when we don't need to sync
	 * the shadow page tables.
	 */
	vcpu_clear_mmio_info(vcpu, MMIO_GVA_ANY);

	/*
	 * If this is a direct root page, it doesn't have a write flooding
	 * count. Otherwise, clear the write flooding count.
	 */
	if (!new_role.direct)
		__clear_sp_write_flooding_count(
				to_shadow_page(vcpu->arch.mmu->root.hpa));
}
EXPORT_SYMBOL_GPL(kvm_mmu_new_pgd);

static unsigned long get_cr3(struct kvm_vcpu *vcpu)
{
	return kvm_read_cr3(vcpu);
}

static bool sync_mmio_spte(struct kvm_vcpu *vcpu, u64 *sptep, gfn_t gfn,
			   unsigned int access)
{
	if (unlikely(is_mmio_spte(*sptep))) {
		if (gfn != get_mmio_spte_gfn(*sptep)) {
			mmu_spte_clear_no_track(sptep);
			return true;
		}

		mark_mmio_spte(vcpu, sptep, gfn, access);
		return true;
	}

	return false;
}

#define PTTYPE_EPT 18 /* arbitrary */
#define PTTYPE PTTYPE_EPT
#include "paging_tmpl.h"
#undef PTTYPE

#define PTTYPE 64
#include "paging_tmpl.h"
#undef PTTYPE

#define PTTYPE 32
#include "paging_tmpl.h"
#undef PTTYPE

static void
__reset_rsvds_bits_mask(struct rsvd_bits_validate *rsvd_check,
			u64 pa_bits_rsvd, int level, bool nx, bool gbpages,
			bool pse, bool amd)
{
	u64 gbpages_bit_rsvd = 0;
	u64 nonleaf_bit8_rsvd = 0;
	u64 high_bits_rsvd;

	rsvd_check->bad_mt_xwr = 0;

	if (!gbpages)
		gbpages_bit_rsvd = rsvd_bits(7, 7);

	if (level == PT32E_ROOT_LEVEL)
		high_bits_rsvd = pa_bits_rsvd & rsvd_bits(0, 62);
	else
		high_bits_rsvd = pa_bits_rsvd & rsvd_bits(0, 51);

	/* Note, NX doesn't exist in PDPTEs, this is handled below. */
	if (!nx)
		high_bits_rsvd |= rsvd_bits(63, 63);

	/*
	 * Non-leaf PML4Es and PDPEs reserve bit 8 (which would be the G bit for
	 * leaf entries) on AMD CPUs only.
	 */
	if (amd)
		nonleaf_bit8_rsvd = rsvd_bits(8, 8);

	switch (level) {
	case PT32_ROOT_LEVEL:
		/* no rsvd bits for 2 level 4K page table entries */
		rsvd_check->rsvd_bits_mask[0][1] = 0;
		rsvd_check->rsvd_bits_mask[0][0] = 0;
		rsvd_check->rsvd_bits_mask[1][0] =
			rsvd_check->rsvd_bits_mask[0][0];

		if (!pse) {
			rsvd_check->rsvd_bits_mask[1][1] = 0;
			break;
		}

		if (is_cpuid_PSE36())
			/* 36bits PSE 4MB page */
			rsvd_check->rsvd_bits_mask[1][1] = rsvd_bits(17, 21);
		else
			/* 32 bits PSE 4MB page */
			rsvd_check->rsvd_bits_mask[1][1] = rsvd_bits(13, 21);
		break;
	case PT32E_ROOT_LEVEL:
		rsvd_check->rsvd_bits_mask[0][2] = rsvd_bits(63, 63) |
						   high_bits_rsvd |
						   rsvd_bits(5, 8) |
						   rsvd_bits(1, 2);	/* PDPTE */
		rsvd_check->rsvd_bits_mask[0][1] = high_bits_rsvd;	/* PDE */
		rsvd_check->rsvd_bits_mask[0][0] = high_bits_rsvd;	/* PTE */
		rsvd_check->rsvd_bits_mask[1][1] = high_bits_rsvd |
						   rsvd_bits(13, 20);	/* large page */
		rsvd_check->rsvd_bits_mask[1][0] =
			rsvd_check->rsvd_bits_mask[0][0];
		break;
	case PT64_ROOT_5LEVEL:
		rsvd_check->rsvd_bits_mask[0][4] = high_bits_rsvd |
						   nonleaf_bit8_rsvd |
						   rsvd_bits(7, 7);
		rsvd_check->rsvd_bits_mask[1][4] =
			rsvd_check->rsvd_bits_mask[0][4];
		fallthrough;
	case PT64_ROOT_4LEVEL:
		rsvd_check->rsvd_bits_mask[0][3] = high_bits_rsvd |
						   nonleaf_bit8_rsvd |
						   rsvd_bits(7, 7);
		rsvd_check->rsvd_bits_mask[0][2] = high_bits_rsvd |
						   gbpages_bit_rsvd;
		rsvd_check->rsvd_bits_mask[0][1] = high_bits_rsvd;
		rsvd_check->rsvd_bits_mask[0][0] = high_bits_rsvd;
		rsvd_check->rsvd_bits_mask[1][3] =
			rsvd_check->rsvd_bits_mask[0][3];
		rsvd_check->rsvd_bits_mask[1][2] = high_bits_rsvd |
						   gbpages_bit_rsvd |
						   rsvd_bits(13, 29);
		rsvd_check->rsvd_bits_mask[1][1] = high_bits_rsvd |
						   rsvd_bits(13, 20); /* large page */
		rsvd_check->rsvd_bits_mask[1][0] =
			rsvd_check->rsvd_bits_mask[0][0];
		break;
	}
}

static bool guest_can_use_gbpages(struct kvm_vcpu *vcpu)
{
	/*
	 * If TDP is enabled, let the guest use GBPAGES if they're supported in
	 * hardware.  The hardware page walker doesn't let KVM disable GBPAGES,
	 * i.e. won't treat them as reserved, and KVM doesn't redo the GVA->GPA
	 * walk for performance and complexity reasons.  Not to mention KVM
	 * _can't_ solve the problem because GVA->GPA walks aren't visible to
	 * KVM once a TDP translation is installed.  Mimic hardware behavior so
	 * that KVM's is at least consistent, i.e. doesn't randomly inject #PF.
	 */
	return tdp_enabled ? boot_cpu_has(X86_FEATURE_GBPAGES) :
			     guest_cpuid_has(vcpu, X86_FEATURE_GBPAGES);
}

static void reset_rsvds_bits_mask(struct kvm_vcpu *vcpu,
				  struct kvm_mmu *context)
{
	__reset_rsvds_bits_mask(&context->guest_rsvd_check,
				vcpu->arch.reserved_gpa_bits,
				context->root_level, is_efer_nx(context),
				guest_can_use_gbpages(vcpu),
				is_cr4_pse(context),
				guest_cpuid_is_amd_or_hygon(vcpu));
}

static void
__reset_rsvds_bits_mask_ept(struct rsvd_bits_validate *rsvd_check,
			    u64 pa_bits_rsvd, bool execonly, int huge_page_level)
{
	u64 high_bits_rsvd = pa_bits_rsvd & rsvd_bits(0, 51);
	u64 large_1g_rsvd = 0, large_2m_rsvd = 0;
	u64 bad_mt_xwr;

	if (huge_page_level < PG_LEVEL_1G)
		large_1g_rsvd = rsvd_bits(7, 7);
	if (huge_page_level < PG_LEVEL_2M)
		large_2m_rsvd = rsvd_bits(7, 7);

	rsvd_check->rsvd_bits_mask[0][4] = high_bits_rsvd | rsvd_bits(3, 7);
	rsvd_check->rsvd_bits_mask[0][3] = high_bits_rsvd | rsvd_bits(3, 7);
	rsvd_check->rsvd_bits_mask[0][2] = high_bits_rsvd | rsvd_bits(3, 6) | large_1g_rsvd;
	rsvd_check->rsvd_bits_mask[0][1] = high_bits_rsvd | rsvd_bits(3, 6) | large_2m_rsvd;
	rsvd_check->rsvd_bits_mask[0][0] = high_bits_rsvd;

	/* large page */
	rsvd_check->rsvd_bits_mask[1][4] = rsvd_check->rsvd_bits_mask[0][4];
	rsvd_check->rsvd_bits_mask[1][3] = rsvd_check->rsvd_bits_mask[0][3];
	rsvd_check->rsvd_bits_mask[1][2] = high_bits_rsvd | rsvd_bits(12, 29) | large_1g_rsvd;
	rsvd_check->rsvd_bits_mask[1][1] = high_bits_rsvd | rsvd_bits(12, 20) | large_2m_rsvd;
	rsvd_check->rsvd_bits_mask[1][0] = rsvd_check->rsvd_bits_mask[0][0];

	bad_mt_xwr = 0xFFull << (2 * 8);	/* bits 3..5 must not be 2 */
	bad_mt_xwr |= 0xFFull << (3 * 8);	/* bits 3..5 must not be 3 */
	bad_mt_xwr |= 0xFFull << (7 * 8);	/* bits 3..5 must not be 7 */
	bad_mt_xwr |= REPEAT_BYTE(1ull << 2);	/* bits 0..2 must not be 010 */
	bad_mt_xwr |= REPEAT_BYTE(1ull << 6);	/* bits 0..2 must not be 110 */
	if (!execonly) {
		/* bits 0..2 must not be 100 unless VMX capabilities allow it */
		bad_mt_xwr |= REPEAT_BYTE(1ull << 4);
	}
	rsvd_check->bad_mt_xwr = bad_mt_xwr;
}

static void reset_rsvds_bits_mask_ept(struct kvm_vcpu *vcpu,
		struct kvm_mmu *context, bool execonly, int huge_page_level)
{
	__reset_rsvds_bits_mask_ept(&context->guest_rsvd_check,
				    vcpu->arch.reserved_gpa_bits, execonly,
				    huge_page_level);
}

static inline u64 reserved_hpa_bits(void)
{
	return rsvd_bits(shadow_phys_bits, 63);
}

/*
 * the page table on host is the shadow page table for the page
 * table in guest or amd nested guest, its mmu features completely
 * follow the features in guest.
 */
static void reset_shadow_zero_bits_mask(struct kvm_vcpu *vcpu,
					struct kvm_mmu *context)
{
	/*
	 * KVM uses NX when TDP is disabled to handle a variety of scenarios,
	 * notably for huge SPTEs if iTLB multi-hit mitigation is enabled and
	 * to generate correct permissions for CR0.WP=0/CR4.SMEP=1/EFER.NX=0.
	 * The iTLB multi-hit workaround can be toggled at any time, so assume
	 * NX can be used by any non-nested shadow MMU to avoid having to reset
	 * MMU contexts.  Note, KVM forces EFER.NX=1 when TDP is disabled.
	 */
	bool uses_nx = is_efer_nx(context) || !tdp_enabled;

	/* @amd adds a check on bit of SPTEs, which KVM shouldn't use anyways. */
	bool is_amd = true;
	/* KVM doesn't use 2-level page tables for the shadow MMU. */
	bool is_pse = false;
	struct rsvd_bits_validate *shadow_zero_check;
	int i;

	WARN_ON_ONCE(context->shadow_root_level < PT32E_ROOT_LEVEL);

	shadow_zero_check = &context->shadow_zero_check;
	__reset_rsvds_bits_mask(shadow_zero_check, reserved_hpa_bits(),
				context->shadow_root_level, uses_nx,
				guest_can_use_gbpages(vcpu), is_pse, is_amd);

	if (!shadow_me_mask)
		return;

	for (i = context->shadow_root_level; --i >= 0;) {
		shadow_zero_check->rsvd_bits_mask[0][i] &= ~shadow_me_mask;
		shadow_zero_check->rsvd_bits_mask[1][i] &= ~shadow_me_mask;
	}

}

static inline bool boot_cpu_is_amd(void)
{
	WARN_ON_ONCE(!tdp_enabled);
	return shadow_x_mask == 0;
}

/*
 * the direct page table on host, use as much mmu features as
 * possible, however, kvm currently does not do execution-protection.
 */
static void
reset_tdp_shadow_zero_bits_mask(struct kvm_mmu *context)
{
	struct rsvd_bits_validate *shadow_zero_check;
	int i;

	shadow_zero_check = &context->shadow_zero_check;

	if (boot_cpu_is_amd())
		__reset_rsvds_bits_mask(shadow_zero_check, reserved_hpa_bits(),
					context->shadow_root_level, false,
					boot_cpu_has(X86_FEATURE_GBPAGES),
					false, true);
	else
		__reset_rsvds_bits_mask_ept(shadow_zero_check,
					    reserved_hpa_bits(), false,
					    max_huge_page_level);

	if (!shadow_me_mask)
		return;

	for (i = context->shadow_root_level; --i >= 0;) {
		shadow_zero_check->rsvd_bits_mask[0][i] &= ~shadow_me_mask;
		shadow_zero_check->rsvd_bits_mask[1][i] &= ~shadow_me_mask;
	}
}

/*
 * as the comments in reset_shadow_zero_bits_mask() except it
 * is the shadow page table for intel nested guest.
 */
static void
reset_ept_shadow_zero_bits_mask(struct kvm_mmu *context, bool execonly)
{
	__reset_rsvds_bits_mask_ept(&context->shadow_zero_check,
				    reserved_hpa_bits(), execonly,
				    max_huge_page_level);
}

#define BYTE_MASK(access) \
	((1 & (access) ? 2 : 0) | \
	 (2 & (access) ? 4 : 0) | \
	 (3 & (access) ? 8 : 0) | \
	 (4 & (access) ? 16 : 0) | \
	 (5 & (access) ? 32 : 0) | \
	 (6 & (access) ? 64 : 0) | \
	 (7 & (access) ? 128 : 0))


static void update_permission_bitmask(struct kvm_mmu *mmu, bool ept)
{
	unsigned byte;

	const u8 x = BYTE_MASK(ACC_EXEC_MASK);
	const u8 w = BYTE_MASK(ACC_WRITE_MASK);
	const u8 u = BYTE_MASK(ACC_USER_MASK);

	bool cr4_smep = is_cr4_smep(mmu);
	bool cr4_smap = is_cr4_smap(mmu);
	bool cr0_wp = is_cr0_wp(mmu);
	bool efer_nx = is_efer_nx(mmu);

	for (byte = 0; byte < ARRAY_SIZE(mmu->permissions); ++byte) {
		unsigned pfec = byte << 1;

		/*
		 * Each "*f" variable has a 1 bit for each UWX value
		 * that causes a fault with the given PFEC.
		 */

		/* Faults from writes to non-writable pages */
		u8 wf = (pfec & PFERR_WRITE_MASK) ? (u8)~w : 0;
		/* Faults from user mode accesses to supervisor pages */
		u8 uf = (pfec & PFERR_USER_MASK) ? (u8)~u : 0;
		/* Faults from fetches of non-executable pages*/
		u8 ff = (pfec & PFERR_FETCH_MASK) ? (u8)~x : 0;
		/* Faults from kernel mode fetches of user pages */
		u8 smepf = 0;
		/* Faults from kernel mode accesses of user pages */
		u8 smapf = 0;

		if (!ept) {
			/* Faults from kernel mode accesses to user pages */
			u8 kf = (pfec & PFERR_USER_MASK) ? 0 : u;

			/* Not really needed: !nx will cause pte.nx to fault */
			if (!efer_nx)
				ff = 0;

			/* Allow supervisor writes if !cr0.wp */
			if (!cr0_wp)
				wf = (pfec & PFERR_USER_MASK) ? wf : 0;

			/* Disallow supervisor fetches of user code if cr4.smep */
			if (cr4_smep)
				smepf = (pfec & PFERR_FETCH_MASK) ? kf : 0;

			/*
			 * SMAP:kernel-mode data accesses from user-mode
			 * mappings should fault. A fault is considered
			 * as a SMAP violation if all of the following
			 * conditions are true:
			 *   - X86_CR4_SMAP is set in CR4
			 *   - A user page is accessed
			 *   - The access is not a fetch
			 *   - Page fault in kernel mode
			 *   - if CPL = 3 or X86_EFLAGS_AC is clear
			 *
			 * Here, we cover the first three conditions.
			 * The fourth is computed dynamically in permission_fault();
			 * PFERR_RSVD_MASK bit will be set in PFEC if the access is
			 * *not* subject to SMAP restrictions.
			 */
			if (cr4_smap)
				smapf = (pfec & (PFERR_RSVD_MASK|PFERR_FETCH_MASK)) ? 0 : kf;
		}

		mmu->permissions[byte] = ff | uf | wf | smepf | smapf;
	}
}

/*
* PKU is an additional mechanism by which the paging controls access to
* user-mode addresses based on the value in the PKRU register.  Protection
* key violations are reported through a bit in the page fault error code.
* Unlike other bits of the error code, the PK bit is not known at the
* call site of e.g. gva_to_gpa; it must be computed directly in
* permission_fault based on two bits of PKRU, on some machine state (CR4,
* CR0, EFER, CPL), and on other bits of the error code and the page tables.
*
* In particular the following conditions come from the error code, the
* page tables and the machine state:
* - PK is always zero unless CR4.PKE=1 and EFER.LMA=1
* - PK is always zero if RSVD=1 (reserved bit set) or F=1 (instruction fetch)
* - PK is always zero if U=0 in the page tables
* - PKRU.WD is ignored if CR0.WP=0 and the access is a supervisor access.
*
* The PKRU bitmask caches the result of these four conditions.  The error
* code (minus the P bit) and the page table's U bit form an index into the
* PKRU bitmask.  Two bits of the PKRU bitmask are then extracted and ANDed
* with the two bits of the PKRU register corresponding to the protection key.
* For the first three conditions above the bits will be 00, thus masking
* away both AD and WD.  For all reads or if the last condition holds, WD
* only will be masked away.
*/
static void update_pkru_bitmask(struct kvm_mmu *mmu)
{
	unsigned bit;
	bool wp;

	mmu->pkru_mask = 0;

	if (!is_cr4_pke(mmu))
		return;

	wp = is_cr0_wp(mmu);

	for (bit = 0; bit < ARRAY_SIZE(mmu->permissions); ++bit) {
		unsigned pfec, pkey_bits;
		bool check_pkey, check_write, ff, uf, wf, pte_user;

		pfec = bit << 1;
		ff = pfec & PFERR_FETCH_MASK;
		uf = pfec & PFERR_USER_MASK;
		wf = pfec & PFERR_WRITE_MASK;

		/* PFEC.RSVD is replaced by ACC_USER_MASK. */
		pte_user = pfec & PFERR_RSVD_MASK;

		/*
		 * Only need to check the access which is not an
		 * instruction fetch and is to a user page.
		 */
		check_pkey = (!ff && pte_user);
		/*
		 * write access is controlled by PKRU if it is a
		 * user access or CR0.WP = 1.
		 */
		check_write = check_pkey && wf && (uf || wp);

		/* PKRU.AD stops both read and write access. */
		pkey_bits = !!check_pkey;
		/* PKRU.WD stops write access. */
		pkey_bits |= (!!check_write) << 1;

		mmu->pkru_mask |= (pkey_bits & 3) << pfec;
	}
}

static void reset_guest_paging_metadata(struct kvm_vcpu *vcpu,
					struct kvm_mmu *mmu)
{
	if (!is_cr0_pg(mmu))
		return;

	reset_rsvds_bits_mask(vcpu, mmu);
	update_permission_bitmask(mmu, false);
	update_pkru_bitmask(mmu);
}

static void paging64_init_context(struct kvm_mmu *context)
{
	context->page_fault = paging64_page_fault;
	context->gva_to_gpa = paging64_gva_to_gpa;
	context->sync_page = paging64_sync_page;
	context->invlpg = paging64_invlpg;
	context->direct_map = false;
}

static void paging32_init_context(struct kvm_mmu *context)
{
	context->page_fault = paging32_page_fault;
	context->gva_to_gpa = paging32_gva_to_gpa;
	context->sync_page = paging32_sync_page;
	context->invlpg = paging32_invlpg;
	context->direct_map = false;
}

static union kvm_mmu_extended_role kvm_calc_mmu_role_ext(struct kvm_vcpu *vcpu,
							 struct kvm_mmu_role_regs *regs)
{
	union kvm_mmu_extended_role ext = {0};

	if (____is_cr0_pg(regs)) {
		ext.cr0_pg = 1;
		ext.cr4_pae = ____is_cr4_pae(regs);
		ext.cr4_smep = ____is_cr4_smep(regs);
		ext.cr4_smap = ____is_cr4_smap(regs);
		ext.cr4_pse = ____is_cr4_pse(regs);

		/* PKEY and LA57 are active iff long mode is active. */
		ext.cr4_pke = ____is_efer_lma(regs) && ____is_cr4_pke(regs);
		ext.cr4_la57 = ____is_efer_lma(regs) && ____is_cr4_la57(regs);
		ext.efer_lma = ____is_efer_lma(regs);
	}

	ext.valid = 1;

	return ext;
}

static union kvm_mmu_role kvm_calc_mmu_role_common(struct kvm_vcpu *vcpu,
						   struct kvm_mmu_role_regs *regs,
						   bool base_only)
{
	union kvm_mmu_role role = {0};

	role.base.access = ACC_ALL;
	if (____is_cr0_pg(regs)) {
		role.base.efer_nx = ____is_efer_nx(regs);
		role.base.cr0_wp = ____is_cr0_wp(regs);
	}
	role.base.smm = is_smm(vcpu);
	role.base.guest_mode = is_guest_mode(vcpu);

	if (base_only)
		return role;

	role.ext = kvm_calc_mmu_role_ext(vcpu, regs);

	return role;
}

static inline int kvm_mmu_get_tdp_level(struct kvm_vcpu *vcpu)
{
	/* tdp_root_level is architecture forced level, use it if nonzero */
	if (tdp_root_level)
		return tdp_root_level;

	/* Use 5-level TDP if and only if it's useful/necessary. */
	if (max_tdp_level == 5 && cpuid_maxphyaddr(vcpu) <= 48)
		return 4;

	return max_tdp_level;
}

static union kvm_mmu_role
kvm_calc_tdp_mmu_root_page_role(struct kvm_vcpu *vcpu,
				struct kvm_mmu_role_regs *regs, bool base_only)
{
	union kvm_mmu_role role = kvm_calc_mmu_role_common(vcpu, regs, base_only);

	role.base.ad_disabled = (shadow_accessed_mask == 0);
	role.base.level = kvm_mmu_get_tdp_level(vcpu);
	role.base.direct = true;
	role.base.has_4_byte_gpte = false;

	return role;
}

static void init_kvm_tdp_mmu(struct kvm_vcpu *vcpu)
{
	struct kvm_mmu *context = &vcpu->arch.root_mmu;
	struct kvm_mmu_role_regs regs = vcpu_to_role_regs(vcpu);
	union kvm_mmu_role new_role =
		kvm_calc_tdp_mmu_root_page_role(vcpu, &regs, false);

	if (new_role.as_u64 == context->mmu_role.as_u64)
		return;

	context->mmu_role.as_u64 = new_role.as_u64;
	context->page_fault = kvm_tdp_page_fault;
	context->sync_page = nonpaging_sync_page;
	context->invlpg = NULL;
	context->shadow_root_level = kvm_mmu_get_tdp_level(vcpu);
	context->direct_map = true;
	context->get_guest_pgd = get_cr3;
	context->get_pdptr = kvm_pdptr_read;
	context->inject_page_fault = kvm_inject_page_fault;
	context->root_level = role_regs_to_root_level(&regs);

	if (!is_cr0_pg(context))
		context->gva_to_gpa = nonpaging_gva_to_gpa;
	else if (is_cr4_pae(context))
		context->gva_to_gpa = paging64_gva_to_gpa;
	else
		context->gva_to_gpa = paging32_gva_to_gpa;

	reset_guest_paging_metadata(vcpu, context);
	reset_tdp_shadow_zero_bits_mask(context);
}

static union kvm_mmu_role
kvm_calc_shadow_root_page_role_common(struct kvm_vcpu *vcpu,
				      struct kvm_mmu_role_regs *regs, bool base_only)
{
	union kvm_mmu_role role = kvm_calc_mmu_role_common(vcpu, regs, base_only);

	role.base.smep_andnot_wp = role.ext.cr4_smep && !____is_cr0_wp(regs);
	role.base.smap_andnot_wp = role.ext.cr4_smap && !____is_cr0_wp(regs);
	role.base.has_4_byte_gpte = ____is_cr0_pg(regs) && !____is_cr4_pae(regs);

	return role;
}

static union kvm_mmu_role
kvm_calc_shadow_mmu_root_page_role(struct kvm_vcpu *vcpu,
				   struct kvm_mmu_role_regs *regs, bool base_only)
{
	union kvm_mmu_role role =
		kvm_calc_shadow_root_page_role_common(vcpu, regs, base_only);

	role.base.direct = !____is_cr0_pg(regs);

	if (!____is_efer_lma(regs))
		role.base.level = PT32E_ROOT_LEVEL;
	else if (____is_cr4_la57(regs))
		role.base.level = PT64_ROOT_5LEVEL;
	else
		role.base.level = PT64_ROOT_4LEVEL;

	return role;
}

static void shadow_mmu_init_context(struct kvm_vcpu *vcpu, struct kvm_mmu *context,
				    struct kvm_mmu_role_regs *regs,
				    union kvm_mmu_role new_role)
{
	if (new_role.as_u64 == context->mmu_role.as_u64)
		return;

	context->mmu_role.as_u64 = new_role.as_u64;

	if (!is_cr0_pg(context))
		nonpaging_init_context(context);
	else if (is_cr4_pae(context))
		paging64_init_context(context);
	else
		paging32_init_context(context);
	context->root_level = role_regs_to_root_level(regs);

	reset_guest_paging_metadata(vcpu, context);
	context->shadow_root_level = new_role.base.level;

	reset_shadow_zero_bits_mask(vcpu, context);
}

static void kvm_init_shadow_mmu(struct kvm_vcpu *vcpu,
				struct kvm_mmu_role_regs *regs)
{
	struct kvm_mmu *context = &vcpu->arch.root_mmu;
	union kvm_mmu_role new_role =
		kvm_calc_shadow_mmu_root_page_role(vcpu, regs, false);

	shadow_mmu_init_context(vcpu, context, regs, new_role);
}

static union kvm_mmu_role
kvm_calc_shadow_npt_root_page_role(struct kvm_vcpu *vcpu,
				   struct kvm_mmu_role_regs *regs)
{
	union kvm_mmu_role role =
		kvm_calc_shadow_root_page_role_common(vcpu, regs, false);

	role.base.direct = false;
	role.base.level = kvm_mmu_get_tdp_level(vcpu);

	return role;
}

void kvm_init_shadow_npt_mmu(struct kvm_vcpu *vcpu, unsigned long cr0,
			     unsigned long cr4, u64 efer, gpa_t nested_cr3)
{
	struct kvm_mmu *context = &vcpu->arch.guest_mmu;
	struct kvm_mmu_role_regs regs = {
		.cr0 = cr0,
		.cr4 = cr4 & ~X86_CR4_PKE,
		.efer = efer,
	};
	union kvm_mmu_role new_role;

	new_role = kvm_calc_shadow_npt_root_page_role(vcpu, &regs);

	shadow_mmu_init_context(vcpu, context, &regs, new_role);
	kvm_mmu_new_pgd(vcpu, nested_cr3);
}
EXPORT_SYMBOL_GPL(kvm_init_shadow_npt_mmu);

static union kvm_mmu_role
kvm_calc_shadow_ept_root_page_role(struct kvm_vcpu *vcpu, bool accessed_dirty,
				   bool execonly, u8 level)
{
	union kvm_mmu_role role = {0};

	/* SMM flag is inherited from root_mmu */
	role.base.smm = vcpu->arch.root_mmu.mmu_role.base.smm;

	role.base.level = level;
	role.base.has_4_byte_gpte = false;
	role.base.direct = false;
	role.base.ad_disabled = !accessed_dirty;
	role.base.guest_mode = true;
	role.base.access = ACC_ALL;

	/* EPT, and thus nested EPT, does not consume CR0, CR4, nor EFER. */
	role.ext.word = 0;
	role.ext.execonly = execonly;
	role.ext.valid = 1;

	return role;
}

void kvm_init_shadow_ept_mmu(struct kvm_vcpu *vcpu, bool execonly,
			     int huge_page_level, bool accessed_dirty,
			     gpa_t new_eptp)
{
	struct kvm_mmu *context = &vcpu->arch.guest_mmu;
	u8 level = vmx_eptp_page_walk_level(new_eptp);
	union kvm_mmu_role new_role =
		kvm_calc_shadow_ept_root_page_role(vcpu, accessed_dirty,
						   execonly, level);

	if (new_role.as_u64 != context->mmu_role.as_u64) {
		context->mmu_role.as_u64 = new_role.as_u64;

		context->shadow_root_level = level;

		context->ept_ad = accessed_dirty;
		context->page_fault = ept_page_fault;
		context->gva_to_gpa = ept_gva_to_gpa;
		context->sync_page = ept_sync_page;
		context->invlpg = ept_invlpg;
		context->root_level = level;
		context->direct_map = false;
		update_permission_bitmask(context, true);
		context->pkru_mask = 0;
		reset_rsvds_bits_mask_ept(vcpu, context, execonly, huge_page_level);
		reset_ept_shadow_zero_bits_mask(context, execonly);
	}

<<<<<<< HEAD
	update_permission_bitmask(context, true);
	context->pkru_mask = 0;
	reset_rsvds_bits_mask_ept(vcpu, context, execonly, huge_page_level);
	reset_ept_shadow_zero_bits_mask(vcpu, context, execonly);
=======
	kvm_mmu_new_pgd(vcpu, new_eptp);
>>>>>>> 95cd2cdc
}
EXPORT_SYMBOL_GPL(kvm_init_shadow_ept_mmu);

static void init_kvm_softmmu(struct kvm_vcpu *vcpu)
{
	struct kvm_mmu *context = &vcpu->arch.root_mmu;
	struct kvm_mmu_role_regs regs = vcpu_to_role_regs(vcpu);

	kvm_init_shadow_mmu(vcpu, &regs);

	context->get_guest_pgd     = get_cr3;
	context->get_pdptr         = kvm_pdptr_read;
	context->inject_page_fault = kvm_inject_page_fault;
}

static union kvm_mmu_role
kvm_calc_nested_mmu_role(struct kvm_vcpu *vcpu, struct kvm_mmu_role_regs *regs)
{
	union kvm_mmu_role role;

	role = kvm_calc_shadow_root_page_role_common(vcpu, regs, false);

	/*
	 * Nested MMUs are used only for walking L2's gva->gpa, they never have
	 * shadow pages of their own and so "direct" has no meaning.   Set it
	 * to "true" to try to detect bogus usage of the nested MMU.
	 */
	role.base.direct = true;
	role.base.level = role_regs_to_root_level(regs);
	return role;
}

static void init_kvm_nested_mmu(struct kvm_vcpu *vcpu)
{
	struct kvm_mmu_role_regs regs = vcpu_to_role_regs(vcpu);
	union kvm_mmu_role new_role = kvm_calc_nested_mmu_role(vcpu, &regs);
	struct kvm_mmu *g_context = &vcpu->arch.nested_mmu;

	if (new_role.as_u64 == g_context->mmu_role.as_u64)
		return;

	g_context->mmu_role.as_u64 = new_role.as_u64;
	g_context->get_guest_pgd     = get_cr3;
	g_context->get_pdptr         = kvm_pdptr_read;
	g_context->inject_page_fault = kvm_inject_page_fault;
	g_context->root_level        = new_role.base.level;

	/*
	 * L2 page tables are never shadowed, so there is no need to sync
	 * SPTEs.
	 */
	g_context->invlpg            = NULL;

	/*
	 * Note that arch.mmu->gva_to_gpa translates l2_gpa to l1_gpa using
	 * L1's nested page tables (e.g. EPT12). The nested translation
	 * of l2_gva to l1_gpa is done by arch.nested_mmu.gva_to_gpa using
	 * L2's page tables as the first level of translation and L1's
	 * nested page tables as the second level of translation. Basically
	 * the gva_to_gpa functions between mmu and nested_mmu are swapped.
	 */
	if (!is_paging(vcpu))
		g_context->gva_to_gpa = nonpaging_gva_to_gpa;
	else if (is_long_mode(vcpu))
		g_context->gva_to_gpa = paging64_gva_to_gpa;
	else if (is_pae(vcpu))
		g_context->gva_to_gpa = paging64_gva_to_gpa;
	else
		g_context->gva_to_gpa = paging32_gva_to_gpa;

	reset_guest_paging_metadata(vcpu, g_context);
}

void kvm_init_mmu(struct kvm_vcpu *vcpu)
{
	if (mmu_is_nested(vcpu))
		init_kvm_nested_mmu(vcpu);
	else if (tdp_enabled)
		init_kvm_tdp_mmu(vcpu);
	else
		init_kvm_softmmu(vcpu);
}
EXPORT_SYMBOL_GPL(kvm_init_mmu);

void kvm_mmu_after_set_cpuid(struct kvm_vcpu *vcpu)
{
	/*
	 * Invalidate all MMU roles to force them to reinitialize as CPUID
	 * information is factored into reserved bit calculations.
	 *
	 * Correctly handling multiple vCPU models with respect to paging and
	 * physical address properties) in a single VM would require tracking
	 * all relevant CPUID information in kvm_mmu_page_role. That is very
	 * undesirable as it would increase the memory requirements for
	 * gfn_track (see struct kvm_mmu_page_role comments).  For now that
	 * problem is swept under the rug; KVM's CPUID API is horrific and
	 * it's all but impossible to solve it without introducing a new API.
	 */
	vcpu->arch.root_mmu.mmu_role.ext.valid = 0;
	vcpu->arch.guest_mmu.mmu_role.ext.valid = 0;
	vcpu->arch.nested_mmu.mmu_role.ext.valid = 0;
	kvm_mmu_reset_context(vcpu);

	/*
	 * Changing guest CPUID after KVM_RUN is forbidden, see the comment in
	 * kvm_arch_vcpu_ioctl().
	 */
	KVM_BUG_ON(vcpu->arch.last_vmentry_cpu != -1, vcpu->kvm);
}

void kvm_mmu_reset_context(struct kvm_vcpu *vcpu)
{
	kvm_mmu_unload(vcpu);
	kvm_init_mmu(vcpu);
}
EXPORT_SYMBOL_GPL(kvm_mmu_reset_context);

int kvm_mmu_load(struct kvm_vcpu *vcpu)
{
	int r;

	r = mmu_topup_memory_caches(vcpu, !vcpu->arch.mmu->direct_map);
	if (r)
		goto out;
	r = mmu_alloc_special_roots(vcpu);
	if (r)
		goto out;
	if (vcpu->arch.mmu->direct_map)
		r = mmu_alloc_direct_roots(vcpu);
	else
		r = mmu_alloc_shadow_roots(vcpu);
	if (r)
		goto out;

	kvm_mmu_sync_roots(vcpu);

	kvm_mmu_load_pgd(vcpu);

	/*
	 * Flush any TLB entries for the new root, the provenance of the root
	 * is unknown.  Even if KVM ensures there are no stale TLB entries
	 * for a freed root, in theory another hypervisor could have left
	 * stale entries.  Flushing on alloc also allows KVM to skip the TLB
	 * flush when freeing a root (see kvm_tdp_mmu_put_root()).
	 */
	static_call(kvm_x86_flush_tlb_current)(vcpu);
out:
	return r;
}

void kvm_mmu_unload(struct kvm_vcpu *vcpu)
{
	struct kvm *kvm = vcpu->kvm;

	kvm_mmu_free_roots(kvm, &vcpu->arch.root_mmu, KVM_MMU_ROOTS_ALL);
	WARN_ON(VALID_PAGE(vcpu->arch.root_mmu.root.hpa));
	kvm_mmu_free_roots(kvm, &vcpu->arch.guest_mmu, KVM_MMU_ROOTS_ALL);
	WARN_ON(VALID_PAGE(vcpu->arch.guest_mmu.root.hpa));
	vcpu_clear_mmio_info(vcpu, MMIO_GVA_ANY);
}

static bool is_obsolete_root(struct kvm *kvm, hpa_t root_hpa)
{
	struct kvm_mmu_page *sp;

	if (!VALID_PAGE(root_hpa))
		return false;

	/*
	 * When freeing obsolete roots, treat roots as obsolete if they don't
	 * have an associated shadow page.  This does mean KVM will get false
	 * positives and free roots that don't strictly need to be freed, but
	 * such false positives are relatively rare:
	 *
	 *  (a) only PAE paging and nested NPT has roots without shadow pages
	 *  (b) remote reloads due to a memslot update obsoletes _all_ roots
	 *  (c) KVM doesn't track previous roots for PAE paging, and the guest
	 *      is unlikely to zap an in-use PGD.
	 */
	sp = to_shadow_page(root_hpa);
	return !sp || is_obsolete_sp(kvm, sp);
}

static void __kvm_mmu_free_obsolete_roots(struct kvm *kvm, struct kvm_mmu *mmu)
{
	unsigned long roots_to_free = 0;
	int i;

	if (is_obsolete_root(kvm, mmu->root.hpa))
		roots_to_free |= KVM_MMU_ROOT_CURRENT;

	for (i = 0; i < KVM_MMU_NUM_PREV_ROOTS; i++) {
		if (is_obsolete_root(kvm, mmu->root.hpa))
			roots_to_free |= KVM_MMU_ROOT_PREVIOUS(i);
	}

	if (roots_to_free)
		kvm_mmu_free_roots(kvm, mmu, roots_to_free);
}

void kvm_mmu_free_obsolete_roots(struct kvm_vcpu *vcpu)
{
	__kvm_mmu_free_obsolete_roots(vcpu->kvm, &vcpu->arch.root_mmu);
	__kvm_mmu_free_obsolete_roots(vcpu->kvm, &vcpu->arch.guest_mmu);
}

static bool need_remote_flush(u64 old, u64 new)
{
	if (!is_shadow_present_pte(old))
		return false;
	if (!is_shadow_present_pte(new))
		return true;
	if ((old ^ new) & PT64_BASE_ADDR_MASK)
		return true;
	old ^= shadow_nx_mask;
	new ^= shadow_nx_mask;
	return (old & ~new & PT64_PERM_MASK) != 0;
}

static u64 mmu_pte_write_fetch_gpte(struct kvm_vcpu *vcpu, gpa_t *gpa,
				    int *bytes)
{
	u64 gentry = 0;
	int r;

	/*
	 * Assume that the pte write on a page table of the same type
	 * as the current vcpu paging mode since we update the sptes only
	 * when they have the same mode.
	 */
	if (is_pae(vcpu) && *bytes == 4) {
		/* Handle a 32-bit guest writing two halves of a 64-bit gpte */
		*gpa &= ~(gpa_t)7;
		*bytes = 8;
	}

	if (*bytes == 4 || *bytes == 8) {
		r = kvm_vcpu_read_guest_atomic(vcpu, *gpa, &gentry, *bytes);
		if (r)
			gentry = 0;
	}

	return gentry;
}

/*
 * If we're seeing too many writes to a page, it may no longer be a page table,
 * or we may be forking, in which case it is better to unmap the page.
 */
static bool detect_write_flooding(struct kvm_mmu_page *sp)
{
	/*
	 * Skip write-flooding detected for the sp whose level is 1, because
	 * it can become unsync, then the guest page is not write-protected.
	 */
	if (sp->role.level == PG_LEVEL_4K)
		return false;

	atomic_inc(&sp->write_flooding_count);
	return atomic_read(&sp->write_flooding_count) >= 3;
}

/*
 * Misaligned accesses are too much trouble to fix up; also, they usually
 * indicate a page is not used as a page table.
 */
static bool detect_write_misaligned(struct kvm_mmu_page *sp, gpa_t gpa,
				    int bytes)
{
	unsigned offset, pte_size, misaligned;

	pgprintk("misaligned: gpa %llx bytes %d role %x\n",
		 gpa, bytes, sp->role.word);

	offset = offset_in_page(gpa);
	pte_size = sp->role.has_4_byte_gpte ? 4 : 8;

	/*
	 * Sometimes, the OS only writes the last one bytes to update status
	 * bits, for example, in linux, andb instruction is used in clear_bit().
	 */
	if (!(offset & (pte_size - 1)) && bytes == 1)
		return false;

	misaligned = (offset ^ (offset + bytes - 1)) & ~(pte_size - 1);
	misaligned |= bytes < 4;

	return misaligned;
}

static u64 *get_written_sptes(struct kvm_mmu_page *sp, gpa_t gpa, int *nspte)
{
	unsigned page_offset, quadrant;
	u64 *spte;
	int level;

	page_offset = offset_in_page(gpa);
	level = sp->role.level;
	*nspte = 1;
	if (sp->role.has_4_byte_gpte) {
		page_offset <<= 1;	/* 32->64 */
		/*
		 * A 32-bit pde maps 4MB while the shadow pdes map
		 * only 2MB.  So we need to double the offset again
		 * and zap two pdes instead of one.
		 */
		if (level == PT32_ROOT_LEVEL) {
			page_offset &= ~7; /* kill rounding error */
			page_offset <<= 1;
			*nspte = 2;
		}
		quadrant = page_offset >> PAGE_SHIFT;
		page_offset &= ~PAGE_MASK;
		if (quadrant != sp->role.quadrant)
			return NULL;
	}

	spte = &sp->spt[page_offset / sizeof(*spte)];
	return spte;
}

static void kvm_mmu_pte_write(struct kvm_vcpu *vcpu, gpa_t gpa,
			      const u8 *new, int bytes,
			      struct kvm_page_track_notifier_node *node)
{
	gfn_t gfn = gpa >> PAGE_SHIFT;
	struct kvm_mmu_page *sp;
	LIST_HEAD(invalid_list);
	u64 entry, gentry, *spte;
	int npte;
	bool flush = false;

	/*
	 * If we don't have indirect shadow pages, it means no page is
	 * write-protected, so we can exit simply.
	 */
	if (!READ_ONCE(vcpu->kvm->arch.indirect_shadow_pages))
		return;

	pgprintk("%s: gpa %llx bytes %d\n", __func__, gpa, bytes);

	/*
	 * No need to care whether allocation memory is successful
	 * or not since pte prefetch is skipped if it does not have
	 * enough objects in the cache.
	 */
	mmu_topup_memory_caches(vcpu, true);

	write_lock(&vcpu->kvm->mmu_lock);

	gentry = mmu_pte_write_fetch_gpte(vcpu, &gpa, &bytes);

	++vcpu->kvm->stat.mmu_pte_write;

	for_each_gfn_indirect_valid_sp(vcpu->kvm, sp, gfn) {
		if (detect_write_misaligned(sp, gpa, bytes) ||
		      detect_write_flooding(sp)) {
			kvm_mmu_prepare_zap_page(vcpu->kvm, sp, &invalid_list);
			++vcpu->kvm->stat.mmu_flooded;
			continue;
		}

		spte = get_written_sptes(sp, gpa, &npte);
		if (!spte)
			continue;

		while (npte--) {
			entry = *spte;
			mmu_page_zap_pte(vcpu->kvm, sp, spte, NULL);
			if (gentry && sp->role.level != PG_LEVEL_4K)
				++vcpu->kvm->stat.mmu_pde_zapped;
			if (need_remote_flush(entry, *spte))
				flush = true;
			++spte;
		}
	}
	kvm_mmu_remote_flush_or_zap(vcpu->kvm, &invalid_list, flush);
	write_unlock(&vcpu->kvm->mmu_lock);
}

int kvm_mmu_page_fault(struct kvm_vcpu *vcpu, gpa_t cr2_or_gpa, u64 error_code,
		       void *insn, int insn_len)
{
	int r, emulation_type = EMULTYPE_PF;
	bool direct = vcpu->arch.mmu->direct_map;

	if (WARN_ON(!VALID_PAGE(vcpu->arch.mmu->root.hpa)))
		return RET_PF_RETRY;

	r = RET_PF_INVALID;
	if (unlikely(error_code & PFERR_RSVD_MASK)) {
		r = handle_mmio_page_fault(vcpu, cr2_or_gpa, direct);
		if (r == RET_PF_EMULATE)
			goto emulate;
	}

	if (r == RET_PF_INVALID) {
		r = kvm_mmu_do_page_fault(vcpu, cr2_or_gpa,
					  lower_32_bits(error_code), false);
		if (KVM_BUG_ON(r == RET_PF_INVALID, vcpu->kvm))
			return -EIO;
	}

	if (r < 0)
		return r;
	if (r != RET_PF_EMULATE)
		return 1;

	/*
	 * Before emulating the instruction, check if the error code
	 * was due to a RO violation while translating the guest page.
	 * This can occur when using nested virtualization with nested
	 * paging in both guests. If true, we simply unprotect the page
	 * and resume the guest.
	 */
	if (vcpu->arch.mmu->direct_map &&
	    (error_code & PFERR_NESTED_GUEST_PAGE) == PFERR_NESTED_GUEST_PAGE) {
		kvm_mmu_unprotect_page(vcpu->kvm, gpa_to_gfn(cr2_or_gpa));
		return 1;
	}

	/*
	 * vcpu->arch.mmu.page_fault returned RET_PF_EMULATE, but we can still
	 * optimistically try to just unprotect the page and let the processor
	 * re-execute the instruction that caused the page fault.  Do not allow
	 * retrying MMIO emulation, as it's not only pointless but could also
	 * cause us to enter an infinite loop because the processor will keep
	 * faulting on the non-existent MMIO address.  Retrying an instruction
	 * from a nested guest is also pointless and dangerous as we are only
	 * explicitly shadowing L1's page tables, i.e. unprotecting something
	 * for L1 isn't going to magically fix whatever issue cause L2 to fail.
	 */
	if (!mmio_info_in_cache(vcpu, cr2_or_gpa, direct) && !is_guest_mode(vcpu))
		emulation_type |= EMULTYPE_ALLOW_RETRY_PF;
emulate:
	return x86_emulate_instruction(vcpu, cr2_or_gpa, emulation_type, insn,
				       insn_len);
}
EXPORT_SYMBOL_GPL(kvm_mmu_page_fault);

void kvm_mmu_invalidate_gva(struct kvm_vcpu *vcpu, struct kvm_mmu *mmu,
			    gva_t gva, hpa_t root_hpa)
{
	int i;

	/* It's actually a GPA for vcpu->arch.guest_mmu.  */
	if (mmu != &vcpu->arch.guest_mmu) {
		/* INVLPG on a non-canonical address is a NOP according to the SDM.  */
		if (is_noncanonical_address(gva, vcpu))
			return;

		static_call(kvm_x86_flush_tlb_gva)(vcpu, gva);
	}

	if (!mmu->invlpg)
		return;

	if (root_hpa == INVALID_PAGE) {
		mmu->invlpg(vcpu, gva, mmu->root.hpa);

		/*
		 * INVLPG is required to invalidate any global mappings for the VA,
		 * irrespective of PCID. Since it would take us roughly similar amount
		 * of work to determine whether any of the prev_root mappings of the VA
		 * is marked global, or to just sync it blindly, so we might as well
		 * just always sync it.
		 *
		 * Mappings not reachable via the current cr3 or the prev_roots will be
		 * synced when switching to that cr3, so nothing needs to be done here
		 * for them.
		 */
		for (i = 0; i < KVM_MMU_NUM_PREV_ROOTS; i++)
			if (VALID_PAGE(mmu->prev_roots[i].hpa))
				mmu->invlpg(vcpu, gva, mmu->prev_roots[i].hpa);
	} else {
		mmu->invlpg(vcpu, gva, root_hpa);
	}
}

void kvm_mmu_invlpg(struct kvm_vcpu *vcpu, gva_t gva)
{
	kvm_mmu_invalidate_gva(vcpu, vcpu->arch.walk_mmu, gva, INVALID_PAGE);
	++vcpu->stat.invlpg;
}
EXPORT_SYMBOL_GPL(kvm_mmu_invlpg);


void kvm_mmu_invpcid_gva(struct kvm_vcpu *vcpu, gva_t gva, unsigned long pcid)
{
	struct kvm_mmu *mmu = vcpu->arch.mmu;
	bool tlb_flush = false;
	uint i;

	if (pcid == kvm_get_active_pcid(vcpu)) {
		mmu->invlpg(vcpu, gva, mmu->root.hpa);
		tlb_flush = true;
	}

	for (i = 0; i < KVM_MMU_NUM_PREV_ROOTS; i++) {
		if (VALID_PAGE(mmu->prev_roots[i].hpa) &&
		    pcid == kvm_get_pcid(vcpu, mmu->prev_roots[i].pgd)) {
			mmu->invlpg(vcpu, gva, mmu->prev_roots[i].hpa);
			tlb_flush = true;
		}
	}

	if (tlb_flush)
		static_call(kvm_x86_flush_tlb_gva)(vcpu, gva);

	++vcpu->stat.invlpg;

	/*
	 * Mappings not reachable via the current cr3 or the prev_roots will be
	 * synced when switching to that cr3, so nothing needs to be done here
	 * for them.
	 */
}

void kvm_configure_mmu(bool enable_tdp, int tdp_forced_root_level,
		       int tdp_max_root_level, int tdp_huge_page_level)
{
	tdp_enabled = enable_tdp;
	tdp_root_level = tdp_forced_root_level;
	max_tdp_level = tdp_max_root_level;

	/*
	 * max_huge_page_level reflects KVM's MMU capabilities irrespective
	 * of kernel support, e.g. KVM may be capable of using 1GB pages when
	 * the kernel is not.  But, KVM never creates a page size greater than
	 * what is used by the kernel for any given HVA, i.e. the kernel's
	 * capabilities are ultimately consulted by kvm_mmu_hugepage_adjust().
	 */
	if (tdp_enabled)
		max_huge_page_level = tdp_huge_page_level;
	else if (boot_cpu_has(X86_FEATURE_GBPAGES))
		max_huge_page_level = PG_LEVEL_1G;
	else
		max_huge_page_level = PG_LEVEL_2M;
}
EXPORT_SYMBOL_GPL(kvm_configure_mmu);

/* The return value indicates if tlb flush on all vcpus is needed. */
typedef bool (*slot_level_handler) (struct kvm *kvm,
				    struct kvm_rmap_head *rmap_head,
				    const struct kvm_memory_slot *slot);

/* The caller should hold mmu-lock before calling this function. */
static __always_inline bool
slot_handle_level_range(struct kvm *kvm, const struct kvm_memory_slot *memslot,
			slot_level_handler fn, int start_level, int end_level,
			gfn_t start_gfn, gfn_t end_gfn, bool flush_on_yield,
			bool flush)
{
	struct slot_rmap_walk_iterator iterator;

	for_each_slot_rmap_range(memslot, start_level, end_level, start_gfn,
			end_gfn, &iterator) {
		if (iterator.rmap)
			flush |= fn(kvm, iterator.rmap, memslot);

		if (need_resched() || rwlock_needbreak(&kvm->mmu_lock)) {
			if (flush && flush_on_yield) {
				kvm_flush_remote_tlbs_with_address(kvm,
						start_gfn,
						iterator.gfn - start_gfn + 1);
				flush = false;
			}
			cond_resched_rwlock_write(&kvm->mmu_lock);
		}
	}

	return flush;
}

static __always_inline bool
slot_handle_level(struct kvm *kvm, const struct kvm_memory_slot *memslot,
		  slot_level_handler fn, int start_level, int end_level,
		  bool flush_on_yield)
{
	return slot_handle_level_range(kvm, memslot, fn, start_level,
			end_level, memslot->base_gfn,
			memslot->base_gfn + memslot->npages - 1,
			flush_on_yield, false);
}

static __always_inline bool
slot_handle_level_4k(struct kvm *kvm, const struct kvm_memory_slot *memslot,
		     slot_level_handler fn, bool flush_on_yield)
{
	return slot_handle_level(kvm, memslot, fn, PG_LEVEL_4K,
				 PG_LEVEL_4K, flush_on_yield);
}

static void free_mmu_pages(struct kvm_mmu *mmu)
{
	if (!tdp_enabled && mmu->pae_root)
		set_memory_encrypted((unsigned long)mmu->pae_root, 1);
	free_page((unsigned long)mmu->pae_root);
	free_page((unsigned long)mmu->pml4_root);
	free_page((unsigned long)mmu->pml5_root);
}

static int __kvm_mmu_create(struct kvm_vcpu *vcpu, struct kvm_mmu *mmu)
{
	struct page *page;
	int i;

<<<<<<< HEAD
	mmu->root_hpa = INVALID_PAGE;
	mmu->root_pgd = 0;
=======
	mmu->root.hpa = INVALID_PAGE;
	mmu->root.pgd = 0;
>>>>>>> 95cd2cdc
	for (i = 0; i < KVM_MMU_NUM_PREV_ROOTS; i++)
		mmu->prev_roots[i] = KVM_MMU_ROOT_INFO_INVALID;

	/* vcpu->arch.guest_mmu isn't used when !tdp_enabled. */
	if (!tdp_enabled && mmu == &vcpu->arch.guest_mmu)
		return 0;

	/*
	 * When using PAE paging, the four PDPTEs are treated as 'root' pages,
	 * while the PDP table is a per-vCPU construct that's allocated at MMU
	 * creation.  When emulating 32-bit mode, cr3 is only 32 bits even on
	 * x86_64.  Therefore we need to allocate the PDP table in the first
	 * 4GB of memory, which happens to fit the DMA32 zone.  TDP paging
	 * generally doesn't use PAE paging and can skip allocating the PDP
	 * table.  The main exception, handled here, is SVM's 32-bit NPT.  The
	 * other exception is for shadowing L1's 32-bit or PAE NPT on 64-bit
	 * KVM; that horror is handled on-demand by mmu_alloc_special_roots().
	 */
	if (tdp_enabled && kvm_mmu_get_tdp_level(vcpu) > PT32E_ROOT_LEVEL)
		return 0;

	page = alloc_page(GFP_KERNEL_ACCOUNT | __GFP_DMA32);
	if (!page)
		return -ENOMEM;

	mmu->pae_root = page_address(page);

	/*
	 * CR3 is only 32 bits when PAE paging is used, thus it's impossible to
	 * get the CPU to treat the PDPTEs as encrypted.  Decrypt the page so
	 * that KVM's writes and the CPU's reads get along.  Note, this is
	 * only necessary when using shadow paging, as 64-bit NPT can get at
	 * the C-bit even when shadowing 32-bit NPT, and SME isn't supported
	 * by 32-bit kernels (when KVM itself uses 32-bit NPT).
	 */
	if (!tdp_enabled)
		set_memory_decrypted((unsigned long)mmu->pae_root, 1);
	else
		WARN_ON_ONCE(shadow_me_mask);

	for (i = 0; i < 4; ++i)
		mmu->pae_root[i] = INVALID_PAE_ROOT;

	return 0;
}

int kvm_mmu_create(struct kvm_vcpu *vcpu)
{
	int ret;

	vcpu->arch.mmu_pte_list_desc_cache.kmem_cache = pte_list_desc_cache;
	vcpu->arch.mmu_pte_list_desc_cache.gfp_zero = __GFP_ZERO;

	vcpu->arch.mmu_page_header_cache.kmem_cache = mmu_page_header_cache;
	vcpu->arch.mmu_page_header_cache.gfp_zero = __GFP_ZERO;

	vcpu->arch.mmu_shadow_page_cache.gfp_zero = __GFP_ZERO;

	vcpu->arch.mmu = &vcpu->arch.root_mmu;
	vcpu->arch.walk_mmu = &vcpu->arch.root_mmu;

	ret = __kvm_mmu_create(vcpu, &vcpu->arch.guest_mmu);
	if (ret)
		return ret;

	ret = __kvm_mmu_create(vcpu, &vcpu->arch.root_mmu);
	if (ret)
		goto fail_allocate_root;

	return ret;
 fail_allocate_root:
	free_mmu_pages(&vcpu->arch.guest_mmu);
	return ret;
}

#define BATCH_ZAP_PAGES	10
static void kvm_zap_obsolete_pages(struct kvm *kvm)
{
	struct kvm_mmu_page *sp, *node;
	int nr_zapped, batch = 0;

restart:
	list_for_each_entry_safe_reverse(sp, node,
	      &kvm->arch.active_mmu_pages, link) {
		/*
		 * No obsolete valid page exists before a newly created page
		 * since active_mmu_pages is a FIFO list.
		 */
		if (!is_obsolete_sp(kvm, sp))
			break;

		/*
		 * Invalid pages should never land back on the list of active
		 * pages.  Skip the bogus page, otherwise we'll get stuck in an
		 * infinite loop if the page gets put back on the list (again).
		 */
		if (WARN_ON(sp->role.invalid))
			continue;

		/*
		 * No need to flush the TLB since we're only zapping shadow
		 * pages with an obsolete generation number and all vCPUS have
		 * loaded a new root, i.e. the shadow pages being zapped cannot
		 * be in active use by the guest.
		 */
		if (batch >= BATCH_ZAP_PAGES &&
		    cond_resched_rwlock_write(&kvm->mmu_lock)) {
			batch = 0;
			goto restart;
		}

		if (__kvm_mmu_prepare_zap_page(kvm, sp,
				&kvm->arch.zapped_obsolete_pages, &nr_zapped)) {
			batch += nr_zapped;
			goto restart;
		}
	}

	/*
	 * Kick all vCPUs (via remote TLB flush) before freeing the page tables
	 * to ensure KVM is not in the middle of a lockless shadow page table
	 * walk, which may reference the pages.  The remote TLB flush itself is
	 * not required and is simply a convenient way to kick vCPUs as needed.
	 * KVM performs a local TLB flush when allocating a new root (see
	 * kvm_mmu_load()), and the reload in the caller ensure no vCPUs are
	 * running with an obsolete MMU.
	 */
	kvm_mmu_commit_zap_page(kvm, &kvm->arch.zapped_obsolete_pages);
}

/*
 * Fast invalidate all shadow pages and use lock-break technique
 * to zap obsolete pages.
 *
 * It's required when memslot is being deleted or VM is being
 * destroyed, in these cases, we should ensure that KVM MMU does
 * not use any resource of the being-deleted slot or all slots
 * after calling the function.
 */
static void kvm_mmu_zap_all_fast(struct kvm *kvm)
{
	lockdep_assert_held(&kvm->slots_lock);

	write_lock(&kvm->mmu_lock);
	trace_kvm_mmu_zap_all_fast(kvm);

	/*
	 * Toggle mmu_valid_gen between '0' and '1'.  Because slots_lock is
	 * held for the entire duration of zapping obsolete pages, it's
	 * impossible for there to be multiple invalid generations associated
	 * with *valid* shadow pages at any given time, i.e. there is exactly
	 * one valid generation and (at most) one invalid generation.
	 */
	kvm->arch.mmu_valid_gen = kvm->arch.mmu_valid_gen ? 0 : 1;

	/*
	 * In order to ensure all vCPUs drop their soon-to-be invalid roots,
	 * invalidating TDP MMU roots must be done while holding mmu_lock for
	 * write and in the same critical section as making the reload request,
	 * e.g. before kvm_zap_obsolete_pages() could drop mmu_lock and yield.
	 */
	if (is_tdp_mmu_enabled(kvm))
		kvm_tdp_mmu_invalidate_all_roots(kvm);

	/*
	 * Notify all vcpus to reload its shadow page table and flush TLB.
	 * Then all vcpus will switch to new shadow page table with the new
	 * mmu_valid_gen.
	 *
	 * Note: we need to do this under the protection of mmu_lock,
	 * otherwise, vcpu would purge shadow page but miss tlb flush.
	 */
	kvm_make_all_cpus_request(kvm, KVM_REQ_MMU_FREE_OBSOLETE_ROOTS);

	kvm_zap_obsolete_pages(kvm);

	write_unlock(&kvm->mmu_lock);

	/*
	 * Zap the invalidated TDP MMU roots, all SPTEs must be dropped before
	 * returning to the caller, e.g. if the zap is in response to a memslot
	 * deletion, mmu_notifier callbacks will be unable to reach the SPTEs
	 * associated with the deleted memslot once the update completes, and
	 * Deferring the zap until the final reference to the root is put would
	 * lead to use-after-free.
	 */
	if (is_tdp_mmu_enabled(kvm))
		kvm_tdp_mmu_zap_invalidated_roots(kvm);
}

static bool kvm_has_zapped_obsolete_pages(struct kvm *kvm)
{
	return unlikely(!list_empty_careful(&kvm->arch.zapped_obsolete_pages));
}

static void kvm_mmu_invalidate_zap_pages_in_memslot(struct kvm *kvm,
			struct kvm_memory_slot *slot,
			struct kvm_page_track_notifier_node *node)
{
	kvm_mmu_zap_all_fast(kvm);
}

void kvm_mmu_init_vm(struct kvm *kvm)
{
	struct kvm_page_track_notifier_node *node = &kvm->arch.mmu_sp_tracker;

	spin_lock_init(&kvm->arch.mmu_unsync_pages_lock);

	kvm_mmu_init_tdp_mmu(kvm);

	node->track_write = kvm_mmu_pte_write;
	node->track_flush_slot = kvm_mmu_invalidate_zap_pages_in_memslot;
	kvm_page_track_register_notifier(kvm, node);
}

void kvm_mmu_uninit_vm(struct kvm *kvm)
{
	struct kvm_page_track_notifier_node *node = &kvm->arch.mmu_sp_tracker;

	kvm_page_track_unregister_notifier(kvm, node);

	kvm_mmu_uninit_tdp_mmu(kvm);
}

static bool __kvm_zap_rmaps(struct kvm *kvm, gfn_t gfn_start, gfn_t gfn_end)
{
	const struct kvm_memory_slot *memslot;
	struct kvm_memslots *slots;
	struct kvm_memslot_iter iter;
	bool flush = false;
	gfn_t start, end;
	int i;

	if (!kvm_memslots_have_rmaps(kvm))
		return flush;

	for (i = 0; i < KVM_ADDRESS_SPACE_NUM; i++) {
		slots = __kvm_memslots(kvm, i);

		kvm_for_each_memslot_in_gfn_range(&iter, slots, gfn_start, gfn_end) {
			memslot = iter.slot;
			start = max(gfn_start, memslot->base_gfn);
			end = min(gfn_end, memslot->base_gfn + memslot->npages);
			if (WARN_ON_ONCE(start >= end))
				continue;

			flush = slot_handle_level_range(kvm, memslot, kvm_zap_rmapp,

							PG_LEVEL_4K, KVM_MAX_HUGEPAGE_LEVEL,
							start, end - 1, true, flush);
		}
	}

	return flush;
}

/*
 * Invalidate (zap) SPTEs that cover GFNs from gfn_start and up to gfn_end
 * (not including it)
 */
void kvm_zap_gfn_range(struct kvm *kvm, gfn_t gfn_start, gfn_t gfn_end)
{
	bool flush;
	int i;

	if (WARN_ON_ONCE(gfn_end <= gfn_start))
		return;

	write_lock(&kvm->mmu_lock);

	kvm_inc_notifier_count(kvm, gfn_start, gfn_end);

	flush = __kvm_zap_rmaps(kvm, gfn_start, gfn_end);

	if (is_tdp_mmu_enabled(kvm)) {
		for (i = 0; i < KVM_ADDRESS_SPACE_NUM; i++)
			flush = kvm_tdp_mmu_zap_gfn_range(kvm, i, gfn_start,
							  gfn_end, flush);
	}

	if (flush)
		kvm_flush_remote_tlbs_with_address(kvm, gfn_start,
						   gfn_end - gfn_start);

	kvm_dec_notifier_count(kvm, gfn_start, gfn_end);

	write_unlock(&kvm->mmu_lock);
}

static bool slot_rmap_write_protect(struct kvm *kvm,
				    struct kvm_rmap_head *rmap_head,
				    const struct kvm_memory_slot *slot)
{
	return rmap_write_protect(rmap_head, false);
}

void kvm_mmu_slot_remove_write_access(struct kvm *kvm,
				      const struct kvm_memory_slot *memslot,
				      int start_level)
{
	bool flush = false;

	if (kvm_memslots_have_rmaps(kvm)) {
		write_lock(&kvm->mmu_lock);
		flush = slot_handle_level(kvm, memslot, slot_rmap_write_protect,
					  start_level, KVM_MAX_HUGEPAGE_LEVEL,
					  false);
		write_unlock(&kvm->mmu_lock);
	}

	if (is_tdp_mmu_enabled(kvm)) {
		read_lock(&kvm->mmu_lock);
		flush |= kvm_tdp_mmu_wrprot_slot(kvm, memslot, start_level);
		read_unlock(&kvm->mmu_lock);
	}

	/*
	 * Flush TLBs if any SPTEs had to be write-protected to ensure that
	 * guest writes are reflected in the dirty bitmap before the memslot
	 * update completes, i.e. before enabling dirty logging is visible to
	 * userspace.
	 *
	 * Perform the TLB flush outside the mmu_lock to reduce the amount of
	 * time the lock is held. However, this does mean that another CPU can
	 * now grab mmu_lock and encounter a write-protected SPTE while CPUs
	 * still have a writable mapping for the associated GFN in their TLB.
	 *
	 * This is safe but requires KVM to be careful when making decisions
	 * based on the write-protection status of an SPTE. Specifically, KVM
	 * also write-protects SPTEs to monitor changes to guest page tables
	 * during shadow paging, and must guarantee no CPUs can write to those
	 * page before the lock is dropped. As mentioned in the previous
	 * paragraph, a write-protected SPTE is no guarantee that CPU cannot
	 * perform writes. So to determine if a TLB flush is truly required, KVM
	 * will clear a separate software-only bit (MMU-writable) and skip the
	 * flush if-and-only-if this bit was already clear.
	 *
<<<<<<< HEAD
	 * See DEFAULT_SPTE_MMU_WRITEABLE for more details.
=======
	 * See is_writable_pte() for more details.
>>>>>>> 95cd2cdc
	 */
	if (flush)
		kvm_arch_flush_remote_tlbs_memslot(kvm, memslot);
}

/* Must be called with the mmu_lock held in write-mode. */
void kvm_mmu_try_split_huge_pages(struct kvm *kvm,
				   const struct kvm_memory_slot *memslot,
				   u64 start, u64 end,
				   int target_level)
{
	if (is_tdp_mmu_enabled(kvm))
		kvm_tdp_mmu_try_split_huge_pages(kvm, memslot, start, end,
						 target_level, false);

	/*
	 * A TLB flush is unnecessary at this point for the same resons as in
	 * kvm_mmu_slot_try_split_huge_pages().
	 */
}

void kvm_mmu_slot_try_split_huge_pages(struct kvm *kvm,
					const struct kvm_memory_slot *memslot,
					int target_level)
{
	u64 start = memslot->base_gfn;
	u64 end = start + memslot->npages;

	if (is_tdp_mmu_enabled(kvm)) {
		read_lock(&kvm->mmu_lock);
		kvm_tdp_mmu_try_split_huge_pages(kvm, memslot, start, end, target_level, true);
		read_unlock(&kvm->mmu_lock);
	}

	/*
	 * No TLB flush is necessary here. KVM will flush TLBs after
	 * write-protecting and/or clearing dirty on the newly split SPTEs to
	 * ensure that guest writes are reflected in the dirty log before the
	 * ioctl to enable dirty logging on this memslot completes. Since the
	 * split SPTEs retain the write and dirty bits of the huge SPTE, it is
	 * safe for KVM to decide if a TLB flush is necessary based on the split
	 * SPTEs.
	 */
}

static bool kvm_mmu_zap_collapsible_spte(struct kvm *kvm,
					 struct kvm_rmap_head *rmap_head,
					 const struct kvm_memory_slot *slot)
{
	u64 *sptep;
	struct rmap_iterator iter;
	int need_tlb_flush = 0;
	kvm_pfn_t pfn;
	struct kvm_mmu_page *sp;

restart:
	for_each_rmap_spte(rmap_head, &iter, sptep) {
		sp = sptep_to_sp(sptep);
		pfn = spte_to_pfn(*sptep);

		/*
		 * We cannot do huge page mapping for indirect shadow pages,
		 * which are found on the last rmap (level = 1) when not using
		 * tdp; such shadow pages are synced with the page table in
		 * the guest, and the guest page table is using 4K page size
		 * mapping if the indirect sp has level = 1.
		 */
		if (sp->role.direct && !kvm_is_reserved_pfn(pfn) &&
		    sp->role.level < kvm_mmu_max_mapping_level(kvm, slot, sp->gfn,
							       pfn, PG_LEVEL_NUM)) {
			pte_list_remove(kvm, rmap_head, sptep);

			if (kvm_available_flush_tlb_with_range())
				kvm_flush_remote_tlbs_with_address(kvm, sp->gfn,
					KVM_PAGES_PER_HPAGE(sp->role.level));
			else
				need_tlb_flush = 1;

			goto restart;
		}
	}

	return need_tlb_flush;
}

void kvm_mmu_zap_collapsible_sptes(struct kvm *kvm,
				   const struct kvm_memory_slot *slot)
{
	if (kvm_memslots_have_rmaps(kvm)) {
		write_lock(&kvm->mmu_lock);
		/*
		 * Zap only 4k SPTEs since the legacy MMU only supports dirty
		 * logging at a 4k granularity and never creates collapsible
		 * 2m SPTEs during dirty logging.
		 */
		if (slot_handle_level_4k(kvm, slot, kvm_mmu_zap_collapsible_spte, true))
			kvm_arch_flush_remote_tlbs_memslot(kvm, slot);
		write_unlock(&kvm->mmu_lock);
	}

	if (is_tdp_mmu_enabled(kvm)) {
		read_lock(&kvm->mmu_lock);
		kvm_tdp_mmu_zap_collapsible_sptes(kvm, slot);
		read_unlock(&kvm->mmu_lock);
	}
}

void kvm_arch_flush_remote_tlbs_memslot(struct kvm *kvm,
					const struct kvm_memory_slot *memslot)
{
	/*
	 * All current use cases for flushing the TLBs for a specific memslot
	 * related to dirty logging, and many do the TLB flush out of mmu_lock.
	 * The interaction between the various operations on memslot must be
	 * serialized by slots_locks to ensure the TLB flush from one operation
	 * is observed by any other operation on the same memslot.
	 */
	lockdep_assert_held(&kvm->slots_lock);
	kvm_flush_remote_tlbs_with_address(kvm, memslot->base_gfn,
					   memslot->npages);
}

void kvm_mmu_slot_leaf_clear_dirty(struct kvm *kvm,
				   const struct kvm_memory_slot *memslot)
{
	bool flush = false;

	if (kvm_memslots_have_rmaps(kvm)) {
		write_lock(&kvm->mmu_lock);
		/*
		 * Clear dirty bits only on 4k SPTEs since the legacy MMU only
		 * support dirty logging at a 4k granularity.
		 */
		flush = slot_handle_level_4k(kvm, memslot, __rmap_clear_dirty, false);
		write_unlock(&kvm->mmu_lock);
	}

	if (is_tdp_mmu_enabled(kvm)) {
		read_lock(&kvm->mmu_lock);
		flush |= kvm_tdp_mmu_clear_dirty_slot(kvm, memslot);
		read_unlock(&kvm->mmu_lock);
	}

	/*
	 * It's also safe to flush TLBs out of mmu lock here as currently this
	 * function is only used for dirty logging, in which case flushing TLB
	 * out of mmu lock also guarantees no dirty pages will be lost in
	 * dirty_bitmap.
	 */
	if (flush)
		kvm_arch_flush_remote_tlbs_memslot(kvm, memslot);
}

void kvm_mmu_zap_all(struct kvm *kvm)
{
	struct kvm_mmu_page *sp, *node;
	LIST_HEAD(invalid_list);
	int ign;

	write_lock(&kvm->mmu_lock);
restart:
	list_for_each_entry_safe(sp, node, &kvm->arch.active_mmu_pages, link) {
		if (WARN_ON(sp->role.invalid))
			continue;
		if (__kvm_mmu_prepare_zap_page(kvm, sp, &invalid_list, &ign))
			goto restart;
		if (cond_resched_rwlock_write(&kvm->mmu_lock))
			goto restart;
	}

	kvm_mmu_commit_zap_page(kvm, &invalid_list);

	if (is_tdp_mmu_enabled(kvm))
		kvm_tdp_mmu_zap_all(kvm);

	write_unlock(&kvm->mmu_lock);
}

void kvm_mmu_invalidate_mmio_sptes(struct kvm *kvm, u64 gen)
{
	WARN_ON(gen & KVM_MEMSLOT_GEN_UPDATE_IN_PROGRESS);

	gen &= MMIO_SPTE_GEN_MASK;

	/*
	 * Generation numbers are incremented in multiples of the number of
	 * address spaces in order to provide unique generations across all
	 * address spaces.  Strip what is effectively the address space
	 * modifier prior to checking for a wrap of the MMIO generation so
	 * that a wrap in any address space is detected.
	 */
	gen &= ~((u64)KVM_ADDRESS_SPACE_NUM - 1);

	/*
	 * The very rare case: if the MMIO generation number has wrapped,
	 * zap all shadow pages.
	 */
	if (unlikely(gen == 0)) {
		kvm_debug_ratelimited("kvm: zapping shadow pages for mmio generation wraparound\n");
		kvm_mmu_zap_all_fast(kvm);
	}
}

static unsigned long
mmu_shrink_scan(struct shrinker *shrink, struct shrink_control *sc)
{
	struct kvm *kvm;
	int nr_to_scan = sc->nr_to_scan;
	unsigned long freed = 0;

	mutex_lock(&kvm_lock);

	list_for_each_entry(kvm, &vm_list, vm_list) {
		int idx;
		LIST_HEAD(invalid_list);

		/*
		 * Never scan more than sc->nr_to_scan VM instances.
		 * Will not hit this condition practically since we do not try
		 * to shrink more than one VM and it is very unlikely to see
		 * !n_used_mmu_pages so many times.
		 */
		if (!nr_to_scan--)
			break;
		/*
		 * n_used_mmu_pages is accessed without holding kvm->mmu_lock
		 * here. We may skip a VM instance errorneosly, but we do not
		 * want to shrink a VM that only started to populate its MMU
		 * anyway.
		 */
		if (!kvm->arch.n_used_mmu_pages &&
		    !kvm_has_zapped_obsolete_pages(kvm))
			continue;

		idx = srcu_read_lock(&kvm->srcu);
		write_lock(&kvm->mmu_lock);

		if (kvm_has_zapped_obsolete_pages(kvm)) {
			kvm_mmu_commit_zap_page(kvm,
			      &kvm->arch.zapped_obsolete_pages);
			goto unlock;
		}

		freed = kvm_mmu_zap_oldest_mmu_pages(kvm, sc->nr_to_scan);

unlock:
		write_unlock(&kvm->mmu_lock);
		srcu_read_unlock(&kvm->srcu, idx);

		/*
		 * unfair on small ones
		 * per-vm shrinkers cry out
		 * sadness comes quickly
		 */
		list_move_tail(&kvm->vm_list, &vm_list);
		break;
	}

	mutex_unlock(&kvm_lock);
	return freed;
}

static unsigned long
mmu_shrink_count(struct shrinker *shrink, struct shrink_control *sc)
{
	return percpu_counter_read_positive(&kvm_total_used_mmu_pages);
}

static struct shrinker mmu_shrinker = {
	.count_objects = mmu_shrink_count,
	.scan_objects = mmu_shrink_scan,
	.seeks = DEFAULT_SEEKS * 10,
};

static void mmu_destroy_caches(void)
{
	kmem_cache_destroy(pte_list_desc_cache);
	kmem_cache_destroy(mmu_page_header_cache);
}

static bool get_nx_auto_mode(void)
{
	/* Return true when CPU has the bug, and mitigations are ON */
	return boot_cpu_has_bug(X86_BUG_ITLB_MULTIHIT) && !cpu_mitigations_off();
}

static void __set_nx_huge_pages(bool val)
{
	nx_huge_pages = itlb_multihit_kvm_mitigation = val;
}

static int set_nx_huge_pages(const char *val, const struct kernel_param *kp)
{
	bool old_val = nx_huge_pages;
	bool new_val;

	/* In "auto" mode deploy workaround only if CPU has the bug. */
	if (sysfs_streq(val, "off"))
		new_val = 0;
	else if (sysfs_streq(val, "force"))
		new_val = 1;
	else if (sysfs_streq(val, "auto"))
		new_val = get_nx_auto_mode();
	else if (strtobool(val, &new_val) < 0)
		return -EINVAL;

	__set_nx_huge_pages(new_val);

	if (new_val != old_val) {
		struct kvm *kvm;

		mutex_lock(&kvm_lock);

		list_for_each_entry(kvm, &vm_list, vm_list) {
			mutex_lock(&kvm->slots_lock);
			kvm_mmu_zap_all_fast(kvm);
			mutex_unlock(&kvm->slots_lock);

			wake_up_process(kvm->arch.nx_lpage_recovery_thread);
		}
		mutex_unlock(&kvm_lock);
	}

	return 0;
}

int kvm_mmu_module_init(void)
{
	int ret = -ENOMEM;

	if (nx_huge_pages == -1)
		__set_nx_huge_pages(get_nx_auto_mode());

	/*
	 * MMU roles use union aliasing which is, generally speaking, an
	 * undefined behavior. However, we supposedly know how compilers behave
	 * and the current status quo is unlikely to change. Guardians below are
	 * supposed to let us know if the assumption becomes false.
	 */
	BUILD_BUG_ON(sizeof(union kvm_mmu_page_role) != sizeof(u32));
	BUILD_BUG_ON(sizeof(union kvm_mmu_extended_role) != sizeof(u32));
	BUILD_BUG_ON(sizeof(union kvm_mmu_role) != sizeof(u64));

	kvm_mmu_reset_all_pte_masks();

	pte_list_desc_cache = kmem_cache_create("pte_list_desc",
					    sizeof(struct pte_list_desc),
					    0, SLAB_ACCOUNT, NULL);
	if (!pte_list_desc_cache)
		goto out;

	mmu_page_header_cache = kmem_cache_create("kvm_mmu_page_header",
						  sizeof(struct kvm_mmu_page),
						  0, SLAB_ACCOUNT, NULL);
	if (!mmu_page_header_cache)
		goto out;

	if (percpu_counter_init(&kvm_total_used_mmu_pages, 0, GFP_KERNEL))
		goto out;

	ret = register_shrinker(&mmu_shrinker);
	if (ret)
		goto out;

	return 0;

out:
	mmu_destroy_caches();
	return ret;
}

void kvm_mmu_destroy(struct kvm_vcpu *vcpu)
{
	kvm_mmu_unload(vcpu);
	free_mmu_pages(&vcpu->arch.root_mmu);
	free_mmu_pages(&vcpu->arch.guest_mmu);
	mmu_free_memory_caches(vcpu);
}

void kvm_mmu_module_exit(void)
{
	mmu_destroy_caches();
	percpu_counter_destroy(&kvm_total_used_mmu_pages);
	unregister_shrinker(&mmu_shrinker);
}

/*
 * Calculate the effective recovery period, accounting for '0' meaning "let KVM
 * select a halving time of 1 hour".  Returns true if recovery is enabled.
 */
static bool calc_nx_huge_pages_recovery_period(uint *period)
{
	/*
	 * Use READ_ONCE to get the params, this may be called outside of the
	 * param setters, e.g. by the kthread to compute its next timeout.
	 */
	bool enabled = READ_ONCE(nx_huge_pages);
	uint ratio = READ_ONCE(nx_huge_pages_recovery_ratio);

	if (!enabled || !ratio)
		return false;

	*period = READ_ONCE(nx_huge_pages_recovery_period_ms);
	if (!*period) {
		/* Make sure the period is not less than one second.  */
		ratio = min(ratio, 3600u);
		*period = 60 * 60 * 1000 / ratio;
	}
	return true;
}

static int set_nx_huge_pages_recovery_param(const char *val, const struct kernel_param *kp)
{
	bool was_recovery_enabled, is_recovery_enabled;
	uint old_period, new_period;
	int err;

	was_recovery_enabled = calc_nx_huge_pages_recovery_period(&old_period);

	err = param_set_uint(val, kp);
	if (err)
		return err;

	is_recovery_enabled = calc_nx_huge_pages_recovery_period(&new_period);

	if (is_recovery_enabled &&
	    (!was_recovery_enabled || old_period > new_period)) {
		struct kvm *kvm;

		mutex_lock(&kvm_lock);

		list_for_each_entry(kvm, &vm_list, vm_list)
			wake_up_process(kvm->arch.nx_lpage_recovery_thread);

		mutex_unlock(&kvm_lock);
	}

	return err;
}

static void kvm_recover_nx_lpages(struct kvm *kvm)
{
	unsigned long nx_lpage_splits = kvm->stat.nx_lpage_splits;
	int rcu_idx;
	struct kvm_mmu_page *sp;
	unsigned int ratio;
	LIST_HEAD(invalid_list);
	bool flush = false;
	ulong to_zap;

	rcu_idx = srcu_read_lock(&kvm->srcu);
	write_lock(&kvm->mmu_lock);

	/*
	 * Zapping TDP MMU shadow pages, including the remote TLB flush, must
	 * be done under RCU protection, because the pages are freed via RCU
	 * callback.
	 */
	rcu_read_lock();

	ratio = READ_ONCE(nx_huge_pages_recovery_ratio);
	to_zap = ratio ? DIV_ROUND_UP(nx_lpage_splits, ratio) : 0;
	for ( ; to_zap; --to_zap) {
		if (list_empty(&kvm->arch.lpage_disallowed_mmu_pages))
			break;

		/*
		 * We use a separate list instead of just using active_mmu_pages
		 * because the number of lpage_disallowed pages is expected to
		 * be relatively small compared to the total.
		 */
		sp = list_first_entry(&kvm->arch.lpage_disallowed_mmu_pages,
				      struct kvm_mmu_page,
				      lpage_disallowed_link);
		WARN_ON_ONCE(!sp->lpage_disallowed);
		if (is_tdp_mmu_page(sp)) {
			flush |= kvm_tdp_mmu_zap_sp(kvm, sp);
		} else {
			kvm_mmu_prepare_zap_page(kvm, sp, &invalid_list);
			WARN_ON_ONCE(sp->lpage_disallowed);
		}

		if (need_resched() || rwlock_needbreak(&kvm->mmu_lock)) {
			kvm_mmu_remote_flush_or_zap(kvm, &invalid_list, flush);
			rcu_read_unlock();

			cond_resched_rwlock_write(&kvm->mmu_lock);
			flush = false;

			rcu_read_lock();
		}
	}
	kvm_mmu_remote_flush_or_zap(kvm, &invalid_list, flush);

	rcu_read_unlock();

	write_unlock(&kvm->mmu_lock);
	srcu_read_unlock(&kvm->srcu, rcu_idx);
}

static long get_nx_lpage_recovery_timeout(u64 start_time)
{
	bool enabled;
	uint period;

	enabled = calc_nx_huge_pages_recovery_period(&period);

	return enabled ? start_time + msecs_to_jiffies(period) - get_jiffies_64()
		       : MAX_SCHEDULE_TIMEOUT;
}

static int kvm_nx_lpage_recovery_worker(struct kvm *kvm, uintptr_t data)
{
	u64 start_time;
	long remaining_time;

	while (true) {
		start_time = get_jiffies_64();
		remaining_time = get_nx_lpage_recovery_timeout(start_time);

		set_current_state(TASK_INTERRUPTIBLE);
		while (!kthread_should_stop() && remaining_time > 0) {
			schedule_timeout(remaining_time);
			remaining_time = get_nx_lpage_recovery_timeout(start_time);
			set_current_state(TASK_INTERRUPTIBLE);
		}

		set_current_state(TASK_RUNNING);

		if (kthread_should_stop())
			return 0;

		kvm_recover_nx_lpages(kvm);
	}
}

int kvm_mmu_post_init_vm(struct kvm *kvm)
{
	int err;

	err = kvm_vm_create_worker_thread(kvm, kvm_nx_lpage_recovery_worker, 0,
					  "kvm-nx-lpage-recovery",
					  &kvm->arch.nx_lpage_recovery_thread);
	if (!err)
		kthread_unpark(kvm->arch.nx_lpage_recovery_thread);

	return err;
}

void kvm_mmu_pre_destroy_vm(struct kvm *kvm)
{
	if (kvm->arch.nx_lpage_recovery_thread)
		kthread_stop(kvm->arch.nx_lpage_recovery_thread);
}<|MERGE_RESOLUTION|>--- conflicted
+++ resolved
@@ -4956,14 +4956,7 @@
 		reset_ept_shadow_zero_bits_mask(context, execonly);
 	}
 
-<<<<<<< HEAD
-	update_permission_bitmask(context, true);
-	context->pkru_mask = 0;
-	reset_rsvds_bits_mask_ept(vcpu, context, execonly, huge_page_level);
-	reset_ept_shadow_zero_bits_mask(vcpu, context, execonly);
-=======
 	kvm_mmu_new_pgd(vcpu, new_eptp);
->>>>>>> 95cd2cdc
 }
 EXPORT_SYMBOL_GPL(kvm_init_shadow_ept_mmu);
 
@@ -5571,13 +5564,8 @@
 	struct page *page;
 	int i;
 
-<<<<<<< HEAD
-	mmu->root_hpa = INVALID_PAGE;
-	mmu->root_pgd = 0;
-=======
 	mmu->root.hpa = INVALID_PAGE;
 	mmu->root.pgd = 0;
->>>>>>> 95cd2cdc
 	for (i = 0; i < KVM_MMU_NUM_PREV_ROOTS; i++)
 		mmu->prev_roots[i] = KVM_MMU_ROOT_INFO_INVALID;
 
@@ -5915,11 +5903,7 @@
 	 * will clear a separate software-only bit (MMU-writable) and skip the
 	 * flush if-and-only-if this bit was already clear.
 	 *
-<<<<<<< HEAD
-	 * See DEFAULT_SPTE_MMU_WRITEABLE for more details.
-=======
 	 * See is_writable_pte() for more details.
->>>>>>> 95cd2cdc
 	 */
 	if (flush)
 		kvm_arch_flush_remote_tlbs_memslot(kvm, memslot);
