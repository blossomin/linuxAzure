--- conflicted
+++ resolved
@@ -1765,15 +1765,9 @@
 #endif
 	vmx_setup_uret_msr(vmx, MSR_EFER, update_transition_efer(vmx));
 
-<<<<<<< HEAD
-	if (guest_cpuid_has(&vmx->vcpu, X86_FEATURE_RDTSCP)  ||
-	    guest_cpuid_has(&vmx->vcpu, X86_FEATURE_RDPID))
-		vmx_setup_uret_msr(vmx, MSR_TSC_AUX);
-=======
 	vmx_setup_uret_msr(vmx, MSR_TSC_AUX,
 			   guest_cpuid_has(&vmx->vcpu, X86_FEATURE_RDTSCP) ||
 			   guest_cpuid_has(&vmx->vcpu, X86_FEATURE_RDPID));
->>>>>>> 25423f4b
 
 	/*
 	 * hle=0, rtm=0, tsx_ctrl=1 can be found with some combinations of new
@@ -1988,15 +1982,6 @@
 		else
 			msr_info->data = vmx->pt_desc.guest.addr_a[index / 2];
 		break;
-<<<<<<< HEAD
-	case MSR_TSC_AUX:
-		if (!msr_info->host_initiated &&
-		    !guest_cpuid_has(vcpu, X86_FEATURE_RDTSCP) &&
-		    !guest_cpuid_has(vcpu, X86_FEATURE_RDPID))
-			return 1;
-		goto find_uret_msr;
-=======
->>>>>>> 25423f4b
 	case MSR_IA32_DEBUGCTLMSR:
 		msr_info->data = vmcs_read64(GUEST_IA32_DEBUGCTL);
 		break;
@@ -2315,18 +2300,6 @@
 		else
 			vmx->pt_desc.guest.addr_a[index / 2] = data;
 		break;
-<<<<<<< HEAD
-	case MSR_TSC_AUX:
-		if (!msr_info->host_initiated &&
-		    !guest_cpuid_has(vcpu, X86_FEATURE_RDTSCP) &&
-		    !guest_cpuid_has(vcpu, X86_FEATURE_RDPID))
-			return 1;
-		/* Check reserved bit, higher 32 bits should be zero */
-		if ((data >> 32) != 0)
-			return 1;
-		goto find_uret_msr;
-=======
->>>>>>> 25423f4b
 	case MSR_IA32_PERF_CAPABILITIES:
 		if (data && !vcpu_to_pmu(vcpu)->version)
 			return 1;
@@ -5143,12 +5116,12 @@
 		case 3:
 			WARN_ON_ONCE(enable_unrestricted_guest);
 			val = kvm_read_cr3(vcpu);
-			kvm_register_writel(vcpu, reg, val);
+			kvm_register_write(vcpu, reg, val);
 			trace_kvm_cr_read(cr, val);
 			return kvm_skip_emulated_instruction(vcpu);
 		case 8:
 			val = kvm_get_cr8(vcpu);
-			kvm_register_writel(vcpu, reg, val);
+			kvm_register_write(vcpu, reg, val);
 			trace_kvm_cr_read(cr, val);
 			return kvm_skip_emulated_instruction(vcpu);
 		}
@@ -5221,7 +5194,7 @@
 		unsigned long val;
 
 		kvm_get_dr(vcpu, dr, &val);
-		kvm_register_writel(vcpu, reg, val);
+		kvm_register_write(vcpu, reg, val);
 		err = 0;
 	} else {
 		err = kvm_set_dr(vcpu, dr, kvm_register_read(vcpu, reg));
@@ -5821,10 +5794,7 @@
 	u32 vmentry_ctl, vmexit_ctl;
 	u32 cpu_based_exec_ctrl, pin_based_exec_ctrl, secondary_exec_control;
 	unsigned long cr4;
-<<<<<<< HEAD
-=======
 	int efer_slot;
->>>>>>> 25423f4b
 
 	if (!dump_invalid_vmcs) {
 		pr_warn_ratelimited("set kvm_intel.dump_invalid_vmcs=1 to dump internal KVM state.\n");
@@ -5870,13 +5840,6 @@
 	vmx_dump_sel("LDTR:", GUEST_LDTR_SELECTOR);
 	vmx_dump_dtsel("IDTR:", GUEST_IDTR_LIMIT);
 	vmx_dump_sel("TR:  ", GUEST_TR_SELECTOR);
-<<<<<<< HEAD
-	if ((vmexit_ctl & (VM_EXIT_SAVE_IA32_PAT | VM_EXIT_SAVE_IA32_EFER)) ||
-	    (vmentry_ctl & (VM_ENTRY_LOAD_IA32_PAT | VM_ENTRY_LOAD_IA32_EFER)))
-		pr_err("EFER =     0x%016llx  PAT = 0x%016llx\n",
-		       vmcs_read64(GUEST_IA32_EFER),
-		       vmcs_read64(GUEST_IA32_PAT));
-=======
 	efer_slot = vmx_find_loadstore_msr_slot(&vmx->msr_autoload.guest, MSR_EFER);
 	if (vmentry_ctl & VM_ENTRY_LOAD_IA32_EFER)
 		pr_err("EFER= 0x%016llx\n", vmcs_read64(GUEST_IA32_EFER));
@@ -5891,7 +5854,6 @@
 		       vcpu->arch.efer & ~(EFER_LMA | EFER_LME));
 	if (vmentry_ctl & VM_ENTRY_LOAD_IA32_PAT)
 		pr_err("PAT = 0x%016llx\n", vmcs_read64(GUEST_IA32_PAT));
->>>>>>> 25423f4b
 	pr_err("DebugCtl = 0x%016llx  DebugExceptions = 0x%016lx\n",
 	       vmcs_read64(GUEST_IA32_DEBUGCTL),
 	       vmcs_readl(GUEST_PENDING_DBG_EXCEPTIONS));
@@ -6713,28 +6675,7 @@
 
 	vcpu->arch.cr2 = native_read_cr2();
 
-<<<<<<< HEAD
-	/*
-	 * VMEXIT disables interrupts (host state), but tracing and lockdep
-	 * have them in state 'on' as recorded before entering guest mode.
-	 * Same as enter_from_user_mode().
-	 *
-	 * context_tracking_guest_exit() restores host context and reinstates
-	 * RCU if enabled and required.
-	 *
-	 * This needs to be done before the below as native_read_msr()
-	 * contains a tracepoint and x86_spec_ctrl_restore_host() calls
-	 * into world and some more.
-	 */
-	lockdep_hardirqs_off(CALLER_ADDR0);
-	context_tracking_guest_exit();
-
-	instrumentation_begin();
-	trace_hardirqs_off_finish();
-	instrumentation_end();
-=======
 	kvm_guest_exit_irqoff();
->>>>>>> 25423f4b
 }
 
 static fastpath_t vmx_vcpu_run(struct kvm_vcpu *vcpu)
@@ -6932,42 +6873,6 @@
 			goto free_vpid;
 	}
 
-<<<<<<< HEAD
-	BUILD_BUG_ON(ARRAY_SIZE(vmx_uret_msrs_list) != MAX_NR_USER_RETURN_MSRS);
-
-	for (i = 0; i < ARRAY_SIZE(vmx_uret_msrs_list); ++i) {
-		u32 index = vmx_uret_msrs_list[i];
-		int j = vmx->nr_uret_msrs;
-
-		if (kvm_probe_user_return_msr(index))
-			continue;
-
-		vmx->guest_uret_msrs[j].slot = i;
-		vmx->guest_uret_msrs[j].data = 0;
-		switch (index) {
-		case MSR_IA32_TSX_CTRL:
-			/*
-			 * TSX_CTRL_CPUID_CLEAR is handled in the CPUID
-			 * interception.  Keep the host value unchanged to avoid
-			 * changing CPUID bits under the host kernel's feet.
-			 *
-			 * hle=0, rtm=0, tsx_ctrl=1 can be found with some
-			 * combinations of new kernel and old userspace.  If
-			 * those guests run on a tsx=off host, do allow guests
-			 * to use TSX_CTRL, but do not change the value on the
-			 * host so that TSX remains always disabled.
-			 */
-			if (boot_cpu_has(X86_FEATURE_RTM))
-				vmx->guest_uret_msrs[j].mask = ~(u64)TSX_CTRL_CPUID_CLEAR;
-			else
-				vmx->guest_uret_msrs[j].mask = 0;
-			break;
-		default:
-			vmx->guest_uret_msrs[j].mask = -1ull;
-			break;
-		}
-		++vmx->nr_uret_msrs;
-=======
 	for (i = 0; i < kvm_nr_uret_msrs; ++i) {
 		vmx->guest_uret_msrs[i].data = 0;
 		vmx->guest_uret_msrs[i].mask = -1ull;
@@ -6981,7 +6886,6 @@
 		tsx_ctrl = vmx_find_uret_msr(vmx, MSR_IA32_TSX_CTRL);
 		if (tsx_ctrl)
 			vmx->guest_uret_msrs[i].mask = ~(u64)TSX_CTRL_CPUID_CLEAR;
->>>>>>> 25423f4b
 	}
 
 	err = alloc_loaded_vmcs(&vmx->vmcs01);
