/* SPDX-License-Identifier: GPL-2.0 */
/* Copyright 2002 Andi Kleen, SuSE Labs */

#include <linux/linkage.h>
#include <asm/cpufeatures.h>
#include <asm/alternative-asm.h>
#include <asm/export.h>

/*
 * ISO C memset - set a memory block to a byte value. This function uses fast
 * string to get better performance than the original function. The code is
 * simpler and shorter than the original function as well.
 *
 * rdi   destination
 * rsi   value (char)
 * rdx   count (bytes)
 *
 * rax   original destination
 */
SYM_FUNC_START_WEAK(memset)
<<<<<<< HEAD
ENTRY(__memset)
=======
SYM_FUNC_START(__memset)
>>>>>>> d1988041
	/*
	 * Some CPUs support enhanced REP MOVSB/STOSB feature. It is recommended
	 * to use it when possible. If not available, use fast string instructions.
	 *
	 * Otherwise, use original memset function.
	 */
	ALTERNATIVE_2 "jmp memset_orig", "", X86_FEATURE_REP_GOOD, \
		      "jmp memset_erms", X86_FEATURE_ERMS

	movq %rdi,%r9
	movq %rdx,%rcx
	andl $7,%edx
	shrq $3,%rcx
	/* expand byte value  */
	movzbl %sil,%esi
	movabs $0x0101010101010101,%rax
	imulq %rsi,%rax
	rep stosq
	movl %edx,%ecx
	rep stosb
	movq %r9,%rax
	ret
SYM_FUNC_END(__memset)
SYM_FUNC_END_ALIAS(memset)
EXPORT_SYMBOL(memset)
EXPORT_SYMBOL(__memset)

/*
 * ISO C memset - set a memory block to a byte value. This function uses
 * enhanced rep stosb to override the fast string function.
 * The code is simpler and shorter than the fast string function as well.
 *
 * rdi   destination
 * rsi   value (char)
 * rdx   count (bytes)
 *
 * rax   original destination
 */
SYM_FUNC_START_LOCAL(memset_erms)
	movq %rdi,%r9
	movb %sil,%al
	movq %rdx,%rcx
	rep stosb
	movq %r9,%rax
	ret
SYM_FUNC_END(memset_erms)

SYM_FUNC_START_LOCAL(memset_orig)
	movq %rdi,%r10

	/* expand byte value  */
	movzbl %sil,%ecx
	movabs $0x0101010101010101,%rax
	imulq  %rcx,%rax

	/* align dst */
	movl  %edi,%r9d
	andl  $7,%r9d
	jnz  .Lbad_alignment
.Lafter_bad_alignment:

	movq  %rdx,%rcx
	shrq  $6,%rcx
	jz	 .Lhandle_tail

	.p2align 4
.Lloop_64:
	decq  %rcx
	movq  %rax,(%rdi)
	movq  %rax,8(%rdi)
	movq  %rax,16(%rdi)
	movq  %rax,24(%rdi)
	movq  %rax,32(%rdi)
	movq  %rax,40(%rdi)
	movq  %rax,48(%rdi)
	movq  %rax,56(%rdi)
	leaq  64(%rdi),%rdi
	jnz    .Lloop_64

	/* Handle tail in loops. The loops should be faster than hard
	   to predict jump tables. */
	.p2align 4
.Lhandle_tail:
	movl	%edx,%ecx
	andl    $63&(~7),%ecx
	jz 		.Lhandle_7
	shrl	$3,%ecx
	.p2align 4
.Lloop_8:
	decl   %ecx
	movq  %rax,(%rdi)
	leaq  8(%rdi),%rdi
	jnz    .Lloop_8

.Lhandle_7:
	andl	$7,%edx
	jz      .Lende
	.p2align 4
.Lloop_1:
	decl    %edx
	movb 	%al,(%rdi)
	leaq	1(%rdi),%rdi
	jnz     .Lloop_1

.Lende:
	movq	%r10,%rax
	ret

.Lbad_alignment:
	cmpq $7,%rdx
	jbe	.Lhandle_7
	movq %rax,(%rdi)	/* unaligned store */
	movq $8,%r8
	subq %r9,%r8
	addq %r8,%rdi
	subq %r8,%rdx
	jmp .Lafter_bad_alignment
.Lfinal:
SYM_FUNC_END(memset_orig)<|MERGE_RESOLUTION|>--- conflicted
+++ resolved
@@ -18,11 +18,7 @@
  * rax   original destination
  */
 SYM_FUNC_START_WEAK(memset)
-<<<<<<< HEAD
-ENTRY(__memset)
-=======
 SYM_FUNC_START(__memset)
->>>>>>> d1988041
 	/*
 	 * Some CPUs support enhanced REP MOVSB/STOSB feature. It is recommended
 	 * to use it when possible. If not available, use fast string instructions.
