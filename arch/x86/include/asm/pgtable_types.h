--- conflicted
+++ resolved
@@ -127,12 +127,8 @@
  */
 #define _PAGE_CHG_MASK	(PTE_PFN_MASK | _PAGE_PCD | _PAGE_PWT |		\
 			 _PAGE_SPECIAL | _PAGE_ACCESSED | _PAGE_DIRTY |	\
-<<<<<<< HEAD
-			 _PAGE_SOFT_DIRTY | _PAGE_DEVMAP | _PAGE_ENC)
-=======
 			 _PAGE_SOFT_DIRTY | _PAGE_DEVMAP | _PAGE_ENC |  \
 			 _PAGE_UFFD_WP)
->>>>>>> c58091a3
 #define _HPAGE_CHG_MASK (_PAGE_CHG_MASK | _PAGE_PSE)
 
 /*
