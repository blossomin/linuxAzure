--- conflicted
+++ resolved
@@ -22,11 +22,8 @@
 #define MWAITX_ECX_TIMER_ENABLE		BIT(1)
 #define MWAITX_MAX_WAIT_CYCLES		UINT_MAX
 #define MWAITX_DISABLE_CSTATES		0xf0
-<<<<<<< HEAD
-=======
 #define TPAUSE_C01_STATE		1
 #define TPAUSE_C02_STATE		0
->>>>>>> ad8c735b
 
 static inline void __monitor(const void *eax, unsigned long ecx,
 			     unsigned long edx)
