// SPDX-License-Identifier: GPL-2.0
#include <linux/bitops.h>
#include <linux/types.h>
#include <linux/slab.h>

#include <asm/cpu_entry_area.h>
#include <asm/perf_event.h>
#include <asm/tlbflush.h>
#include <asm/insn.h>
#include <asm/io.h>

#include "../perf_event.h"

/* Waste a full page so it can be mapped into the cpu_entry_area */
DEFINE_PER_CPU_PAGE_ALIGNED(struct debug_store, cpu_debug_store);

/* The size of a BTS record in bytes: */
#define BTS_RECORD_SIZE		24

#define PEBS_FIXUP_SIZE		PAGE_SIZE

/*
 * pebs_record_32 for p4 and core not supported

struct pebs_record_32 {
	u32 flags, ip;
	u32 ax, bc, cx, dx;
	u32 si, di, bp, sp;
};

 */

union intel_x86_pebs_dse {
	u64 val;
	struct {
		unsigned int ld_dse:4;
		unsigned int ld_stlb_miss:1;
		unsigned int ld_locked:1;
		unsigned int ld_reserved:26;
	};
	struct {
		unsigned int st_l1d_hit:1;
		unsigned int st_reserved1:3;
		unsigned int st_stlb_miss:1;
		unsigned int st_locked:1;
		unsigned int st_reserved2:26;
	};
};


/*
 * Map PEBS Load Latency Data Source encodings to generic
 * memory data source information
 */
#define P(a, b) PERF_MEM_S(a, b)
#define OP_LH (P(OP, LOAD) | P(LVL, HIT))
#define LEVEL(x) P(LVLNUM, x)
#define REM P(REMOTE, REMOTE)
#define SNOOP_NONE_MISS (P(SNOOP, NONE) | P(SNOOP, MISS))

/* Version for Sandy Bridge and later */
static u64 pebs_data_source[] = {
	P(OP, LOAD) | P(LVL, MISS) | LEVEL(L3) | P(SNOOP, NA),/* 0x00:ukn L3 */
	OP_LH | P(LVL, L1)  | LEVEL(L1) | P(SNOOP, NONE),  /* 0x01: L1 local */
	OP_LH | P(LVL, LFB) | LEVEL(LFB) | P(SNOOP, NONE), /* 0x02: LFB hit */
	OP_LH | P(LVL, L2)  | LEVEL(L2) | P(SNOOP, NONE),  /* 0x03: L2 hit */
	OP_LH | P(LVL, L3)  | LEVEL(L3) | P(SNOOP, NONE),  /* 0x04: L3 hit */
	OP_LH | P(LVL, L3)  | LEVEL(L3) | P(SNOOP, MISS),  /* 0x05: L3 hit, snoop miss */
	OP_LH | P(LVL, L3)  | LEVEL(L3) | P(SNOOP, HIT),   /* 0x06: L3 hit, snoop hit */
	OP_LH | P(LVL, L3)  | LEVEL(L3) | P(SNOOP, HITM),  /* 0x07: L3 hit, snoop hitm */
	OP_LH | P(LVL, REM_CCE1) | REM | LEVEL(L3) | P(SNOOP, HIT),  /* 0x08: L3 miss snoop hit */
	OP_LH | P(LVL, REM_CCE1) | REM | LEVEL(L3) | P(SNOOP, HITM), /* 0x09: L3 miss snoop hitm*/
	OP_LH | P(LVL, LOC_RAM)  | LEVEL(RAM) | P(SNOOP, HIT),       /* 0x0a: L3 miss, shared */
	OP_LH | P(LVL, REM_RAM1) | REM | LEVEL(L3) | P(SNOOP, HIT),  /* 0x0b: L3 miss, shared */
	OP_LH | P(LVL, LOC_RAM)  | LEVEL(RAM) | SNOOP_NONE_MISS,     /* 0x0c: L3 miss, excl */
	OP_LH | P(LVL, REM_RAM1) | LEVEL(RAM) | REM | SNOOP_NONE_MISS, /* 0x0d: L3 miss, excl */
	OP_LH | P(LVL, IO)  | LEVEL(NA) | P(SNOOP, NONE), /* 0x0e: I/O */
	OP_LH | P(LVL, UNC) | LEVEL(NA) | P(SNOOP, NONE), /* 0x0f: uncached */
};

/* Patch up minor differences in the bits */
void __init intel_pmu_pebs_data_source_nhm(void)
{
	pebs_data_source[0x05] = OP_LH | P(LVL, L3) | LEVEL(L3) | P(SNOOP, HIT);
	pebs_data_source[0x06] = OP_LH | P(LVL, L3) | LEVEL(L3) | P(SNOOP, HITM);
	pebs_data_source[0x07] = OP_LH | P(LVL, L3) | LEVEL(L3) | P(SNOOP, HITM);
}

void __init intel_pmu_pebs_data_source_skl(bool pmem)
{
	u64 pmem_or_l4 = pmem ? LEVEL(PMEM) : LEVEL(L4);

	pebs_data_source[0x08] = OP_LH | pmem_or_l4 | P(SNOOP, HIT);
	pebs_data_source[0x09] = OP_LH | pmem_or_l4 | REM | P(SNOOP, HIT);
	pebs_data_source[0x0b] = OP_LH | LEVEL(RAM) | REM | P(SNOOP, NONE);
	pebs_data_source[0x0c] = OP_LH | LEVEL(ANY_CACHE) | REM | P(SNOOPX, FWD);
	pebs_data_source[0x0d] = OP_LH | LEVEL(ANY_CACHE) | REM | P(SNOOP, HITM);
}

static u64 precise_store_data(u64 status)
{
	union intel_x86_pebs_dse dse;
	u64 val = P(OP, STORE) | P(SNOOP, NA) | P(LVL, L1) | P(TLB, L2);

	dse.val = status;

	/*
	 * bit 4: TLB access
	 * 1 = stored missed 2nd level TLB
	 *
	 * so it either hit the walker or the OS
	 * otherwise hit 2nd level TLB
	 */
	if (dse.st_stlb_miss)
		val |= P(TLB, MISS);
	else
		val |= P(TLB, HIT);

	/*
	 * bit 0: hit L1 data cache
	 * if not set, then all we know is that
	 * it missed L1D
	 */
	if (dse.st_l1d_hit)
		val |= P(LVL, HIT);
	else
		val |= P(LVL, MISS);

	/*
	 * bit 5: Locked prefix
	 */
	if (dse.st_locked)
		val |= P(LOCK, LOCKED);

	return val;
}

static u64 precise_datala_hsw(struct perf_event *event, u64 status)
{
	union perf_mem_data_src dse;

	dse.val = PERF_MEM_NA;

	if (event->hw.flags & PERF_X86_EVENT_PEBS_ST_HSW)
		dse.mem_op = PERF_MEM_OP_STORE;
	else if (event->hw.flags & PERF_X86_EVENT_PEBS_LD_HSW)
		dse.mem_op = PERF_MEM_OP_LOAD;

	/*
	 * L1 info only valid for following events:
	 *
	 * MEM_UOPS_RETIRED.STLB_MISS_STORES
	 * MEM_UOPS_RETIRED.LOCK_STORES
	 * MEM_UOPS_RETIRED.SPLIT_STORES
	 * MEM_UOPS_RETIRED.ALL_STORES
	 */
	if (event->hw.flags & PERF_X86_EVENT_PEBS_ST_HSW) {
		if (status & 1)
			dse.mem_lvl = PERF_MEM_LVL_L1 | PERF_MEM_LVL_HIT;
		else
			dse.mem_lvl = PERF_MEM_LVL_L1 | PERF_MEM_LVL_MISS;
	}
	return dse.val;
}

static u64 load_latency_data(u64 status)
{
	union intel_x86_pebs_dse dse;
	u64 val;

	dse.val = status;

	/*
	 * use the mapping table for bit 0-3
	 */
	val = pebs_data_source[dse.ld_dse];

	/*
	 * Nehalem models do not support TLB, Lock infos
	 */
	if (x86_pmu.pebs_no_tlb) {
		val |= P(TLB, NA) | P(LOCK, NA);
		return val;
	}
	/*
	 * bit 4: TLB access
	 * 0 = did not miss 2nd level TLB
	 * 1 = missed 2nd level TLB
	 */
	if (dse.ld_stlb_miss)
		val |= P(TLB, MISS) | P(TLB, L2);
	else
		val |= P(TLB, HIT) | P(TLB, L1) | P(TLB, L2);

	/*
	 * bit 5: locked prefix
	 */
	if (dse.ld_locked)
		val |= P(LOCK, LOCKED);

	return val;
}

struct pebs_record_core {
	u64 flags, ip;
	u64 ax, bx, cx, dx;
	u64 si, di, bp, sp;
	u64 r8,  r9,  r10, r11;
	u64 r12, r13, r14, r15;
};

struct pebs_record_nhm {
	u64 flags, ip;
	u64 ax, bx, cx, dx;
	u64 si, di, bp, sp;
	u64 r8,  r9,  r10, r11;
	u64 r12, r13, r14, r15;
	u64 status, dla, dse, lat;
};

/*
 * Same as pebs_record_nhm, with two additional fields.
 */
struct pebs_record_hsw {
	u64 flags, ip;
	u64 ax, bx, cx, dx;
	u64 si, di, bp, sp;
	u64 r8,  r9,  r10, r11;
	u64 r12, r13, r14, r15;
	u64 status, dla, dse, lat;
	u64 real_ip, tsx_tuning;
};

union hsw_tsx_tuning {
	struct {
		u32 cycles_last_block     : 32,
		    hle_abort		  : 1,
		    rtm_abort		  : 1,
		    instruction_abort     : 1,
		    non_instruction_abort : 1,
		    retry		  : 1,
		    data_conflict	  : 1,
		    capacity_writes	  : 1,
		    capacity_reads	  : 1;
	};
	u64	    value;
};

#define PEBS_HSW_TSX_FLAGS	0xff00000000ULL

/* Same as HSW, plus TSC */

struct pebs_record_skl {
	u64 flags, ip;
	u64 ax, bx, cx, dx;
	u64 si, di, bp, sp;
	u64 r8,  r9,  r10, r11;
	u64 r12, r13, r14, r15;
	u64 status, dla, dse, lat;
	u64 real_ip, tsx_tuning;
	u64 tsc;
};

void init_debug_store_on_cpu(int cpu)
{
	struct debug_store *ds = per_cpu(cpu_hw_events, cpu).ds;

	if (!ds)
		return;

	wrmsr_on_cpu(cpu, MSR_IA32_DS_AREA,
		     (u32)((u64)(unsigned long)ds),
		     (u32)((u64)(unsigned long)ds >> 32));
}

void fini_debug_store_on_cpu(int cpu)
{
	if (!per_cpu(cpu_hw_events, cpu).ds)
		return;

	wrmsr_on_cpu(cpu, MSR_IA32_DS_AREA, 0, 0);
}

static DEFINE_PER_CPU(void *, insn_buffer);

static void ds_update_cea(void *cea, void *addr, size_t size, pgprot_t prot)
{
	unsigned long start = (unsigned long)cea;
	phys_addr_t pa;
	size_t msz = 0;

	pa = virt_to_phys(addr);

	preempt_disable();
	for (; msz < size; msz += PAGE_SIZE, pa += PAGE_SIZE, cea += PAGE_SIZE)
		cea_set_pte(cea, pa, prot);

	/*
	 * This is a cross-CPU update of the cpu_entry_area, we must shoot down
	 * all TLB entries for it.
	 */
	flush_tlb_kernel_range(start, start + size);
	preempt_enable();
}

static void ds_clear_cea(void *cea, size_t size)
{
	unsigned long start = (unsigned long)cea;
	size_t msz = 0;

	preempt_disable();
	for (; msz < size; msz += PAGE_SIZE, cea += PAGE_SIZE)
		cea_set_pte(cea, 0, PAGE_NONE);

	flush_tlb_kernel_range(start, start + size);
	preempt_enable();
}

static void *dsalloc_pages(size_t size, gfp_t flags, int cpu)
{
	unsigned int order = get_order(size);
	int node = cpu_to_node(cpu);
	struct page *page;

	page = __alloc_pages_node(node, flags | __GFP_ZERO, order);
	return page ? page_address(page) : NULL;
}

static void dsfree_pages(const void *buffer, size_t size)
{
	if (buffer)
		free_pages((unsigned long)buffer, get_order(size));
}

static int alloc_pebs_buffer(int cpu)
{
	struct cpu_hw_events *hwev = per_cpu_ptr(&cpu_hw_events, cpu);
	struct debug_store *ds = hwev->ds;
	size_t bsiz = x86_pmu.pebs_buffer_size;
	int max, node = cpu_to_node(cpu);
	void *buffer, *insn_buff, *cea;

	if (!x86_pmu.pebs)
		return 0;

	buffer = dsalloc_pages(bsiz, GFP_KERNEL, cpu);
	if (unlikely(!buffer))
		return -ENOMEM;

	/*
	 * HSW+ already provides us the eventing ip; no need to allocate this
	 * buffer then.
	 */
	if (x86_pmu.intel_cap.pebs_format < 2) {
		insn_buff = kzalloc_node(PEBS_FIXUP_SIZE, GFP_KERNEL, node);
		if (!insn_buff) {
			dsfree_pages(buffer, bsiz);
			return -ENOMEM;
		}
		per_cpu(insn_buffer, cpu) = insn_buff;
	}
	hwev->ds_pebs_vaddr = buffer;
	/* Update the cpu entry area mapping */
	cea = &get_cpu_entry_area(cpu)->cpu_debug_buffers.pebs_buffer;
	ds->pebs_buffer_base = (unsigned long) cea;
	ds_update_cea(cea, buffer, bsiz, PAGE_KERNEL);
	ds->pebs_index = ds->pebs_buffer_base;
	max = x86_pmu.pebs_record_size * (bsiz / x86_pmu.pebs_record_size);
	ds->pebs_absolute_maximum = ds->pebs_buffer_base + max;
	return 0;
}

static void release_pebs_buffer(int cpu)
{
	struct cpu_hw_events *hwev = per_cpu_ptr(&cpu_hw_events, cpu);
	void *cea;

	if (!x86_pmu.pebs)
		return;

	kfree(per_cpu(insn_buffer, cpu));
	per_cpu(insn_buffer, cpu) = NULL;

	/* Clear the fixmap */
	cea = &get_cpu_entry_area(cpu)->cpu_debug_buffers.pebs_buffer;
	ds_clear_cea(cea, x86_pmu.pebs_buffer_size);
	dsfree_pages(hwev->ds_pebs_vaddr, x86_pmu.pebs_buffer_size);
	hwev->ds_pebs_vaddr = NULL;
}

static int alloc_bts_buffer(int cpu)
{
	struct cpu_hw_events *hwev = per_cpu_ptr(&cpu_hw_events, cpu);
	struct debug_store *ds = hwev->ds;
	void *buffer, *cea;
	int max;

	if (!x86_pmu.bts)
		return 0;

	buffer = dsalloc_pages(BTS_BUFFER_SIZE, GFP_KERNEL | __GFP_NOWARN, cpu);
	if (unlikely(!buffer)) {
		WARN_ONCE(1, "%s: BTS buffer allocation failure\n", __func__);
		return -ENOMEM;
	}
	hwev->ds_bts_vaddr = buffer;
	/* Update the fixmap */
	cea = &get_cpu_entry_area(cpu)->cpu_debug_buffers.bts_buffer;
	ds->bts_buffer_base = (unsigned long) cea;
	ds_update_cea(cea, buffer, BTS_BUFFER_SIZE, PAGE_KERNEL);
	ds->bts_index = ds->bts_buffer_base;
	max = BTS_BUFFER_SIZE / BTS_RECORD_SIZE;
	ds->bts_absolute_maximum = ds->bts_buffer_base +
					max * BTS_RECORD_SIZE;
	ds->bts_interrupt_threshold = ds->bts_absolute_maximum -
					(max / 16) * BTS_RECORD_SIZE;
	return 0;
}

static void release_bts_buffer(int cpu)
{
	struct cpu_hw_events *hwev = per_cpu_ptr(&cpu_hw_events, cpu);
	void *cea;

	if (!x86_pmu.bts)
		return;

	/* Clear the fixmap */
	cea = &get_cpu_entry_area(cpu)->cpu_debug_buffers.bts_buffer;
	ds_clear_cea(cea, BTS_BUFFER_SIZE);
	dsfree_pages(hwev->ds_bts_vaddr, BTS_BUFFER_SIZE);
	hwev->ds_bts_vaddr = NULL;
}

static int alloc_ds_buffer(int cpu)
{
	struct debug_store *ds = &get_cpu_entry_area(cpu)->cpu_debug_store;

	memset(ds, 0, sizeof(*ds));
	per_cpu(cpu_hw_events, cpu).ds = ds;
	return 0;
}

static void release_ds_buffer(int cpu)
{
	per_cpu(cpu_hw_events, cpu).ds = NULL;
}

void release_ds_buffers(void)
{
	int cpu;

	if (!x86_pmu.bts && !x86_pmu.pebs)
		return;

	for_each_possible_cpu(cpu)
		release_ds_buffer(cpu);

	for_each_possible_cpu(cpu) {
		/*
		 * Again, ignore errors from offline CPUs, they will no longer
		 * observe cpu_hw_events.ds and not program the DS_AREA when
		 * they come up.
		 */
		fini_debug_store_on_cpu(cpu);
	}

	for_each_possible_cpu(cpu) {
		release_pebs_buffer(cpu);
		release_bts_buffer(cpu);
	}
}

void reserve_ds_buffers(void)
{
	int bts_err = 0, pebs_err = 0;
	int cpu;

	x86_pmu.bts_active = 0;
	x86_pmu.pebs_active = 0;

	if (!x86_pmu.bts && !x86_pmu.pebs)
		return;

	if (!x86_pmu.bts)
		bts_err = 1;

	if (!x86_pmu.pebs)
		pebs_err = 1;

	for_each_possible_cpu(cpu) {
		if (alloc_ds_buffer(cpu)) {
			bts_err = 1;
			pebs_err = 1;
		}

		if (!bts_err && alloc_bts_buffer(cpu))
			bts_err = 1;

		if (!pebs_err && alloc_pebs_buffer(cpu))
			pebs_err = 1;

		if (bts_err && pebs_err)
			break;
	}

	if (bts_err) {
		for_each_possible_cpu(cpu)
			release_bts_buffer(cpu);
	}

	if (pebs_err) {
		for_each_possible_cpu(cpu)
			release_pebs_buffer(cpu);
	}

	if (bts_err && pebs_err) {
		for_each_possible_cpu(cpu)
			release_ds_buffer(cpu);
	} else {
		if (x86_pmu.bts && !bts_err)
			x86_pmu.bts_active = 1;

		if (x86_pmu.pebs && !pebs_err)
			x86_pmu.pebs_active = 1;

		for_each_possible_cpu(cpu) {
			/*
			 * Ignores wrmsr_on_cpu() errors for offline CPUs they
			 * will get this call through intel_pmu_cpu_starting().
			 */
			init_debug_store_on_cpu(cpu);
		}
	}
}

/*
 * BTS
 */

struct event_constraint bts_constraint =
	EVENT_CONSTRAINT(0, 1ULL << INTEL_PMC_IDX_FIXED_BTS, 0);

void intel_pmu_enable_bts(u64 config)
{
	unsigned long debugctlmsr;

	debugctlmsr = get_debugctlmsr();

	debugctlmsr |= DEBUGCTLMSR_TR;
	debugctlmsr |= DEBUGCTLMSR_BTS;
	if (config & ARCH_PERFMON_EVENTSEL_INT)
		debugctlmsr |= DEBUGCTLMSR_BTINT;

	if (!(config & ARCH_PERFMON_EVENTSEL_OS))
		debugctlmsr |= DEBUGCTLMSR_BTS_OFF_OS;

	if (!(config & ARCH_PERFMON_EVENTSEL_USR))
		debugctlmsr |= DEBUGCTLMSR_BTS_OFF_USR;

	update_debugctlmsr(debugctlmsr);
}

void intel_pmu_disable_bts(void)
{
	struct cpu_hw_events *cpuc = this_cpu_ptr(&cpu_hw_events);
	unsigned long debugctlmsr;

	if (!cpuc->ds)
		return;

	debugctlmsr = get_debugctlmsr();

	debugctlmsr &=
		~(DEBUGCTLMSR_TR | DEBUGCTLMSR_BTS | DEBUGCTLMSR_BTINT |
		  DEBUGCTLMSR_BTS_OFF_OS | DEBUGCTLMSR_BTS_OFF_USR);

	update_debugctlmsr(debugctlmsr);
}

int intel_pmu_drain_bts_buffer(void)
{
	struct cpu_hw_events *cpuc = this_cpu_ptr(&cpu_hw_events);
	struct debug_store *ds = cpuc->ds;
	struct bts_record {
		u64	from;
		u64	to;
		u64	flags;
	};
	struct perf_event *event = cpuc->events[INTEL_PMC_IDX_FIXED_BTS];
	struct bts_record *at, *base, *top;
	struct perf_output_handle handle;
	struct perf_event_header header;
	struct perf_sample_data data;
	unsigned long skip = 0;
	struct pt_regs regs;

	if (!event)
		return 0;

	if (!x86_pmu.bts_active)
		return 0;

	base = (struct bts_record *)(unsigned long)ds->bts_buffer_base;
	top  = (struct bts_record *)(unsigned long)ds->bts_index;

	if (top <= base)
		return 0;

	memset(&regs, 0, sizeof(regs));

	ds->bts_index = ds->bts_buffer_base;

	perf_sample_data_init(&data, 0, event->hw.last_period);

	/*
	 * BTS leaks kernel addresses in branches across the cpl boundary,
	 * such as traps or system calls, so unless the user is asking for
	 * kernel tracing (and right now it's not possible), we'd need to
	 * filter them out. But first we need to count how many of those we
	 * have in the current batch. This is an extra O(n) pass, however,
	 * it's much faster than the other one especially considering that
	 * n <= 2560 (BTS_BUFFER_SIZE / BTS_RECORD_SIZE * 15/16; see the
	 * alloc_bts_buffer()).
	 */
	for (at = base; at < top; at++) {
		/*
		 * Note that right now *this* BTS code only works if
		 * attr::exclude_kernel is set, but let's keep this extra
		 * check here in case that changes.
		 */
		if (event->attr.exclude_kernel &&
		    (kernel_ip(at->from) || kernel_ip(at->to)))
			skip++;
	}

	/*
	 * Prepare a generic sample, i.e. fill in the invariant fields.
	 * We will overwrite the from and to address before we output
	 * the sample.
	 */
	rcu_read_lock();
	perf_prepare_sample(&header, &data, event, &regs);

	if (perf_output_begin(&handle, &data, event,
			      header.size * (top - base - skip)))
		goto unlock;

	for (at = base; at < top; at++) {
		/* Filter out any records that contain kernel addresses. */
		if (event->attr.exclude_kernel &&
		    (kernel_ip(at->from) || kernel_ip(at->to)))
			continue;

		data.ip		= at->from;
		data.addr	= at->to;

		perf_output_sample(&handle, &header, &data, event);
	}

	perf_output_end(&handle);

	/* There's new data available. */
	event->hw.interrupts++;
	event->pending_kill = POLL_IN;
unlock:
	rcu_read_unlock();
	return 1;
}

static inline void intel_pmu_drain_pebs_buffer(void)
{
<<<<<<< HEAD
	x86_pmu.drain_pebs(NULL);
=======
	struct perf_sample_data data;

	x86_pmu.drain_pebs(NULL, &data);
>>>>>>> d1988041
}

/*
 * PEBS
 */
struct event_constraint intel_core2_pebs_event_constraints[] = {
	INTEL_FLAGS_UEVENT_CONSTRAINT(0x00c0, 0x1), /* INST_RETIRED.ANY */
	INTEL_FLAGS_UEVENT_CONSTRAINT(0xfec1, 0x1), /* X87_OPS_RETIRED.ANY */
	INTEL_FLAGS_UEVENT_CONSTRAINT(0x00c5, 0x1), /* BR_INST_RETIRED.MISPRED */
	INTEL_FLAGS_UEVENT_CONSTRAINT(0x1fc7, 0x1), /* SIMD_INST_RETURED.ANY */
	INTEL_FLAGS_EVENT_CONSTRAINT(0xcb, 0x1),    /* MEM_LOAD_RETIRED.* */
	/* INST_RETIRED.ANY_P, inv=1, cmask=16 (cycles:p). */
	INTEL_FLAGS_UEVENT_CONSTRAINT(0x108000c0, 0x01),
	EVENT_CONSTRAINT_END
};

struct event_constraint intel_atom_pebs_event_constraints[] = {
	INTEL_FLAGS_UEVENT_CONSTRAINT(0x00c0, 0x1), /* INST_RETIRED.ANY */
	INTEL_FLAGS_UEVENT_CONSTRAINT(0x00c5, 0x1), /* MISPREDICTED_BRANCH_RETIRED */
	INTEL_FLAGS_EVENT_CONSTRAINT(0xcb, 0x1),    /* MEM_LOAD_RETIRED.* */
	/* INST_RETIRED.ANY_P, inv=1, cmask=16 (cycles:p). */
	INTEL_FLAGS_UEVENT_CONSTRAINT(0x108000c0, 0x01),
	/* Allow all events as PEBS with no flags */
	INTEL_ALL_EVENT_CONSTRAINT(0, 0x1),
	EVENT_CONSTRAINT_END
};

struct event_constraint intel_slm_pebs_event_constraints[] = {
	/* INST_RETIRED.ANY_P, inv=1, cmask=16 (cycles:p). */
	INTEL_FLAGS_UEVENT_CONSTRAINT(0x108000c0, 0x1),
	/* Allow all events as PEBS with no flags */
	INTEL_ALL_EVENT_CONSTRAINT(0, 0x1),
	EVENT_CONSTRAINT_END
};

struct event_constraint intel_glm_pebs_event_constraints[] = {
	/* Allow all events as PEBS with no flags */
	INTEL_ALL_EVENT_CONSTRAINT(0, 0x1),
	EVENT_CONSTRAINT_END
};

struct event_constraint intel_nehalem_pebs_event_constraints[] = {
	INTEL_PLD_CONSTRAINT(0x100b, 0xf),      /* MEM_INST_RETIRED.* */
	INTEL_FLAGS_EVENT_CONSTRAINT(0x0f, 0xf),    /* MEM_UNCORE_RETIRED.* */
	INTEL_FLAGS_UEVENT_CONSTRAINT(0x010c, 0xf), /* MEM_STORE_RETIRED.DTLB_MISS */
	INTEL_FLAGS_EVENT_CONSTRAINT(0xc0, 0xf),    /* INST_RETIRED.ANY */
	INTEL_EVENT_CONSTRAINT(0xc2, 0xf),    /* UOPS_RETIRED.* */
	INTEL_FLAGS_EVENT_CONSTRAINT(0xc4, 0xf),    /* BR_INST_RETIRED.* */
	INTEL_FLAGS_UEVENT_CONSTRAINT(0x02c5, 0xf), /* BR_MISP_RETIRED.NEAR_CALL */
	INTEL_FLAGS_EVENT_CONSTRAINT(0xc7, 0xf),    /* SSEX_UOPS_RETIRED.* */
	INTEL_FLAGS_UEVENT_CONSTRAINT(0x20c8, 0xf), /* ITLB_MISS_RETIRED */
	INTEL_FLAGS_EVENT_CONSTRAINT(0xcb, 0xf),    /* MEM_LOAD_RETIRED.* */
	INTEL_FLAGS_EVENT_CONSTRAINT(0xf7, 0xf),    /* FP_ASSIST.* */
	/* INST_RETIRED.ANY_P, inv=1, cmask=16 (cycles:p). */
	INTEL_FLAGS_UEVENT_CONSTRAINT(0x108000c0, 0x0f),
	EVENT_CONSTRAINT_END
};

struct event_constraint intel_westmere_pebs_event_constraints[] = {
	INTEL_PLD_CONSTRAINT(0x100b, 0xf),      /* MEM_INST_RETIRED.* */
	INTEL_FLAGS_EVENT_CONSTRAINT(0x0f, 0xf),    /* MEM_UNCORE_RETIRED.* */
	INTEL_FLAGS_UEVENT_CONSTRAINT(0x010c, 0xf), /* MEM_STORE_RETIRED.DTLB_MISS */
	INTEL_FLAGS_EVENT_CONSTRAINT(0xc0, 0xf),    /* INSTR_RETIRED.* */
	INTEL_EVENT_CONSTRAINT(0xc2, 0xf),    /* UOPS_RETIRED.* */
	INTEL_FLAGS_EVENT_CONSTRAINT(0xc4, 0xf),    /* BR_INST_RETIRED.* */
	INTEL_FLAGS_EVENT_CONSTRAINT(0xc5, 0xf),    /* BR_MISP_RETIRED.* */
	INTEL_FLAGS_EVENT_CONSTRAINT(0xc7, 0xf),    /* SSEX_UOPS_RETIRED.* */
	INTEL_FLAGS_UEVENT_CONSTRAINT(0x20c8, 0xf), /* ITLB_MISS_RETIRED */
	INTEL_FLAGS_EVENT_CONSTRAINT(0xcb, 0xf),    /* MEM_LOAD_RETIRED.* */
	INTEL_FLAGS_EVENT_CONSTRAINT(0xf7, 0xf),    /* FP_ASSIST.* */
	/* INST_RETIRED.ANY_P, inv=1, cmask=16 (cycles:p). */
	INTEL_FLAGS_UEVENT_CONSTRAINT(0x108000c0, 0x0f),
	EVENT_CONSTRAINT_END
};

struct event_constraint intel_snb_pebs_event_constraints[] = {
	INTEL_FLAGS_UEVENT_CONSTRAINT(0x01c0, 0x2), /* INST_RETIRED.PRECDIST */
	INTEL_PLD_CONSTRAINT(0x01cd, 0x8),    /* MEM_TRANS_RETIRED.LAT_ABOVE_THR */
	INTEL_PST_CONSTRAINT(0x02cd, 0x8),    /* MEM_TRANS_RETIRED.PRECISE_STORES */
	/* UOPS_RETIRED.ALL, inv=1, cmask=16 (cycles:p). */
	INTEL_FLAGS_UEVENT_CONSTRAINT(0x108001c2, 0xf),
        INTEL_EXCLEVT_CONSTRAINT(0xd0, 0xf),    /* MEM_UOP_RETIRED.* */
        INTEL_EXCLEVT_CONSTRAINT(0xd1, 0xf),    /* MEM_LOAD_UOPS_RETIRED.* */
        INTEL_EXCLEVT_CONSTRAINT(0xd2, 0xf),    /* MEM_LOAD_UOPS_LLC_HIT_RETIRED.* */
        INTEL_EXCLEVT_CONSTRAINT(0xd3, 0xf),    /* MEM_LOAD_UOPS_LLC_MISS_RETIRED.* */
	/* Allow all events as PEBS with no flags */
	INTEL_ALL_EVENT_CONSTRAINT(0, 0xf),
	EVENT_CONSTRAINT_END
};

struct event_constraint intel_ivb_pebs_event_constraints[] = {
        INTEL_FLAGS_UEVENT_CONSTRAINT(0x01c0, 0x2), /* INST_RETIRED.PRECDIST */
        INTEL_PLD_CONSTRAINT(0x01cd, 0x8),    /* MEM_TRANS_RETIRED.LAT_ABOVE_THR */
	INTEL_PST_CONSTRAINT(0x02cd, 0x8),    /* MEM_TRANS_RETIRED.PRECISE_STORES */
	/* UOPS_RETIRED.ALL, inv=1, cmask=16 (cycles:p). */
	INTEL_FLAGS_UEVENT_CONSTRAINT(0x108001c2, 0xf),
	/* INST_RETIRED.PREC_DIST, inv=1, cmask=16 (cycles:ppp). */
	INTEL_FLAGS_UEVENT_CONSTRAINT(0x108001c0, 0x2),
	INTEL_EXCLEVT_CONSTRAINT(0xd0, 0xf),    /* MEM_UOP_RETIRED.* */
	INTEL_EXCLEVT_CONSTRAINT(0xd1, 0xf),    /* MEM_LOAD_UOPS_RETIRED.* */
	INTEL_EXCLEVT_CONSTRAINT(0xd2, 0xf),    /* MEM_LOAD_UOPS_LLC_HIT_RETIRED.* */
	INTEL_EXCLEVT_CONSTRAINT(0xd3, 0xf),    /* MEM_LOAD_UOPS_LLC_MISS_RETIRED.* */
	/* Allow all events as PEBS with no flags */
	INTEL_ALL_EVENT_CONSTRAINT(0, 0xf),
        EVENT_CONSTRAINT_END
};

struct event_constraint intel_hsw_pebs_event_constraints[] = {
	INTEL_FLAGS_UEVENT_CONSTRAINT(0x01c0, 0x2), /* INST_RETIRED.PRECDIST */
	INTEL_PLD_CONSTRAINT(0x01cd, 0xf),    /* MEM_TRANS_RETIRED.* */
	/* UOPS_RETIRED.ALL, inv=1, cmask=16 (cycles:p). */
	INTEL_FLAGS_UEVENT_CONSTRAINT(0x108001c2, 0xf),
	/* INST_RETIRED.PREC_DIST, inv=1, cmask=16 (cycles:ppp). */
	INTEL_FLAGS_UEVENT_CONSTRAINT(0x108001c0, 0x2),
	INTEL_FLAGS_UEVENT_CONSTRAINT_DATALA_NA(0x01c2, 0xf), /* UOPS_RETIRED.ALL */
	INTEL_FLAGS_UEVENT_CONSTRAINT_DATALA_XLD(0x11d0, 0xf), /* MEM_UOPS_RETIRED.STLB_MISS_LOADS */
	INTEL_FLAGS_UEVENT_CONSTRAINT_DATALA_XLD(0x21d0, 0xf), /* MEM_UOPS_RETIRED.LOCK_LOADS */
	INTEL_FLAGS_UEVENT_CONSTRAINT_DATALA_XLD(0x41d0, 0xf), /* MEM_UOPS_RETIRED.SPLIT_LOADS */
	INTEL_FLAGS_UEVENT_CONSTRAINT_DATALA_XLD(0x81d0, 0xf), /* MEM_UOPS_RETIRED.ALL_LOADS */
	INTEL_FLAGS_UEVENT_CONSTRAINT_DATALA_XST(0x12d0, 0xf), /* MEM_UOPS_RETIRED.STLB_MISS_STORES */
	INTEL_FLAGS_UEVENT_CONSTRAINT_DATALA_XST(0x42d0, 0xf), /* MEM_UOPS_RETIRED.SPLIT_STORES */
	INTEL_FLAGS_UEVENT_CONSTRAINT_DATALA_XST(0x82d0, 0xf), /* MEM_UOPS_RETIRED.ALL_STORES */
	INTEL_FLAGS_EVENT_CONSTRAINT_DATALA_XLD(0xd1, 0xf),    /* MEM_LOAD_UOPS_RETIRED.* */
	INTEL_FLAGS_EVENT_CONSTRAINT_DATALA_XLD(0xd2, 0xf),    /* MEM_LOAD_UOPS_L3_HIT_RETIRED.* */
	INTEL_FLAGS_EVENT_CONSTRAINT_DATALA_XLD(0xd3, 0xf),    /* MEM_LOAD_UOPS_L3_MISS_RETIRED.* */
	/* Allow all events as PEBS with no flags */
	INTEL_ALL_EVENT_CONSTRAINT(0, 0xf),
	EVENT_CONSTRAINT_END
};

struct event_constraint intel_bdw_pebs_event_constraints[] = {
	INTEL_FLAGS_UEVENT_CONSTRAINT(0x01c0, 0x2), /* INST_RETIRED.PRECDIST */
	INTEL_PLD_CONSTRAINT(0x01cd, 0xf),    /* MEM_TRANS_RETIRED.* */
	/* UOPS_RETIRED.ALL, inv=1, cmask=16 (cycles:p). */
	INTEL_FLAGS_UEVENT_CONSTRAINT(0x108001c2, 0xf),
	/* INST_RETIRED.PREC_DIST, inv=1, cmask=16 (cycles:ppp). */
	INTEL_FLAGS_UEVENT_CONSTRAINT(0x108001c0, 0x2),
	INTEL_FLAGS_UEVENT_CONSTRAINT_DATALA_NA(0x01c2, 0xf), /* UOPS_RETIRED.ALL */
	INTEL_FLAGS_UEVENT_CONSTRAINT_DATALA_LD(0x11d0, 0xf), /* MEM_UOPS_RETIRED.STLB_MISS_LOADS */
	INTEL_FLAGS_UEVENT_CONSTRAINT_DATALA_LD(0x21d0, 0xf), /* MEM_UOPS_RETIRED.LOCK_LOADS */
	INTEL_FLAGS_UEVENT_CONSTRAINT_DATALA_LD(0x41d0, 0xf), /* MEM_UOPS_RETIRED.SPLIT_LOADS */
	INTEL_FLAGS_UEVENT_CONSTRAINT_DATALA_LD(0x81d0, 0xf), /* MEM_UOPS_RETIRED.ALL_LOADS */
	INTEL_FLAGS_UEVENT_CONSTRAINT_DATALA_ST(0x12d0, 0xf), /* MEM_UOPS_RETIRED.STLB_MISS_STORES */
	INTEL_FLAGS_UEVENT_CONSTRAINT_DATALA_ST(0x42d0, 0xf), /* MEM_UOPS_RETIRED.SPLIT_STORES */
	INTEL_FLAGS_UEVENT_CONSTRAINT_DATALA_ST(0x82d0, 0xf), /* MEM_UOPS_RETIRED.ALL_STORES */
	INTEL_FLAGS_EVENT_CONSTRAINT_DATALA_LD(0xd1, 0xf),    /* MEM_LOAD_UOPS_RETIRED.* */
	INTEL_FLAGS_EVENT_CONSTRAINT_DATALA_LD(0xd2, 0xf),    /* MEM_LOAD_UOPS_L3_HIT_RETIRED.* */
	INTEL_FLAGS_EVENT_CONSTRAINT_DATALA_LD(0xd3, 0xf),    /* MEM_LOAD_UOPS_L3_MISS_RETIRED.* */
	/* Allow all events as PEBS with no flags */
	INTEL_ALL_EVENT_CONSTRAINT(0, 0xf),
	EVENT_CONSTRAINT_END
};


struct event_constraint intel_skl_pebs_event_constraints[] = {
	INTEL_FLAGS_UEVENT_CONSTRAINT(0x1c0, 0x2),	/* INST_RETIRED.PREC_DIST */
	/* INST_RETIRED.PREC_DIST, inv=1, cmask=16 (cycles:ppp). */
	INTEL_FLAGS_UEVENT_CONSTRAINT(0x108001c0, 0x2),
	/* INST_RETIRED.TOTAL_CYCLES_PS (inv=1, cmask=16) (cycles:p). */
	INTEL_FLAGS_UEVENT_CONSTRAINT(0x108000c0, 0x0f),
	INTEL_PLD_CONSTRAINT(0x1cd, 0xf),		      /* MEM_TRANS_RETIRED.* */
	INTEL_FLAGS_UEVENT_CONSTRAINT_DATALA_LD(0x11d0, 0xf), /* MEM_INST_RETIRED.STLB_MISS_LOADS */
	INTEL_FLAGS_UEVENT_CONSTRAINT_DATALA_ST(0x12d0, 0xf), /* MEM_INST_RETIRED.STLB_MISS_STORES */
	INTEL_FLAGS_UEVENT_CONSTRAINT_DATALA_LD(0x21d0, 0xf), /* MEM_INST_RETIRED.LOCK_LOADS */
	INTEL_FLAGS_UEVENT_CONSTRAINT_DATALA_ST(0x22d0, 0xf), /* MEM_INST_RETIRED.LOCK_STORES */
	INTEL_FLAGS_UEVENT_CONSTRAINT_DATALA_LD(0x41d0, 0xf), /* MEM_INST_RETIRED.SPLIT_LOADS */
	INTEL_FLAGS_UEVENT_CONSTRAINT_DATALA_ST(0x42d0, 0xf), /* MEM_INST_RETIRED.SPLIT_STORES */
	INTEL_FLAGS_UEVENT_CONSTRAINT_DATALA_LD(0x81d0, 0xf), /* MEM_INST_RETIRED.ALL_LOADS */
	INTEL_FLAGS_UEVENT_CONSTRAINT_DATALA_ST(0x82d0, 0xf), /* MEM_INST_RETIRED.ALL_STORES */
	INTEL_FLAGS_EVENT_CONSTRAINT_DATALA_LD(0xd1, 0xf),    /* MEM_LOAD_RETIRED.* */
	INTEL_FLAGS_EVENT_CONSTRAINT_DATALA_LD(0xd2, 0xf),    /* MEM_LOAD_L3_HIT_RETIRED.* */
	INTEL_FLAGS_EVENT_CONSTRAINT_DATALA_LD(0xd3, 0xf),    /* MEM_LOAD_L3_MISS_RETIRED.* */
	/* Allow all events as PEBS with no flags */
	INTEL_ALL_EVENT_CONSTRAINT(0, 0xf),
	EVENT_CONSTRAINT_END
};

struct event_constraint intel_icl_pebs_event_constraints[] = {
	INTEL_FLAGS_UEVENT_CONSTRAINT(0x1c0, 0x100000000ULL),	/* INST_RETIRED.PREC_DIST */
	INTEL_FLAGS_UEVENT_CONSTRAINT(0x0400, 0x800000000ULL),	/* SLOTS */

	INTEL_PLD_CONSTRAINT(0x1cd, 0xff),			/* MEM_TRANS_RETIRED.LOAD_LATENCY */
	INTEL_FLAGS_UEVENT_CONSTRAINT_DATALA_LD(0x1d0, 0xf),	/* MEM_INST_RETIRED.LOAD */
	INTEL_FLAGS_UEVENT_CONSTRAINT_DATALA_ST(0x2d0, 0xf),	/* MEM_INST_RETIRED.STORE */

	INTEL_FLAGS_EVENT_CONSTRAINT_DATALA_LD_RANGE(0xd1, 0xd4, 0xf), /* MEM_LOAD_*_RETIRED.* */

	INTEL_FLAGS_EVENT_CONSTRAINT(0xd0, 0xf),		/* MEM_INST_RETIRED.* */

	/*
	 * Everything else is handled by PMU_FL_PEBS_ALL, because we
	 * need the full constraints from the main table.
	 */

	EVENT_CONSTRAINT_END
};

struct event_constraint *intel_pebs_constraints(struct perf_event *event)
{
	struct event_constraint *c;

	if (!event->attr.precise_ip)
		return NULL;

	if (x86_pmu.pebs_constraints) {
		for_each_event_constraint(c, x86_pmu.pebs_constraints) {
			if (constraint_match(c, event->hw.config)) {
				event->hw.flags |= c->flags;
				return c;
			}
		}
	}

	/*
	 * Extended PEBS support
	 * Makes the PEBS code search the normal constraints.
	 */
	if (x86_pmu.flags & PMU_FL_PEBS_ALL)
		return NULL;

	return &emptyconstraint;
}

/*
 * We need the sched_task callback even for per-cpu events when we use
 * the large interrupt threshold, such that we can provide PID and TID
 * to PEBS samples.
 */
static inline bool pebs_needs_sched_cb(struct cpu_hw_events *cpuc)
{
	if (cpuc->n_pebs == cpuc->n_pebs_via_pt)
		return false;

	return cpuc->n_pebs && (cpuc->n_pebs == cpuc->n_large_pebs);
}

void intel_pmu_pebs_sched_task(struct perf_event_context *ctx, bool sched_in)
{
	struct cpu_hw_events *cpuc = this_cpu_ptr(&cpu_hw_events);

	if (!sched_in && pebs_needs_sched_cb(cpuc))
		intel_pmu_drain_pebs_buffer();
}

static inline void pebs_update_threshold(struct cpu_hw_events *cpuc)
{
	struct debug_store *ds = cpuc->ds;
	u64 threshold;
	int reserved;

	if (cpuc->n_pebs_via_pt)
		return;

	if (x86_pmu.flags & PMU_FL_PEBS_ALL)
		reserved = x86_pmu.max_pebs_events + x86_pmu.num_counters_fixed;
	else
		reserved = x86_pmu.max_pebs_events;

	if (cpuc->n_pebs == cpuc->n_large_pebs) {
		threshold = ds->pebs_absolute_maximum -
			reserved * cpuc->pebs_record_size;
	} else {
		threshold = ds->pebs_buffer_base + cpuc->pebs_record_size;
	}

	ds->pebs_interrupt_threshold = threshold;
}

static void adaptive_pebs_record_size_update(void)
{
	struct cpu_hw_events *cpuc = this_cpu_ptr(&cpu_hw_events);
	u64 pebs_data_cfg = cpuc->pebs_data_cfg;
	int sz = sizeof(struct pebs_basic);

	if (pebs_data_cfg & PEBS_DATACFG_MEMINFO)
		sz += sizeof(struct pebs_meminfo);
	if (pebs_data_cfg & PEBS_DATACFG_GP)
		sz += sizeof(struct pebs_gprs);
	if (pebs_data_cfg & PEBS_DATACFG_XMMS)
		sz += sizeof(struct pebs_xmm);
	if (pebs_data_cfg & PEBS_DATACFG_LBRS)
		sz += x86_pmu.lbr_nr * sizeof(struct lbr_entry);

	cpuc->pebs_record_size = sz;
}

#define PERF_PEBS_MEMINFO_TYPE	(PERF_SAMPLE_ADDR | PERF_SAMPLE_DATA_SRC |   \
				PERF_SAMPLE_PHYS_ADDR | PERF_SAMPLE_WEIGHT | \
				PERF_SAMPLE_TRANSACTION)

static u64 pebs_update_adaptive_cfg(struct perf_event *event)
{
	struct perf_event_attr *attr = &event->attr;
	u64 sample_type = attr->sample_type;
	u64 pebs_data_cfg = 0;
	bool gprs, tsx_weight;

	if (!(sample_type & ~(PERF_SAMPLE_IP|PERF_SAMPLE_TIME)) &&
	    attr->precise_ip > 1)
		return pebs_data_cfg;

	if (sample_type & PERF_PEBS_MEMINFO_TYPE)
		pebs_data_cfg |= PEBS_DATACFG_MEMINFO;

	/*
	 * We need GPRs when:
	 * + user requested them
	 * + precise_ip < 2 for the non event IP
	 * + For RTM TSX weight we need GPRs for the abort code.
	 */
	gprs = (sample_type & PERF_SAMPLE_REGS_INTR) &&
	       (attr->sample_regs_intr & PEBS_GP_REGS);

	tsx_weight = (sample_type & PERF_SAMPLE_WEIGHT) &&
		     ((attr->config & INTEL_ARCH_EVENT_MASK) ==
		      x86_pmu.rtm_abort_event);

	if (gprs || (attr->precise_ip < 2) || tsx_weight)
		pebs_data_cfg |= PEBS_DATACFG_GP;

	if ((sample_type & PERF_SAMPLE_REGS_INTR) &&
	    (attr->sample_regs_intr & PERF_REG_EXTENDED_MASK))
		pebs_data_cfg |= PEBS_DATACFG_XMMS;

	if (sample_type & PERF_SAMPLE_BRANCH_STACK) {
		/*
		 * For now always log all LBRs. Could configure this
		 * later.
		 */
		pebs_data_cfg |= PEBS_DATACFG_LBRS |
			((x86_pmu.lbr_nr-1) << PEBS_DATACFG_LBR_SHIFT);
	}

	return pebs_data_cfg;
}

static void
pebs_update_state(bool needed_cb, struct cpu_hw_events *cpuc,
		  struct perf_event *event, bool add)
{
	struct pmu *pmu = event->ctx->pmu;
	/*
	 * Make sure we get updated with the first PEBS
	 * event. It will trigger also during removal, but
	 * that does not hurt:
	 */
	bool update = cpuc->n_pebs == 1;

	if (needed_cb != pebs_needs_sched_cb(cpuc)) {
		if (!needed_cb)
			perf_sched_cb_inc(pmu);
		else
			perf_sched_cb_dec(pmu);

		update = true;
	}

	/*
	 * The PEBS record doesn't shrink on pmu::del(). Doing so would require
	 * iterating all remaining PEBS events to reconstruct the config.
	 */
	if (x86_pmu.intel_cap.pebs_baseline && add) {
		u64 pebs_data_cfg;

		/* Clear pebs_data_cfg and pebs_record_size for first PEBS. */
		if (cpuc->n_pebs == 1) {
			cpuc->pebs_data_cfg = 0;
			cpuc->pebs_record_size = sizeof(struct pebs_basic);
		}

		pebs_data_cfg = pebs_update_adaptive_cfg(event);

		/* Update pebs_record_size if new event requires more data. */
		if (pebs_data_cfg & ~cpuc->pebs_data_cfg) {
			cpuc->pebs_data_cfg |= pebs_data_cfg;
			adaptive_pebs_record_size_update();
			update = true;
		}
	}

	if (update)
		pebs_update_threshold(cpuc);
}

void intel_pmu_pebs_add(struct perf_event *event)
{
	struct cpu_hw_events *cpuc = this_cpu_ptr(&cpu_hw_events);
	struct hw_perf_event *hwc = &event->hw;
	bool needed_cb = pebs_needs_sched_cb(cpuc);

	cpuc->n_pebs++;
	if (hwc->flags & PERF_X86_EVENT_LARGE_PEBS)
		cpuc->n_large_pebs++;
	if (hwc->flags & PERF_X86_EVENT_PEBS_VIA_PT)
		cpuc->n_pebs_via_pt++;

	pebs_update_state(needed_cb, cpuc, event, true);
}

static void intel_pmu_pebs_via_pt_disable(struct perf_event *event)
{
	struct cpu_hw_events *cpuc = this_cpu_ptr(&cpu_hw_events);

	if (!is_pebs_pt(event))
		return;

	if (!(cpuc->pebs_enabled & ~PEBS_VIA_PT_MASK))
		cpuc->pebs_enabled &= ~PEBS_VIA_PT_MASK;
}

static void intel_pmu_pebs_via_pt_enable(struct perf_event *event)
{
	struct cpu_hw_events *cpuc = this_cpu_ptr(&cpu_hw_events);
	struct hw_perf_event *hwc = &event->hw;
	struct debug_store *ds = cpuc->ds;

	if (!is_pebs_pt(event))
		return;

	if (!(event->hw.flags & PERF_X86_EVENT_LARGE_PEBS))
		cpuc->pebs_enabled |= PEBS_PMI_AFTER_EACH_RECORD;

	cpuc->pebs_enabled |= PEBS_OUTPUT_PT;

	wrmsrl(MSR_RELOAD_PMC0 + hwc->idx, ds->pebs_event_reset[hwc->idx]);
}

void intel_pmu_pebs_enable(struct perf_event *event)
{
	struct cpu_hw_events *cpuc = this_cpu_ptr(&cpu_hw_events);
	struct hw_perf_event *hwc = &event->hw;
	struct debug_store *ds = cpuc->ds;

	hwc->config &= ~ARCH_PERFMON_EVENTSEL_INT;

	cpuc->pebs_enabled |= 1ULL << hwc->idx;

	if ((event->hw.flags & PERF_X86_EVENT_PEBS_LDLAT) && (x86_pmu.version < 5))
		cpuc->pebs_enabled |= 1ULL << (hwc->idx + 32);
	else if (event->hw.flags & PERF_X86_EVENT_PEBS_ST)
		cpuc->pebs_enabled |= 1ULL << 63;

	if (x86_pmu.intel_cap.pebs_baseline) {
		hwc->config |= ICL_EVENTSEL_ADAPTIVE;
		if (cpuc->pebs_data_cfg != cpuc->active_pebs_data_cfg) {
			wrmsrl(MSR_PEBS_DATA_CFG, cpuc->pebs_data_cfg);
			cpuc->active_pebs_data_cfg = cpuc->pebs_data_cfg;
		}
	}

	/*
	 * Use auto-reload if possible to save a MSR write in the PMI.
	 * This must be done in pmu::start(), because PERF_EVENT_IOC_PERIOD.
	 */
	if (hwc->flags & PERF_X86_EVENT_AUTO_RELOAD) {
		unsigned int idx = hwc->idx;

		if (idx >= INTEL_PMC_IDX_FIXED)
			idx = MAX_PEBS_EVENTS + (idx - INTEL_PMC_IDX_FIXED);
		ds->pebs_event_reset[idx] =
			(u64)(-hwc->sample_period) & x86_pmu.cntval_mask;
	} else {
		ds->pebs_event_reset[hwc->idx] = 0;
	}

	intel_pmu_pebs_via_pt_enable(event);
}

void intel_pmu_pebs_del(struct perf_event *event)
{
	struct cpu_hw_events *cpuc = this_cpu_ptr(&cpu_hw_events);
	struct hw_perf_event *hwc = &event->hw;
	bool needed_cb = pebs_needs_sched_cb(cpuc);

	cpuc->n_pebs--;
	if (hwc->flags & PERF_X86_EVENT_LARGE_PEBS)
		cpuc->n_large_pebs--;
	if (hwc->flags & PERF_X86_EVENT_PEBS_VIA_PT)
		cpuc->n_pebs_via_pt--;

	pebs_update_state(needed_cb, cpuc, event, false);
}

void intel_pmu_pebs_disable(struct perf_event *event)
{
	struct cpu_hw_events *cpuc = this_cpu_ptr(&cpu_hw_events);
	struct hw_perf_event *hwc = &event->hw;

	if (cpuc->n_pebs == cpuc->n_large_pebs &&
	    cpuc->n_pebs != cpuc->n_pebs_via_pt)
		intel_pmu_drain_pebs_buffer();

	cpuc->pebs_enabled &= ~(1ULL << hwc->idx);

	if ((event->hw.flags & PERF_X86_EVENT_PEBS_LDLAT) &&
	    (x86_pmu.version < 5))
		cpuc->pebs_enabled &= ~(1ULL << (hwc->idx + 32));
	else if (event->hw.flags & PERF_X86_EVENT_PEBS_ST)
		cpuc->pebs_enabled &= ~(1ULL << 63);

	intel_pmu_pebs_via_pt_disable(event);

	if (cpuc->enabled)
		wrmsrl(MSR_IA32_PEBS_ENABLE, cpuc->pebs_enabled);

	hwc->config |= ARCH_PERFMON_EVENTSEL_INT;
}

void intel_pmu_pebs_enable_all(void)
{
	struct cpu_hw_events *cpuc = this_cpu_ptr(&cpu_hw_events);

	if (cpuc->pebs_enabled)
		wrmsrl(MSR_IA32_PEBS_ENABLE, cpuc->pebs_enabled);
}

void intel_pmu_pebs_disable_all(void)
{
	struct cpu_hw_events *cpuc = this_cpu_ptr(&cpu_hw_events);

	if (cpuc->pebs_enabled)
		wrmsrl(MSR_IA32_PEBS_ENABLE, 0);
}

static int intel_pmu_pebs_fixup_ip(struct pt_regs *regs)
{
	struct cpu_hw_events *cpuc = this_cpu_ptr(&cpu_hw_events);
	unsigned long from = cpuc->lbr_entries[0].from;
	unsigned long old_to, to = cpuc->lbr_entries[0].to;
	unsigned long ip = regs->ip;
	int is_64bit = 0;
	void *kaddr;
	int size;

	/*
	 * We don't need to fixup if the PEBS assist is fault like
	 */
	if (!x86_pmu.intel_cap.pebs_trap)
		return 1;

	/*
	 * No LBR entry, no basic block, no rewinding
	 */
	if (!cpuc->lbr_stack.nr || !from || !to)
		return 0;

	/*
	 * Basic blocks should never cross user/kernel boundaries
	 */
	if (kernel_ip(ip) != kernel_ip(to))
		return 0;

	/*
	 * unsigned math, either ip is before the start (impossible) or
	 * the basic block is larger than 1 page (sanity)
	 */
	if ((ip - to) > PEBS_FIXUP_SIZE)
		return 0;

	/*
	 * We sampled a branch insn, rewind using the LBR stack
	 */
	if (ip == to) {
		set_linear_ip(regs, from);
		return 1;
	}

	size = ip - to;
	if (!kernel_ip(ip)) {
		int bytes;
		u8 *buf = this_cpu_read(insn_buffer);

		/* 'size' must fit our buffer, see above */
		bytes = copy_from_user_nmi(buf, (void __user *)to, size);
		if (bytes != 0)
			return 0;

		kaddr = buf;
	} else {
		kaddr = (void *)to;
	}

	do {
		struct insn insn;

		old_to = to;

#ifdef CONFIG_X86_64
		is_64bit = kernel_ip(to) || !test_thread_flag(TIF_IA32);
#endif
		insn_init(&insn, kaddr, size, is_64bit);
		insn_get_length(&insn);
		/*
		 * Make sure there was not a problem decoding the
		 * instruction and getting the length.  This is
		 * doubly important because we have an infinite
		 * loop if insn.length=0.
		 */
		if (!insn.length)
			break;

		to += insn.length;
		kaddr += insn.length;
		size -= insn.length;
	} while (to < ip);

	if (to == ip) {
		set_linear_ip(regs, old_to);
		return 1;
	}

	/*
	 * Even though we decoded the basic block, the instruction stream
	 * never matched the given IP, either the TO or the IP got corrupted.
	 */
	return 0;
}

static inline u64 intel_get_tsx_weight(u64 tsx_tuning)
{
	if (tsx_tuning) {
		union hsw_tsx_tuning tsx = { .value = tsx_tuning };
		return tsx.cycles_last_block;
	}
	return 0;
}

static inline u64 intel_get_tsx_transaction(u64 tsx_tuning, u64 ax)
{
	u64 txn = (tsx_tuning & PEBS_HSW_TSX_FLAGS) >> 32;

	/* For RTM XABORTs also log the abort code from AX */
	if ((txn & PERF_TXN_TRANSACTION) && (ax & 1))
		txn |= ((ax >> 24) & 0xff) << PERF_TXN_ABORT_SHIFT;
	return txn;
}

static inline u64 get_pebs_status(void *n)
{
	if (x86_pmu.intel_cap.pebs_format < 4)
		return ((struct pebs_record_nhm *)n)->status;
	return ((struct pebs_basic *)n)->applicable_counters;
}

#define PERF_X86_EVENT_PEBS_HSW_PREC \
		(PERF_X86_EVENT_PEBS_ST_HSW | \
		 PERF_X86_EVENT_PEBS_LD_HSW | \
		 PERF_X86_EVENT_PEBS_NA_HSW)

static u64 get_data_src(struct perf_event *event, u64 aux)
{
	u64 val = PERF_MEM_NA;
	int fl = event->hw.flags;
	bool fst = fl & (PERF_X86_EVENT_PEBS_ST | PERF_X86_EVENT_PEBS_HSW_PREC);

	if (fl & PERF_X86_EVENT_PEBS_LDLAT)
		val = load_latency_data(aux);
	else if (fst && (fl & PERF_X86_EVENT_PEBS_HSW_PREC))
		val = precise_datala_hsw(event, aux);
	else if (fst)
		val = precise_store_data(aux);
	return val;
}

static void setup_pebs_fixed_sample_data(struct perf_event *event,
				   struct pt_regs *iregs, void *__pebs,
				   struct perf_sample_data *data,
				   struct pt_regs *regs)
{
	/*
	 * We cast to the biggest pebs_record but are careful not to
	 * unconditionally access the 'extra' entries.
	 */
	struct cpu_hw_events *cpuc = this_cpu_ptr(&cpu_hw_events);
	struct pebs_record_skl *pebs = __pebs;
	u64 sample_type;
	int fll;

	if (pebs == NULL)
		return;

	sample_type = event->attr.sample_type;
	fll = event->hw.flags & PERF_X86_EVENT_PEBS_LDLAT;

	perf_sample_data_init(data, 0, event->hw.last_period);

	data->period = event->hw.last_period;

	/*
	 * Use latency for weight (only avail with PEBS-LL)
	 */
	if (fll && (sample_type & PERF_SAMPLE_WEIGHT))
		data->weight = pebs->lat;

	/*
	 * data.data_src encodes the data source
	 */
	if (sample_type & PERF_SAMPLE_DATA_SRC)
		data->data_src.val = get_data_src(event, pebs->dse);

	/*
	 * We must however always use iregs for the unwinder to stay sane; the
	 * record BP,SP,IP can point into thin air when the record is from a
	 * previous PMI context or an (I)RET happened between the record and
	 * PMI.
	 */
	if (sample_type & PERF_SAMPLE_CALLCHAIN)
		data->callchain = perf_callchain(event, iregs);

	/*
	 * We use the interrupt regs as a base because the PEBS record does not
	 * contain a full regs set, specifically it seems to lack segment
	 * descriptors, which get used by things like user_mode().
	 *
	 * In the simple case fix up only the IP for PERF_SAMPLE_IP.
	 */
	*regs = *iregs;

	/*
	 * Initialize regs_>flags from PEBS,
	 * Clear exact bit (which uses x86 EFLAGS Reserved bit 3),
	 * i.e., do not rely on it being zero:
	 */
	regs->flags = pebs->flags & ~PERF_EFLAGS_EXACT;

	if (sample_type & PERF_SAMPLE_REGS_INTR) {
		regs->ax = pebs->ax;
		regs->bx = pebs->bx;
		regs->cx = pebs->cx;
		regs->dx = pebs->dx;
		regs->si = pebs->si;
		regs->di = pebs->di;

		regs->bp = pebs->bp;
		regs->sp = pebs->sp;

#ifndef CONFIG_X86_32
		regs->r8 = pebs->r8;
		regs->r9 = pebs->r9;
		regs->r10 = pebs->r10;
		regs->r11 = pebs->r11;
		regs->r12 = pebs->r12;
		regs->r13 = pebs->r13;
		regs->r14 = pebs->r14;
		regs->r15 = pebs->r15;
#endif
	}

	if (event->attr.precise_ip > 1) {
		/*
		 * Haswell and later processors have an 'eventing IP'
		 * (real IP) which fixes the off-by-1 skid in hardware.
		 * Use it when precise_ip >= 2 :
		 */
		if (x86_pmu.intel_cap.pebs_format >= 2) {
			set_linear_ip(regs, pebs->real_ip);
			regs->flags |= PERF_EFLAGS_EXACT;
		} else {
			/* Otherwise, use PEBS off-by-1 IP: */
			set_linear_ip(regs, pebs->ip);

			/*
			 * With precise_ip >= 2, try to fix up the off-by-1 IP
			 * using the LBR. If successful, the fixup function
			 * corrects regs->ip and calls set_linear_ip() on regs:
			 */
			if (intel_pmu_pebs_fixup_ip(regs))
				regs->flags |= PERF_EFLAGS_EXACT;
		}
	} else {
		/*
		 * When precise_ip == 1, return the PEBS off-by-1 IP,
		 * no fixup attempted:
		 */
		set_linear_ip(regs, pebs->ip);
	}


	if ((sample_type & (PERF_SAMPLE_ADDR | PERF_SAMPLE_PHYS_ADDR)) &&
	    x86_pmu.intel_cap.pebs_format >= 1)
		data->addr = pebs->dla;

	if (x86_pmu.intel_cap.pebs_format >= 2) {
		/* Only set the TSX weight when no memory weight. */
		if ((sample_type & PERF_SAMPLE_WEIGHT) && !fll)
			data->weight = intel_get_tsx_weight(pebs->tsx_tuning);

		if (sample_type & PERF_SAMPLE_TRANSACTION)
			data->txn = intel_get_tsx_transaction(pebs->tsx_tuning,
							      pebs->ax);
	}

	/*
	 * v3 supplies an accurate time stamp, so we use that
	 * for the time stamp.
	 *
	 * We can only do this for the default trace clock.
	 */
	if (x86_pmu.intel_cap.pebs_format >= 3 &&
		event->attr.use_clockid == 0)
		data->time = native_sched_clock_from_tsc(pebs->tsc);

	if (has_branch_stack(event))
		data->br_stack = &cpuc->lbr_stack;
}

static void adaptive_pebs_save_regs(struct pt_regs *regs,
				    struct pebs_gprs *gprs)
{
	regs->ax = gprs->ax;
	regs->bx = gprs->bx;
	regs->cx = gprs->cx;
	regs->dx = gprs->dx;
	regs->si = gprs->si;
	regs->di = gprs->di;
	regs->bp = gprs->bp;
	regs->sp = gprs->sp;
#ifndef CONFIG_X86_32
	regs->r8 = gprs->r8;
	regs->r9 = gprs->r9;
	regs->r10 = gprs->r10;
	regs->r11 = gprs->r11;
	regs->r12 = gprs->r12;
	regs->r13 = gprs->r13;
	regs->r14 = gprs->r14;
	regs->r15 = gprs->r15;
#endif
}

/*
 * With adaptive PEBS the layout depends on what fields are configured.
 */

static void setup_pebs_adaptive_sample_data(struct perf_event *event,
					    struct pt_regs *iregs, void *__pebs,
					    struct perf_sample_data *data,
					    struct pt_regs *regs)
{
	struct cpu_hw_events *cpuc = this_cpu_ptr(&cpu_hw_events);
	struct pebs_basic *basic = __pebs;
	void *next_record = basic + 1;
	u64 sample_type;
	u64 format_size;
	struct pebs_meminfo *meminfo = NULL;
	struct pebs_gprs *gprs = NULL;
	struct x86_perf_regs *perf_regs;

	if (basic == NULL)
		return;

	perf_regs = container_of(regs, struct x86_perf_regs, regs);
	perf_regs->xmm_regs = NULL;

	sample_type = event->attr.sample_type;
	format_size = basic->format_size;
	perf_sample_data_init(data, 0, event->hw.last_period);
	data->period = event->hw.last_period;

	if (event->attr.use_clockid == 0)
		data->time = native_sched_clock_from_tsc(basic->tsc);

	/*
	 * We must however always use iregs for the unwinder to stay sane; the
	 * record BP,SP,IP can point into thin air when the record is from a
	 * previous PMI context or an (I)RET happened between the record and
	 * PMI.
	 */
	if (sample_type & PERF_SAMPLE_CALLCHAIN)
		data->callchain = perf_callchain(event, iregs);

	*regs = *iregs;
	/* The ip in basic is EventingIP */
	set_linear_ip(regs, basic->ip);
	regs->flags = PERF_EFLAGS_EXACT;

	/*
	 * The record for MEMINFO is in front of GP
	 * But PERF_SAMPLE_TRANSACTION needs gprs->ax.
	 * Save the pointer here but process later.
	 */
	if (format_size & PEBS_DATACFG_MEMINFO) {
		meminfo = next_record;
		next_record = meminfo + 1;
	}

	if (format_size & PEBS_DATACFG_GP) {
		gprs = next_record;
		next_record = gprs + 1;

		if (event->attr.precise_ip < 2) {
			set_linear_ip(regs, gprs->ip);
			regs->flags &= ~PERF_EFLAGS_EXACT;
		}

		if (sample_type & PERF_SAMPLE_REGS_INTR)
			adaptive_pebs_save_regs(regs, gprs);
	}

	if (format_size & PEBS_DATACFG_MEMINFO) {
		if (sample_type & PERF_SAMPLE_WEIGHT)
			data->weight = meminfo->latency ?:
				intel_get_tsx_weight(meminfo->tsx_tuning);

		if (sample_type & PERF_SAMPLE_DATA_SRC)
			data->data_src.val = get_data_src(event, meminfo->aux);

		if (sample_type & (PERF_SAMPLE_ADDR | PERF_SAMPLE_PHYS_ADDR))
			data->addr = meminfo->address;

		if (sample_type & PERF_SAMPLE_TRANSACTION)
			data->txn = intel_get_tsx_transaction(meminfo->tsx_tuning,
							  gprs ? gprs->ax : 0);
	}

	if (format_size & PEBS_DATACFG_XMMS) {
		struct pebs_xmm *xmm = next_record;

		next_record = xmm + 1;
		perf_regs->xmm_regs = xmm->xmm;
	}

	if (format_size & PEBS_DATACFG_LBRS) {
		struct lbr_entry *lbr = next_record;
		int num_lbr = ((format_size >> PEBS_DATACFG_LBR_SHIFT)
					& 0xff) + 1;
		next_record = next_record + num_lbr * sizeof(struct lbr_entry);

		if (has_branch_stack(event)) {
			intel_pmu_store_pebs_lbrs(lbr);
			data->br_stack = &cpuc->lbr_stack;
		}
	}

	WARN_ONCE(next_record != __pebs + (format_size >> 48),
			"PEBS record size %llu, expected %llu, config %llx\n",
			format_size >> 48,
			(u64)(next_record - __pebs),
			basic->format_size);
}

static inline void *
get_next_pebs_record_by_bit(void *base, void *top, int bit)
{
	struct cpu_hw_events *cpuc = this_cpu_ptr(&cpu_hw_events);
	void *at;
	u64 pebs_status;

	/*
	 * fmt0 does not have a status bitfield (does not use
	 * perf_record_nhm format)
	 */
	if (x86_pmu.intel_cap.pebs_format < 1)
		return base;

	if (base == NULL)
		return NULL;

	for (at = base; at < top; at += cpuc->pebs_record_size) {
		unsigned long status = get_pebs_status(at);

		if (test_bit(bit, (unsigned long *)&status)) {
			/* PEBS v3 has accurate status bits */
			if (x86_pmu.intel_cap.pebs_format >= 3)
				return at;

			if (status == (1 << bit))
				return at;

			/* clear non-PEBS bit and re-check */
			pebs_status = status & cpuc->pebs_enabled;
			pebs_status &= PEBS_COUNTER_MASK;
			if (pebs_status == (1 << bit))
				return at;
		}
	}
	return NULL;
}

void intel_pmu_auto_reload_read(struct perf_event *event)
{
	WARN_ON(!(event->hw.flags & PERF_X86_EVENT_AUTO_RELOAD));

	perf_pmu_disable(event->pmu);
	intel_pmu_drain_pebs_buffer();
	perf_pmu_enable(event->pmu);
}

/*
 * Special variant of intel_pmu_save_and_restart() for auto-reload.
 */
static int
intel_pmu_save_and_restart_reload(struct perf_event *event, int count)
{
	struct hw_perf_event *hwc = &event->hw;
	int shift = 64 - x86_pmu.cntval_bits;
	u64 period = hwc->sample_period;
	u64 prev_raw_count, new_raw_count;
	s64 new, old;

	WARN_ON(!period);

	/*
	 * drain_pebs() only happens when the PMU is disabled.
	 */
	WARN_ON(this_cpu_read(cpu_hw_events.enabled));

	prev_raw_count = local64_read(&hwc->prev_count);
	rdpmcl(hwc->event_base_rdpmc, new_raw_count);
	local64_set(&hwc->prev_count, new_raw_count);

	/*
	 * Since the counter increments a negative counter value and
	 * overflows on the sign switch, giving the interval:
	 *
	 *   [-period, 0]
	 *
	 * the difference between two consequtive reads is:
	 *
	 *   A) value2 - value1;
	 *      when no overflows have happened in between,
	 *
	 *   B) (0 - value1) + (value2 - (-period));
	 *      when one overflow happened in between,
	 *
	 *   C) (0 - value1) + (n - 1) * (period) + (value2 - (-period));
	 *      when @n overflows happened in between.
	 *
	 * Here A) is the obvious difference, B) is the extension to the
	 * discrete interval, where the first term is to the top of the
	 * interval and the second term is from the bottom of the next
	 * interval and C) the extension to multiple intervals, where the
	 * middle term is the whole intervals covered.
	 *
	 * An equivalent of C, by reduction, is:
	 *
	 *   value2 - value1 + n * period
	 */
	new = ((s64)(new_raw_count << shift) >> shift);
	old = ((s64)(prev_raw_count << shift) >> shift);
	local64_add(new - old + count * period, &event->count);

	local64_set(&hwc->period_left, -new);

	perf_event_update_userpage(event);

	return 0;
}

static __always_inline void
__intel_pmu_pebs_event(struct perf_event *event,
		       struct pt_regs *iregs,
		       struct perf_sample_data *data,
		       void *base, void *top,
		       int bit, int count,
		       void (*setup_sample)(struct perf_event *,
					    struct pt_regs *,
					    void *,
					    struct perf_sample_data *,
					    struct pt_regs *))
{
	struct cpu_hw_events *cpuc = this_cpu_ptr(&cpu_hw_events);
	struct hw_perf_event *hwc = &event->hw;
	struct x86_perf_regs perf_regs;
	struct pt_regs *regs = &perf_regs.regs;
	void *at = get_next_pebs_record_by_bit(base, top, bit);
<<<<<<< HEAD
	struct pt_regs dummy_iregs;
=======
	static struct pt_regs dummy_iregs;
>>>>>>> d1988041

	if (hwc->flags & PERF_X86_EVENT_AUTO_RELOAD) {
		/*
		 * Now, auto-reload is only enabled in fixed period mode.
		 * The reload value is always hwc->sample_period.
		 * May need to change it, if auto-reload is enabled in
		 * freq mode later.
		 */
		intel_pmu_save_and_restart_reload(event, count);
	} else if (!intel_pmu_save_and_restart(event))
		return;

	if (!iregs)
		iregs = &dummy_iregs;

	while (count > 1) {
		setup_sample(event, iregs, at, data, regs);
		perf_event_output(event, data, regs);
		at += cpuc->pebs_record_size;
		at = get_next_pebs_record_by_bit(at, top, bit);
		count--;
	}

<<<<<<< HEAD
	setup_sample(event, iregs, at, &data, regs);
=======
	setup_sample(event, iregs, at, data, regs);
>>>>>>> d1988041
	if (iregs == &dummy_iregs) {
		/*
		 * The PEBS records may be drained in the non-overflow context,
		 * e.g., large PEBS + context switch. Perf should treat the
		 * last record the same as other PEBS records, and doesn't
		 * invoke the generic overflow handler.
		 */
<<<<<<< HEAD
		perf_event_output(event, &data, regs);
=======
		perf_event_output(event, data, regs);
>>>>>>> d1988041
	} else {
		/*
		 * All but the last records are processed.
		 * The last one is left to be able to call the overflow handler.
		 */
<<<<<<< HEAD
		if (perf_event_overflow(event, &data, regs))
=======
		if (perf_event_overflow(event, data, regs))
>>>>>>> d1988041
			x86_pmu_stop(event, 0);
	}
}

static void intel_pmu_drain_pebs_core(struct pt_regs *iregs, struct perf_sample_data *data)
{
	struct cpu_hw_events *cpuc = this_cpu_ptr(&cpu_hw_events);
	struct debug_store *ds = cpuc->ds;
	struct perf_event *event = cpuc->events[0]; /* PMC0 only */
	struct pebs_record_core *at, *top;
	int n;

	if (!x86_pmu.pebs_active)
		return;

	at  = (struct pebs_record_core *)(unsigned long)ds->pebs_buffer_base;
	top = (struct pebs_record_core *)(unsigned long)ds->pebs_index;

	/*
	 * Whatever else happens, drain the thing
	 */
	ds->pebs_index = ds->pebs_buffer_base;

	if (!test_bit(0, cpuc->active_mask))
		return;

	WARN_ON_ONCE(!event);

	if (!event->attr.precise_ip)
		return;

	n = top - at;
	if (n <= 0) {
		if (event->hw.flags & PERF_X86_EVENT_AUTO_RELOAD)
			intel_pmu_save_and_restart_reload(event, 0);
		return;
	}

	__intel_pmu_pebs_event(event, iregs, data, at, top, 0, n,
			       setup_pebs_fixed_sample_data);
}

static void intel_pmu_pebs_event_update_no_drain(struct cpu_hw_events *cpuc, int size)
{
	struct perf_event *event;
	int bit;

	/*
	 * The drain_pebs() could be called twice in a short period
	 * for auto-reload event in pmu::read(). There are no
	 * overflows have happened in between.
	 * It needs to call intel_pmu_save_and_restart_reload() to
	 * update the event->count for this case.
	 */
	for_each_set_bit(bit, (unsigned long *)&cpuc->pebs_enabled, size) {
		event = cpuc->events[bit];
		if (event->hw.flags & PERF_X86_EVENT_AUTO_RELOAD)
			intel_pmu_save_and_restart_reload(event, 0);
	}
}

static void intel_pmu_drain_pebs_nhm(struct pt_regs *iregs, struct perf_sample_data *data)
{
	struct cpu_hw_events *cpuc = this_cpu_ptr(&cpu_hw_events);
	struct debug_store *ds = cpuc->ds;
	struct perf_event *event;
	void *base, *at, *top;
	short counts[INTEL_PMC_IDX_FIXED + MAX_FIXED_PEBS_EVENTS] = {};
	short error[INTEL_PMC_IDX_FIXED + MAX_FIXED_PEBS_EVENTS] = {};
	int bit, i, size;
	u64 mask;

	if (!x86_pmu.pebs_active)
		return;

	base = (struct pebs_record_nhm *)(unsigned long)ds->pebs_buffer_base;
	top = (struct pebs_record_nhm *)(unsigned long)ds->pebs_index;

	ds->pebs_index = ds->pebs_buffer_base;

	mask = (1ULL << x86_pmu.max_pebs_events) - 1;
	size = x86_pmu.max_pebs_events;
	if (x86_pmu.flags & PMU_FL_PEBS_ALL) {
		mask |= ((1ULL << x86_pmu.num_counters_fixed) - 1) << INTEL_PMC_IDX_FIXED;
		size = INTEL_PMC_IDX_FIXED + x86_pmu.num_counters_fixed;
	}

	if (unlikely(base >= top)) {
		intel_pmu_pebs_event_update_no_drain(cpuc, size);
		return;
	}

	for (at = base; at < top; at += x86_pmu.pebs_record_size) {
		struct pebs_record_nhm *p = at;
		u64 pebs_status;

		pebs_status = p->status & cpuc->pebs_enabled;
		pebs_status &= mask;

		/* PEBS v3 has more accurate status bits */
		if (x86_pmu.intel_cap.pebs_format >= 3) {
			for_each_set_bit(bit, (unsigned long *)&pebs_status, size)
				counts[bit]++;

			continue;
		}

		/*
		 * On some CPUs the PEBS status can be zero when PEBS is
		 * racing with clearing of GLOBAL_STATUS.
		 *
		 * Normally we would drop that record, but in the
		 * case when there is only a single active PEBS event
		 * we can assume it's for that event.
		 */
		if (!pebs_status && cpuc->pebs_enabled &&
			!(cpuc->pebs_enabled & (cpuc->pebs_enabled-1)))
			pebs_status = cpuc->pebs_enabled;

		bit = find_first_bit((unsigned long *)&pebs_status,
					x86_pmu.max_pebs_events);
		if (bit >= x86_pmu.max_pebs_events)
			continue;

		/*
		 * The PEBS hardware does not deal well with the situation
		 * when events happen near to each other and multiple bits
		 * are set. But it should happen rarely.
		 *
		 * If these events include one PEBS and multiple non-PEBS
		 * events, it doesn't impact PEBS record. The record will
		 * be handled normally. (slow path)
		 *
		 * If these events include two or more PEBS events, the
		 * records for the events can be collapsed into a single
		 * one, and it's not possible to reconstruct all events
		 * that caused the PEBS record. It's called collision.
		 * If collision happened, the record will be dropped.
		 */
		if (pebs_status != (1ULL << bit)) {
			for_each_set_bit(i, (unsigned long *)&pebs_status, size)
				error[i]++;
			continue;
		}

		counts[bit]++;
	}

	for_each_set_bit(bit, (unsigned long *)&mask, size) {
		if ((counts[bit] == 0) && (error[bit] == 0))
			continue;

		event = cpuc->events[bit];
		if (WARN_ON_ONCE(!event))
			continue;

		if (WARN_ON_ONCE(!event->attr.precise_ip))
			continue;

		/* log dropped samples number */
		if (error[bit]) {
			perf_log_lost_samples(event, error[bit]);

			if (iregs && perf_event_account_interrupt(event))
				x86_pmu_stop(event, 0);
		}

		if (counts[bit]) {
			__intel_pmu_pebs_event(event, iregs, data, base,
					       top, bit, counts[bit],
					       setup_pebs_fixed_sample_data);
		}
	}
}

static void intel_pmu_drain_pebs_icl(struct pt_regs *iregs, struct perf_sample_data *data)
{
	short counts[INTEL_PMC_IDX_FIXED + MAX_FIXED_PEBS_EVENTS] = {};
	struct cpu_hw_events *cpuc = this_cpu_ptr(&cpu_hw_events);
	struct debug_store *ds = cpuc->ds;
	struct perf_event *event;
	void *base, *at, *top;
	int bit, size;
	u64 mask;

	if (!x86_pmu.pebs_active)
		return;

	base = (struct pebs_basic *)(unsigned long)ds->pebs_buffer_base;
	top = (struct pebs_basic *)(unsigned long)ds->pebs_index;

	ds->pebs_index = ds->pebs_buffer_base;

	mask = ((1ULL << x86_pmu.max_pebs_events) - 1) |
	       (((1ULL << x86_pmu.num_counters_fixed) - 1) << INTEL_PMC_IDX_FIXED);
	size = INTEL_PMC_IDX_FIXED + x86_pmu.num_counters_fixed;

	if (unlikely(base >= top)) {
		intel_pmu_pebs_event_update_no_drain(cpuc, size);
		return;
	}

	for (at = base; at < top; at += cpuc->pebs_record_size) {
		u64 pebs_status;

		pebs_status = get_pebs_status(at) & cpuc->pebs_enabled;
		pebs_status &= mask;

		for_each_set_bit(bit, (unsigned long *)&pebs_status, size)
			counts[bit]++;
	}

	for_each_set_bit(bit, (unsigned long *)&mask, size) {
		if (counts[bit] == 0)
			continue;

		event = cpuc->events[bit];
		if (WARN_ON_ONCE(!event))
			continue;

		if (WARN_ON_ONCE(!event->attr.precise_ip))
			continue;

		__intel_pmu_pebs_event(event, iregs, data, base,
				       top, bit, counts[bit],
				       setup_pebs_adaptive_sample_data);
	}
}

/*
 * BTS, PEBS probe and setup
 */

void __init intel_ds_init(void)
{
	/*
	 * No support for 32bit formats
	 */
	if (!boot_cpu_has(X86_FEATURE_DTES64))
		return;

	x86_pmu.bts  = boot_cpu_has(X86_FEATURE_BTS);
	x86_pmu.pebs = boot_cpu_has(X86_FEATURE_PEBS);
	x86_pmu.pebs_buffer_size = PEBS_BUFFER_SIZE;
	if (x86_pmu.version <= 4)
		x86_pmu.pebs_no_isolation = 1;

	if (x86_pmu.pebs) {
		char pebs_type = x86_pmu.intel_cap.pebs_trap ?  '+' : '-';
		char *pebs_qual = "";
		int format = x86_pmu.intel_cap.pebs_format;

		if (format < 4)
			x86_pmu.intel_cap.pebs_baseline = 0;

		switch (format) {
		case 0:
			pr_cont("PEBS fmt0%c, ", pebs_type);
			x86_pmu.pebs_record_size = sizeof(struct pebs_record_core);
			/*
			 * Using >PAGE_SIZE buffers makes the WRMSR to
			 * PERF_GLOBAL_CTRL in intel_pmu_enable_all()
			 * mysteriously hang on Core2.
			 *
			 * As a workaround, we don't do this.
			 */
			x86_pmu.pebs_buffer_size = PAGE_SIZE;
			x86_pmu.drain_pebs = intel_pmu_drain_pebs_core;
			break;

		case 1:
			pr_cont("PEBS fmt1%c, ", pebs_type);
			x86_pmu.pebs_record_size = sizeof(struct pebs_record_nhm);
			x86_pmu.drain_pebs = intel_pmu_drain_pebs_nhm;
			break;

		case 2:
			pr_cont("PEBS fmt2%c, ", pebs_type);
			x86_pmu.pebs_record_size = sizeof(struct pebs_record_hsw);
			x86_pmu.drain_pebs = intel_pmu_drain_pebs_nhm;
			break;

		case 3:
			pr_cont("PEBS fmt3%c, ", pebs_type);
			x86_pmu.pebs_record_size =
						sizeof(struct pebs_record_skl);
			x86_pmu.drain_pebs = intel_pmu_drain_pebs_nhm;
			x86_pmu.large_pebs_flags |= PERF_SAMPLE_TIME;
			break;

		case 4:
			x86_pmu.drain_pebs = intel_pmu_drain_pebs_icl;
			x86_pmu.pebs_record_size = sizeof(struct pebs_basic);
			if (x86_pmu.intel_cap.pebs_baseline) {
				x86_pmu.large_pebs_flags |=
					PERF_SAMPLE_BRANCH_STACK |
					PERF_SAMPLE_TIME;
				x86_pmu.flags |= PMU_FL_PEBS_ALL;
				pebs_qual = "-baseline";
				x86_get_pmu()->capabilities |= PERF_PMU_CAP_EXTENDED_REGS;
			} else {
				/* Only basic record supported */
				x86_pmu.large_pebs_flags &=
					~(PERF_SAMPLE_ADDR |
					  PERF_SAMPLE_TIME |
					  PERF_SAMPLE_DATA_SRC |
					  PERF_SAMPLE_TRANSACTION |
					  PERF_SAMPLE_REGS_USER |
					  PERF_SAMPLE_REGS_INTR);
			}
			pr_cont("PEBS fmt4%c%s, ", pebs_type, pebs_qual);

			if (x86_pmu.intel_cap.pebs_output_pt_available) {
				pr_cont("PEBS-via-PT, ");
				x86_get_pmu()->capabilities |= PERF_PMU_CAP_AUX_OUTPUT;
			}

			break;

		default:
			pr_cont("no PEBS fmt%d%c, ", format, pebs_type);
			x86_pmu.pebs = 0;
		}
	}
}

void perf_restore_debug_store(void)
{
	struct debug_store *ds = __this_cpu_read(cpu_hw_events.ds);

	if (!x86_pmu.bts && !x86_pmu.pebs)
		return;

	wrmsrl(MSR_IA32_DS_AREA, (unsigned long)ds);
}<|MERGE_RESOLUTION|>--- conflicted
+++ resolved
@@ -670,13 +670,9 @@
 
 static inline void intel_pmu_drain_pebs_buffer(void)
 {
-<<<<<<< HEAD
-	x86_pmu.drain_pebs(NULL);
-=======
 	struct perf_sample_data data;
 
 	x86_pmu.drain_pebs(NULL, &data);
->>>>>>> d1988041
 }
 
 /*
@@ -1742,11 +1738,7 @@
 	struct x86_perf_regs perf_regs;
 	struct pt_regs *regs = &perf_regs.regs;
 	void *at = get_next_pebs_record_by_bit(base, top, bit);
-<<<<<<< HEAD
-	struct pt_regs dummy_iregs;
-=======
 	static struct pt_regs dummy_iregs;
->>>>>>> d1988041
 
 	if (hwc->flags & PERF_X86_EVENT_AUTO_RELOAD) {
 		/*
@@ -1770,11 +1762,7 @@
 		count--;
 	}
 
-<<<<<<< HEAD
-	setup_sample(event, iregs, at, &data, regs);
-=======
 	setup_sample(event, iregs, at, data, regs);
->>>>>>> d1988041
 	if (iregs == &dummy_iregs) {
 		/*
 		 * The PEBS records may be drained in the non-overflow context,
@@ -1782,21 +1770,13 @@
 		 * last record the same as other PEBS records, and doesn't
 		 * invoke the generic overflow handler.
 		 */
-<<<<<<< HEAD
-		perf_event_output(event, &data, regs);
-=======
 		perf_event_output(event, data, regs);
->>>>>>> d1988041
 	} else {
 		/*
 		 * All but the last records are processed.
 		 * The last one is left to be able to call the overflow handler.
 		 */
-<<<<<<< HEAD
-		if (perf_event_overflow(event, &data, regs))
-=======
 		if (perf_event_overflow(event, data, regs))
->>>>>>> d1988041
 			x86_pmu_stop(event, 0);
 	}
 }
