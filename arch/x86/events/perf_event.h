/*
 * Performance events x86 architecture header
 *
 *  Copyright (C) 2008 Thomas Gleixner <tglx@linutronix.de>
 *  Copyright (C) 2008-2009 Red Hat, Inc., Ingo Molnar
 *  Copyright (C) 2009 Jaswinder Singh Rajput
 *  Copyright (C) 2009 Advanced Micro Devices, Inc., Robert Richter
 *  Copyright (C) 2008-2009 Red Hat, Inc., Peter Zijlstra
 *  Copyright (C) 2009 Intel Corporation, <markus.t.metzger@intel.com>
 *  Copyright (C) 2009 Google, Inc., Stephane Eranian
 *
 *  For licencing details see kernel-base/COPYING
 */

#include <linux/perf_event.h>

#include <asm/intel_ds.h>

/* To enable MSR tracing please use the generic trace points. */

/*
 *          |   NHM/WSM    |      SNB     |
 * register -------------------------------
 *          |  HT  | no HT |  HT  | no HT |
 *-----------------------------------------
 * offcore  | core | core  | cpu  | core  |
 * lbr_sel  | core | core  | cpu  | core  |
 * ld_lat   | cpu  | core  | cpu  | core  |
 *-----------------------------------------
 *
 * Given that there is a small number of shared regs,
 * we can pre-allocate their slot in the per-cpu
 * per-core reg tables.
 */
enum extra_reg_type {
	EXTRA_REG_NONE  = -1,	/* not used */

	EXTRA_REG_RSP_0 = 0,	/* offcore_response_0 */
	EXTRA_REG_RSP_1 = 1,	/* offcore_response_1 */
	EXTRA_REG_LBR   = 2,	/* lbr_select */
	EXTRA_REG_LDLAT = 3,	/* ld_lat_threshold */
	EXTRA_REG_FE    = 4,    /* fe_* */

	EXTRA_REG_MAX		/* number of entries needed */
};

struct event_constraint {
	union {
		unsigned long	idxmsk[BITS_TO_LONGS(X86_PMC_IDX_MAX)];
		u64		idxmsk64;
	};
	u64		code;
	u64		cmask;
	int		weight;
	int		overlap;
	int		flags;
	unsigned int	size;
};

static inline bool constraint_match(struct event_constraint *c, u64 ecode)
{
	return ((ecode & c->cmask) - c->code) <= (u64)c->size;
}

/*
 * struct hw_perf_event.flags flags
 */
#define PERF_X86_EVENT_PEBS_LDLAT	0x0001 /* ld+ldlat data address sampling */
#define PERF_X86_EVENT_PEBS_ST		0x0002 /* st data address sampling */
#define PERF_X86_EVENT_PEBS_ST_HSW	0x0004 /* haswell style datala, store */
#define PERF_X86_EVENT_PEBS_LD_HSW	0x0008 /* haswell style datala, load */
#define PERF_X86_EVENT_PEBS_NA_HSW	0x0010 /* haswell style datala, unknown */
#define PERF_X86_EVENT_EXCL		0x0020 /* HT exclusivity on counter */
#define PERF_X86_EVENT_DYNAMIC		0x0040 /* dynamic alloc'd constraint */
#define PERF_X86_EVENT_RDPMC_ALLOWED	0x0080 /* grant rdpmc permission */
#define PERF_X86_EVENT_EXCL_ACCT	0x0100 /* accounted EXCL event */
#define PERF_X86_EVENT_AUTO_RELOAD	0x0200 /* use PEBS auto-reload */
#define PERF_X86_EVENT_LARGE_PEBS	0x0400 /* use large PEBS */
#define PERF_X86_EVENT_PEBS_VIA_PT	0x0800 /* use PT buffer for PEBS */

struct amd_nb {
	int nb_id;  /* NorthBridge id */
	int refcnt; /* reference count */
	struct perf_event *owners[X86_PMC_IDX_MAX];
	struct event_constraint event_constraints[X86_PMC_IDX_MAX];
};

#define PEBS_COUNTER_MASK	((1ULL << MAX_PEBS_EVENTS) - 1)
#define PEBS_PMI_AFTER_EACH_RECORD BIT_ULL(60)
#define PEBS_OUTPUT_OFFSET	61
#define PEBS_OUTPUT_MASK	(3ull << PEBS_OUTPUT_OFFSET)
#define PEBS_OUTPUT_PT		(1ull << PEBS_OUTPUT_OFFSET)
#define PEBS_VIA_PT_MASK	(PEBS_OUTPUT_PT | PEBS_PMI_AFTER_EACH_RECORD)

/*
 * Flags PEBS can handle without an PMI.
 *
 * TID can only be handled by flushing at context switch.
 * REGS_USER can be handled for events limited to ring 3.
 *
 */
#define LARGE_PEBS_FLAGS \
	(PERF_SAMPLE_IP | PERF_SAMPLE_TID | PERF_SAMPLE_ADDR | \
	PERF_SAMPLE_ID | PERF_SAMPLE_CPU | PERF_SAMPLE_STREAM_ID | \
	PERF_SAMPLE_DATA_SRC | PERF_SAMPLE_IDENTIFIER | \
	PERF_SAMPLE_TRANSACTION | PERF_SAMPLE_PHYS_ADDR | \
	PERF_SAMPLE_REGS_INTR | PERF_SAMPLE_REGS_USER | \
	PERF_SAMPLE_PERIOD)

#define PEBS_GP_REGS			\
	((1ULL << PERF_REG_X86_AX)    | \
	 (1ULL << PERF_REG_X86_BX)    | \
	 (1ULL << PERF_REG_X86_CX)    | \
	 (1ULL << PERF_REG_X86_DX)    | \
	 (1ULL << PERF_REG_X86_DI)    | \
	 (1ULL << PERF_REG_X86_SI)    | \
	 (1ULL << PERF_REG_X86_SP)    | \
	 (1ULL << PERF_REG_X86_BP)    | \
	 (1ULL << PERF_REG_X86_IP)    | \
	 (1ULL << PERF_REG_X86_FLAGS) | \
	 (1ULL << PERF_REG_X86_R8)    | \
	 (1ULL << PERF_REG_X86_R9)    | \
	 (1ULL << PERF_REG_X86_R10)   | \
	 (1ULL << PERF_REG_X86_R11)   | \
	 (1ULL << PERF_REG_X86_R12)   | \
	 (1ULL << PERF_REG_X86_R13)   | \
	 (1ULL << PERF_REG_X86_R14)   | \
	 (1ULL << PERF_REG_X86_R15))

/*
 * Per register state.
 */
struct er_account {
	raw_spinlock_t      lock;	/* per-core: protect structure */
	u64                 config;	/* extra MSR config */
	u64                 reg;	/* extra MSR number */
	atomic_t            ref;	/* reference count */
};

/*
 * Per core/cpu state
 *
 * Used to coordinate shared registers between HT threads or
 * among events on a single PMU.
 */
struct intel_shared_regs {
	struct er_account       regs[EXTRA_REG_MAX];
	int                     refcnt;		/* per-core: #HT threads */
	unsigned                core_id;	/* per-core: core id */
};

enum intel_excl_state_type {
	INTEL_EXCL_UNUSED    = 0, /* counter is unused */
	INTEL_EXCL_SHARED    = 1, /* counter can be used by both threads */
	INTEL_EXCL_EXCLUSIVE = 2, /* counter can be used by one thread only */
};

struct intel_excl_states {
	enum intel_excl_state_type state[X86_PMC_IDX_MAX];
	bool sched_started; /* true if scheduling has started */
};

struct intel_excl_cntrs {
	raw_spinlock_t	lock;

	struct intel_excl_states states[2];

	union {
		u16	has_exclusive[2];
		u32	exclusive_present;
	};

	int		refcnt;		/* per-core: #HT threads */
	unsigned	core_id;	/* per-core: core id */
};

struct x86_perf_task_context;
#define MAX_LBR_ENTRIES		32

enum {
	X86_PERF_KFREE_SHARED = 0,
	X86_PERF_KFREE_EXCL   = 1,
	X86_PERF_KFREE_MAX
};

struct cpu_hw_events {
	/*
	 * Generic x86 PMC bits
	 */
	struct perf_event	*events[X86_PMC_IDX_MAX]; /* in counter order */
	unsigned long		active_mask[BITS_TO_LONGS(X86_PMC_IDX_MAX)];
	unsigned long		running[BITS_TO_LONGS(X86_PMC_IDX_MAX)];
	int			enabled;

	int			n_events; /* the # of events in the below arrays */
	int			n_added;  /* the # last events in the below arrays;
					     they've never been enabled yet */
	int			n_txn;    /* the # last events in the below arrays;
					     added in the current transaction */
	int			assign[X86_PMC_IDX_MAX]; /* event to counter assignment */
	u64			tags[X86_PMC_IDX_MAX];

	struct perf_event	*event_list[X86_PMC_IDX_MAX]; /* in enabled order */
	struct event_constraint	*event_constraint[X86_PMC_IDX_MAX];

	int			n_excl; /* the number of exclusive events */

	unsigned int		txn_flags;
	int			is_fake;

	/*
	 * Intel DebugStore bits
	 */
	struct debug_store	*ds;
	void			*ds_pebs_vaddr;
	void			*ds_bts_vaddr;
	u64			pebs_enabled;
	int			n_pebs;
	int			n_large_pebs;
	int			n_pebs_via_pt;
	int			pebs_output;

	/* Current super set of events hardware configuration */
	u64			pebs_data_cfg;
	u64			active_pebs_data_cfg;
	int			pebs_record_size;

	/*
	 * Intel LBR bits
	 */
	int				lbr_users;
	int				lbr_pebs_users;
	struct perf_branch_stack	lbr_stack;
	struct perf_branch_entry	lbr_entries[MAX_LBR_ENTRIES];
	struct er_account		*lbr_sel;
	u64				br_sel;
	struct x86_perf_task_context	*last_task_ctx;
	int				last_log_id;

	/*
	 * Intel host/guest exclude bits
	 */
	u64				intel_ctrl_guest_mask;
	u64				intel_ctrl_host_mask;
	struct perf_guest_switch_msr	guest_switch_msrs[X86_PMC_IDX_MAX];

	/*
	 * Intel checkpoint mask
	 */
	u64				intel_cp_status;

	/*
	 * manage shared (per-core, per-cpu) registers
	 * used on Intel NHM/WSM/SNB
	 */
	struct intel_shared_regs	*shared_regs;
	/*
	 * manage exclusive counter access between hyperthread
	 */
	struct event_constraint *constraint_list; /* in enable order */
	struct intel_excl_cntrs		*excl_cntrs;
	int excl_thread_id; /* 0 or 1 */

	/*
	 * SKL TSX_FORCE_ABORT shadow
	 */
	u64				tfa_shadow;

	/*
	 * AMD specific bits
	 */
	struct amd_nb			*amd_nb;
	/* Inverted mask of bits to clear in the perf_ctr ctrl registers */
	u64				perf_ctr_virt_mask;

	void				*kfree_on_online[X86_PERF_KFREE_MAX];
};

#define __EVENT_CONSTRAINT_RANGE(c, e, n, m, w, o, f) {	\
	{ .idxmsk64 = (n) },		\
	.code = (c),			\
	.size = (e) - (c),		\
	.cmask = (m),			\
	.weight = (w),			\
	.overlap = (o),			\
	.flags = f,			\
}

#define __EVENT_CONSTRAINT(c, n, m, w, o, f) \
	__EVENT_CONSTRAINT_RANGE(c, c, n, m, w, o, f)

#define EVENT_CONSTRAINT(c, n, m)	\
	__EVENT_CONSTRAINT(c, n, m, HWEIGHT(n), 0, 0)

/*
 * The constraint_match() function only works for 'simple' event codes
 * and not for extended (AMD64_EVENTSEL_EVENT) events codes.
 */
#define EVENT_CONSTRAINT_RANGE(c, e, n, m) \
	__EVENT_CONSTRAINT_RANGE(c, e, n, m, HWEIGHT(n), 0, 0)

#define INTEL_EXCLEVT_CONSTRAINT(c, n)	\
	__EVENT_CONSTRAINT(c, n, ARCH_PERFMON_EVENTSEL_EVENT, HWEIGHT(n),\
			   0, PERF_X86_EVENT_EXCL)

/*
 * The overlap flag marks event constraints with overlapping counter
 * masks. This is the case if the counter mask of such an event is not
 * a subset of any other counter mask of a constraint with an equal or
 * higher weight, e.g.:
 *
 *  c_overlaps = EVENT_CONSTRAINT_OVERLAP(0, 0x09, 0);
 *  c_another1 = EVENT_CONSTRAINT(0, 0x07, 0);
 *  c_another2 = EVENT_CONSTRAINT(0, 0x38, 0);
 *
 * The event scheduler may not select the correct counter in the first
 * cycle because it needs to know which subsequent events will be
 * scheduled. It may fail to schedule the events then. So we set the
 * overlap flag for such constraints to give the scheduler a hint which
 * events to select for counter rescheduling.
 *
 * Care must be taken as the rescheduling algorithm is O(n!) which
 * will increase scheduling cycles for an over-committed system
 * dramatically.  The number of such EVENT_CONSTRAINT_OVERLAP() macros
 * and its counter masks must be kept at a minimum.
 */
#define EVENT_CONSTRAINT_OVERLAP(c, n, m)	\
	__EVENT_CONSTRAINT(c, n, m, HWEIGHT(n), 1, 0)

/*
 * Constraint on the Event code.
 */
#define INTEL_EVENT_CONSTRAINT(c, n)	\
	EVENT_CONSTRAINT(c, n, ARCH_PERFMON_EVENTSEL_EVENT)

/*
 * Constraint on a range of Event codes
 */
#define INTEL_EVENT_CONSTRAINT_RANGE(c, e, n)			\
	EVENT_CONSTRAINT_RANGE(c, e, n, ARCH_PERFMON_EVENTSEL_EVENT)

/*
 * Constraint on the Event code + UMask + fixed-mask
 *
 * filter mask to validate fixed counter events.
 * the following filters disqualify for fixed counters:
 *  - inv
 *  - edge
 *  - cnt-mask
 *  - in_tx
 *  - in_tx_checkpointed
 *  The other filters are supported by fixed counters.
 *  The any-thread option is supported starting with v3.
 */
#define FIXED_EVENT_FLAGS (X86_RAW_EVENT_MASK|HSW_IN_TX|HSW_IN_TX_CHECKPOINTED)
#define FIXED_EVENT_CONSTRAINT(c, n)	\
	EVENT_CONSTRAINT(c, (1ULL << (32+n)), FIXED_EVENT_FLAGS)

/*
 * Constraint on the Event code + UMask
 */
#define INTEL_UEVENT_CONSTRAINT(c, n)	\
	EVENT_CONSTRAINT(c, n, INTEL_ARCH_EVENT_MASK)

/* Constraint on specific umask bit only + event */
#define INTEL_UBIT_EVENT_CONSTRAINT(c, n)	\
	EVENT_CONSTRAINT(c, n, ARCH_PERFMON_EVENTSEL_EVENT|(c))

/* Like UEVENT_CONSTRAINT, but match flags too */
#define INTEL_FLAGS_UEVENT_CONSTRAINT(c, n)	\
	EVENT_CONSTRAINT(c, n, INTEL_ARCH_EVENT_MASK|X86_ALL_EVENT_FLAGS)

#define INTEL_EXCLUEVT_CONSTRAINT(c, n)	\
	__EVENT_CONSTRAINT(c, n, INTEL_ARCH_EVENT_MASK, \
			   HWEIGHT(n), 0, PERF_X86_EVENT_EXCL)

#define INTEL_PLD_CONSTRAINT(c, n)	\
	__EVENT_CONSTRAINT(c, n, INTEL_ARCH_EVENT_MASK|X86_ALL_EVENT_FLAGS, \
			   HWEIGHT(n), 0, PERF_X86_EVENT_PEBS_LDLAT)

#define INTEL_PST_CONSTRAINT(c, n)	\
	__EVENT_CONSTRAINT(c, n, INTEL_ARCH_EVENT_MASK|X86_ALL_EVENT_FLAGS, \
			  HWEIGHT(n), 0, PERF_X86_EVENT_PEBS_ST)

/* Event constraint, but match on all event flags too. */
#define INTEL_FLAGS_EVENT_CONSTRAINT(c, n) \
	EVENT_CONSTRAINT(c, n, ARCH_PERFMON_EVENTSEL_EVENT|X86_ALL_EVENT_FLAGS)

#define INTEL_FLAGS_EVENT_CONSTRAINT_RANGE(c, e, n)			\
	EVENT_CONSTRAINT_RANGE(c, e, n, ARCH_PERFMON_EVENTSEL_EVENT|X86_ALL_EVENT_FLAGS)

/* Check only flags, but allow all event/umask */
#define INTEL_ALL_EVENT_CONSTRAINT(code, n)	\
	EVENT_CONSTRAINT(code, n, X86_ALL_EVENT_FLAGS)

/* Check flags and event code, and set the HSW store flag */
#define INTEL_FLAGS_EVENT_CONSTRAINT_DATALA_ST(code, n) \
	__EVENT_CONSTRAINT(code, n, 			\
			  ARCH_PERFMON_EVENTSEL_EVENT|X86_ALL_EVENT_FLAGS, \
			  HWEIGHT(n), 0, PERF_X86_EVENT_PEBS_ST_HSW)

/* Check flags and event code, and set the HSW load flag */
#define INTEL_FLAGS_EVENT_CONSTRAINT_DATALA_LD(code, n) \
	__EVENT_CONSTRAINT(code, n,			\
			  ARCH_PERFMON_EVENTSEL_EVENT|X86_ALL_EVENT_FLAGS, \
			  HWEIGHT(n), 0, PERF_X86_EVENT_PEBS_LD_HSW)

#define INTEL_FLAGS_EVENT_CONSTRAINT_DATALA_LD_RANGE(code, end, n) \
	__EVENT_CONSTRAINT_RANGE(code, end, n,				\
			  ARCH_PERFMON_EVENTSEL_EVENT|X86_ALL_EVENT_FLAGS, \
			  HWEIGHT(n), 0, PERF_X86_EVENT_PEBS_LD_HSW)

#define INTEL_FLAGS_EVENT_CONSTRAINT_DATALA_XLD(code, n) \
	__EVENT_CONSTRAINT(code, n,			\
			  ARCH_PERFMON_EVENTSEL_EVENT|X86_ALL_EVENT_FLAGS, \
			  HWEIGHT(n), 0, \
			  PERF_X86_EVENT_PEBS_LD_HSW|PERF_X86_EVENT_EXCL)

/* Check flags and event code/umask, and set the HSW store flag */
#define INTEL_FLAGS_UEVENT_CONSTRAINT_DATALA_ST(code, n) \
	__EVENT_CONSTRAINT(code, n, 			\
			  INTEL_ARCH_EVENT_MASK|X86_ALL_EVENT_FLAGS, \
			  HWEIGHT(n), 0, PERF_X86_EVENT_PEBS_ST_HSW)

#define INTEL_FLAGS_UEVENT_CONSTRAINT_DATALA_XST(code, n) \
	__EVENT_CONSTRAINT(code, n,			\
			  INTEL_ARCH_EVENT_MASK|X86_ALL_EVENT_FLAGS, \
			  HWEIGHT(n), 0, \
			  PERF_X86_EVENT_PEBS_ST_HSW|PERF_X86_EVENT_EXCL)

/* Check flags and event code/umask, and set the HSW load flag */
#define INTEL_FLAGS_UEVENT_CONSTRAINT_DATALA_LD(code, n) \
	__EVENT_CONSTRAINT(code, n, 			\
			  INTEL_ARCH_EVENT_MASK|X86_ALL_EVENT_FLAGS, \
			  HWEIGHT(n), 0, PERF_X86_EVENT_PEBS_LD_HSW)

#define INTEL_FLAGS_UEVENT_CONSTRAINT_DATALA_XLD(code, n) \
	__EVENT_CONSTRAINT(code, n,			\
			  INTEL_ARCH_EVENT_MASK|X86_ALL_EVENT_FLAGS, \
			  HWEIGHT(n), 0, \
			  PERF_X86_EVENT_PEBS_LD_HSW|PERF_X86_EVENT_EXCL)

/* Check flags and event code/umask, and set the HSW N/A flag */
#define INTEL_FLAGS_UEVENT_CONSTRAINT_DATALA_NA(code, n) \
	__EVENT_CONSTRAINT(code, n, 			\
			  INTEL_ARCH_EVENT_MASK|X86_ALL_EVENT_FLAGS, \
			  HWEIGHT(n), 0, PERF_X86_EVENT_PEBS_NA_HSW)


/*
 * We define the end marker as having a weight of -1
 * to enable blacklisting of events using a counter bitmask
 * of zero and thus a weight of zero.
 * The end marker has a weight that cannot possibly be
 * obtained from counting the bits in the bitmask.
 */
#define EVENT_CONSTRAINT_END { .weight = -1 }

/*
 * Check for end marker with weight == -1
 */
#define for_each_event_constraint(e, c)	\
	for ((e) = (c); (e)->weight != -1; (e)++)

/*
 * Extra registers for specific events.
 *
 * Some events need large masks and require external MSRs.
 * Those extra MSRs end up being shared for all events on
 * a PMU and sometimes between PMU of sibling HT threads.
 * In either case, the kernel needs to handle conflicting
 * accesses to those extra, shared, regs. The data structure
 * to manage those registers is stored in cpu_hw_event.
 */
struct extra_reg {
	unsigned int		event;
	unsigned int		msr;
	u64			config_mask;
	u64			valid_mask;
	int			idx;  /* per_xxx->regs[] reg index */
	bool			extra_msr_access;
};

#define EVENT_EXTRA_REG(e, ms, m, vm, i) {	\
	.event = (e),			\
	.msr = (ms),			\
	.config_mask = (m),		\
	.valid_mask = (vm),		\
	.idx = EXTRA_REG_##i,		\
	.extra_msr_access = true,	\
	}

#define INTEL_EVENT_EXTRA_REG(event, msr, vm, idx)	\
	EVENT_EXTRA_REG(event, msr, ARCH_PERFMON_EVENTSEL_EVENT, vm, idx)

#define INTEL_UEVENT_EXTRA_REG(event, msr, vm, idx) \
	EVENT_EXTRA_REG(event, msr, ARCH_PERFMON_EVENTSEL_EVENT | \
			ARCH_PERFMON_EVENTSEL_UMASK, vm, idx)

#define INTEL_UEVENT_PEBS_LDLAT_EXTRA_REG(c) \
	INTEL_UEVENT_EXTRA_REG(c, \
			       MSR_PEBS_LD_LAT_THRESHOLD, \
			       0xffff, \
			       LDLAT)

#define EVENT_EXTRA_END EVENT_EXTRA_REG(0, 0, 0, 0, RSP_0)

union perf_capabilities {
	struct {
		u64	lbr_format:6;
		u64	pebs_trap:1;
		u64	pebs_arch_reg:1;
		u64	pebs_format:4;
		u64	smm_freeze:1;
		/*
		 * PMU supports separate counter range for writing
		 * values > 32bit.
		 */
		u64	full_width_write:1;
		u64     pebs_baseline:1;
		u64	pebs_metrics_available:1;
		u64	pebs_output_pt_available:1;
	};
	u64	capabilities;
};

struct x86_pmu_quirk {
	struct x86_pmu_quirk *next;
	void (*func)(void);
};

union x86_pmu_config {
	struct {
		u64 event:8,
		    umask:8,
		    usr:1,
		    os:1,
		    edge:1,
		    pc:1,
		    interrupt:1,
		    __reserved1:1,
		    en:1,
		    inv:1,
		    cmask:8,
		    event2:4,
		    __reserved2:4,
		    go:1,
		    ho:1;
	} bits;
	u64 value;
};

#define X86_CONFIG(args...) ((union x86_pmu_config){.bits = {args}}).value

enum {
	x86_lbr_exclusive_lbr,
	x86_lbr_exclusive_bts,
	x86_lbr_exclusive_pt,
	x86_lbr_exclusive_max,
};

/*
 * struct x86_pmu - generic x86 pmu
 */
struct x86_pmu {
	/*
	 * Generic x86 PMC bits
	 */
	const char	*name;
	int		version;
	int		(*handle_irq)(struct pt_regs *);
	void		(*disable_all)(void);
	void		(*enable_all)(int added);
	void		(*enable)(struct perf_event *);
	void		(*disable)(struct perf_event *);
	void		(*add)(struct perf_event *);
	void		(*del)(struct perf_event *);
	void		(*read)(struct perf_event *event);
	int		(*hw_config)(struct perf_event *event);
	int		(*schedule_events)(struct cpu_hw_events *cpuc, int n, int *assign);
	unsigned	eventsel;
	unsigned	perfctr;
	int		(*addr_offset)(int index, bool eventsel);
	int		(*rdpmc_index)(int index);
	u64		(*event_map)(int);
	int		max_events;
	int		num_counters;
	int		num_counters_fixed;
	int		cntval_bits;
	u64		cntval_mask;
	union {
			unsigned long events_maskl;
			unsigned long events_mask[BITS_TO_LONGS(ARCH_PERFMON_EVENTS_COUNT)];
	};
	int		events_mask_len;
	int		apic;
	u64		max_period;
	struct event_constraint *
			(*get_event_constraints)(struct cpu_hw_events *cpuc,
						 int idx,
						 struct perf_event *event);

	void		(*put_event_constraints)(struct cpu_hw_events *cpuc,
						 struct perf_event *event);

	void		(*start_scheduling)(struct cpu_hw_events *cpuc);

	void		(*commit_scheduling)(struct cpu_hw_events *cpuc, int idx, int cntr);

	void		(*stop_scheduling)(struct cpu_hw_events *cpuc);

	struct event_constraint *event_constraints;
	struct x86_pmu_quirk *quirks;
	int		perfctr_second_write;
	u64		(*limit_period)(struct perf_event *event, u64 l);

	/* PMI handler bits */
	unsigned int	late_ack		:1,
			counter_freezing	:1;
	/*
	 * sysfs attrs
	 */
	int		attr_rdpmc_broken;
	int		attr_rdpmc;
	struct attribute **format_attrs;

	ssize_t		(*events_sysfs_show)(char *page, u64 config);
	const struct attribute_group **attr_update;

	unsigned long	attr_freeze_on_smi;

	/*
	 * CPU Hotplug hooks
	 */
	int		(*cpu_prepare)(int cpu);
	void		(*cpu_starting)(int cpu);
	void		(*cpu_dying)(int cpu);
	void		(*cpu_dead)(int cpu);

	void		(*check_microcode)(void);
	void		(*sched_task)(struct perf_event_context *ctx,
				      bool sched_in);

	/*
	 * Intel Arch Perfmon v2+
	 */
	u64			intel_ctrl;
	union perf_capabilities intel_cap;

	/*
	 * Intel DebugStore bits
	 */
	unsigned int	bts			:1,
			bts_active		:1,
			pebs			:1,
			pebs_active		:1,
			pebs_broken		:1,
			pebs_prec_dist		:1,
			pebs_no_tlb		:1,
			pebs_no_isolation	:1;
	int		pebs_record_size;
	int		pebs_buffer_size;
	int		max_pebs_events;
	void		(*drain_pebs)(struct pt_regs *regs);
	struct event_constraint *pebs_constraints;
	void		(*pebs_aliases)(struct perf_event *event);
	unsigned long	large_pebs_flags;
	u64		rtm_abort_event;

	/*
	 * Intel LBR
	 */
	unsigned long	lbr_tos, lbr_from, lbr_to; /* MSR base regs       */
	int		lbr_nr;			   /* hardware stack size */
	u64		lbr_sel_mask;		   /* LBR_SELECT valid bits */
	const int	*lbr_sel_map;		   /* lbr_select mappings */
	bool		lbr_double_abort;	   /* duplicated lbr aborts */
	bool		lbr_pt_coexist;		   /* (LBR|BTS) may coexist with PT */

	/*
	 * Intel PT/LBR/BTS are exclusive
	 */
	atomic_t	lbr_exclusive[x86_lbr_exclusive_max];

	/*
	 * AMD bits
	 */
	unsigned int	amd_nb_constraints : 1;

	/*
	 * Extra registers for events
	 */
	struct extra_reg *extra_regs;
	unsigned int flags;

	/*
	 * Intel host/guest support (KVM)
	 */
	struct perf_guest_switch_msr *(*guest_get_msrs)(int *nr);

	/*
	 * Check period value for PERF_EVENT_IOC_PERIOD ioctl.
	 */
	int (*check_period) (struct perf_event *event, u64 period);
<<<<<<< HEAD
=======

	int (*aux_output_match) (struct perf_event *event);
>>>>>>> f7688b48
};

struct x86_perf_task_context {
	u64 lbr_from[MAX_LBR_ENTRIES];
	u64 lbr_to[MAX_LBR_ENTRIES];
	u64 lbr_info[MAX_LBR_ENTRIES];
	int tos;
	int valid_lbrs;
	int lbr_callstack_users;
	int lbr_stack_state;
	int log_id;
};

#define x86_add_quirk(func_)						\
do {									\
	static struct x86_pmu_quirk __quirk __initdata = {		\
		.func = func_,						\
	};								\
	__quirk.next = x86_pmu.quirks;					\
	x86_pmu.quirks = &__quirk;					\
} while (0)

/*
 * x86_pmu flags
 */
#define PMU_FL_NO_HT_SHARING	0x1 /* no hyper-threading resource sharing */
#define PMU_FL_HAS_RSP_1	0x2 /* has 2 equivalent offcore_rsp regs   */
#define PMU_FL_EXCL_CNTRS	0x4 /* has exclusive counter requirements  */
#define PMU_FL_EXCL_ENABLED	0x8 /* exclusive counter active */
#define PMU_FL_PEBS_ALL		0x10 /* all events are valid PEBS events */
#define PMU_FL_TFA		0x20 /* deal with TSX force abort */

#define EVENT_VAR(_id)  event_attr_##_id
#define EVENT_PTR(_id) &event_attr_##_id.attr.attr

#define EVENT_ATTR(_name, _id)						\
static struct perf_pmu_events_attr EVENT_VAR(_id) = {			\
	.attr		= __ATTR(_name, 0444, events_sysfs_show, NULL),	\
	.id		= PERF_COUNT_HW_##_id,				\
	.event_str	= NULL,						\
};

#define EVENT_ATTR_STR(_name, v, str)					\
static struct perf_pmu_events_attr event_attr_##v = {			\
	.attr		= __ATTR(_name, 0444, events_sysfs_show, NULL),	\
	.id		= 0,						\
	.event_str	= str,						\
};

#define EVENT_ATTR_STR_HT(_name, v, noht, ht)				\
static struct perf_pmu_events_ht_attr event_attr_##v = {		\
	.attr		= __ATTR(_name, 0444, events_ht_sysfs_show, NULL),\
	.id		= 0,						\
	.event_str_noht	= noht,						\
	.event_str_ht	= ht,						\
}

struct pmu *x86_get_pmu(void);
extern struct x86_pmu x86_pmu __read_mostly;

static inline bool x86_pmu_has_lbr_callstack(void)
{
	return  x86_pmu.lbr_sel_map &&
		x86_pmu.lbr_sel_map[PERF_SAMPLE_BRANCH_CALL_STACK_SHIFT] > 0;
}

DECLARE_PER_CPU(struct cpu_hw_events, cpu_hw_events);

int x86_perf_event_set_period(struct perf_event *event);

/*
 * Generalized hw caching related hw_event table, filled
 * in on a per model basis. A value of 0 means
 * 'not supported', -1 means 'hw_event makes no sense on
 * this CPU', any other value means the raw hw_event
 * ID.
 */

#define C(x) PERF_COUNT_HW_CACHE_##x

extern u64 __read_mostly hw_cache_event_ids
				[PERF_COUNT_HW_CACHE_MAX]
				[PERF_COUNT_HW_CACHE_OP_MAX]
				[PERF_COUNT_HW_CACHE_RESULT_MAX];
extern u64 __read_mostly hw_cache_extra_regs
				[PERF_COUNT_HW_CACHE_MAX]
				[PERF_COUNT_HW_CACHE_OP_MAX]
				[PERF_COUNT_HW_CACHE_RESULT_MAX];

u64 x86_perf_event_update(struct perf_event *event);

static inline unsigned int x86_pmu_config_addr(int index)
{
	return x86_pmu.eventsel + (x86_pmu.addr_offset ?
				   x86_pmu.addr_offset(index, true) : index);
}

static inline unsigned int x86_pmu_event_addr(int index)
{
	return x86_pmu.perfctr + (x86_pmu.addr_offset ?
				  x86_pmu.addr_offset(index, false) : index);
}

static inline int x86_pmu_rdpmc_index(int index)
{
	return x86_pmu.rdpmc_index ? x86_pmu.rdpmc_index(index) : index;
}

int x86_add_exclusive(unsigned int what);

void x86_del_exclusive(unsigned int what);

int x86_reserve_hardware(void);

void x86_release_hardware(void);

int x86_pmu_max_precise(void);

void hw_perf_lbr_event_destroy(struct perf_event *event);

int x86_setup_perfctr(struct perf_event *event);

int x86_pmu_hw_config(struct perf_event *event);

void x86_pmu_disable_all(void);

static inline void __x86_pmu_enable_event(struct hw_perf_event *hwc,
					  u64 enable_mask)
{
	u64 disable_mask = __this_cpu_read(cpu_hw_events.perf_ctr_virt_mask);

	if (hwc->extra_reg.reg)
		wrmsrl(hwc->extra_reg.reg, hwc->extra_reg.config);
	wrmsrl(hwc->config_base, (hwc->config | enable_mask) & ~disable_mask);
}

void x86_pmu_enable_all(int added);

int perf_assign_events(struct event_constraint **constraints, int n,
			int wmin, int wmax, int gpmax, int *assign);
int x86_schedule_events(struct cpu_hw_events *cpuc, int n, int *assign);

void x86_pmu_stop(struct perf_event *event, int flags);

static inline void x86_pmu_disable_event(struct perf_event *event)
{
	struct hw_perf_event *hwc = &event->hw;

	wrmsrl(hwc->config_base, hwc->config);
}

void x86_pmu_enable_event(struct perf_event *event);

int x86_pmu_handle_irq(struct pt_regs *regs);

extern struct event_constraint emptyconstraint;

extern struct event_constraint unconstrained;

static inline bool kernel_ip(unsigned long ip)
{
#ifdef CONFIG_X86_32
	return ip > PAGE_OFFSET;
#else
	return (long)ip < 0;
#endif
}

/*
 * Not all PMUs provide the right context information to place the reported IP
 * into full context. Specifically segment registers are typically not
 * supplied.
 *
 * Assuming the address is a linear address (it is for IBS), we fake the CS and
 * vm86 mode using the known zero-based code segment and 'fix up' the registers
 * to reflect this.
 *
 * Intel PEBS/LBR appear to typically provide the effective address, nothing
 * much we can do about that but pray and treat it like a linear address.
 */
static inline void set_linear_ip(struct pt_regs *regs, unsigned long ip)
{
	regs->cs = kernel_ip(ip) ? __KERNEL_CS : __USER_CS;
	if (regs->flags & X86_VM_MASK)
		regs->flags ^= (PERF_EFLAGS_VM | X86_VM_MASK);
	regs->ip = ip;
}

ssize_t x86_event_sysfs_show(char *page, u64 config, u64 event);
ssize_t intel_event_sysfs_show(char *page, u64 config);

ssize_t events_sysfs_show(struct device *dev, struct device_attribute *attr,
			  char *page);
ssize_t events_ht_sysfs_show(struct device *dev, struct device_attribute *attr,
			  char *page);

#ifdef CONFIG_CPU_SUP_AMD

int amd_pmu_init(void);

#else /* CONFIG_CPU_SUP_AMD */

static inline int amd_pmu_init(void)
{
	return 0;
}

#endif /* CONFIG_CPU_SUP_AMD */

static inline int is_pebs_pt(struct perf_event *event)
{
	return !!(event->hw.flags & PERF_X86_EVENT_PEBS_VIA_PT);
}

#ifdef CONFIG_CPU_SUP_INTEL

static inline bool intel_pmu_has_bts_period(struct perf_event *event, u64 period)
{
	struct hw_perf_event *hwc = &event->hw;
	unsigned int hw_event, bts_event;

	if (event->attr.freq)
		return false;

	hw_event = hwc->config & INTEL_ARCH_EVENT_MASK;
	bts_event = x86_pmu.event_map(PERF_COUNT_HW_BRANCH_INSTRUCTIONS);

	return hw_event == bts_event && period == 1;
}

static inline bool intel_pmu_has_bts(struct perf_event *event)
{
	struct hw_perf_event *hwc = &event->hw;

	return intel_pmu_has_bts_period(event, hwc->sample_period);
}

int intel_pmu_save_and_restart(struct perf_event *event);

struct event_constraint *
x86_get_event_constraints(struct cpu_hw_events *cpuc, int idx,
			  struct perf_event *event);

extern int intel_cpuc_prepare(struct cpu_hw_events *cpuc, int cpu);
extern void intel_cpuc_finish(struct cpu_hw_events *cpuc);

int intel_pmu_init(void);

void init_debug_store_on_cpu(int cpu);

void fini_debug_store_on_cpu(int cpu);

void release_ds_buffers(void);

void reserve_ds_buffers(void);

extern struct event_constraint bts_constraint;

void intel_pmu_enable_bts(u64 config);

void intel_pmu_disable_bts(void);

int intel_pmu_drain_bts_buffer(void);

extern struct event_constraint intel_core2_pebs_event_constraints[];

extern struct event_constraint intel_atom_pebs_event_constraints[];

extern struct event_constraint intel_slm_pebs_event_constraints[];

extern struct event_constraint intel_glm_pebs_event_constraints[];

extern struct event_constraint intel_glp_pebs_event_constraints[];

extern struct event_constraint intel_nehalem_pebs_event_constraints[];

extern struct event_constraint intel_westmere_pebs_event_constraints[];

extern struct event_constraint intel_snb_pebs_event_constraints[];

extern struct event_constraint intel_ivb_pebs_event_constraints[];

extern struct event_constraint intel_hsw_pebs_event_constraints[];

extern struct event_constraint intel_bdw_pebs_event_constraints[];

extern struct event_constraint intel_skl_pebs_event_constraints[];

extern struct event_constraint intel_icl_pebs_event_constraints[];

struct event_constraint *intel_pebs_constraints(struct perf_event *event);

void intel_pmu_pebs_add(struct perf_event *event);

void intel_pmu_pebs_del(struct perf_event *event);

void intel_pmu_pebs_enable(struct perf_event *event);

void intel_pmu_pebs_disable(struct perf_event *event);

void intel_pmu_pebs_enable_all(void);

void intel_pmu_pebs_disable_all(void);

void intel_pmu_pebs_sched_task(struct perf_event_context *ctx, bool sched_in);

void intel_pmu_auto_reload_read(struct perf_event *event);

void intel_pmu_store_pebs_lbrs(struct pebs_lbr *lbr);

void intel_ds_init(void);

void intel_pmu_lbr_sched_task(struct perf_event_context *ctx, bool sched_in);

u64 lbr_from_signext_quirk_wr(u64 val);

void intel_pmu_lbr_reset(void);

void intel_pmu_lbr_add(struct perf_event *event);

void intel_pmu_lbr_del(struct perf_event *event);

void intel_pmu_lbr_enable_all(bool pmi);

void intel_pmu_lbr_disable_all(void);

void intel_pmu_lbr_read(void);

void intel_pmu_lbr_init_core(void);

void intel_pmu_lbr_init_nhm(void);

void intel_pmu_lbr_init_atom(void);

void intel_pmu_lbr_init_slm(void);

void intel_pmu_lbr_init_snb(void);

void intel_pmu_lbr_init_hsw(void);

void intel_pmu_lbr_init_skl(void);

void intel_pmu_lbr_init_knl(void);

void intel_pmu_pebs_data_source_nhm(void);

void intel_pmu_pebs_data_source_skl(bool pmem);

int intel_pmu_setup_lbr_filter(struct perf_event *event);

void intel_pt_interrupt(void);

int intel_bts_interrupt(void);

void intel_bts_enable_local(void);

void intel_bts_disable_local(void);

int p4_pmu_init(void);

int p6_pmu_init(void);

int knc_pmu_init(void);

static inline int is_ht_workaround_enabled(void)
{
	return !!(x86_pmu.flags & PMU_FL_EXCL_ENABLED);
}

#else /* CONFIG_CPU_SUP_INTEL */

static inline void reserve_ds_buffers(void)
{
}

static inline void release_ds_buffers(void)
{
}

static inline int intel_pmu_init(void)
{
	return 0;
}

static inline int intel_cpuc_prepare(struct cpu_hw_events *cpuc, int cpu)
{
	return 0;
}

static inline void intel_cpuc_finish(struct cpu_hw_events *cpuc)
{
}

static inline int is_ht_workaround_enabled(void)
{
	return 0;
}
#endif /* CONFIG_CPU_SUP_INTEL */<|MERGE_RESOLUTION|>--- conflicted
+++ resolved
@@ -702,11 +702,8 @@
 	 * Check period value for PERF_EVENT_IOC_PERIOD ioctl.
 	 */
 	int (*check_period) (struct perf_event *event, u64 period);
-<<<<<<< HEAD
-=======
 
 	int (*aux_output_match) (struct perf_event *event);
->>>>>>> f7688b48
 };
 
 struct x86_perf_task_context {
