--- conflicted
+++ resolved
@@ -181,10 +181,6 @@
 CONFIG_FB_MODE_HELPERS=y
 CONFIG_FB_TILEBLITTING=y
 CONFIG_FB_EFI=y
-<<<<<<< HEAD
-# CONFIG_LCD_CLASS_DEVICE is not set
-=======
->>>>>>> d1988041
 CONFIG_LOGO=y
 # CONFIG_LOGO_LINUX_MONO is not set
 # CONFIG_LOGO_LINUX_VGA16 is not set
