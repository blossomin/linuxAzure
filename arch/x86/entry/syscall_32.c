--- conflicted
+++ resolved
@@ -8,19 +8,7 @@
 #include <asm/unistd.h>
 #include <asm/syscall.h>
 
-<<<<<<< HEAD
-#ifdef CONFIG_IA32_EMULATION
-/* On X86_64, we use struct pt_regs * to pass parameters to syscalls */
-#define __SYSCALL_I386(nr, sym, qual) extern asmlinkage long sym(const struct pt_regs *);
-#define __sys_ni_syscall __ia32_sys_ni_syscall
-#else /* CONFIG_IA32_EMULATION */
-#define __SYSCALL_I386(nr, sym, qual) extern asmlinkage long sym(unsigned long, unsigned long, unsigned long, unsigned long, unsigned long, unsigned long);
-extern asmlinkage long sys_ni_syscall(unsigned long, unsigned long, unsigned long, unsigned long, unsigned long, unsigned long);
-#define __sys_ni_syscall sys_ni_syscall
-#endif /* CONFIG_IA32_EMULATION */
-=======
 #define __SYSCALL_I386(nr, sym) extern long __ia32_##sym(const struct pt_regs *);
->>>>>>> d1988041
 
 #include <asm/syscalls_32.h>
 #undef __SYSCALL_I386
@@ -32,10 +20,6 @@
 	 * Smells like a compiler bug -- it doesn't work
 	 * when the & below is removed.
 	 */
-<<<<<<< HEAD
-	[0 ... __NR_syscall_compat_max] = &__sys_ni_syscall,
-=======
 	[0 ... __NR_ia32_syscall_max] = &__ia32_sys_ni_syscall,
->>>>>>> d1988041
 #include <asm/syscalls_32.h>
 };