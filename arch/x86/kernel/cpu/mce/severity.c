--- conflicted
+++ resolved
@@ -13,12 +13,9 @@
 
 #include <asm/mce.h>
 #include <asm/intel-family.h>
-<<<<<<< HEAD
-=======
 #include <asm/traps.h>
 #include <asm/insn.h>
 #include <asm/insn-eval.h>
->>>>>>> d1988041
 
 #include "internal.h"
 
