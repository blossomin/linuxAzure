--- conflicted
+++ resolved
@@ -152,11 +152,7 @@
 	/*
 	 * spectre_v2_user_select_mitigation() relies on the state set by
 	 * retbleed_select_mitigation(); specifically the STIBP selection is
-<<<<<<< HEAD
-	 * forced for UNRET.
-=======
 	 * forced for UNRET or IBPB.
->>>>>>> 7365df19
 	 */
 	spectre_v2_user_select_mitigation();
 	ssb_select_mitigation();
@@ -437,12 +433,8 @@
 	u64 ia32_cap;
 
 	if (!boot_cpu_has_bug(X86_BUG_MMIO_STALE_DATA) ||
-<<<<<<< HEAD
-	    cpu_mitigations_off()) {
-=======
 	     boot_cpu_has_bug(X86_BUG_MMIO_UNKNOWN) ||
 	     cpu_mitigations_off()) {
->>>>>>> 7365df19
 		mmio_mitigation = MMIO_MITIGATION_OFF;
 		return;
 	}
@@ -547,11 +539,8 @@
 		pr_info("TAA: %s\n", taa_strings[taa_mitigation]);
 	if (boot_cpu_has_bug(X86_BUG_MMIO_STALE_DATA))
 		pr_info("MMIO Stale Data: %s\n", mmio_strings[mmio_mitigation]);
-<<<<<<< HEAD
-=======
 	else if (boot_cpu_has_bug(X86_BUG_MMIO_UNKNOWN))
 		pr_info("MMIO Stale Data: Unknown: No mitigations\n");
->>>>>>> 7365df19
 }
 
 static void __init md_clear_select_mitigation(void)
@@ -1193,12 +1182,8 @@
 	    boot_cpu_has(X86_FEATURE_AMD_STIBP_ALWAYS_ON))
 		mode = SPECTRE_V2_USER_STRICT_PREFERRED;
 
-<<<<<<< HEAD
-	if (retbleed_mitigation == RETBLEED_MITIGATION_UNRET) {
-=======
 	if (retbleed_mitigation == RETBLEED_MITIGATION_UNRET ||
 	    retbleed_mitigation == RETBLEED_MITIGATION_IBPB) {
->>>>>>> 7365df19
 		if (mode != SPECTRE_V2_USER_STRICT &&
 		    mode != SPECTRE_V2_USER_STRICT_PREFERRED)
 			pr_info("Selecting STIBP always-on mode to complement retbleed mitigation\n");
@@ -1354,8 +1339,6 @@
 	}
 }
 
-<<<<<<< HEAD
-=======
 static void __init spectre_v2_determine_rsb_fill_type_at_vmexit(enum spectre_v2_mitigation mode)
 {
 	/*
@@ -1403,7 +1386,6 @@
 	dump_stack();
 }
 
->>>>>>> 7365df19
 static void __init spectre_v2_select_mitigation(void)
 {
 	enum spectre_v2_mitigation_cmd cmd = spectre_v2_parse_cmdline();
@@ -1533,7 +1515,6 @@
 	 *    protect against this type of attack.
 	 *
 	 *    The "user -> user" attack scenario is mitigated by RSB filling.
-<<<<<<< HEAD
 	 *
 	 * 2) Poisoned RSB entry
 	 *
@@ -1544,18 +1525,6 @@
 	 *    The "user -> kernel" attack scenario is mitigated by SMEP and
 	 *    eIBRS.
 	 *
-=======
-	 *
-	 * 2) Poisoned RSB entry
-	 *
-	 *    If the 'next' in-kernel return stack is shorter than 'prev',
-	 *    'next' could be tricked into speculating with a user-poisoned RSB
-	 *    entry.
-	 *
-	 *    The "user -> kernel" attack scenario is mitigated by SMEP and
-	 *    eIBRS.
-	 *
->>>>>>> 7365df19
 	 *    The "user -> user" scenario, also known as SpectreBHB, requires
 	 *    RSB clearing.
 	 *
@@ -1570,32 +1539,6 @@
 	spectre_v2_determine_rsb_fill_type_at_vmexit(mode);
 
 	/*
-<<<<<<< HEAD
-	 * Similar to context switches, there are two types of RSB attacks
-	 * after vmexit:
-	 *
-	 * 1) RSB underflow
-	 *
-	 * 2) Poisoned RSB entry
-	 *
-	 * When retpoline is enabled, both are mitigated by filling/clearing
-	 * the RSB.
-	 *
-	 * When IBRS is enabled, while #1 would be mitigated by the IBRS branch
-	 * prediction isolation protections, RSB still needs to be cleared
-	 * because of #2.  Note that SMEP provides no protection here, unlike
-	 * user-space-poisoned RSB entries.
-	 *
-	 * eIBRS, on the other hand, has RSB-poisoning protections, so it
-	 * doesn't need RSB clearing after vmexit.
-	 */
-	if (boot_cpu_has(X86_FEATURE_RETPOLINE) ||
-	    boot_cpu_has(X86_FEATURE_KERNEL_IBRS))
-		setup_force_cpu_cap(X86_FEATURE_RSB_VMEXIT);
-
-	/*
-=======
->>>>>>> 7365df19
 	 * Retpoline protects the kernel, but doesn't protect firmware.  IBRS
 	 * and Enhanced IBRS protect firmware too, so enable IBRS around
 	 * firmware calls only when IBRS / Enhanced IBRS aren't otherwise
@@ -2335,12 +2278,9 @@
 
 static ssize_t mmio_stale_data_show_state(char *buf)
 {
-<<<<<<< HEAD
-=======
 	if (boot_cpu_has_bug(X86_BUG_MMIO_UNKNOWN))
 		return sysfs_emit(buf, "Unknown: No mitigations\n");
 
->>>>>>> 7365df19
 	if (mmio_mitigation == MMIO_MITIGATION_OFF)
 		return sysfs_emit(buf, "%s\n", mmio_strings[mmio_mitigation]);
 
@@ -2427,18 +2367,11 @@
 
 static ssize_t retbleed_show_state(char *buf)
 {
-<<<<<<< HEAD
-	if (retbleed_mitigation == RETBLEED_MITIGATION_UNRET) {
-	    if (boot_cpu_data.x86_vendor != X86_VENDOR_AMD &&
-		boot_cpu_data.x86_vendor != X86_VENDOR_HYGON)
-		    return sprintf(buf, "Vulnerable: untrained return thunk on non-Zen uarch\n");
-=======
 	if (retbleed_mitigation == RETBLEED_MITIGATION_UNRET ||
 	    retbleed_mitigation == RETBLEED_MITIGATION_IBPB) {
 	    if (boot_cpu_data.x86_vendor != X86_VENDOR_AMD &&
 		boot_cpu_data.x86_vendor != X86_VENDOR_HYGON)
 		    return sprintf(buf, "Vulnerable: untrained return thunk / IBPB on non-AMD based uarch\n");
->>>>>>> 7365df19
 
 	    return sprintf(buf, "%s; SMT %s\n",
 			   retbleed_strings[retbleed_mitigation],
@@ -2494,10 +2427,7 @@
 		return srbds_show_state(buf);
 
 	case X86_BUG_MMIO_STALE_DATA:
-<<<<<<< HEAD
-=======
 	case X86_BUG_MMIO_UNKNOWN:
->>>>>>> 7365df19
 		return mmio_stale_data_show_state(buf);
 
 	case X86_BUG_RETBLEED:
@@ -2557,14 +2487,10 @@
 
 ssize_t cpu_show_mmio_stale_data(struct device *dev, struct device_attribute *attr, char *buf)
 {
-<<<<<<< HEAD
-	return cpu_show_common(dev, attr, buf, X86_BUG_MMIO_STALE_DATA);
-=======
 	if (boot_cpu_has_bug(X86_BUG_MMIO_UNKNOWN))
 		return cpu_show_common(dev, attr, buf, X86_BUG_MMIO_UNKNOWN);
 	else
 		return cpu_show_common(dev, attr, buf, X86_BUG_MMIO_STALE_DATA);
->>>>>>> 7365df19
 }
 
 ssize_t cpu_show_retbleed(struct device *dev, struct device_attribute *attr, char *buf)
