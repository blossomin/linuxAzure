--- conflicted
+++ resolved
@@ -2828,14 +2828,6 @@
 static void soc_pcm_private_free(struct snd_pcm *pcm)
 {
 	struct snd_soc_pcm_runtime *rtd = pcm->private_data;
-<<<<<<< HEAD
-	struct snd_soc_platform *platform = rtd->platform;
-
-	/* need to sync the delayed work before releasing resources */
-	flush_delayed_work(&rtd->delayed_work);
-	if (platform->driver->pcm_free)
-		platform->driver->pcm_free(pcm);
-=======
 	struct snd_soc_rtdcom_list *rtdcom;
 	struct snd_soc_component *component;
 
@@ -2980,7 +2972,6 @@
 	}
 
 	return -EINVAL;
->>>>>>> e07bd30b
 }
 
 /* create a new pcm */
