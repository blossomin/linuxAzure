// SPDX-License-Identifier: GPL-2.0
// Copyright(c) 2015-18 Intel Corporation.

/*
 * hdac_hda.c - ASoC extensions to reuse the legacy HDA codec drivers
 * with ASoC platform drivers. These APIs are called by the legacy HDA
 * codec drivers using hdac_ext_bus_ops ops.
 */

#include <linux/init.h>
#include <linux/delay.h>
#include <linux/module.h>
#include <linux/pm_runtime.h>
#include <sound/pcm_params.h>
#include <sound/soc.h>
#include <sound/hdaudio_ext.h>
#include <sound/hda_i915.h>
#include <sound/hda_codec.h>
#include <sound/hda_register.h>

#include "hdac_hda.h"

#define STUB_FORMATS	(SNDRV_PCM_FMTBIT_S8 | \
			SNDRV_PCM_FMTBIT_U8 | \
			SNDRV_PCM_FMTBIT_S16_LE | \
			SNDRV_PCM_FMTBIT_U16_LE | \
			SNDRV_PCM_FMTBIT_S24_LE | \
			SNDRV_PCM_FMTBIT_U24_LE | \
			SNDRV_PCM_FMTBIT_S32_LE | \
			SNDRV_PCM_FMTBIT_U32_LE | \
			SNDRV_PCM_FMTBIT_IEC958_SUBFRAME_LE)

#define STUB_HDMI_RATES	(SNDRV_PCM_RATE_32000 | SNDRV_PCM_RATE_44100 |\
				 SNDRV_PCM_RATE_48000 | SNDRV_PCM_RATE_88200 |\
				 SNDRV_PCM_RATE_96000 | SNDRV_PCM_RATE_176400 |\
				 SNDRV_PCM_RATE_192000)

static int hdac_hda_dai_open(struct snd_pcm_substream *substream,
			     struct snd_soc_dai *dai);
static void hdac_hda_dai_close(struct snd_pcm_substream *substream,
			       struct snd_soc_dai *dai);
static int hdac_hda_dai_prepare(struct snd_pcm_substream *substream,
				struct snd_soc_dai *dai);
static int hdac_hda_dai_hw_params(struct snd_pcm_substream *substream,
				  struct snd_pcm_hw_params *params,
				  struct snd_soc_dai *dai);
static int hdac_hda_dai_hw_free(struct snd_pcm_substream *substream,
				struct snd_soc_dai *dai);
static int hdac_hda_dai_set_tdm_slot(struct snd_soc_dai *dai,
				     unsigned int tx_mask, unsigned int rx_mask,
				     int slots, int slot_width);
static struct hda_pcm *snd_soc_find_pcm_from_dai(struct hdac_hda_priv *hda_pvt,
						 struct snd_soc_dai *dai);

static const struct snd_soc_dai_ops hdac_hda_dai_ops = {
	.startup = hdac_hda_dai_open,
	.shutdown = hdac_hda_dai_close,
	.prepare = hdac_hda_dai_prepare,
	.hw_params = hdac_hda_dai_hw_params,
	.hw_free = hdac_hda_dai_hw_free,
	.set_tdm_slot = hdac_hda_dai_set_tdm_slot,
};

static struct snd_soc_dai_driver hdac_hda_dais[] = {
{
	.id = HDAC_ANALOG_DAI_ID,
	.name = "Analog Codec DAI",
	.ops = &hdac_hda_dai_ops,
	.playback = {
		.stream_name	= "Analog Codec Playback",
		.channels_min	= 1,
		.channels_max	= 16,
		.rates		= SNDRV_PCM_RATE_8000_192000,
		.formats	= STUB_FORMATS,
		.sig_bits	= 24,
	},
	.capture = {
		.stream_name    = "Analog Codec Capture",
		.channels_min   = 1,
		.channels_max   = 16,
		.rates = SNDRV_PCM_RATE_8000_192000,
		.formats = STUB_FORMATS,
		.sig_bits = 24,
	},
},
{
	.id = HDAC_DIGITAL_DAI_ID,
	.name = "Digital Codec DAI",
	.ops = &hdac_hda_dai_ops,
	.playback = {
		.stream_name    = "Digital Codec Playback",
		.channels_min   = 1,
		.channels_max   = 16,
		.rates          = SNDRV_PCM_RATE_8000_192000,
		.formats        = STUB_FORMATS,
		.sig_bits = 24,
	},
	.capture = {
		.stream_name    = "Digital Codec Capture",
		.channels_min   = 1,
		.channels_max   = 16,
		.rates = SNDRV_PCM_RATE_8000_192000,
		.formats = STUB_FORMATS,
		.sig_bits = 24,
	},
},
{
	.id = HDAC_ALT_ANALOG_DAI_ID,
	.name = "Alt Analog Codec DAI",
	.ops = &hdac_hda_dai_ops,
	.playback = {
		.stream_name	= "Alt Analog Codec Playback",
		.channels_min	= 1,
		.channels_max	= 16,
		.rates		= SNDRV_PCM_RATE_8000_192000,
		.formats	= STUB_FORMATS,
		.sig_bits	= 24,
	},
	.capture = {
		.stream_name    = "Alt Analog Codec Capture",
		.channels_min   = 1,
		.channels_max   = 16,
		.rates = SNDRV_PCM_RATE_8000_192000,
		.formats = STUB_FORMATS,
		.sig_bits = 24,
	},
},
{
	.id = HDAC_HDMI_0_DAI_ID,
	.name = "intel-hdmi-hifi1",
	.ops = &hdac_hda_dai_ops,
	.playback = {
		.stream_name    = "hifi1",
		.channels_min   = 1,
		.channels_max   = 32,
		.rates          = STUB_HDMI_RATES,
		.formats        = STUB_FORMATS,
		.sig_bits = 24,
	},
},
{
	.id = HDAC_HDMI_1_DAI_ID,
	.name = "intel-hdmi-hifi2",
	.ops = &hdac_hda_dai_ops,
	.playback = {
		.stream_name    = "hifi2",
		.channels_min   = 1,
		.channels_max   = 32,
		.rates          = STUB_HDMI_RATES,
		.formats        = STUB_FORMATS,
		.sig_bits = 24,
	},
},
{
	.id = HDAC_HDMI_2_DAI_ID,
	.name = "intel-hdmi-hifi3",
	.ops = &hdac_hda_dai_ops,
	.playback = {
		.stream_name    = "hifi3",
		.channels_min   = 1,
		.channels_max   = 32,
		.rates          = STUB_HDMI_RATES,
		.formats        = STUB_FORMATS,
		.sig_bits = 24,
	},
},
{
	.id = HDAC_HDMI_3_DAI_ID,
	.name = "intel-hdmi-hifi4",
	.ops = &hdac_hda_dai_ops,
	.playback = {
		.stream_name    = "hifi4",
		.channels_min   = 1,
		.channels_max   = 32,
		.rates          = STUB_HDMI_RATES,
		.formats        = STUB_FORMATS,
		.sig_bits = 24,
	},
},

};

static int hdac_hda_dai_set_tdm_slot(struct snd_soc_dai *dai,
				     unsigned int tx_mask, unsigned int rx_mask,
				     int slots, int slot_width)
{
	struct snd_soc_component *component = dai->component;
	struct hdac_hda_priv *hda_pvt;
	struct hdac_hda_pcm *pcm;

	hda_pvt = snd_soc_component_get_drvdata(component);
	pcm = &hda_pvt->pcm[dai->id];

	if (tx_mask)
		pcm->stream_tag[SNDRV_PCM_STREAM_PLAYBACK] = tx_mask;
	else
		pcm->stream_tag[SNDRV_PCM_STREAM_CAPTURE] = rx_mask;

	return 0;
}

static int hdac_hda_dai_hw_params(struct snd_pcm_substream *substream,
				  struct snd_pcm_hw_params *params,
				  struct snd_soc_dai *dai)
{
	struct snd_soc_component *component = dai->component;
	struct hdac_hda_priv *hda_pvt;
	unsigned int format_val;
	unsigned int maxbps;

	if (substream->stream == SNDRV_PCM_STREAM_PLAYBACK)
		maxbps = dai->driver->playback.sig_bits;
	else
		maxbps = dai->driver->capture.sig_bits;

	hda_pvt = snd_soc_component_get_drvdata(component);
	format_val = snd_hdac_calc_stream_format(params_rate(params),
						 params_channels(params),
						 params_format(params),
						 maxbps,
						 0);
	if (!format_val) {
		dev_err(dai->dev,
			"invalid format_val, rate=%d, ch=%d, format=%d, maxbps=%d\n",
			params_rate(params), params_channels(params),
			params_format(params), maxbps);

		return -EINVAL;
	}

	hda_pvt->pcm[dai->id].format_val[substream->stream] = format_val;
	return 0;
}

static int hdac_hda_dai_hw_free(struct snd_pcm_substream *substream,
				struct snd_soc_dai *dai)
{
	struct snd_soc_component *component = dai->component;
	struct hdac_hda_priv *hda_pvt;
	struct hda_pcm_stream *hda_stream;
	struct hda_pcm *pcm;

	hda_pvt = snd_soc_component_get_drvdata(component);
	pcm = snd_soc_find_pcm_from_dai(hda_pvt, dai);
	if (!pcm)
		return -EINVAL;

	hda_stream = &pcm->stream[substream->stream];
	snd_hda_codec_cleanup(&hda_pvt->codec, hda_stream, substream);

	return 0;
}

static int hdac_hda_dai_prepare(struct snd_pcm_substream *substream,
				struct snd_soc_dai *dai)
{
	struct snd_soc_component *component = dai->component;
	struct hda_pcm_stream *hda_stream;
	struct hdac_hda_priv *hda_pvt;
	struct hdac_device *hdev;
	unsigned int format_val;
	struct hda_pcm *pcm;
	unsigned int stream;
	int ret = 0;

	hda_pvt = snd_soc_component_get_drvdata(component);
	hdev = &hda_pvt->codec.core;
	pcm = snd_soc_find_pcm_from_dai(hda_pvt, dai);
	if (!pcm)
		return -EINVAL;

	hda_stream = &pcm->stream[substream->stream];

	stream = hda_pvt->pcm[dai->id].stream_tag[substream->stream];
	format_val = hda_pvt->pcm[dai->id].format_val[substream->stream];

	ret = snd_hda_codec_prepare(&hda_pvt->codec, hda_stream,
				    stream, format_val, substream);
	if (ret < 0)
		dev_err(&hdev->dev, "codec prepare failed %d\n", ret);

	return ret;
}

static int hdac_hda_dai_open(struct snd_pcm_substream *substream,
			     struct snd_soc_dai *dai)
{
	struct snd_soc_component *component = dai->component;
	struct hdac_hda_priv *hda_pvt;
	struct hda_pcm_stream *hda_stream;
	struct hda_pcm *pcm;

	hda_pvt = snd_soc_component_get_drvdata(component);
	pcm = snd_soc_find_pcm_from_dai(hda_pvt, dai);
	if (!pcm)
		return -EINVAL;

	snd_hda_codec_pcm_get(pcm);

	hda_stream = &pcm->stream[substream->stream];

	return hda_stream->ops.open(hda_stream, &hda_pvt->codec, substream);
}

static void hdac_hda_dai_close(struct snd_pcm_substream *substream,
			       struct snd_soc_dai *dai)
{
	struct snd_soc_component *component = dai->component;
	struct hdac_hda_priv *hda_pvt;
	struct hda_pcm_stream *hda_stream;
	struct hda_pcm *pcm;

	hda_pvt = snd_soc_component_get_drvdata(component);
	pcm = snd_soc_find_pcm_from_dai(hda_pvt, dai);
	if (!pcm)
		return;

	hda_stream = &pcm->stream[substream->stream];

	hda_stream->ops.close(hda_stream, &hda_pvt->codec, substream);

	snd_hda_codec_pcm_put(pcm);
}

static struct hda_pcm *snd_soc_find_pcm_from_dai(struct hdac_hda_priv *hda_pvt,
						 struct snd_soc_dai *dai)
{
	struct hda_codec *hcodec = &hda_pvt->codec;
	struct hda_pcm *cpcm;
	const char *pcm_name;

	/*
	 * map DAI ID to the closest matching PCM name, using the naming
	 * scheme used by hda-codec snd_hda_gen_build_pcms() and for
	 * HDMI in hda_codec patch_hdmi.c)
	 */

	switch (dai->id) {
	case HDAC_ANALOG_DAI_ID:
		pcm_name = "Analog";
		break;
	case HDAC_DIGITAL_DAI_ID:
		pcm_name = "Digital";
		break;
	case HDAC_ALT_ANALOG_DAI_ID:
		pcm_name = "Alt Analog";
		break;
	case HDAC_HDMI_0_DAI_ID:
		pcm_name = "HDMI 0";
		break;
	case HDAC_HDMI_1_DAI_ID:
		pcm_name = "HDMI 1";
		break;
	case HDAC_HDMI_2_DAI_ID:
		pcm_name = "HDMI 2";
		break;
	case HDAC_HDMI_3_DAI_ID:
		pcm_name = "HDMI 3";
		break;
	default:
		dev_err(&hcodec->core.dev, "invalid dai id %d\n", dai->id);
		return NULL;
	}

	list_for_each_entry(cpcm, &hcodec->pcm_list_head, list) {
		if (strstr(cpcm->name, pcm_name))
			return cpcm;
	}

	dev_err(&hcodec->core.dev, "didn't find PCM for DAI %s\n", dai->name);
	return NULL;
}

static bool is_hdmi_codec(struct hda_codec *hcodec)
{
	struct hda_pcm *cpcm;

	list_for_each_entry(cpcm, &hcodec->pcm_list_head, list) {
		if (cpcm->pcm_type == HDA_PCM_TYPE_HDMI)
			return true;
	}

	return false;
}

static int hdac_hda_codec_probe(struct snd_soc_component *component)
{
	struct hdac_hda_priv *hda_pvt =
			snd_soc_component_get_drvdata(component);
	struct snd_soc_dapm_context *dapm =
			snd_soc_component_get_dapm(component);
	struct hdac_device *hdev = &hda_pvt->codec.core;
	struct hda_codec *hcodec = &hda_pvt->codec;
	struct hdac_ext_link *hlink;
	hda_codec_patch_t patch;
	int ret;

	hlink = snd_hdac_ext_bus_get_link(hdev->bus, dev_name(&hdev->dev));
	if (!hlink) {
		dev_err(&hdev->dev, "hdac link not found\n");
		return -EIO;
	}

	snd_hdac_ext_bus_link_get(hdev->bus, hlink);

	/*
	 * Ensure any HDA display is powered at codec probe.
	 * After snd_hda_codec_device_new(), display power is
	 * managed by runtime PM.
	 */
	if (hda_pvt->need_display_power)
		snd_hdac_display_power(hdev->bus,
				       HDA_CODEC_IDX_CONTROLLER, true);

	ret = snd_hda_codec_device_new(hcodec->bus, component->card->snd_card,
				       hdev->addr, hcodec);
	if (ret < 0) {
		dev_err(&hdev->dev, "failed to create hda codec %d\n", ret);
		goto error_no_pm;
	}
	/*
	 * Overwrite type to HDA_DEV_ASOC since it is a ASoC driver
	 * hda_codec.c will check this flag to determine if unregister
	 * device is needed.
	 */
	hdev->type = HDA_DEV_ASOC;

	/*
	 * snd_hda_codec_device_new decrements the usage count so call get pm
	 * else the device will be powered off
	 */
	pm_runtime_get_noresume(&hdev->dev);

	hcodec->bus->card = dapm->card->snd_card;

	ret = snd_hda_codec_set_name(hcodec, hcodec->preset->name);
	if (ret < 0) {
		dev_err(&hdev->dev, "name failed %s\n", hcodec->preset->name);
		goto error_pm;
	}

	ret = snd_hdac_regmap_init(&hcodec->core);
	if (ret < 0) {
		dev_err(&hdev->dev, "regmap init failed\n");
		goto error_pm;
	}

	patch = (hda_codec_patch_t)hcodec->preset->driver_data;
	if (patch) {
		ret = patch(hcodec);
		if (ret < 0) {
			dev_err(&hdev->dev, "patch failed %d\n", ret);
			goto error_regmap;
		}
	} else {
		dev_dbg(&hdev->dev, "no patch file found\n");
	}

	/* configure codec for 1:1 PCM:DAI mapping */
	hcodec->mst_no_extra_pcms = 1;

	ret = snd_hda_codec_parse_pcms(hcodec);
	if (ret < 0) {
		dev_err(&hdev->dev, "unable to map pcms to dai %d\n", ret);
		goto error_patch;
	}

	/* HDMI controls need to be created in machine drivers */
	if (!is_hdmi_codec(hcodec)) {
		ret = snd_hda_codec_build_controls(hcodec);
		if (ret < 0) {
			dev_err(&hdev->dev, "unable to create controls %d\n",
				ret);
			goto error_patch;
		}
	}

	hcodec->core.lazy_cache = true;

	if (hda_pvt->need_display_power)
		snd_hdac_display_power(hdev->bus,
				       HDA_CODEC_IDX_CONTROLLER, false);

	/* match for forbid call in snd_hda_codec_device_new() */
	pm_runtime_allow(&hdev->dev);

	/*
	 * hdac_device core already sets the state to active and calls
	 * get_noresume. So enable runtime and set the device to suspend.
	 * pm_runtime_enable is also called during codec registeration
	 */
	pm_runtime_put(&hdev->dev);
	pm_runtime_suspend(&hdev->dev);

	return 0;

error_patch:
	if (hcodec->patch_ops.free)
		hcodec->patch_ops.free(hcodec);
error_regmap:
	snd_hdac_regmap_exit(hdev);
error_pm:
	pm_runtime_put(&hdev->dev);
error_no_pm:
	snd_hdac_ext_bus_link_put(hdev->bus, hlink);
	return ret;
}

static void hdac_hda_codec_remove(struct snd_soc_component *component)
{
	struct hdac_hda_priv *hda_pvt =
		      snd_soc_component_get_drvdata(component);
	struct hdac_device *hdev = &hda_pvt->codec.core;
	struct hda_codec *codec = &hda_pvt->codec;
	struct hdac_ext_link *hlink = NULL;

	hlink = snd_hdac_ext_bus_get_link(hdev->bus, dev_name(&hdev->dev));
	if (!hlink) {
		dev_err(&hdev->dev, "hdac link not found\n");
		return;
	}

	pm_runtime_disable(&hdev->dev);
	snd_hdac_ext_bus_link_put(hdev->bus, hlink);

	if (codec->patch_ops.free)
		codec->patch_ops.free(codec);

	snd_hda_codec_cleanup_for_unbind(codec);
}

static const struct snd_soc_dapm_route hdac_hda_dapm_routes[] = {
	{"AIF1TX", NULL, "Codec Input Pin1"},
	{"AIF2TX", NULL, "Codec Input Pin2"},
	{"AIF3TX", NULL, "Codec Input Pin3"},

	{"Codec Output Pin1", NULL, "AIF1RX"},
	{"Codec Output Pin2", NULL, "AIF2RX"},
	{"Codec Output Pin3", NULL, "AIF3RX"},
};

static const struct snd_soc_dapm_widget hdac_hda_dapm_widgets[] = {
	/* Audio Interface */
	SND_SOC_DAPM_AIF_IN("AIF1RX", "Analog Codec Playback", 0,
			    SND_SOC_NOPM, 0, 0),
	SND_SOC_DAPM_AIF_IN("AIF2RX", "Digital Codec Playback", 0,
			    SND_SOC_NOPM, 0, 0),
	SND_SOC_DAPM_AIF_IN("AIF3RX", "Alt Analog Codec Playback", 0,
			    SND_SOC_NOPM, 0, 0),
	SND_SOC_DAPM_AIF_OUT("AIF1TX", "Analog Codec Capture", 0,
			     SND_SOC_NOPM, 0, 0),
	SND_SOC_DAPM_AIF_OUT("AIF2TX", "Digital Codec Capture", 0,
			     SND_SOC_NOPM, 0, 0),
	SND_SOC_DAPM_AIF_OUT("AIF3TX", "Alt Analog Codec Capture", 0,
			     SND_SOC_NOPM, 0, 0),

	/* Input Pins */
	SND_SOC_DAPM_INPUT("Codec Input Pin1"),
	SND_SOC_DAPM_INPUT("Codec Input Pin2"),
	SND_SOC_DAPM_INPUT("Codec Input Pin3"),

	/* Output Pins */
	SND_SOC_DAPM_OUTPUT("Codec Output Pin1"),
	SND_SOC_DAPM_OUTPUT("Codec Output Pin2"),
	SND_SOC_DAPM_OUTPUT("Codec Output Pin3"),
};

static const struct snd_soc_component_driver hdac_hda_codec = {
	.probe		= hdac_hda_codec_probe,
	.remove		= hdac_hda_codec_remove,
	.idle_bias_on	= false,
	.dapm_widgets           = hdac_hda_dapm_widgets,
	.num_dapm_widgets       = ARRAY_SIZE(hdac_hda_dapm_widgets),
	.dapm_routes            = hdac_hda_dapm_routes,
	.num_dapm_routes        = ARRAY_SIZE(hdac_hda_dapm_routes),
};

static int hdac_hda_dev_probe(struct hdac_device *hdev)
{
	struct hdac_ext_link *hlink;
	struct hdac_hda_priv *hda_pvt;
	int ret;

	/* hold the ref while we probe */
	hlink = snd_hdac_ext_bus_get_link(hdev->bus, dev_name(&hdev->dev));
	if (!hlink) {
		dev_err(&hdev->dev, "hdac link not found\n");
		return -EIO;
	}
	snd_hdac_ext_bus_link_get(hdev->bus, hlink);

	hda_pvt = hdac_to_hda_priv(hdev);
	if (!hda_pvt)
		return -ENOMEM;

	/* ASoC specific initialization */
	ret = devm_snd_soc_register_component(&hdev->dev,
					 &hdac_hda_codec, hdac_hda_dais,
					 ARRAY_SIZE(hdac_hda_dais));
	if (ret < 0) {
		dev_err(&hdev->dev, "failed to register HDA codec %d\n", ret);
		return ret;
	}

	dev_set_drvdata(&hdev->dev, hda_pvt);
	snd_hdac_ext_bus_link_put(hdev->bus, hlink);

	return ret;
}

static int hdac_hda_dev_remove(struct hdac_device *hdev)
{
<<<<<<< HEAD
	struct hdac_hda_priv *hda_pvt;

	hda_pvt = dev_get_drvdata(&hdev->dev);
	if (hda_pvt && hda_pvt->codec.registered)
		cancel_delayed_work_sync(&hda_pvt->codec.jackpoll_work);

=======
	/*
	 * Resources are freed in hdac_hda_codec_remove(). This
	 * function is kept to keep hda_codec_driver_remove() happy.
	 */
>>>>>>> d1988041
	return 0;
}

static struct hdac_ext_bus_ops hdac_ops = {
	.hdev_attach = hdac_hda_dev_probe,
	.hdev_detach = hdac_hda_dev_remove,
};

struct hdac_ext_bus_ops *snd_soc_hdac_hda_get_ops(void)
{
	return &hdac_ops;
}
EXPORT_SYMBOL_GPL(snd_soc_hdac_hda_get_ops);

MODULE_LICENSE("GPL v2");
MODULE_DESCRIPTION("ASoC Extensions for legacy HDA Drivers");
MODULE_AUTHOR("Rakesh Ughreja<rakesh.a.ughreja@intel.com>");<|MERGE_RESOLUTION|>--- conflicted
+++ resolved
@@ -610,19 +610,10 @@
 
 static int hdac_hda_dev_remove(struct hdac_device *hdev)
 {
-<<<<<<< HEAD
-	struct hdac_hda_priv *hda_pvt;
-
-	hda_pvt = dev_get_drvdata(&hdev->dev);
-	if (hda_pvt && hda_pvt->codec.registered)
-		cancel_delayed_work_sync(&hda_pvt->codec.jackpoll_work);
-
-=======
 	/*
 	 * Resources are freed in hdac_hda_codec_remove(). This
 	 * function is kept to keep hda_codec_driver_remove() happy.
 	 */
->>>>>>> d1988041
 	return 0;
 }
 
