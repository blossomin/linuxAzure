// SPDX-License-Identifier: (GPL-2.0-only OR BSD-3-Clause)
//
// This file is provided under a dual BSD/GPLv2 license.  When using or
// redistributing this file, you may do so under either license.
//
// Copyright(c) 2018 Intel Corporation. All rights reserved.
//
// Author: Liam Girdwood <liam.r.girdwood@linux.intel.com>
//

#include <linux/firmware.h>
#include <linux/module.h>
#include <sound/soc.h>
#include <sound/sof.h>
#include "sof-priv.h"
#include "ops.h"
#if IS_ENABLED(CONFIG_SND_SOC_SOF_DEBUG_PROBES)
#include "probe.h"
#endif

/* see SOF_DBG_ flags */
int sof_core_debug;
module_param_named(sof_debug, sof_core_debug, int, 0444);
MODULE_PARM_DESC(sof_debug, "SOF core debug options (0x0 all off)");

/* SOF defaults if not provided by the platform in ms */
#define TIMEOUT_DEFAULT_IPC_MS  500
#define TIMEOUT_DEFAULT_BOOT_MS 2000

/*
 * FW Panic/fault handling.
 */

struct sof_panic_msg {
	u32 id;
	const char *msg;
};

/* standard FW panic types */
static const struct sof_panic_msg panic_msg[] = {
	{SOF_IPC_PANIC_MEM, "out of memory"},
	{SOF_IPC_PANIC_WORK, "work subsystem init failed"},
	{SOF_IPC_PANIC_IPC, "IPC subsystem init failed"},
	{SOF_IPC_PANIC_ARCH, "arch init failed"},
	{SOF_IPC_PANIC_PLATFORM, "platform init failed"},
	{SOF_IPC_PANIC_TASK, "scheduler init failed"},
	{SOF_IPC_PANIC_EXCEPTION, "runtime exception"},
	{SOF_IPC_PANIC_DEADLOCK, "deadlock"},
	{SOF_IPC_PANIC_STACK, "stack overflow"},
	{SOF_IPC_PANIC_IDLE, "can't enter idle"},
	{SOF_IPC_PANIC_WFI, "invalid wait state"},
	{SOF_IPC_PANIC_ASSERT, "assertion failed"},
};

/*
 * helper to be called from .dbg_dump callbacks. No error code is
 * provided, it's left as an exercise for the caller of .dbg_dump
 * (typically IPC or loader)
 */
void snd_sof_get_status(struct snd_sof_dev *sdev, u32 panic_code,
			u32 tracep_code, void *oops,
			struct sof_ipc_panic_info *panic_info,
			void *stack, size_t stack_words)
{
	u32 code;
	int i;

	/* is firmware dead ? */
	if ((panic_code & SOF_IPC_PANIC_MAGIC_MASK) != SOF_IPC_PANIC_MAGIC) {
		dev_err(sdev->dev, "error: unexpected fault 0x%8.8x trace 0x%8.8x\n",
			panic_code, tracep_code);
		return; /* no fault ? */
	}

	code = panic_code & (SOF_IPC_PANIC_MAGIC_MASK | SOF_IPC_PANIC_CODE_MASK);

	for (i = 0; i < ARRAY_SIZE(panic_msg); i++) {
		if (panic_msg[i].id == code) {
			dev_err(sdev->dev, "error: %s\n", panic_msg[i].msg);
			dev_err(sdev->dev, "error: trace point %8.8x\n",
				tracep_code);
			goto out;
		}
	}

	/* unknown error */
	dev_err(sdev->dev, "error: unknown reason %8.8x\n", panic_code);
	dev_err(sdev->dev, "error: trace point %8.8x\n", tracep_code);

out:
	dev_err(sdev->dev, "error: panic at %s:%d\n",
		panic_info->filename, panic_info->linenum);
	sof_oops(sdev, oops);
	sof_stack(sdev, oops, stack, stack_words);
}
EXPORT_SYMBOL(snd_sof_get_status);

/*
 *			FW Boot State Transition Diagram
 *
 *    +-----------------------------------------------------------------------+
 *    |									      |
 * ------------------	     ------------------				      |
 * |		    |	     |		      |				      |
 * |   BOOT_FAILED  |	     |  READY_FAILED  |-------------------------+     |
 * |		    |	     |	              |				|     |
 * ------------------	     ------------------				|     |
 *	^			    ^					|     |
 *	|			    |					|     |
 * (FW Boot Timeout)		(FW_READY FAIL)				|     |
 *	|			    |					|     |
 *	|			    |					|     |
 * ------------------		    |		   ------------------	|     |
 * |		    |		    |		   |		    |	|     |
 * |   IN_PROGRESS  |---------------+------------->|    COMPLETE    |	|     |
 * |		    | (FW Boot OK)   (FW_READY OK) |		    |	|     |
 * ------------------				   ------------------	|     |
 *	^						|		|     |
 *	|						|		|     |
 * (FW Loading OK)			       (System Suspend/Runtime Suspend)
 *	|						|		|     |
 *	|						|		|     |
 * ------------------		------------------	|		|     |
 * |		    |		|		 |<-----+		|     |
 * |   PREPARE	    |		|   NOT_STARTED  |<---------------------+     |
 * |		    |		|		 |<---------------------------+
 * ------------------		------------------
 *    |	    ^			    |	   ^
 *    |	    |			    |	   |
 *    |	    +-----------------------+	   |
 *    |		(DSP Probe OK)		   |
 *    |					   |
 *    |					   |
 *    +------------------------------------+
 *	(System Suspend/Runtime Suspend)
 */

<<<<<<< HEAD
int snd_sof_create_page_table(struct snd_sof_dev *sdev,
			      struct snd_dma_buffer *dmab,
			      unsigned char *page_table, size_t size)
{
	int i, pages;

	pages = snd_sgbuf_aligned_pages(size);

	dev_dbg(sdev->dev, "generating page table for %p size 0x%zx pages %d\n",
		dmab->area, size, pages);

	for (i = 0; i < pages; i++) {
		/*
		 * The number of valid address bits for each page is 20.
		 * idx determines the byte position within page_table
		 * where the current page's address is stored
		 * in the compressed page_table.
		 * This can be calculated by multiplying the page number by 2.5.
		 */
		u32 idx = (5 * i) >> 1;
		u32 pfn = snd_sgbuf_get_addr(dmab, i * PAGE_SIZE) >> PAGE_SHIFT;
		u8 *pg_table;

		dev_vdbg(sdev->dev, "pfn i %i idx %d pfn %x\n", i, idx, pfn);

		pg_table = (u8 *)(page_table + idx);

		/*
		 * pagetable compression:
		 * byte 0     byte 1     byte 2     byte 3     byte 4     byte 5
		 * ___________pfn 0__________ __________pfn 1___________  _pfn 2...
		 * .... ....  .... ....  .... ....  .... ....  .... ....  ....
		 * It is created by:
		 * 1. set current location to 0, PFN index i to 0
		 * 2. put pfn[i] at current location in Little Endian byte order
		 * 3. calculate an intermediate value as
		 *    x = (pfn[i+1] << 4) | (pfn[i] & 0xf)
		 * 4. put x at offset (current location + 2) in LE byte order
		 * 5. increment current location by 5 bytes, increment i by 2
		 * 6. continue to (2)
		 */
		if (i & 1)
			put_unaligned_le32((pg_table[0] & 0xf) | pfn << 4,
					   pg_table);
		else
			put_unaligned_le32(pfn, pg_table);
	}

	return pages;
}

/*
 * SOF Driver enumeration.
 */
static int sof_machine_check(struct snd_sof_dev *sdev)
{
	struct snd_sof_pdata *plat_data = sdev->pdata;
#if IS_ENABLED(CONFIG_SND_SOC_SOF_NOCODEC)
	struct snd_soc_acpi_mach *machine;
	int ret;
#endif

	if (plat_data->machine)
		return 0;

#if !IS_ENABLED(CONFIG_SND_SOC_SOF_NOCODEC)
	dev_err(sdev->dev, "error: no matching ASoC machine driver found - aborting probe\n");
	return -ENODEV;
#else
	/* fallback to nocodec mode */
	dev_warn(sdev->dev, "No ASoC machine driver found - using nocodec\n");
	machine = devm_kzalloc(sdev->dev, sizeof(*machine), GFP_KERNEL);
	if (!machine)
		return -ENOMEM;

	ret = sof_nocodec_setup(sdev->dev, plat_data, machine,
				plat_data->desc, plat_data->desc->ops);
	if (ret < 0)
		return ret;

	plat_data->machine = machine;

	return 0;
#endif
}

/*
 *			FW Boot State Transition Diagram
 *
 *    +-----------------------------------------------------------------------+
 *    |									      |
 * ------------------	     ------------------				      |
 * |		    |	     |		      |				      |
 * |   BOOT_FAILED  |	     |  READY_FAILED  |-------------------------+     |
 * |		    |	     |	              |				|     |
 * ------------------	     ------------------				|     |
 *	^			    ^					|     |
 *	|			    |					|     |
 * (FW Boot Timeout)		(FW_READY FAIL)				|     |
 *	|			    |					|     |
 *	|			    |					|     |
 * ------------------		    |		   ------------------	|     |
 * |		    |		    |		   |		    |	|     |
 * |   IN_PROGRESS  |---------------+------------->|    COMPLETE    |	|     |
 * |		    | (FW Boot OK)   (FW_READY OK) |		    |	|     |
 * ------------------				   ------------------	|     |
 *	^						|		|     |
 *	|						|		|     |
 * (FW Loading OK)			       (System Suspend/Runtime Suspend)
 *	|						|		|     |
 *	|						|		|     |
 * ------------------		------------------	|		|     |
 * |		    |		|		 |<-----+		|     |
 * |   PREPARE	    |		|   NOT_STARTED  |<---------------------+     |
 * |		    |		|		 |<---------------------------+
 * ------------------		------------------
 *    |	    ^			    |	   ^
 *    |	    |			    |	   |
 *    |	    +-----------------------+	   |
 *    |		(DSP Probe OK)		   |
 *    |					   |
 *    |					   |
 *    +------------------------------------+
 *	(System Suspend/Runtime Suspend)
 */

=======
>>>>>>> d1988041
static int sof_probe_continue(struct snd_sof_dev *sdev)
{
	struct snd_sof_pdata *plat_data = sdev->pdata;
	int ret;

	/* probe the DSP hardware */
	ret = snd_sof_probe(sdev);
	if (ret < 0) {
		dev_err(sdev->dev, "error: failed to probe DSP %d\n", ret);
		return ret;
	}

	sdev->fw_state = SOF_FW_BOOT_PREPARE;

	/* check machine info */
	ret = sof_machine_check(sdev);
	if (ret < 0) {
		dev_err(sdev->dev, "error: failed to get machine info %d\n",
			ret);
		goto dbg_err;
	}

	/* set up platform component driver */
	snd_sof_new_platform_drv(sdev);

	/* register any debug/trace capabilities */
	ret = snd_sof_dbg_init(sdev);
	if (ret < 0) {
		/*
		 * debugfs issues are suppressed in snd_sof_dbg_init() since
		 * we cannot rely on debugfs
		 * here we trap errors due to memory allocation only.
		 */
		dev_err(sdev->dev, "error: failed to init DSP trace/debug %d\n",
			ret);
		goto dbg_err;
	}

	/* init the IPC */
	sdev->ipc = snd_sof_ipc_init(sdev);
	if (!sdev->ipc) {
		ret = -ENOMEM;
		dev_err(sdev->dev, "error: failed to init DSP IPC %d\n", ret);
		goto ipc_err;
	}

	/* load the firmware */
	ret = snd_sof_load_firmware(sdev);
	if (ret < 0) {
		dev_err(sdev->dev, "error: failed to load DSP firmware %d\n",
			ret);
		goto fw_load_err;
	}

	sdev->fw_state = SOF_FW_BOOT_IN_PROGRESS;

	/*
	 * Boot the firmware. The FW boot status will be modified
	 * in snd_sof_run_firmware() depending on the outcome.
	 */
	ret = snd_sof_run_firmware(sdev);
	if (ret < 0) {
		dev_err(sdev->dev, "error: failed to boot DSP firmware %d\n",
			ret);
		goto fw_run_err;
	}

	if (IS_ENABLED(CONFIG_SND_SOC_SOF_DEBUG_ENABLE_FIRMWARE_TRACE) ||
	    (sof_core_debug & SOF_DBG_ENABLE_TRACE)) {
		sdev->dtrace_is_supported = true;

		/* init DMA trace */
		ret = snd_sof_init_trace(sdev);
		if (ret < 0) {
			/* non fatal */
			dev_warn(sdev->dev,
				 "warning: failed to initialize trace %d\n",
				 ret);
		}
	} else {
		dev_dbg(sdev->dev, "SOF firmware trace disabled\n");
	}

	/* hereafter all FW boot flows are for PM reasons */
	sdev->first_boot = false;

	/* now register audio DSP platform driver and dai */
	ret = devm_snd_soc_register_component(sdev->dev, &sdev->plat_drv,
					      sof_ops(sdev)->drv,
					      sof_ops(sdev)->num_drv);
	if (ret < 0) {
		dev_err(sdev->dev,
			"error: failed to register DSP DAI driver %d\n", ret);
		goto fw_trace_err;
	}

<<<<<<< HEAD
	drv_name = plat_data->machine->drv_name;
	mach = (const void *)plat_data->machine;
	size = sizeof(*plat_data->machine);

	/* register machine driver, pass machine info as pdata */
	plat_data->pdev_mach =
		platform_device_register_data(sdev->dev, drv_name,
					      PLATFORM_DEVID_NONE, mach, size);

	if (IS_ERR(plat_data->pdev_mach)) {
		ret = PTR_ERR(plat_data->pdev_mach);
		goto fw_trace_err;
	}
=======
	ret = snd_sof_machine_register(sdev, plat_data);
	if (ret < 0)
		goto fw_trace_err;
>>>>>>> d1988041

	/*
	 * Some platforms in SOF, ex: BYT, may not have their platform PM
	 * callbacks set. Increment the usage count so as to
	 * prevent the device from entering runtime suspend.
	 */
	if (!sof_ops(sdev)->runtime_suspend || !sof_ops(sdev)->runtime_resume)
		pm_runtime_get_noresume(sdev->dev);

	if (plat_data->sof_probe_complete)
		plat_data->sof_probe_complete(sdev->dev);

	return 0;

fw_trace_err:
	snd_sof_free_trace(sdev);
fw_run_err:
	snd_sof_fw_unload(sdev);
fw_load_err:
	snd_sof_ipc_free(sdev);
ipc_err:
	snd_sof_free_debug(sdev);
dbg_err:
	snd_sof_remove(sdev);

	/* all resources freed, update state to match */
	sdev->fw_state = SOF_FW_BOOT_NOT_STARTED;
	sdev->first_boot = true;

	return ret;
}

static void sof_probe_work(struct work_struct *work)
{
	struct snd_sof_dev *sdev =
		container_of(work, struct snd_sof_dev, probe_work);
	int ret;

	ret = sof_probe_continue(sdev);
	if (ret < 0) {
		/* errors cannot be propagated, log */
		dev_err(sdev->dev, "error: %s failed err: %d\n", __func__, ret);
	}
}

int snd_sof_device_probe(struct device *dev, struct snd_sof_pdata *plat_data)
{
	struct snd_sof_dev *sdev;

	sdev = devm_kzalloc(dev, sizeof(*sdev), GFP_KERNEL);
	if (!sdev)
		return -ENOMEM;

	/* initialize sof device */
	sdev->dev = dev;

	/* initialize default DSP power state */
	sdev->dsp_power_state.state = SOF_DSP_PM_D0;

	sdev->pdata = plat_data;
	sdev->first_boot = true;
	sdev->fw_state = SOF_FW_BOOT_NOT_STARTED;
<<<<<<< HEAD
=======
#if IS_ENABLED(CONFIG_SND_SOC_SOF_DEBUG_PROBES)
	sdev->extractor_stream_tag = SOF_PROBE_INVALID_NODE_ID;
#endif
>>>>>>> d1988041
	dev_set_drvdata(dev, sdev);

	/* check all mandatory ops */
	if (!sof_ops(sdev) || !sof_ops(sdev)->probe || !sof_ops(sdev)->run ||
	    !sof_ops(sdev)->block_read || !sof_ops(sdev)->block_write ||
	    !sof_ops(sdev)->send_msg || !sof_ops(sdev)->load_firmware ||
	    !sof_ops(sdev)->ipc_msg_data || !sof_ops(sdev)->ipc_pcm_params ||
	    !sof_ops(sdev)->fw_ready)
		return -EINVAL;

	INIT_LIST_HEAD(&sdev->pcm_list);
	INIT_LIST_HEAD(&sdev->kcontrol_list);
	INIT_LIST_HEAD(&sdev->widget_list);
	INIT_LIST_HEAD(&sdev->dai_list);
	INIT_LIST_HEAD(&sdev->route_list);
	spin_lock_init(&sdev->ipc_lock);
	spin_lock_init(&sdev->hw_lock);

	if (IS_ENABLED(CONFIG_SND_SOC_SOF_PROBE_WORK_QUEUE))
		INIT_WORK(&sdev->probe_work, sof_probe_work);

	/* set default timeouts if none provided */
	if (plat_data->desc->ipc_timeout == 0)
		sdev->ipc_timeout = TIMEOUT_DEFAULT_IPC_MS;
	else
		sdev->ipc_timeout = plat_data->desc->ipc_timeout;
	if (plat_data->desc->boot_timeout == 0)
		sdev->boot_timeout = TIMEOUT_DEFAULT_BOOT_MS;
	else
		sdev->boot_timeout = plat_data->desc->boot_timeout;

	if (IS_ENABLED(CONFIG_SND_SOC_SOF_PROBE_WORK_QUEUE)) {
		schedule_work(&sdev->probe_work);
		return 0;
	}

	return sof_probe_continue(sdev);
}
EXPORT_SYMBOL(snd_sof_device_probe);

int snd_sof_device_remove(struct device *dev)
{
	struct snd_sof_dev *sdev = dev_get_drvdata(dev);
	struct snd_sof_pdata *pdata = sdev->pdata;
	int ret;

	if (IS_ENABLED(CONFIG_SND_SOC_SOF_PROBE_WORK_QUEUE))
		cancel_work_sync(&sdev->probe_work);

	if (sdev->fw_state > SOF_FW_BOOT_NOT_STARTED) {
<<<<<<< HEAD
=======
		ret = snd_sof_dsp_power_down_notify(sdev);
		if (ret < 0)
			dev_warn(dev, "error: %d failed to prepare DSP for device removal",
				 ret);

>>>>>>> d1988041
		snd_sof_fw_unload(sdev);
		snd_sof_ipc_free(sdev);
		snd_sof_free_debug(sdev);
		snd_sof_free_trace(sdev);
	}

	/*
	 * Unregister machine driver. This will unbind the snd_card which
	 * will remove the component driver and unload the topology
	 * before freeing the snd_card.
	 */
	snd_sof_machine_unregister(sdev, pdata);

	/*
	 * Unregistering the machine driver results in unloading the topology.
	 * Some widgets, ex: scheduler, attempt to power down the core they are
	 * scheduled on, when they are unloaded. Therefore, the DSP must be
	 * removed only after the topology has been unloaded.
	 */
	if (sdev->fw_state > SOF_FW_BOOT_NOT_STARTED)
		snd_sof_remove(sdev);

	/* release firmware */
	release_firmware(pdata->fw);
	pdata->fw = NULL;

	return 0;
}
EXPORT_SYMBOL(snd_sof_device_remove);

MODULE_AUTHOR("Liam Girdwood");
MODULE_DESCRIPTION("Sound Open Firmware (SOF) Core");
MODULE_LICENSE("Dual BSD/GPL");
MODULE_ALIAS("platform:sof-audio");<|MERGE_RESOLUTION|>--- conflicted
+++ resolved
@@ -135,135 +135,6 @@
  *	(System Suspend/Runtime Suspend)
  */
 
-<<<<<<< HEAD
-int snd_sof_create_page_table(struct snd_sof_dev *sdev,
-			      struct snd_dma_buffer *dmab,
-			      unsigned char *page_table, size_t size)
-{
-	int i, pages;
-
-	pages = snd_sgbuf_aligned_pages(size);
-
-	dev_dbg(sdev->dev, "generating page table for %p size 0x%zx pages %d\n",
-		dmab->area, size, pages);
-
-	for (i = 0; i < pages; i++) {
-		/*
-		 * The number of valid address bits for each page is 20.
-		 * idx determines the byte position within page_table
-		 * where the current page's address is stored
-		 * in the compressed page_table.
-		 * This can be calculated by multiplying the page number by 2.5.
-		 */
-		u32 idx = (5 * i) >> 1;
-		u32 pfn = snd_sgbuf_get_addr(dmab, i * PAGE_SIZE) >> PAGE_SHIFT;
-		u8 *pg_table;
-
-		dev_vdbg(sdev->dev, "pfn i %i idx %d pfn %x\n", i, idx, pfn);
-
-		pg_table = (u8 *)(page_table + idx);
-
-		/*
-		 * pagetable compression:
-		 * byte 0     byte 1     byte 2     byte 3     byte 4     byte 5
-		 * ___________pfn 0__________ __________pfn 1___________  _pfn 2...
-		 * .... ....  .... ....  .... ....  .... ....  .... ....  ....
-		 * It is created by:
-		 * 1. set current location to 0, PFN index i to 0
-		 * 2. put pfn[i] at current location in Little Endian byte order
-		 * 3. calculate an intermediate value as
-		 *    x = (pfn[i+1] << 4) | (pfn[i] & 0xf)
-		 * 4. put x at offset (current location + 2) in LE byte order
-		 * 5. increment current location by 5 bytes, increment i by 2
-		 * 6. continue to (2)
-		 */
-		if (i & 1)
-			put_unaligned_le32((pg_table[0] & 0xf) | pfn << 4,
-					   pg_table);
-		else
-			put_unaligned_le32(pfn, pg_table);
-	}
-
-	return pages;
-}
-
-/*
- * SOF Driver enumeration.
- */
-static int sof_machine_check(struct snd_sof_dev *sdev)
-{
-	struct snd_sof_pdata *plat_data = sdev->pdata;
-#if IS_ENABLED(CONFIG_SND_SOC_SOF_NOCODEC)
-	struct snd_soc_acpi_mach *machine;
-	int ret;
-#endif
-
-	if (plat_data->machine)
-		return 0;
-
-#if !IS_ENABLED(CONFIG_SND_SOC_SOF_NOCODEC)
-	dev_err(sdev->dev, "error: no matching ASoC machine driver found - aborting probe\n");
-	return -ENODEV;
-#else
-	/* fallback to nocodec mode */
-	dev_warn(sdev->dev, "No ASoC machine driver found - using nocodec\n");
-	machine = devm_kzalloc(sdev->dev, sizeof(*machine), GFP_KERNEL);
-	if (!machine)
-		return -ENOMEM;
-
-	ret = sof_nocodec_setup(sdev->dev, plat_data, machine,
-				plat_data->desc, plat_data->desc->ops);
-	if (ret < 0)
-		return ret;
-
-	plat_data->machine = machine;
-
-	return 0;
-#endif
-}
-
-/*
- *			FW Boot State Transition Diagram
- *
- *    +-----------------------------------------------------------------------+
- *    |									      |
- * ------------------	     ------------------				      |
- * |		    |	     |		      |				      |
- * |   BOOT_FAILED  |	     |  READY_FAILED  |-------------------------+     |
- * |		    |	     |	              |				|     |
- * ------------------	     ------------------				|     |
- *	^			    ^					|     |
- *	|			    |					|     |
- * (FW Boot Timeout)		(FW_READY FAIL)				|     |
- *	|			    |					|     |
- *	|			    |					|     |
- * ------------------		    |		   ------------------	|     |
- * |		    |		    |		   |		    |	|     |
- * |   IN_PROGRESS  |---------------+------------->|    COMPLETE    |	|     |
- * |		    | (FW Boot OK)   (FW_READY OK) |		    |	|     |
- * ------------------				   ------------------	|     |
- *	^						|		|     |
- *	|						|		|     |
- * (FW Loading OK)			       (System Suspend/Runtime Suspend)
- *	|						|		|     |
- *	|						|		|     |
- * ------------------		------------------	|		|     |
- * |		    |		|		 |<-----+		|     |
- * |   PREPARE	    |		|   NOT_STARTED  |<---------------------+     |
- * |		    |		|		 |<---------------------------+
- * ------------------		------------------
- *    |	    ^			    |	   ^
- *    |	    |			    |	   |
- *    |	    +-----------------------+	   |
- *    |		(DSP Probe OK)		   |
- *    |					   |
- *    |					   |
- *    +------------------------------------+
- *	(System Suspend/Runtime Suspend)
- */
-
-=======
->>>>>>> d1988041
 static int sof_probe_continue(struct snd_sof_dev *sdev)
 {
 	struct snd_sof_pdata *plat_data = sdev->pdata;
@@ -360,25 +231,9 @@
 		goto fw_trace_err;
 	}
 
-<<<<<<< HEAD
-	drv_name = plat_data->machine->drv_name;
-	mach = (const void *)plat_data->machine;
-	size = sizeof(*plat_data->machine);
-
-	/* register machine driver, pass machine info as pdata */
-	plat_data->pdev_mach =
-		platform_device_register_data(sdev->dev, drv_name,
-					      PLATFORM_DEVID_NONE, mach, size);
-
-	if (IS_ERR(plat_data->pdev_mach)) {
-		ret = PTR_ERR(plat_data->pdev_mach);
-		goto fw_trace_err;
-	}
-=======
 	ret = snd_sof_machine_register(sdev, plat_data);
 	if (ret < 0)
 		goto fw_trace_err;
->>>>>>> d1988041
 
 	/*
 	 * Some platforms in SOF, ex: BYT, may not have their platform PM
@@ -441,12 +296,9 @@
 	sdev->pdata = plat_data;
 	sdev->first_boot = true;
 	sdev->fw_state = SOF_FW_BOOT_NOT_STARTED;
-<<<<<<< HEAD
-=======
 #if IS_ENABLED(CONFIG_SND_SOC_SOF_DEBUG_PROBES)
 	sdev->extractor_stream_tag = SOF_PROBE_INVALID_NODE_ID;
 #endif
->>>>>>> d1988041
 	dev_set_drvdata(dev, sdev);
 
 	/* check all mandatory ops */
@@ -497,14 +349,11 @@
 		cancel_work_sync(&sdev->probe_work);
 
 	if (sdev->fw_state > SOF_FW_BOOT_NOT_STARTED) {
-<<<<<<< HEAD
-=======
 		ret = snd_sof_dsp_power_down_notify(sdev);
 		if (ret < 0)
 			dev_warn(dev, "error: %d failed to prepare DSP for device removal",
 				 ret);
 
->>>>>>> d1988041
 		snd_sof_fw_unload(sdev);
 		snd_sof_ipc_free(sdev);
 		snd_sof_free_debug(sdev);
