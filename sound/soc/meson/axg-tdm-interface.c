--- conflicted
+++ resolved
@@ -133,11 +133,7 @@
 	case SND_SOC_DAIFMT_CBS_CFM:
 	case SND_SOC_DAIFMT_CBM_CFS:
 		dev_err(dai->dev, "only CBS_CFS and CBM_CFM are supported\n");
-<<<<<<< HEAD
-		/* Fall-through */
-=======
 		fallthrough;
->>>>>>> d1988041
 	default:
 		return -EINVAL;
 	}
