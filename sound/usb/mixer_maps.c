--- conflicted
+++ resolved
@@ -350,12 +350,27 @@
 	{ 0 }
 };
 
+/*
+ * Corsair Virtuoso calls everything "Headset" without this, leading to
+ * applications moving the sidetone control instead of the main one.
+ */
+static const struct usbmix_name_map corsair_virtuoso_map[] = {
+	{ 3, "Mic Capture" },
+	{ 6, "Sidetone Playback" },
+	{ 0 }
+};
+
 /* Some mobos shipped with a dummy HD-audio show the invalid GET_MIN/GET_MAX
  * response for Input Gain Pad (id=19, control=12) and the connector status
  * for SPDIF terminal (id=18).  Skip them.
  */
 static const struct usbmix_name_map asus_rog_map[] = {
 	{ 18, NULL }, /* OT, connector control */
+	{ 19, NULL, 12 }, /* FU, Input Gain Pad */
+	{}
+};
+
+static const struct usbmix_name_map lenovo_p620_rear_map[] = {
 	{ 19, NULL, 12 }, /* FU, Input Gain Pad */
 	{}
 };
@@ -403,73 +418,6 @@
 };
 
 /*
- * Corsair Virtuoso calls everything "Headset" without this, leading to
- * applications moving the sidetone control instead of the main one.
- */
-static const struct usbmix_name_map corsair_virtuoso_map[] = {
-	{ 3, "Mic Capture" },
-	{ 6, "Sidetone Playback" },
-	{ 0 }
-};
-
-/* Some mobos shipped with a dummy HD-audio show the invalid GET_MIN/GET_MAX
- * response for Input Gain Pad (id=19, control=12) and the connector status
- * for SPDIF terminal (id=18).  Skip them.
- */
-static const struct usbmix_name_map asus_rog_map[] = {
-	{ 18, NULL }, /* OT, connector control */
-	{ 19, NULL, 12 }, /* FU, Input Gain Pad */
-	{}
-};
-
-static const struct usbmix_name_map lenovo_p620_rear_map[] = {
-	{ 19, NULL, 12 }, /* FU, Input Gain Pad */
-	{}
-};
-
-/* TRX40 mobos with Realtek ALC1220-VB */
-static const struct usbmix_name_map trx40_mobo_map[] = {
-	{ 18, NULL }, /* OT, IEC958 - broken response, disabled */
-	{ 19, NULL, 12 }, /* FU, Input Gain Pad - broken response, disabled */
-	{ 16, "Speaker" },		/* OT */
-	{ 22, "Speaker Playback" },	/* FU */
-	{ 7, "Line" },			/* IT */
-	{ 19, "Line Capture" },		/* FU */
-	{ 17, "Front Headphone" },	/* OT */
-	{ 23, "Front Headphone Playback" },	/* FU */
-	{ 8, "Mic" },			/* IT */
-	{ 20, "Mic Capture" },		/* FU */
-	{ 9, "Front Mic" },		/* IT */
-	{ 21, "Front Mic Capture" },	/* FU */
-	{ 24, "IEC958 Playback" },	/* FU */
-	{}
-};
-
-static const struct usbmix_connector_map trx40_mobo_connector_map[] = {
-	{ 10, 16 },	/* (Back) Speaker */
-	{ 11, 17 },	/* Front Headphone */
-	{ 13, 7 },	/* Line */
-	{ 14, 8 },	/* Mic */
-	{ 15, 9 },	/* Front Mic */
-	{}
-};
-
-/* Rear panel + front mic on Gigabyte TRX40 Aorus Master with ALC1220-VB */
-static const struct usbmix_name_map aorus_master_alc1220vb_map[] = {
-	{ 17, NULL },			/* OT, IEC958?, disabled */
-	{ 19, NULL, 12 }, /* FU, Input Gain Pad - broken response, disabled */
-	{ 16, "Line Out" },		/* OT */
-	{ 22, "Line Out Playback" },	/* FU */
-	{ 7, "Line" },			/* IT */
-	{ 19, "Line Capture" },		/* FU */
-	{ 8, "Mic" },			/* IT */
-	{ 20, "Mic Capture" },		/* FU */
-	{ 9, "Front Mic" },		/* IT */
-	{ 21, "Front Mic Capture" },	/* FU */
-	{}
-};
-
-/*
  * Control map entries
  */
 
@@ -588,8 +536,6 @@
 		.id = USB_ID(0x05a7, 0x1020),
 		.map = bose_companion5_map,
 	},
-<<<<<<< HEAD
-=======
 	{
 		/* Corsair Virtuoso (wired mode) */
 		.id = USB_ID(0x1b1c, 0x0a41),
@@ -600,7 +546,6 @@
 		.id = USB_ID(0x1b1c, 0x0a42),
 		.map = corsair_virtuoso_map,
 	},
->>>>>>> d1988041
 	{	/* Gigabyte TRX40 Aorus Master (rear panel + front mic) */
 		.id = USB_ID(0x0414, 0xa001),
 		.map = aorus_master_alc1220vb_map,
@@ -616,12 +561,8 @@
 	},
 	{	/* ASUS ROG Strix */
 		.id = USB_ID(0x0b05, 0x1917),
-<<<<<<< HEAD
-		.map = asus_rog_map,
-=======
 		.map = trx40_mobo_map,
 		.connector_map = trx40_mobo_connector_map,
->>>>>>> d1988041
 	},
 	{	/* MSI TRX40 Creator */
 		.id = USB_ID(0x0db0, 0x0d64),
@@ -638,13 +579,10 @@
 		.map = trx40_mobo_map,
 		.connector_map = trx40_mobo_connector_map,
 	},
-<<<<<<< HEAD
-=======
 	{	/* Lenovo ThinkStation P620 Rear */
 		.id = USB_ID(0x17aa, 0x1046),
 		.map = lenovo_p620_rear_map,
 	},
->>>>>>> d1988041
 	{ 0 } /* terminator */
 };
 
