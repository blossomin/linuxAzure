/* SPDX-License-Identifier: GPL-2.0 */
#ifndef _LINUX_VDPA_H
#define _LINUX_VDPA_H

#include <linux/kernel.h>
#include <linux/device.h>
#include <linux/interrupt.h>
#include <linux/vhost_iotlb.h>
#include <linux/virtio_net.h>
#include <linux/if_ether.h>

/**
 * struct vdpa_calllback - vDPA callback definition.
 * @callback: interrupt callback function
 * @private: the data passed to the callback function
 */
struct vdpa_callback {
	irqreturn_t (*callback)(void *data);
	void *private;
};

/**
 * struct vdpa_notification_area - vDPA notification area
 * @addr: base address of the notification area
 * @size: size of the notification area
 */
struct vdpa_notification_area {
	resource_size_t addr;
	resource_size_t size;
};

/**
 * struct vdpa_vq_state_split - vDPA split virtqueue state
 * @avail_index: available index
 */
struct vdpa_vq_state_split {
	u16	avail_index;
};

/**
 * struct vdpa_vq_state_packed - vDPA packed virtqueue state
 * @last_avail_counter: last driver ring wrap counter observed by device
 * @last_avail_idx: device available index
 * @last_used_counter: device ring wrap counter
 * @last_used_idx: used index
 */
struct vdpa_vq_state_packed {
	u16	last_avail_counter:1;
	u16	last_avail_idx:15;
	u16	last_used_counter:1;
	u16	last_used_idx:15;
};

struct vdpa_vq_state {
	union {
		struct vdpa_vq_state_split split;
		struct vdpa_vq_state_packed packed;
	};
};

struct vdpa_mgmt_dev;

/**
 * struct vdpa_device - representation of a vDPA device
 * @dev: underlying device
 * @dma_dev: the actual device that is performing DMA
 * @driver_override: driver name to force a match
 * @config: the configuration ops for this device.
 * @cf_mutex: Protects get and set access to configuration layout.
 * @index: device index
 * @features_valid: were features initialized? for legacy guests
 * @use_va: indicate whether virtual address must be used by this device
 * @nvqs: maximum number of supported virtqueues
 * @mdev: management device pointer; caller must setup when registering device as part
 *	  of dev_add() mgmtdev ops callback before invoking _vdpa_register_device().
 */
struct vdpa_device {
	struct device dev;
	struct device *dma_dev;
	const char *driver_override;
	const struct vdpa_config_ops *config;
	struct mutex cf_mutex; /* Protects get/set config */
	unsigned int index;
	bool features_valid;
	bool use_va;
	int nvqs;
	struct vdpa_mgmt_dev *mdev;
};

/**
 * struct vdpa_iova_range - the IOVA range support by the device
 * @first: start of the IOVA range
 * @last: end of the IOVA range
 */
struct vdpa_iova_range {
	u64 first;
	u64 last;
};

struct vdpa_dev_set_config {
	struct {
		u8 mac[ETH_ALEN];
		u16 mtu;
		u16 max_vq_pairs;
	} net;
	u64 mask;
};

/**
 * Corresponding file area for device memory mapping
 * @file: vma->vm_file for the mapping
 * @offset: mapping offset in the vm_file
 */
struct vdpa_map_file {
	struct file *file;
	u64 offset;
};

/**
 * struct vdpa_config_ops - operations for configuring a vDPA device.
 * Note: vDPA device drivers are required to implement all of the
 * operations unless it is mentioned to be optional in the following
 * list.
 *
 * @set_vq_address:		Set the address of virtqueue
 *				@vdev: vdpa device
 *				@idx: virtqueue index
 *				@desc_area: address of desc area
 *				@driver_area: address of driver area
 *				@device_area: address of device area
 *				Returns integer: success (0) or error (< 0)
 * @set_vq_num:			Set the size of virtqueue
 *				@vdev: vdpa device
 *				@idx: virtqueue index
 *				@num: the size of virtqueue
 * @kick_vq:			Kick the virtqueue
 *				@vdev: vdpa device
 *				@idx: virtqueue index
 * @set_vq_cb:			Set the interrupt callback function for
 *				a virtqueue
 *				@vdev: vdpa device
 *				@idx: virtqueue index
 *				@cb: virtio-vdev interrupt callback structure
 * @set_vq_ready:		Set ready status for a virtqueue
 *				@vdev: vdpa device
 *				@idx: virtqueue index
 *				@ready: ready (true) not ready(false)
 * @get_vq_ready:		Get ready status for a virtqueue
 *				@vdev: vdpa device
 *				@idx: virtqueue index
 *				Returns boolean: ready (true) or not (false)
 * @set_vq_state:		Set the state for a virtqueue
 *				@vdev: vdpa device
 *				@idx: virtqueue index
 *				@state: pointer to set virtqueue state (last_avail_idx)
 *				Returns integer: success (0) or error (< 0)
 * @get_vq_state:		Get the state for a virtqueue
 *				@vdev: vdpa device
 *				@idx: virtqueue index
 *				@state: pointer to returned state (last_avail_idx)
 * @get_vq_notification:	Get the notification area for a virtqueue (optional)
 *				@vdev: vdpa device
 *				@idx: virtqueue index
 *				Returns the notifcation area
 * @get_vq_irq:			Get the irq number of a virtqueue (optional,
 *				but must implemented if require vq irq offloading)
 *				@vdev: vdpa device
 *				@idx: virtqueue index
 *				Returns int: irq number of a virtqueue,
 *				negative number if no irq assigned.
 * @get_vq_align:		Get the virtqueue align requirement
 *				for the device
 *				@vdev: vdpa device
 *				Returns virtqueue algin requirement
 * @get_device_features:	Get virtio features supported by the device
 *				@vdev: vdpa device
 *				Returns the virtio features support by the
 *				device
 * @set_driver_features:	Set virtio features supported by the driver
 *				@vdev: vdpa device
 *				@features: feature support by the driver
 *				Returns integer: success (0) or error (< 0)
 * @get_driver_features:	Get the virtio driver features in action
 *				@vdev: vdpa device
 *				Returns the virtio features accepted
 * @set_config_cb:		Set the config interrupt callback
 *				@vdev: vdpa device
 *				@cb: virtio-vdev interrupt callback structure
 * @get_vq_num_max:		Get the max size of virtqueue
 *				@vdev: vdpa device
 *				Returns u16: max size of virtqueue
 * @get_vq_num_min:		Get the min size of virtqueue (optional)
 *				@vdev: vdpa device
 *				Returns u16: min size of virtqueue
 * @get_device_id:		Get virtio device id
 *				@vdev: vdpa device
 *				Returns u32: virtio device id
 * @get_vendor_id:		Get id for the vendor that provides this device
 *				@vdev: vdpa device
 *				Returns u32: virtio vendor id
 * @get_status:			Get the device status
 *				@vdev: vdpa device
 *				Returns u8: virtio device status
 * @set_status:			Set the device status
 *				@vdev: vdpa device
 *				@status: virtio device status
 * @reset:			Reset device
 *				@vdev: vdpa device
 *				Returns integer: success (0) or error (< 0)
 * @get_config_size:		Get the size of the configuration space
 *				@vdev: vdpa device
 *				Returns size_t: configuration size
 * @get_config:			Read from device specific configuration space
 *				@vdev: vdpa device
 *				@offset: offset from the beginning of
 *				configuration space
 *				@buf: buffer used to read to
 *				@len: the length to read from
 *				configuration space
 * @set_config:			Write to device specific configuration space
 *				@vdev: vdpa device
 *				@offset: offset from the beginning of
 *				configuration space
 *				@buf: buffer used to write from
 *				@len: the length to write to
 *				configuration space
 * @get_generation:		Get device config generation (optional)
 *				@vdev: vdpa device
 *				Returns u32: device generation
 * @get_iova_range:		Get supported iova range (optional)
 *				@vdev: vdpa device
 *				Returns the iova range supported by
 *				the device.
 * @set_map:			Set device memory mapping (optional)
 *				Needed for device that using device
 *				specific DMA translation (on-chip IOMMU)
 *				@vdev: vdpa device
 *				@iotlb: vhost memory mapping to be
 *				used by the vDPA
 *				Returns integer: success (0) or error (< 0)
 * @dma_map:			Map an area of PA to IOVA (optional)
 *				Needed for device that using device
 *				specific DMA translation (on-chip IOMMU)
 *				and preferring incremental map.
 *				@vdev: vdpa device
 *				@iova: iova to be mapped
 *				@size: size of the area
 *				@pa: physical address for the map
 *				@perm: device access permission (VHOST_MAP_XX)
 *				Returns integer: success (0) or error (< 0)
 * @dma_unmap:			Unmap an area of IOVA (optional but
 *				must be implemented with dma_map)
 *				Needed for device that using device
 *				specific DMA translation (on-chip IOMMU)
 *				and preferring incremental unmap.
 *				@vdev: vdpa device
 *				@iova: iova to be unmapped
 *				@size: size of the area
 *				Returns integer: success (0) or error (< 0)
 * @free:			Free resources that belongs to vDPA (optional)
 *				@vdev: vdpa device
 */
struct vdpa_config_ops {
	/* Virtqueue ops */
	int (*set_vq_address)(struct vdpa_device *vdev,
			      u16 idx, u64 desc_area, u64 driver_area,
			      u64 device_area);
	void (*set_vq_num)(struct vdpa_device *vdev, u16 idx, u32 num);
	void (*kick_vq)(struct vdpa_device *vdev, u16 idx);
	void (*set_vq_cb)(struct vdpa_device *vdev, u16 idx,
			  struct vdpa_callback *cb);
	void (*set_vq_ready)(struct vdpa_device *vdev, u16 idx, bool ready);
	bool (*get_vq_ready)(struct vdpa_device *vdev, u16 idx);
	int (*set_vq_state)(struct vdpa_device *vdev, u16 idx,
			    const struct vdpa_vq_state *state);
	int (*get_vq_state)(struct vdpa_device *vdev, u16 idx,
			    struct vdpa_vq_state *state);
	struct vdpa_notification_area
	(*get_vq_notification)(struct vdpa_device *vdev, u16 idx);
	/* vq irq is not expected to be changed once DRIVER_OK is set */
	int (*get_vq_irq)(struct vdpa_device *vdev, u16 idx);

	/* Device ops */
	u32 (*get_vq_align)(struct vdpa_device *vdev);
	u64 (*get_device_features)(struct vdpa_device *vdev);
	int (*set_driver_features)(struct vdpa_device *vdev, u64 features);
	u64 (*get_driver_features)(struct vdpa_device *vdev);
	void (*set_config_cb)(struct vdpa_device *vdev,
			      struct vdpa_callback *cb);
	u16 (*get_vq_num_max)(struct vdpa_device *vdev);
	u16 (*get_vq_num_min)(struct vdpa_device *vdev);
	u32 (*get_device_id)(struct vdpa_device *vdev);
	u32 (*get_vendor_id)(struct vdpa_device *vdev);
	u8 (*get_status)(struct vdpa_device *vdev);
	void (*set_status)(struct vdpa_device *vdev, u8 status);
	int (*reset)(struct vdpa_device *vdev);
	size_t (*get_config_size)(struct vdpa_device *vdev);
	void (*get_config)(struct vdpa_device *vdev, unsigned int offset,
			   void *buf, unsigned int len);
	void (*set_config)(struct vdpa_device *vdev, unsigned int offset,
			   const void *buf, unsigned int len);
	u32 (*get_generation)(struct vdpa_device *vdev);
	struct vdpa_iova_range (*get_iova_range)(struct vdpa_device *vdev);

	/* DMA ops */
	int (*set_map)(struct vdpa_device *vdev, struct vhost_iotlb *iotlb);
	int (*dma_map)(struct vdpa_device *vdev, u64 iova, u64 size,
		       u64 pa, u32 perm, void *opaque);
	int (*dma_unmap)(struct vdpa_device *vdev, u64 iova, u64 size);

	/* Free device resources */
	void (*free)(struct vdpa_device *vdev);
};

struct vdpa_device *__vdpa_alloc_device(struct device *parent,
					const struct vdpa_config_ops *config,
					size_t size, const char *name,
					bool use_va);

/**
 * vdpa_alloc_device - allocate and initilaize a vDPA device
 *
 * @dev_struct: the type of the parent structure
 * @member: the name of struct vdpa_device within the @dev_struct
 * @parent: the parent device
 * @config: the bus operations that is supported by this device
 * @name: name of the vdpa device
 * @use_va: indicate whether virtual address must be used by this device
 *
 * Return allocated data structure or ERR_PTR upon error
 */
#define vdpa_alloc_device(dev_struct, member, parent, config, name, use_va)   \
			  container_of(__vdpa_alloc_device( \
				       parent, config, \
				       sizeof(dev_struct) + \
				       BUILD_BUG_ON_ZERO(offsetof( \
				       dev_struct, member)), name, use_va), \
				       dev_struct, member)

int vdpa_register_device(struct vdpa_device *vdev, int nvqs);
void vdpa_unregister_device(struct vdpa_device *vdev);

int _vdpa_register_device(struct vdpa_device *vdev, int nvqs);
void _vdpa_unregister_device(struct vdpa_device *vdev);

/**
 * struct vdpa_driver - operations for a vDPA driver
 * @driver: underlying device driver
 * @probe: the function to call when a device is found.  Returns 0 or -errno.
 * @remove: the function to call when a device is removed.
 */
struct vdpa_driver {
	struct device_driver driver;
	int (*probe)(struct vdpa_device *vdev);
	void (*remove)(struct vdpa_device *vdev);
};

#define vdpa_register_driver(drv) \
	__vdpa_register_driver(drv, THIS_MODULE)
int __vdpa_register_driver(struct vdpa_driver *drv, struct module *owner);
void vdpa_unregister_driver(struct vdpa_driver *drv);

#define module_vdpa_driver(__vdpa_driver) \
	module_driver(__vdpa_driver, vdpa_register_driver,	\
		      vdpa_unregister_driver)

static inline struct vdpa_driver *drv_to_vdpa(struct device_driver *driver)
{
	return container_of(driver, struct vdpa_driver, driver);
}

static inline struct vdpa_device *dev_to_vdpa(struct device *_dev)
{
	return container_of(_dev, struct vdpa_device, dev);
}

static inline void *vdpa_get_drvdata(const struct vdpa_device *vdev)
{
	return dev_get_drvdata(&vdev->dev);
}

static inline void vdpa_set_drvdata(struct vdpa_device *vdev, void *data)
{
	dev_set_drvdata(&vdev->dev, data);
}

static inline struct device *vdpa_get_dma_dev(struct vdpa_device *vdev)
{
	return vdev->dma_dev;
}

static inline int vdpa_reset(struct vdpa_device *vdev)
{
	const struct vdpa_config_ops *ops = vdev->config;
	int ret;

	mutex_lock(&vdev->cf_mutex);
	vdev->features_valid = false;
	ret = ops->reset(vdev);
	mutex_unlock(&vdev->cf_mutex);
	return ret;
}

<<<<<<< HEAD
static inline int vdpa_set_features(struct vdpa_device *vdev, u64 features, bool locked)
{
	const struct vdpa_config_ops *ops = vdev->config;
	int ret;

	if (!locked)
		mutex_lock(&vdev->cf_mutex);

	vdev->features_valid = true;
	ret = ops->set_driver_features(vdev, features);
	if (!locked)
		mutex_unlock(&vdev->cf_mutex);
=======
static inline int vdpa_set_features_unlocked(struct vdpa_device *vdev, u64 features)
{
	const struct vdpa_config_ops *ops = vdev->config;
	int ret;

	vdev->features_valid = true;
	ret = ops->set_driver_features(vdev, features);

	return ret;
}

static inline int vdpa_set_features(struct vdpa_device *vdev, u64 features)
{
	int ret;

	mutex_lock(&vdev->cf_mutex);
	ret = vdpa_set_features_unlocked(vdev, features);
	mutex_unlock(&vdev->cf_mutex);
>>>>>>> 95cd2cdc

	return ret;
}

void vdpa_get_config(struct vdpa_device *vdev, unsigned int offset,
		     void *buf, unsigned int len);
void vdpa_set_config(struct vdpa_device *dev, unsigned int offset,
		     const void *buf, unsigned int length);
void vdpa_set_status(struct vdpa_device *vdev, u8 status);

/**
 * struct vdpa_mgmtdev_ops - vdpa device ops
 * @dev_add: Add a vdpa device using alloc and register
 *	     @mdev: parent device to use for device addition
 *	     @name: name of the new vdpa device
 *	     @config: config attributes to apply to the device under creation
 *	     Driver need to add a new device using _vdpa_register_device()
 *	     after fully initializing the vdpa device. Driver must return 0
 *	     on success or appropriate error code.
 * @dev_del: Remove a vdpa device using unregister
 *	     @mdev: parent device to use for device removal
 *	     @dev: vdpa device to remove
 *	     Driver need to remove the specified device by calling
 *	     _vdpa_unregister_device().
 */
struct vdpa_mgmtdev_ops {
	int (*dev_add)(struct vdpa_mgmt_dev *mdev, const char *name,
		       const struct vdpa_dev_set_config *config);
	void (*dev_del)(struct vdpa_mgmt_dev *mdev, struct vdpa_device *dev);
};

/**
 * struct vdpa_mgmt_dev - vdpa management device
 * @device: Management parent device
 * @ops: operations supported by management device
 * @id_table: Pointer to device id table of supported ids
 * @config_attr_mask: bit mask of attributes of type enum vdpa_attr that
 *		      management device support during dev_add callback
 * @list: list entry
 */
struct vdpa_mgmt_dev {
	struct device *device;
	const struct vdpa_mgmtdev_ops *ops;
	const struct virtio_device_id *id_table;
	u64 config_attr_mask;
	struct list_head list;
	u64 supported_features;
	u32 max_supported_vqs;
};

int vdpa_mgmtdev_register(struct vdpa_mgmt_dev *mdev);
void vdpa_mgmtdev_unregister(struct vdpa_mgmt_dev *mdev);

#endif /* _LINUX_VDPA_H */<|MERGE_RESOLUTION|>--- conflicted
+++ resolved
@@ -401,20 +401,6 @@
 	return ret;
 }
 
-<<<<<<< HEAD
-static inline int vdpa_set_features(struct vdpa_device *vdev, u64 features, bool locked)
-{
-	const struct vdpa_config_ops *ops = vdev->config;
-	int ret;
-
-	if (!locked)
-		mutex_lock(&vdev->cf_mutex);
-
-	vdev->features_valid = true;
-	ret = ops->set_driver_features(vdev, features);
-	if (!locked)
-		mutex_unlock(&vdev->cf_mutex);
-=======
 static inline int vdpa_set_features_unlocked(struct vdpa_device *vdev, u64 features)
 {
 	const struct vdpa_config_ops *ops = vdev->config;
@@ -433,7 +419,6 @@
 	mutex_lock(&vdev->cf_mutex);
 	ret = vdpa_set_features_unlocked(vdev, features);
 	mutex_unlock(&vdev->cf_mutex);
->>>>>>> 95cd2cdc
 
 	return ret;
 }
