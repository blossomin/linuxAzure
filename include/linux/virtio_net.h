--- conflicted
+++ resolved
@@ -65,11 +65,7 @@
 			if (!skb->protocol)
 				virtio_net_hdr_set_proto(skb, hdr);
 retry:
-<<<<<<< HEAD
-			skb_probe_transport_header(skb, -1);
-=======
 			skb_probe_transport_header(skb);
->>>>>>> f7688b48
 			if (!skb_transport_header_was_set(skb)) {
 				/* UFO does not specify ipv4 or 6: try both */
 				if (gso_type & SKB_GSO_UDP &&
