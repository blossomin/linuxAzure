--- conflicted
+++ resolved
@@ -307,16 +307,6 @@
 	     struct list_head *head, struct net_device *in, struct net_device *out,
 	     int (*okfn)(struct net *, struct sock *, struct sk_buff *))
 {
-<<<<<<< HEAD
-	struct sk_buff *skb, *next;
-	struct list_head sublist;
-
-	INIT_LIST_HEAD(&sublist);
-	list_for_each_entry_safe(skb, next, head, list) {
-		skb_list_del_init(skb);
-		if (nf_hook(pf, hook, net, sk, skb, in, out, okfn) == 1)
-			list_add_tail(&skb->list, &sublist);
-=======
 	struct nf_hook_entries *hook_head = NULL;
 
 #ifdef CONFIG_JUMP_LABEL
@@ -345,7 +335,6 @@
 		nf_hook_state_init(&state, hook, pf, in, out, sk, net, okfn);
 
 		nf_hook_slow_list(head, &state, hook_head);
->>>>>>> d1988041
 	}
 	rcu_read_unlock();
 }
