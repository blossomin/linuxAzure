--- conflicted
+++ resolved
@@ -211,13 +211,8 @@
 
 void kvm_clear_async_pf_completion_queue(struct kvm_vcpu *vcpu);
 void kvm_check_async_pf_completion(struct kvm_vcpu *vcpu);
-<<<<<<< HEAD
-int kvm_setup_async_pf(struct kvm_vcpu *vcpu, gpa_t cr2_or_gpa,
-		       unsigned long hva, struct kvm_arch_async_pf *arch);
-=======
 bool kvm_setup_async_pf(struct kvm_vcpu *vcpu, gpa_t cr2_or_gpa,
 			unsigned long hva, struct kvm_arch_async_pf *arch);
->>>>>>> d1988041
 int kvm_async_pf_wakeup_all(struct kvm_vcpu *vcpu);
 #endif
 
@@ -801,13 +796,9 @@
 int kvm_clear_guest(struct kvm *kvm, gpa_t gpa, unsigned long len);
 struct kvm_memory_slot *gfn_to_memslot(struct kvm *kvm, gfn_t gfn);
 bool kvm_is_visible_gfn(struct kvm *kvm, gfn_t gfn);
-<<<<<<< HEAD
-unsigned long kvm_host_page_size(struct kvm_vcpu *vcpu, gfn_t gfn);
-=======
 bool kvm_vcpu_is_visible_gfn(struct kvm_vcpu *vcpu, gfn_t gfn);
 unsigned long kvm_host_page_size(struct kvm_vcpu *vcpu, gfn_t gfn);
 void mark_page_dirty_in_slot(struct kvm_memory_slot *memslot, gfn_t gfn);
->>>>>>> d1988041
 void mark_page_dirty(struct kvm *kvm, gfn_t gfn);
 
 struct kvm_memslots *kvm_vcpu_memslots(struct kvm_vcpu *vcpu);
