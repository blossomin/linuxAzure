--- conflicted
+++ resolved
@@ -1052,11 +1052,6 @@
 	int num_of_dapm_widgets;
 	const struct snd_soc_dapm_route *of_dapm_routes;
 	int num_of_dapm_routes;
-<<<<<<< HEAD
-	bool fully_routed;
-	bool disable_route_checks;
-=======
->>>>>>> d1988041
 
 	/* lists of probed devices belonging to this card */
 	struct list_head component_dev_list;
