--- conflicted
+++ resolved
@@ -610,12 +610,9 @@
 	return sctp_mtu_payload(sp, SCTP_DEFAULT_MINSEGMENT, datasize);
 }
 
-<<<<<<< HEAD
-=======
 static inline bool sctp_newsk_ready(const struct sock *sk)
 {
 	return sock_flag(sk, SOCK_DEAD) || sk->sk_socket;
 }
 
->>>>>>> f7688b48
 #endif /* __net_sctp_h__ */