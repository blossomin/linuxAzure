// SPDX-License-Identifier: GPL-2.0-only
/*
 *  linux/fs/nfs/dir.c
 *
 *  Copyright (C) 1992  Rick Sladkey
 *
 *  nfs directory handling functions
 *
 * 10 Apr 1996	Added silly rename for unlink	--okir
 * 28 Sep 1996	Improved directory cache --okir
 * 23 Aug 1997  Claus Heine claus@momo.math.rwth-aachen.de 
 *              Re-implemented silly rename for unlink, newly implemented
 *              silly rename for nfs_rename() following the suggestions
 *              of Olaf Kirch (okir) found in this file.
 *              Following Linus comments on my original hack, this version
 *              depends only on the dcache stuff and doesn't touch the inode
 *              layer (iput() and friends).
 *  6 Jun 1999	Cache readdir lookups in the page cache. -DaveM
 */

#include <linux/module.h>
#include <linux/time.h>
#include <linux/errno.h>
#include <linux/stat.h>
#include <linux/fcntl.h>
#include <linux/string.h>
#include <linux/kernel.h>
#include <linux/slab.h>
#include <linux/mm.h>
#include <linux/sunrpc/clnt.h>
#include <linux/nfs_fs.h>
#include <linux/nfs_mount.h>
#include <linux/pagemap.h>
#include <linux/pagevec.h>
#include <linux/namei.h>
#include <linux/mount.h>
#include <linux/swap.h>
#include <linux/sched.h>
#include <linux/kmemleak.h>
#include <linux/xattr.h>

#include "delegation.h"
#include "iostat.h"
#include "internal.h"
#include "fscache.h"

#include "nfstrace.h"

/* #define NFS_DEBUG_VERBOSE 1 */

static int nfs_opendir(struct inode *, struct file *);
static int nfs_closedir(struct inode *, struct file *);
static int nfs_readdir(struct file *, struct dir_context *);
static int nfs_fsync_dir(struct file *, loff_t, loff_t, int);
static loff_t nfs_llseek_dir(struct file *, loff_t, int);
static void nfs_readdir_clear_array(struct page*);

const struct file_operations nfs_dir_operations = {
	.llseek		= nfs_llseek_dir,
	.read		= generic_read_dir,
	.iterate	= nfs_readdir,
	.open		= nfs_opendir,
	.release	= nfs_closedir,
	.fsync		= nfs_fsync_dir,
};

const struct address_space_operations nfs_dir_aops = {
	.freepage = nfs_readdir_clear_array,
};

static struct nfs_open_dir_context *alloc_nfs_open_dir_context(struct inode *dir, const struct cred *cred)
{
	struct nfs_inode *nfsi = NFS_I(dir);
	struct nfs_open_dir_context *ctx;
	ctx = kmalloc(sizeof(*ctx), GFP_KERNEL);
	if (ctx != NULL) {
		ctx->duped = 0;
		ctx->attr_gencount = nfsi->attr_gencount;
		ctx->dir_cookie = 0;
		ctx->dup_cookie = 0;
		ctx->cred = get_cred(cred);
		spin_lock(&dir->i_lock);
		if (list_empty(&nfsi->open_files) &&
		    (nfsi->cache_validity & NFS_INO_DATA_INVAL_DEFER))
			nfsi->cache_validity |= NFS_INO_INVALID_DATA |
				NFS_INO_REVAL_FORCED;
		list_add(&ctx->list, &nfsi->open_files);
		spin_unlock(&dir->i_lock);
		return ctx;
	}
	return  ERR_PTR(-ENOMEM);
}

static void put_nfs_open_dir_context(struct inode *dir, struct nfs_open_dir_context *ctx)
{
	spin_lock(&dir->i_lock);
	list_del(&ctx->list);
	spin_unlock(&dir->i_lock);
	put_cred(ctx->cred);
	kfree(ctx);
}

/*
 * Open file
 */
static int
nfs_opendir(struct inode *inode, struct file *filp)
{
	int res = 0;
	struct nfs_open_dir_context *ctx;

	dfprintk(FILE, "NFS: open dir(%pD2)\n", filp);

	nfs_inc_stats(inode, NFSIOS_VFSOPEN);

	ctx = alloc_nfs_open_dir_context(inode, current_cred());
	if (IS_ERR(ctx)) {
		res = PTR_ERR(ctx);
		goto out;
	}
	filp->private_data = ctx;
out:
	return res;
}

static int
nfs_closedir(struct inode *inode, struct file *filp)
{
	put_nfs_open_dir_context(file_inode(filp), filp->private_data);
	return 0;
}

struct nfs_cache_array_entry {
	u64 cookie;
	u64 ino;
	struct qstr string;
	unsigned char d_type;
};

struct nfs_cache_array {
	int size;
	int eof_index;
	u64 last_cookie;
	struct nfs_cache_array_entry array[0];
};

typedef int (*decode_dirent_t)(struct xdr_stream *, struct nfs_entry *, bool);
typedef struct {
	struct file	*file;
	struct page	*page;
	struct dir_context *ctx;
	unsigned long	page_index;
	u64		*dir_cookie;
	u64		last_cookie;
	loff_t		current_index;
	decode_dirent_t	decode;

	unsigned long	timestamp;
	unsigned long	gencount;
	unsigned int	cache_entry_index;
	bool plus;
	bool eof;
} nfs_readdir_descriptor_t;

/*
 * we are freeing strings created by nfs_add_to_readdir_array()
 */
static
void nfs_readdir_clear_array(struct page *page)
{
	struct nfs_cache_array *array;
	int i;

	array = kmap_atomic(page);
	for (i = 0; i < array->size; i++)
		kfree(array->array[i].string.name);
	kunmap_atomic(array);
}

/*
 * the caller is responsible for freeing qstr.name
 * when called by nfs_readdir_add_to_array, the strings will be freed in
 * nfs_clear_readdir_array()
 */
static
int nfs_readdir_make_qstr(struct qstr *string, const char *name, unsigned int len)
{
	string->len = len;
	string->name = kmemdup(name, len, GFP_KERNEL);
	if (string->name == NULL)
		return -ENOMEM;
	/*
	 * Avoid a kmemleak false positive. The pointer to the name is stored
	 * in a page cache page which kmemleak does not scan.
	 */
	kmemleak_not_leak(string->name);
	string->hash = full_name_hash(NULL, name, len);
	return 0;
}

static
int nfs_readdir_add_to_array(struct nfs_entry *entry, struct page *page)
{
	struct nfs_cache_array *array = kmap(page);
	struct nfs_cache_array_entry *cache_entry;
	int ret;

	cache_entry = &array->array[array->size];

	/* Check that this entry lies within the page bounds */
	ret = -ENOSPC;
	if ((char *)&cache_entry[1] - (char *)page_address(page) > PAGE_SIZE)
		goto out;

	cache_entry->cookie = entry->prev_cookie;
	cache_entry->ino = entry->ino;
	cache_entry->d_type = entry->d_type;
	ret = nfs_readdir_make_qstr(&cache_entry->string, entry->name, entry->len);
	if (ret)
		goto out;
	array->last_cookie = entry->cookie;
	array->size++;
	if (entry->eof != 0)
		array->eof_index = array->size;
out:
	kunmap(page);
	return ret;
}

static
int nfs_readdir_search_for_pos(struct nfs_cache_array *array, nfs_readdir_descriptor_t *desc)
{
	loff_t diff = desc->ctx->pos - desc->current_index;
	unsigned int index;

	if (diff < 0)
		goto out_eof;
	if (diff >= array->size) {
		if (array->eof_index >= 0)
			goto out_eof;
		return -EAGAIN;
	}

	index = (unsigned int)diff;
	*desc->dir_cookie = array->array[index].cookie;
	desc->cache_entry_index = index;
	return 0;
out_eof:
	desc->eof = true;
	return -EBADCOOKIE;
}

static bool
nfs_readdir_inode_mapping_valid(struct nfs_inode *nfsi)
{
	if (nfsi->cache_validity & (NFS_INO_INVALID_ATTR|NFS_INO_INVALID_DATA))
		return false;
	smp_rmb();
	return !test_bit(NFS_INO_INVALIDATING, &nfsi->flags);
}

static
int nfs_readdir_search_for_cookie(struct nfs_cache_array *array, nfs_readdir_descriptor_t *desc)
{
	int i;
	loff_t new_pos;
	int status = -EAGAIN;

	for (i = 0; i < array->size; i++) {
		if (array->array[i].cookie == *desc->dir_cookie) {
			struct nfs_inode *nfsi = NFS_I(file_inode(desc->file));
			struct nfs_open_dir_context *ctx = desc->file->private_data;

			new_pos = desc->current_index + i;
			if (ctx->attr_gencount != nfsi->attr_gencount ||
			    !nfs_readdir_inode_mapping_valid(nfsi)) {
				ctx->duped = 0;
				ctx->attr_gencount = nfsi->attr_gencount;
			} else if (new_pos < desc->ctx->pos) {
				if (ctx->duped > 0
				    && ctx->dup_cookie == *desc->dir_cookie) {
					if (printk_ratelimit()) {
						pr_notice("NFS: directory %pD2 contains a readdir loop."
								"Please contact your server vendor.  "
								"The file: %.*s has duplicate cookie %llu\n",
								desc->file, array->array[i].string.len,
								array->array[i].string.name, *desc->dir_cookie);
					}
					status = -ELOOP;
					goto out;
				}
				ctx->dup_cookie = *desc->dir_cookie;
				ctx->duped = -1;
			}
			desc->ctx->pos = new_pos;
			desc->cache_entry_index = i;
			return 0;
		}
	}
	if (array->eof_index >= 0) {
		status = -EBADCOOKIE;
		if (*desc->dir_cookie == array->last_cookie)
			desc->eof = true;
	}
out:
	return status;
}

static
int nfs_readdir_search_array(nfs_readdir_descriptor_t *desc)
{
	struct nfs_cache_array *array;
	int status;

	array = kmap(desc->page);

	if (*desc->dir_cookie == 0)
		status = nfs_readdir_search_for_pos(array, desc);
	else
		status = nfs_readdir_search_for_cookie(array, desc);

	if (status == -EAGAIN) {
		desc->last_cookie = array->last_cookie;
		desc->current_index += array->size;
		desc->page_index++;
	}
	kunmap(desc->page);
	return status;
}

/* Fill a page with xdr information before transferring to the cache page */
static
int nfs_readdir_xdr_filler(struct page **pages, nfs_readdir_descriptor_t *desc,
			struct nfs_entry *entry, struct file *file, struct inode *inode)
{
	struct nfs_open_dir_context *ctx = file->private_data;
	const struct cred *cred = ctx->cred;
	unsigned long	timestamp, gencount;
	int		error;

 again:
	timestamp = jiffies;
	gencount = nfs_inc_attr_generation_counter();
	error = NFS_PROTO(inode)->readdir(file_dentry(file), cred, entry->cookie, pages,
					  NFS_SERVER(inode)->dtsize, desc->plus);
	if (error < 0) {
		/* We requested READDIRPLUS, but the server doesn't grok it */
		if (error == -ENOTSUPP && desc->plus) {
			NFS_SERVER(inode)->caps &= ~NFS_CAP_READDIRPLUS;
			clear_bit(NFS_INO_ADVISE_RDPLUS, &NFS_I(inode)->flags);
			desc->plus = false;
			goto again;
		}
		goto error;
	}
	desc->timestamp = timestamp;
	desc->gencount = gencount;
error:
	return error;
}

static int xdr_decode(nfs_readdir_descriptor_t *desc,
		      struct nfs_entry *entry, struct xdr_stream *xdr)
{
	int error;

	error = desc->decode(xdr, entry, desc->plus);
	if (error)
		return error;
	entry->fattr->time_start = desc->timestamp;
	entry->fattr->gencount = desc->gencount;
	return 0;
}

/* Match file and dirent using either filehandle or fileid
 * Note: caller is responsible for checking the fsid
 */
static
int nfs_same_file(struct dentry *dentry, struct nfs_entry *entry)
{
	struct inode *inode;
	struct nfs_inode *nfsi;

	if (d_really_is_negative(dentry))
		return 0;

	inode = d_inode(dentry);
	if (is_bad_inode(inode) || NFS_STALE(inode))
		return 0;

	nfsi = NFS_I(inode);
	if (entry->fattr->fileid != nfsi->fileid)
		return 0;
	if (entry->fh->size && nfs_compare_fh(entry->fh, &nfsi->fh) != 0)
		return 0;
	return 1;
}

static
bool nfs_use_readdirplus(struct inode *dir, struct dir_context *ctx)
{
	if (!nfs_server_capable(dir, NFS_CAP_READDIRPLUS))
		return false;
	if (test_and_clear_bit(NFS_INO_ADVISE_RDPLUS, &NFS_I(dir)->flags))
		return true;
	if (ctx->pos == 0)
		return true;
	return false;
}

/*
 * This function is called by the lookup and getattr code to request the
 * use of readdirplus to accelerate any future lookups in the same
 * directory.
 */
void nfs_advise_use_readdirplus(struct inode *dir)
{
	struct nfs_inode *nfsi = NFS_I(dir);

	if (nfs_server_capable(dir, NFS_CAP_READDIRPLUS) &&
	    !list_empty(&nfsi->open_files))
		set_bit(NFS_INO_ADVISE_RDPLUS, &nfsi->flags);
}

/*
 * This function is mainly for use by nfs_getattr().
 *
 * If this is an 'ls -l', we want to force use of readdirplus.
 * Do this by checking if there is an active file descriptor
 * and calling nfs_advise_use_readdirplus, then forcing a
 * cache flush.
 */
void nfs_force_use_readdirplus(struct inode *dir)
{
	struct nfs_inode *nfsi = NFS_I(dir);

	if (nfs_server_capable(dir, NFS_CAP_READDIRPLUS) &&
	    !list_empty(&nfsi->open_files)) {
		set_bit(NFS_INO_ADVISE_RDPLUS, &nfsi->flags);
		invalidate_mapping_pages(dir->i_mapping, 0, -1);
	}
}

static
void nfs_prime_dcache(struct dentry *parent, struct nfs_entry *entry)
{
	struct qstr filename = QSTR_INIT(entry->name, entry->len);
	DECLARE_WAIT_QUEUE_HEAD_ONSTACK(wq);
	struct dentry *dentry;
	struct dentry *alias;
	struct inode *dir = d_inode(parent);
	struct inode *inode;
	int status;

	if (!(entry->fattr->valid & NFS_ATTR_FATTR_FILEID))
		return;
	if (!(entry->fattr->valid & NFS_ATTR_FATTR_FSID))
		return;
	if (filename.len == 0)
		return;
	/* Validate that the name doesn't contain any illegal '\0' */
	if (strnlen(filename.name, filename.len) != filename.len)
		return;
	/* ...or '/' */
	if (strnchr(filename.name, filename.len, '/'))
		return;
	if (filename.name[0] == '.') {
		if (filename.len == 1)
			return;
		if (filename.len == 2 && filename.name[1] == '.')
			return;
	}
	filename.hash = full_name_hash(parent, filename.name, filename.len);

	dentry = d_lookup(parent, &filename);
again:
	if (!dentry) {
		dentry = d_alloc_parallel(parent, &filename, &wq);
		if (IS_ERR(dentry))
			return;
	}
	if (!d_in_lookup(dentry)) {
		/* Is there a mountpoint here? If so, just exit */
		if (!nfs_fsid_equal(&NFS_SB(dentry->d_sb)->fsid,
					&entry->fattr->fsid))
			goto out;
		if (nfs_same_file(dentry, entry)) {
			if (!entry->fh->size)
				goto out;
			nfs_set_verifier(dentry, nfs_save_change_attribute(dir));
			status = nfs_refresh_inode(d_inode(dentry), entry->fattr);
			if (!status)
				nfs_setsecurity(d_inode(dentry), entry->fattr, entry->label);
			goto out;
		} else {
			d_invalidate(dentry);
			dput(dentry);
			dentry = NULL;
			goto again;
		}
	}
	if (!entry->fh->size) {
		d_lookup_done(dentry);
		goto out;
	}

	inode = nfs_fhget(dentry->d_sb, entry->fh, entry->fattr, entry->label);
	alias = d_splice_alias(inode, dentry);
	d_lookup_done(dentry);
	if (alias) {
		if (IS_ERR(alias))
			goto out;
		dput(dentry);
		dentry = alias;
	}
	nfs_set_verifier(dentry, nfs_save_change_attribute(dir));
out:
	dput(dentry);
}

/* Perform conversion from xdr to cache array */
static
int nfs_readdir_page_filler(nfs_readdir_descriptor_t *desc, struct nfs_entry *entry,
				struct page **xdr_pages, struct page *page, unsigned int buflen)
{
	struct xdr_stream stream;
	struct xdr_buf buf;
	struct page *scratch;
	struct nfs_cache_array *array;
	unsigned int count = 0;
	int status;

	scratch = alloc_page(GFP_KERNEL);
	if (scratch == NULL)
		return -ENOMEM;

	if (buflen == 0)
		goto out_nopages;

	xdr_init_decode_pages(&stream, &buf, xdr_pages, buflen);
	xdr_set_scratch_buffer(&stream, page_address(scratch), PAGE_SIZE);

	do {
		status = xdr_decode(desc, entry, &stream);
		if (status != 0) {
			if (status == -EAGAIN)
				status = 0;
			break;
		}

		count++;

		if (desc->plus)
			nfs_prime_dcache(file_dentry(desc->file), entry);

		status = nfs_readdir_add_to_array(entry, page);
		if (status != 0)
			break;
	} while (!entry->eof);

out_nopages:
	if (count == 0 || (status == -EBADCOOKIE && entry->eof != 0)) {
		array = kmap(page);
		array->eof_index = array->size;
		status = 0;
		kunmap(page);
	}

	put_page(scratch);
	return status;
}

static
void nfs_readdir_free_pages(struct page **pages, unsigned int npages)
{
	unsigned int i;
	for (i = 0; i < npages; i++)
		put_page(pages[i]);
}

/*
 * nfs_readdir_alloc_pages() will allocate pages that must be freed with a call
 * to nfs_readdir_free_pages()
 */
static
int nfs_readdir_alloc_pages(struct page **pages, unsigned int npages)
{
	unsigned int i;

	for (i = 0; i < npages; i++) {
		struct page *page = alloc_page(GFP_KERNEL);
		if (page == NULL)
			goto out_freepages;
		pages[i] = page;
	}
	return 0;

out_freepages:
	nfs_readdir_free_pages(pages, i);
	return -ENOMEM;
}

static
int nfs_readdir_xdr_to_array(nfs_readdir_descriptor_t *desc, struct page *page, struct inode *inode)
{
	struct page *pages[NFS_MAX_READDIR_PAGES];
	struct nfs_entry entry;
	struct file	*file = desc->file;
	struct nfs_cache_array *array;
	int status = -ENOMEM;
	unsigned int array_size = ARRAY_SIZE(pages);

	entry.prev_cookie = 0;
	entry.cookie = desc->last_cookie;
	entry.eof = 0;
	entry.fh = nfs_alloc_fhandle();
	entry.fattr = nfs_alloc_fattr();
	entry.server = NFS_SERVER(inode);
	if (entry.fh == NULL || entry.fattr == NULL)
		goto out;

	entry.label = nfs4_label_alloc(NFS_SERVER(inode), GFP_NOWAIT);
	if (IS_ERR(entry.label)) {
		status = PTR_ERR(entry.label);
		goto out;
	}

	array = kmap(page);
	memset(array, 0, sizeof(struct nfs_cache_array));
	array->eof_index = -1;

	status = nfs_readdir_alloc_pages(pages, array_size);
	if (status < 0)
		goto out_release_array;
	do {
		unsigned int pglen;
		status = nfs_readdir_xdr_filler(pages, desc, &entry, file, inode);

		if (status < 0)
			break;
		pglen = status;
		status = nfs_readdir_page_filler(desc, &entry, pages, page, pglen);
		if (status < 0) {
			if (status == -ENOSPC)
				status = 0;
			break;
		}
	} while (array->eof_index < 0);

	nfs_readdir_free_pages(pages, array_size);
out_release_array:
	kunmap(page);
	nfs4_label_free(entry.label);
out:
	nfs_free_fattr(entry.fattr);
	nfs_free_fhandle(entry.fh);
	return status;
}

/*
 * Now we cache directories properly, by converting xdr information
 * to an array that can be used for lookups later.  This results in
 * fewer cache pages, since we can store more information on each page.
 * We only need to convert from xdr once so future lookups are much simpler
 */
static
int nfs_readdir_filler(void *data, struct page* page)
{
	nfs_readdir_descriptor_t *desc = data;
	struct inode	*inode = file_inode(desc->file);
	int ret;

	ret = nfs_readdir_xdr_to_array(desc, page, inode);
	if (ret < 0)
		goto error;
	SetPageUptodate(page);

	if (invalidate_inode_pages2_range(inode->i_mapping, page->index + 1, -1) < 0) {
		/* Should never happen */
		nfs_zap_mapping(inode, inode->i_mapping);
	}
	unlock_page(page);
	return 0;
 error:
	unlock_page(page);
	return ret;
}

static
void cache_page_release(nfs_readdir_descriptor_t *desc)
{
	if (!desc->page->mapping)
		nfs_readdir_clear_array(desc->page);
	put_page(desc->page);
	desc->page = NULL;
}

static
struct page *get_cache_page(nfs_readdir_descriptor_t *desc)
{
	return read_cache_page(desc->file->f_mapping, desc->page_index,
			nfs_readdir_filler, desc);
}

/*
 * Returns 0 if desc->dir_cookie was found on page desc->page_index
 */
static
int find_cache_page(nfs_readdir_descriptor_t *desc)
{
	int res;

	desc->page = get_cache_page(desc);
	if (IS_ERR(desc->page))
		return PTR_ERR(desc->page);

	res = nfs_readdir_search_array(desc);
	if (res != 0)
		cache_page_release(desc);
	return res;
}

/* Search for desc->dir_cookie from the beginning of the page cache */
static inline
int readdir_search_pagecache(nfs_readdir_descriptor_t *desc)
{
	int res;

	if (desc->page_index == 0) {
		desc->current_index = 0;
		desc->last_cookie = 0;
	}
	do {
		res = find_cache_page(desc);
	} while (res == -EAGAIN);
	return res;
}

/*
 * Once we've found the start of the dirent within a page: fill 'er up...
 */
static 
int nfs_do_filldir(nfs_readdir_descriptor_t *desc)
{
	struct file	*file = desc->file;
	int i = 0;
	int res = 0;
	struct nfs_cache_array *array = NULL;
	struct nfs_open_dir_context *ctx = file->private_data;

	array = kmap(desc->page);
	for (i = desc->cache_entry_index; i < array->size; i++) {
		struct nfs_cache_array_entry *ent;

		ent = &array->array[i];
		if (!dir_emit(desc->ctx, ent->string.name, ent->string.len,
		    nfs_compat_user_ino64(ent->ino), ent->d_type)) {
			desc->eof = true;
			break;
		}
		desc->ctx->pos++;
		if (i < (array->size-1))
			*desc->dir_cookie = array->array[i+1].cookie;
		else
			*desc->dir_cookie = array->last_cookie;
		if (ctx->duped != 0)
			ctx->duped = 1;
	}
	if (array->eof_index >= 0)
		desc->eof = true;

	kunmap(desc->page);
	cache_page_release(desc);
	dfprintk(DIRCACHE, "NFS: nfs_do_filldir() filling ended @ cookie %Lu; returning = %d\n",
			(unsigned long long)*desc->dir_cookie, res);
	return res;
}

/*
 * If we cannot find a cookie in our cache, we suspect that this is
 * because it points to a deleted file, so we ask the server to return
 * whatever it thinks is the next entry. We then feed this to filldir.
 * If all goes well, we should then be able to find our way round the
 * cache on the next call to readdir_search_pagecache();
 *
 * NOTE: we cannot add the anonymous page to the pagecache because
 *	 the data it contains might not be page aligned. Besides,
 *	 we should already have a complete representation of the
 *	 directory in the page cache by the time we get here.
 */
static inline
int uncached_readdir(nfs_readdir_descriptor_t *desc)
{
	struct page	*page = NULL;
	int		status;
	struct inode *inode = file_inode(desc->file);
	struct nfs_open_dir_context *ctx = desc->file->private_data;

	dfprintk(DIRCACHE, "NFS: uncached_readdir() searching for cookie %Lu\n",
			(unsigned long long)*desc->dir_cookie);

	page = alloc_page(GFP_HIGHUSER);
	if (!page) {
		status = -ENOMEM;
		goto out;
	}

	desc->page_index = 0;
	desc->last_cookie = *desc->dir_cookie;
	desc->page = page;
	ctx->duped = 0;

	status = nfs_readdir_xdr_to_array(desc, page, inode);
	if (status < 0)
		goto out_release;

	status = nfs_do_filldir(desc);

 out:
	dfprintk(DIRCACHE, "NFS: %s: returns %d\n",
			__func__, status);
	return status;
 out_release:
	cache_page_release(desc);
	goto out;
}

/* The file offset position represents the dirent entry number.  A
   last cookie cache takes care of the common case of reading the
   whole directory.
 */
static int nfs_readdir(struct file *file, struct dir_context *ctx)
{
	struct dentry	*dentry = file_dentry(file);
	struct inode	*inode = d_inode(dentry);
	nfs_readdir_descriptor_t my_desc,
			*desc = &my_desc;
	struct nfs_open_dir_context *dir_ctx = file->private_data;
	int res = 0;

	dfprintk(FILE, "NFS: readdir(%pD2) starting at cookie %llu\n",
			file, (long long)ctx->pos);
	nfs_inc_stats(inode, NFSIOS_VFSGETDENTS);

	/*
	 * ctx->pos points to the dirent entry number.
	 * *desc->dir_cookie has the cookie for the next entry. We have
	 * to either find the entry with the appropriate number or
	 * revalidate the cookie.
	 */
	memset(desc, 0, sizeof(*desc));

	desc->file = file;
	desc->ctx = ctx;
	desc->dir_cookie = &dir_ctx->dir_cookie;
	desc->decode = NFS_PROTO(inode)->decode_dirent;
	desc->plus = nfs_use_readdirplus(inode, ctx);

	if (ctx->pos == 0 || nfs_attribute_cache_expired(inode))
		res = nfs_revalidate_mapping(inode, file->f_mapping);
	if (res < 0)
		goto out;

	do {
		res = readdir_search_pagecache(desc);

		if (res == -EBADCOOKIE) {
			res = 0;
			/* This means either end of directory */
			if (*desc->dir_cookie && !desc->eof) {
				/* Or that the server has 'lost' a cookie */
				res = uncached_readdir(desc);
				if (res == 0)
					continue;
			}
			break;
		}
		if (res == -ETOOSMALL && desc->plus) {
			clear_bit(NFS_INO_ADVISE_RDPLUS, &NFS_I(inode)->flags);
			nfs_zap_caches(inode);
			desc->page_index = 0;
			desc->plus = false;
			desc->eof = false;
			continue;
		}
		if (res < 0)
			break;

		res = nfs_do_filldir(desc);
		if (res < 0)
			break;
	} while (!desc->eof);
out:
	if (res > 0)
		res = 0;
	dfprintk(FILE, "NFS: readdir(%pD2) returns %d\n", file, res);
	return res;
}

static loff_t nfs_llseek_dir(struct file *filp, loff_t offset, int whence)
{
	struct inode *inode = file_inode(filp);
	struct nfs_open_dir_context *dir_ctx = filp->private_data;

	dfprintk(FILE, "NFS: llseek dir(%pD2, %lld, %d)\n",
			filp, offset, whence);

	switch (whence) {
	default:
		return -EINVAL;
	case SEEK_SET:
		if (offset < 0)
			return -EINVAL;
		inode_lock(inode);
		break;
	case SEEK_CUR:
		if (offset == 0)
			return filp->f_pos;
		inode_lock(inode);
		offset += filp->f_pos;
		if (offset < 0) {
			inode_unlock(inode);
			return -EINVAL;
		}
	}
	if (offset != filp->f_pos) {
		filp->f_pos = offset;
		dir_ctx->dir_cookie = 0;
		dir_ctx->duped = 0;
	}
	inode_unlock(inode);
	return offset;
}

/*
 * All directory operations under NFS are synchronous, so fsync()
 * is a dummy operation.
 */
static int nfs_fsync_dir(struct file *filp, loff_t start, loff_t end,
			 int datasync)
{
	struct inode *inode = file_inode(filp);

	dfprintk(FILE, "NFS: fsync dir(%pD2) datasync %d\n", filp, datasync);

	inode_lock(inode);
	nfs_inc_stats(inode, NFSIOS_VFSFSYNC);
	inode_unlock(inode);
	return 0;
}

/**
 * nfs_force_lookup_revalidate - Mark the directory as having changed
 * @dir: pointer to directory inode
 *
 * This forces the revalidation code in nfs_lookup_revalidate() to do a
 * full lookup on all child dentries of 'dir' whenever a change occurs
 * on the server that might have invalidated our dcache.
 *
 * The caller should be holding dir->i_lock
 */
void nfs_force_lookup_revalidate(struct inode *dir)
{
	NFS_I(dir)->cache_change_attribute++;
}
EXPORT_SYMBOL_GPL(nfs_force_lookup_revalidate);

/*
 * A check for whether or not the parent directory has changed.
 * In the case it has, we assume that the dentries are untrustworthy
 * and may need to be looked up again.
 * If rcu_walk prevents us from performing a full check, return 0.
 */
static int nfs_check_verifier(struct inode *dir, struct dentry *dentry,
			      int rcu_walk)
{
	if (IS_ROOT(dentry))
		return 1;
	if (NFS_SERVER(dir)->flags & NFS_MOUNT_LOOKUP_CACHE_NONE)
		return 0;
	if (!nfs_verify_change_attribute(dir, dentry->d_time))
		return 0;
	/* Revalidate nfsi->cache_change_attribute before we declare a match */
	if (nfs_mapping_need_revalidate_inode(dir)) {
		if (rcu_walk)
			return 0;
		if (__nfs_revalidate_inode(NFS_SERVER(dir), dir) < 0)
			return 0;
	}
	if (!nfs_verify_change_attribute(dir, dentry->d_time))
		return 0;
	return 1;
}

/*
 * Use intent information to check whether or not we're going to do
 * an O_EXCL create using this path component.
 */
static int nfs_is_exclusive_create(struct inode *dir, unsigned int flags)
{
	if (NFS_PROTO(dir)->version == 2)
		return 0;
	return flags & LOOKUP_EXCL;
}

/*
 * Inode and filehandle revalidation for lookups.
 *
 * We force revalidation in the cases where the VFS sets LOOKUP_REVAL,
 * or if the intent information indicates that we're about to open this
 * particular file and the "nocto" mount flag is not set.
 *
 */
static
int nfs_lookup_verify_inode(struct inode *inode, unsigned int flags)
{
	struct nfs_server *server = NFS_SERVER(inode);
	int ret;

	if (IS_AUTOMOUNT(inode))
		return 0;

	if (flags & LOOKUP_OPEN) {
		switch (inode->i_mode & S_IFMT) {
		case S_IFREG:
			/* A NFSv4 OPEN will revalidate later */
			if (server->caps & NFS_CAP_ATOMIC_OPEN)
				goto out;
			/* Fallthrough */
		case S_IFDIR:
			if (server->flags & NFS_MOUNT_NOCTO)
				break;
			/* NFS close-to-open cache consistency validation */
			goto out_force;
		}
	}

	/* VFS wants an on-the-wire revalidation */
	if (flags & LOOKUP_REVAL)
		goto out_force;
out:
	return (inode->i_nlink == 0) ? -ESTALE : 0;
out_force:
	if (flags & LOOKUP_RCU)
		return -ECHILD;
	ret = __nfs_revalidate_inode(server, inode);
	if (ret != 0)
		return ret;
	goto out;
}

/*
 * We judge how long we want to trust negative
 * dentries by looking at the parent inode mtime.
 *
 * If parent mtime has changed, we revalidate, else we wait for a
 * period corresponding to the parent's attribute cache timeout value.
 *
 * If LOOKUP_RCU prevents us from performing a full check, return 1
 * suggesting a reval is needed.
 *
 * Note that when creating a new file, or looking up a rename target,
 * then it shouldn't be necessary to revalidate a negative dentry.
 */
static inline
int nfs_neg_need_reval(struct inode *dir, struct dentry *dentry,
		       unsigned int flags)
{
	if (flags & (LOOKUP_CREATE | LOOKUP_RENAME_TARGET))
		return 0;
	if (NFS_SERVER(dir)->flags & NFS_MOUNT_LOOKUP_CACHE_NONEG)
		return 1;
	return !nfs_check_verifier(dir, dentry, flags & LOOKUP_RCU);
}

static int
nfs_lookup_revalidate_done(struct inode *dir, struct dentry *dentry,
			   struct inode *inode, int error)
{
	switch (error) {
	case 1:
		dfprintk(LOOKUPCACHE, "NFS: %s(%pd2) is valid\n",
			__func__, dentry);
		return 1;
	case 0:
		nfs_mark_for_revalidate(dir);
		if (inode && S_ISDIR(inode->i_mode)) {
			/* Purge readdir caches. */
			nfs_zap_caches(inode);
			/*
			 * We can't d_drop the root of a disconnected tree:
			 * its d_hash is on the s_anon list and d_drop() would hide
			 * it from shrink_dcache_for_unmount(), leading to busy
			 * inodes on unmount and further oopses.
			 */
			if (IS_ROOT(dentry))
				return 1;
		}
		dfprintk(LOOKUPCACHE, "NFS: %s(%pd2) is invalid\n",
				__func__, dentry);
		return 0;
	}
	dfprintk(LOOKUPCACHE, "NFS: %s(%pd2) lookup returned error %d\n",
				__func__, dentry, error);
	return error;
}

static int
nfs_lookup_revalidate_negative(struct inode *dir, struct dentry *dentry,
			       unsigned int flags)
{
	int ret = 1;
	if (nfs_neg_need_reval(dir, dentry, flags)) {
		if (flags & LOOKUP_RCU)
			return -ECHILD;
		ret = 0;
	}
	return nfs_lookup_revalidate_done(dir, dentry, NULL, ret);
}

static int
nfs_lookup_revalidate_delegated(struct inode *dir, struct dentry *dentry,
				struct inode *inode)
{
	nfs_set_verifier(dentry, nfs_save_change_attribute(dir));
	return nfs_lookup_revalidate_done(dir, dentry, inode, 1);
}

static int
nfs_lookup_revalidate_dentry(struct inode *dir, struct dentry *dentry,
			     struct inode *inode)
{
	struct nfs_fh *fhandle;
	struct nfs_fattr *fattr;
	struct nfs4_label *label;
	int ret;

	ret = -ENOMEM;
	fhandle = nfs_alloc_fhandle();
	fattr = nfs_alloc_fattr();
	label = nfs4_label_alloc(NFS_SERVER(inode), GFP_KERNEL);
	if (fhandle == NULL || fattr == NULL || IS_ERR(label))
		goto out;

	ret = NFS_PROTO(dir)->lookup(dir, &dentry->d_name, fhandle, fattr, label);
	if (ret < 0) {
		if (ret == -ESTALE || ret == -ENOENT)
			ret = 0;
		goto out;
	}
	ret = 0;
	if (nfs_compare_fh(NFS_FH(inode), fhandle))
		goto out;
	if (nfs_refresh_inode(inode, fattr) < 0)
		goto out;

	nfs_setsecurity(inode, fattr, label);
	nfs_set_verifier(dentry, nfs_save_change_attribute(dir));

	/* set a readdirplus hint that we had a cache miss */
	nfs_force_use_readdirplus(dir);
	ret = 1;
out:
	nfs_free_fattr(fattr);
	nfs_free_fhandle(fhandle);
	nfs4_label_free(label);
	return nfs_lookup_revalidate_done(dir, dentry, inode, ret);
}

/*
 * This is called every time the dcache has a lookup hit,
 * and we should check whether we can really trust that
 * lookup.
 *
 * NOTE! The hit can be a negative hit too, don't assume
 * we have an inode!
 *
 * If the parent directory is seen to have changed, we throw out the
 * cached dentry and do a new lookup.
 */
static int
nfs_do_lookup_revalidate(struct inode *dir, struct dentry *dentry,
			 unsigned int flags)
{
	struct inode *inode;
	int error;

	nfs_inc_stats(dir, NFSIOS_DENTRYREVALIDATE);
	inode = d_inode(dentry);

	if (!inode)
		return nfs_lookup_revalidate_negative(dir, dentry, flags);

	if (is_bad_inode(inode)) {
		dfprintk(LOOKUPCACHE, "%s: %pd2 has dud inode\n",
				__func__, dentry);
		goto out_bad;
	}

	if (NFS_PROTO(dir)->have_delegation(inode, FMODE_READ))
		return nfs_lookup_revalidate_delegated(dir, dentry, inode);

	/* Force a full look up iff the parent directory has changed */
	if (!(flags & (LOOKUP_EXCL | LOOKUP_REVAL)) &&
	    nfs_check_verifier(dir, dentry, flags & LOOKUP_RCU)) {
		error = nfs_lookup_verify_inode(inode, flags);
		if (error) {
			if (error == -ESTALE)
				nfs_zap_caches(dir);
			goto out_bad;
		}
		nfs_advise_use_readdirplus(dir);
		goto out_valid;
	}

	if (flags & LOOKUP_RCU)
		return -ECHILD;

	if (NFS_STALE(inode))
		goto out_bad;

	trace_nfs_lookup_revalidate_enter(dir, dentry, flags);
	error = nfs_lookup_revalidate_dentry(dir, dentry, inode);
	trace_nfs_lookup_revalidate_exit(dir, dentry, flags, error);
	return error;
out_valid:
	return nfs_lookup_revalidate_done(dir, dentry, inode, 1);
out_bad:
	if (flags & LOOKUP_RCU)
		return -ECHILD;
	return nfs_lookup_revalidate_done(dir, dentry, inode, 0);
}

static int
__nfs_lookup_revalidate(struct dentry *dentry, unsigned int flags,
			int (*reval)(struct inode *, struct dentry *, unsigned int))
{
	struct dentry *parent;
	struct inode *dir;
	int ret;

	if (flags & LOOKUP_RCU) {
		parent = READ_ONCE(dentry->d_parent);
		dir = d_inode_rcu(parent);
		if (!dir)
			return -ECHILD;
		ret = reval(dir, dentry, flags);
		if (parent != READ_ONCE(dentry->d_parent))
			return -ECHILD;
	} else {
		parent = dget_parent(dentry);
		ret = reval(d_inode(parent), dentry, flags);
		dput(parent);
	}
	return ret;
}

static int nfs_lookup_revalidate(struct dentry *dentry, unsigned int flags)
{
	return __nfs_lookup_revalidate(dentry, flags, nfs_do_lookup_revalidate);
}

/*
 * A weaker form of d_revalidate for revalidating just the d_inode(dentry)
 * when we don't really care about the dentry name. This is called when a
 * pathwalk ends on a dentry that was not found via a normal lookup in the
 * parent dir (e.g.: ".", "..", procfs symlinks or mountpoint traversals).
 *
 * In this situation, we just want to verify that the inode itself is OK
 * since the dentry might have changed on the server.
 */
static int nfs_weak_revalidate(struct dentry *dentry, unsigned int flags)
{
	struct inode *inode = d_inode(dentry);
	int error = 0;

	/*
	 * I believe we can only get a negative dentry here in the case of a
	 * procfs-style symlink. Just assume it's correct for now, but we may
	 * eventually need to do something more here.
	 */
	if (!inode) {
		dfprintk(LOOKUPCACHE, "%s: %pd2 has negative inode\n",
				__func__, dentry);
		return 1;
	}

	if (is_bad_inode(inode)) {
		dfprintk(LOOKUPCACHE, "%s: %pd2 has dud inode\n",
				__func__, dentry);
		return 0;
	}

	error = nfs_lookup_verify_inode(inode, flags);
	dfprintk(LOOKUPCACHE, "NFS: %s: inode %lu is %s\n",
			__func__, inode->i_ino, error ? "invalid" : "valid");
	return !error;
}

/*
 * This is called from dput() when d_count is going to 0.
 */
static int nfs_dentry_delete(const struct dentry *dentry)
{
	dfprintk(VFS, "NFS: dentry_delete(%pd2, %x)\n",
		dentry, dentry->d_flags);

	/* Unhash any dentry with a stale inode */
	if (d_really_is_positive(dentry) && NFS_STALE(d_inode(dentry)))
		return 1;

	if (dentry->d_flags & DCACHE_NFSFS_RENAMED) {
		/* Unhash it, so that ->d_iput() would be called */
		return 1;
	}
	if (!(dentry->d_sb->s_flags & SB_ACTIVE)) {
		/* Unhash it, so that ancestors of killed async unlink
		 * files will be cleaned up during umount */
		return 1;
	}
	return 0;

}

/* Ensure that we revalidate inode->i_nlink */
static void nfs_drop_nlink(struct inode *inode)
{
	spin_lock(&inode->i_lock);
	/* drop the inode if we're reasonably sure this is the last link */
	if (inode->i_nlink > 0)
		drop_nlink(inode);
	NFS_I(inode)->attr_gencount = nfs_inc_attr_generation_counter();
	NFS_I(inode)->cache_validity |= NFS_INO_INVALID_CHANGE
		| NFS_INO_INVALID_CTIME
		| NFS_INO_INVALID_OTHER
		| NFS_INO_REVAL_FORCED;
	spin_unlock(&inode->i_lock);
}

/*
 * Called when the dentry loses inode.
 * We use it to clean up silly-renamed files.
 */
static void nfs_dentry_iput(struct dentry *dentry, struct inode *inode)
{
	if (S_ISDIR(inode->i_mode))
		/* drop any readdir cache as it could easily be old */
		NFS_I(inode)->cache_validity |= NFS_INO_INVALID_DATA;

	if (dentry->d_flags & DCACHE_NFSFS_RENAMED) {
		nfs_complete_unlink(dentry, inode);
		nfs_drop_nlink(inode);
	}
	iput(inode);
}

static void nfs_d_release(struct dentry *dentry)
{
	/* free cached devname value, if it survived that far */
	if (unlikely(dentry->d_fsdata)) {
		if (dentry->d_flags & DCACHE_NFSFS_RENAMED)
			WARN_ON(1);
		else
			kfree(dentry->d_fsdata);
	}
}

const struct dentry_operations nfs_dentry_operations = {
	.d_revalidate	= nfs_lookup_revalidate,
	.d_weak_revalidate	= nfs_weak_revalidate,
	.d_delete	= nfs_dentry_delete,
	.d_iput		= nfs_dentry_iput,
	.d_automount	= nfs_d_automount,
	.d_release	= nfs_d_release,
};
EXPORT_SYMBOL_GPL(nfs_dentry_operations);

struct dentry *nfs_lookup(struct inode *dir, struct dentry * dentry, unsigned int flags)
{
	struct dentry *res;
	struct inode *inode = NULL;
	struct nfs_fh *fhandle = NULL;
	struct nfs_fattr *fattr = NULL;
	struct nfs4_label *label = NULL;
	int error;

	dfprintk(VFS, "NFS: lookup(%pd2)\n", dentry);
	nfs_inc_stats(dir, NFSIOS_VFSLOOKUP);

	if (unlikely(dentry->d_name.len > NFS_SERVER(dir)->namelen))
		return ERR_PTR(-ENAMETOOLONG);

	/*
	 * If we're doing an exclusive create, optimize away the lookup
	 * but don't hash the dentry.
	 */
	if (nfs_is_exclusive_create(dir, flags) || flags & LOOKUP_RENAME_TARGET)
		return NULL;

	res = ERR_PTR(-ENOMEM);
	fhandle = nfs_alloc_fhandle();
	fattr = nfs_alloc_fattr();
	if (fhandle == NULL || fattr == NULL)
		goto out;

	label = nfs4_label_alloc(NFS_SERVER(dir), GFP_NOWAIT);
	if (IS_ERR(label))
		goto out;

	trace_nfs_lookup_enter(dir, dentry, flags);
	error = NFS_PROTO(dir)->lookup(dir, &dentry->d_name, fhandle, fattr, label);
	if (error == -ENOENT)
		goto no_entry;
	if (error < 0) {
		res = ERR_PTR(error);
		goto out_label;
	}
	inode = nfs_fhget(dentry->d_sb, fhandle, fattr, label);
	res = ERR_CAST(inode);
	if (IS_ERR(res))
		goto out_label;

	/* Notify readdir to use READDIRPLUS */
	nfs_force_use_readdirplus(dir);

no_entry:
	res = d_splice_alias(inode, dentry);
	if (res != NULL) {
		if (IS_ERR(res))
			goto out_label;
		dentry = res;
	}
	nfs_set_verifier(dentry, nfs_save_change_attribute(dir));
out_label:
	trace_nfs_lookup_exit(dir, dentry, flags, error);
	nfs4_label_free(label);
out:
	nfs_free_fattr(fattr);
	nfs_free_fhandle(fhandle);
	return res;
}
EXPORT_SYMBOL_GPL(nfs_lookup);

#if IS_ENABLED(CONFIG_NFS_V4)
static int nfs4_lookup_revalidate(struct dentry *, unsigned int);

const struct dentry_operations nfs4_dentry_operations = {
	.d_revalidate	= nfs4_lookup_revalidate,
	.d_weak_revalidate	= nfs_weak_revalidate,
	.d_delete	= nfs_dentry_delete,
	.d_iput		= nfs_dentry_iput,
	.d_automount	= nfs_d_automount,
	.d_release	= nfs_d_release,
};
EXPORT_SYMBOL_GPL(nfs4_dentry_operations);

static fmode_t flags_to_mode(int flags)
{
	fmode_t res = (__force fmode_t)flags & FMODE_EXEC;
	if ((flags & O_ACCMODE) != O_WRONLY)
		res |= FMODE_READ;
	if ((flags & O_ACCMODE) != O_RDONLY)
		res |= FMODE_WRITE;
	return res;
}

static struct nfs_open_context *create_nfs_open_context(struct dentry *dentry, int open_flags, struct file *filp)
{
	return alloc_nfs_open_context(dentry, flags_to_mode(open_flags), filp);
}

static int do_open(struct inode *inode, struct file *filp)
{
	nfs_fscache_open_file(inode, filp);
	return 0;
}

static int nfs_finish_open(struct nfs_open_context *ctx,
			   struct dentry *dentry,
			   struct file *file, unsigned open_flags)
{
	int err;

	err = finish_open(file, dentry, do_open);
	if (err)
		goto out;
	if (S_ISREG(file->f_path.dentry->d_inode->i_mode))
		nfs_file_set_open_context(file, ctx);
	else
		err = -EOPENSTALE;
out:
	return err;
}

int nfs_atomic_open(struct inode *dir, struct dentry *dentry,
		    struct file *file, unsigned open_flags,
		    umode_t mode)
{
	DECLARE_WAIT_QUEUE_HEAD_ONSTACK(wq);
	struct nfs_open_context *ctx;
	struct dentry *res;
	struct iattr attr = { .ia_valid = ATTR_OPEN };
	struct inode *inode;
	unsigned int lookup_flags = 0;
	bool switched = false;
	int created = 0;
	int err;

	/* Expect a negative dentry */
	BUG_ON(d_inode(dentry));

	dfprintk(VFS, "NFS: atomic_open(%s/%lu), %pd\n",
			dir->i_sb->s_id, dir->i_ino, dentry);

	err = nfs_check_flags(open_flags);
	if (err)
		return err;

	/* NFS only supports OPEN on regular files */
	if ((open_flags & O_DIRECTORY)) {
		if (!d_in_lookup(dentry)) {
			/*
			 * Hashed negative dentry with O_DIRECTORY: dentry was
			 * revalidated and is fine, no need to perform lookup
			 * again
			 */
			return -ENOENT;
		}
		lookup_flags = LOOKUP_OPEN|LOOKUP_DIRECTORY;
		goto no_open;
	}

	if (dentry->d_name.len > NFS_SERVER(dir)->namelen)
		return -ENAMETOOLONG;

	if (open_flags & O_CREAT) {
		struct nfs_server *server = NFS_SERVER(dir);

		if (!(server->attr_bitmask[2] & FATTR4_WORD2_MODE_UMASK))
			mode &= ~current_umask();

		attr.ia_valid |= ATTR_MODE;
		attr.ia_mode = mode;
	}
	if (open_flags & O_TRUNC) {
		attr.ia_valid |= ATTR_SIZE;
		attr.ia_size = 0;
	}

	if (!(open_flags & O_CREAT) && !d_in_lookup(dentry)) {
		d_drop(dentry);
		switched = true;
		dentry = d_alloc_parallel(dentry->d_parent,
					  &dentry->d_name, &wq);
		if (IS_ERR(dentry))
			return PTR_ERR(dentry);
		if (unlikely(!d_in_lookup(dentry)))
			return finish_no_open(file, dentry);
	}

	ctx = create_nfs_open_context(dentry, open_flags, file);
	err = PTR_ERR(ctx);
	if (IS_ERR(ctx))
		goto out;

	trace_nfs_atomic_open_enter(dir, ctx, open_flags);
	inode = NFS_PROTO(dir)->open_context(dir, ctx, open_flags, &attr, &created);
	if (created)
		file->f_mode |= FMODE_CREATED;
	if (IS_ERR(inode)) {
		err = PTR_ERR(inode);
		trace_nfs_atomic_open_exit(dir, ctx, open_flags, err);
		put_nfs_open_context(ctx);
		d_drop(dentry);
		switch (err) {
		case -ENOENT:
			d_splice_alias(NULL, dentry);
			nfs_set_verifier(dentry, nfs_save_change_attribute(dir));
			break;
		case -EISDIR:
		case -ENOTDIR:
			goto no_open;
		case -ELOOP:
			if (!(open_flags & O_NOFOLLOW))
				goto no_open;
			break;
			/* case -EINVAL: */
		default:
			break;
		}
		goto out;
	}

	err = nfs_finish_open(ctx, ctx->dentry, file, open_flags);
	trace_nfs_atomic_open_exit(dir, ctx, open_flags, err);
	put_nfs_open_context(ctx);
out:
	if (unlikely(switched)) {
		d_lookup_done(dentry);
		dput(dentry);
	}
	return err;

no_open:
	res = nfs_lookup(dir, dentry, lookup_flags);
	if (switched) {
		d_lookup_done(dentry);
		if (!res)
			res = dentry;
		else
			dput(dentry);
	}
	if (IS_ERR(res))
		return PTR_ERR(res);
	return finish_no_open(file, res);
}
EXPORT_SYMBOL_GPL(nfs_atomic_open);

static int
nfs4_do_lookup_revalidate(struct inode *dir, struct dentry *dentry,
			  unsigned int flags)
{
	struct inode *inode;

	if (!(flags & LOOKUP_OPEN) || (flags & LOOKUP_DIRECTORY))
		goto full_reval;
	if (d_mountpoint(dentry))
		goto full_reval;

	inode = d_inode(dentry);

	/* We can't create new files in nfs_open_revalidate(), so we
	 * optimize away revalidation of negative dentries.
	 */
	if (inode == NULL)
		goto full_reval;

	if (NFS_PROTO(dir)->have_delegation(inode, FMODE_READ))
		return nfs_lookup_revalidate_delegated(dir, dentry, inode);

	/* NFS only supports OPEN on regular files */
	if (!S_ISREG(inode->i_mode))
		goto full_reval;

	/* We cannot do exclusive creation on a positive dentry */
	if (flags & (LOOKUP_EXCL | LOOKUP_REVAL))
		goto reval_dentry;

	/* Check if the directory changed */
	if (!nfs_check_verifier(dir, dentry, flags & LOOKUP_RCU))
		goto reval_dentry;

	/* Let f_op->open() actually open (and revalidate) the file */
	return 1;
reval_dentry:
	if (flags & LOOKUP_RCU)
		return -ECHILD;
<<<<<<< HEAD
	return nfs_lookup_revalidate_dentry(dir, dentry, inode);;
=======
	return nfs_lookup_revalidate_dentry(dir, dentry, inode);
>>>>>>> f7688b48

full_reval:
	return nfs_do_lookup_revalidate(dir, dentry, flags);
}

static int nfs4_lookup_revalidate(struct dentry *dentry, unsigned int flags)
{
	return __nfs_lookup_revalidate(dentry, flags,
			nfs4_do_lookup_revalidate);
}

#endif /* CONFIG_NFSV4 */

struct dentry *
nfs_add_or_obtain(struct dentry *dentry, struct nfs_fh *fhandle,
				struct nfs_fattr *fattr,
				struct nfs4_label *label)
{
	struct dentry *parent = dget_parent(dentry);
	struct inode *dir = d_inode(parent);
	struct inode *inode;
	struct dentry *d;
	int error;

	d_drop(dentry);

	if (fhandle->size == 0) {
		error = NFS_PROTO(dir)->lookup(dir, &dentry->d_name, fhandle, fattr, NULL);
		if (error)
			goto out_error;
	}
	nfs_set_verifier(dentry, nfs_save_change_attribute(dir));
	if (!(fattr->valid & NFS_ATTR_FATTR)) {
		struct nfs_server *server = NFS_SB(dentry->d_sb);
		error = server->nfs_client->rpc_ops->getattr(server, fhandle,
				fattr, NULL, NULL);
		if (error < 0)
			goto out_error;
	}
	inode = nfs_fhget(dentry->d_sb, fhandle, fattr, label);
	d = d_splice_alias(inode, dentry);
out:
	dput(parent);
	return d;
out_error:
	nfs_mark_for_revalidate(dir);
	d = ERR_PTR(error);
	goto out;
}
EXPORT_SYMBOL_GPL(nfs_add_or_obtain);

/*
 * Code common to create, mkdir, and mknod.
 */
int nfs_instantiate(struct dentry *dentry, struct nfs_fh *fhandle,
				struct nfs_fattr *fattr,
				struct nfs4_label *label)
{
	struct dentry *d;

	d = nfs_add_or_obtain(dentry, fhandle, fattr, label);
	if (IS_ERR(d))
		return PTR_ERR(d);

	/* Callers don't care */
	dput(d);
	return 0;
}
EXPORT_SYMBOL_GPL(nfs_instantiate);

/*
 * Following a failed create operation, we drop the dentry rather
 * than retain a negative dentry. This avoids a problem in the event
 * that the operation succeeded on the server, but an error in the
 * reply path made it appear to have failed.
 */
int nfs_create(struct inode *dir, struct dentry *dentry,
		umode_t mode, bool excl)
{
	struct iattr attr;
	int open_flags = excl ? O_CREAT | O_EXCL : O_CREAT;
	int error;

	dfprintk(VFS, "NFS: create(%s/%lu), %pd\n",
			dir->i_sb->s_id, dir->i_ino, dentry);

	attr.ia_mode = mode;
	attr.ia_valid = ATTR_MODE;

	trace_nfs_create_enter(dir, dentry, open_flags);
	error = NFS_PROTO(dir)->create(dir, dentry, &attr, open_flags);
	trace_nfs_create_exit(dir, dentry, open_flags, error);
	if (error != 0)
		goto out_err;
	return 0;
out_err:
	d_drop(dentry);
	return error;
}
EXPORT_SYMBOL_GPL(nfs_create);

/*
 * See comments for nfs_proc_create regarding failed operations.
 */
int
nfs_mknod(struct inode *dir, struct dentry *dentry, umode_t mode, dev_t rdev)
{
	struct iattr attr;
	int status;

	dfprintk(VFS, "NFS: mknod(%s/%lu), %pd\n",
			dir->i_sb->s_id, dir->i_ino, dentry);

	attr.ia_mode = mode;
	attr.ia_valid = ATTR_MODE;

	trace_nfs_mknod_enter(dir, dentry);
	status = NFS_PROTO(dir)->mknod(dir, dentry, &attr, rdev);
	trace_nfs_mknod_exit(dir, dentry, status);
	if (status != 0)
		goto out_err;
	return 0;
out_err:
	d_drop(dentry);
	return status;
}
EXPORT_SYMBOL_GPL(nfs_mknod);

/*
 * See comments for nfs_proc_create regarding failed operations.
 */
int nfs_mkdir(struct inode *dir, struct dentry *dentry, umode_t mode)
{
	struct iattr attr;
	int error;

	dfprintk(VFS, "NFS: mkdir(%s/%lu), %pd\n",
			dir->i_sb->s_id, dir->i_ino, dentry);

	attr.ia_valid = ATTR_MODE;
	attr.ia_mode = mode | S_IFDIR;

	trace_nfs_mkdir_enter(dir, dentry);
	error = NFS_PROTO(dir)->mkdir(dir, dentry, &attr);
	trace_nfs_mkdir_exit(dir, dentry, error);
	if (error != 0)
		goto out_err;
	return 0;
out_err:
	d_drop(dentry);
	return error;
}
EXPORT_SYMBOL_GPL(nfs_mkdir);

static void nfs_dentry_handle_enoent(struct dentry *dentry)
{
	if (simple_positive(dentry))
		d_delete(dentry);
}

int nfs_rmdir(struct inode *dir, struct dentry *dentry)
{
	int error;

	dfprintk(VFS, "NFS: rmdir(%s/%lu), %pd\n",
			dir->i_sb->s_id, dir->i_ino, dentry);

	trace_nfs_rmdir_enter(dir, dentry);
	if (d_really_is_positive(dentry)) {
		down_write(&NFS_I(d_inode(dentry))->rmdir_sem);
		error = NFS_PROTO(dir)->rmdir(dir, &dentry->d_name);
		/* Ensure the VFS deletes this inode */
		switch (error) {
		case 0:
			clear_nlink(d_inode(dentry));
			break;
		case -ENOENT:
			nfs_dentry_handle_enoent(dentry);
		}
		up_write(&NFS_I(d_inode(dentry))->rmdir_sem);
	} else
		error = NFS_PROTO(dir)->rmdir(dir, &dentry->d_name);
	trace_nfs_rmdir_exit(dir, dentry, error);

	return error;
}
EXPORT_SYMBOL_GPL(nfs_rmdir);

/*
 * Remove a file after making sure there are no pending writes,
 * and after checking that the file has only one user. 
 *
 * We invalidate the attribute cache and free the inode prior to the operation
 * to avoid possible races if the server reuses the inode.
 */
static int nfs_safe_remove(struct dentry *dentry)
{
	struct inode *dir = d_inode(dentry->d_parent);
	struct inode *inode = d_inode(dentry);
	int error = -EBUSY;
		
	dfprintk(VFS, "NFS: safe_remove(%pd2)\n", dentry);

	/* If the dentry was sillyrenamed, we simply call d_delete() */
	if (dentry->d_flags & DCACHE_NFSFS_RENAMED) {
		error = 0;
		goto out;
	}

	trace_nfs_remove_enter(dir, dentry);
	if (inode != NULL) {
		error = NFS_PROTO(dir)->remove(dir, dentry);
		if (error == 0)
			nfs_drop_nlink(inode);
	} else
		error = NFS_PROTO(dir)->remove(dir, dentry);
	if (error == -ENOENT)
		nfs_dentry_handle_enoent(dentry);
	trace_nfs_remove_exit(dir, dentry, error);
out:
	return error;
}

/*  We do silly rename. In case sillyrename() returns -EBUSY, the inode
 *  belongs to an active ".nfs..." file and we return -EBUSY.
 *
 *  If sillyrename() returns 0, we do nothing, otherwise we unlink.
 */
int nfs_unlink(struct inode *dir, struct dentry *dentry)
{
	int error;
	int need_rehash = 0;

	dfprintk(VFS, "NFS: unlink(%s/%lu, %pd)\n", dir->i_sb->s_id,
		dir->i_ino, dentry);

	trace_nfs_unlink_enter(dir, dentry);
	spin_lock(&dentry->d_lock);
	if (d_count(dentry) > 1) {
		spin_unlock(&dentry->d_lock);
		/* Start asynchronous writeout of the inode */
		write_inode_now(d_inode(dentry), 0);
		error = nfs_sillyrename(dir, dentry);
		goto out;
	}
	if (!d_unhashed(dentry)) {
		__d_drop(dentry);
		need_rehash = 1;
	}
	spin_unlock(&dentry->d_lock);
	error = nfs_safe_remove(dentry);
	if (!error || error == -ENOENT) {
		nfs_set_verifier(dentry, nfs_save_change_attribute(dir));
	} else if (need_rehash)
		d_rehash(dentry);
out:
	trace_nfs_unlink_exit(dir, dentry, error);
	return error;
}
EXPORT_SYMBOL_GPL(nfs_unlink);

/*
 * To create a symbolic link, most file systems instantiate a new inode,
 * add a page to it containing the path, then write it out to the disk
 * using prepare_write/commit_write.
 *
 * Unfortunately the NFS client can't create the in-core inode first
 * because it needs a file handle to create an in-core inode (see
 * fs/nfs/inode.c:nfs_fhget).  We only have a file handle *after* the
 * symlink request has completed on the server.
 *
 * So instead we allocate a raw page, copy the symname into it, then do
 * the SYMLINK request with the page as the buffer.  If it succeeds, we
 * now have a new file handle and can instantiate an in-core NFS inode
 * and move the raw page into its mapping.
 */
int nfs_symlink(struct inode *dir, struct dentry *dentry, const char *symname)
{
	struct page *page;
	char *kaddr;
	struct iattr attr;
	unsigned int pathlen = strlen(symname);
	int error;

	dfprintk(VFS, "NFS: symlink(%s/%lu, %pd, %s)\n", dir->i_sb->s_id,
		dir->i_ino, dentry, symname);

	if (pathlen > PAGE_SIZE)
		return -ENAMETOOLONG;

	attr.ia_mode = S_IFLNK | S_IRWXUGO;
	attr.ia_valid = ATTR_MODE;

	page = alloc_page(GFP_USER);
	if (!page)
		return -ENOMEM;

	kaddr = page_address(page);
	memcpy(kaddr, symname, pathlen);
	if (pathlen < PAGE_SIZE)
		memset(kaddr + pathlen, 0, PAGE_SIZE - pathlen);

	trace_nfs_symlink_enter(dir, dentry);
	error = NFS_PROTO(dir)->symlink(dir, dentry, page, pathlen, &attr);
	trace_nfs_symlink_exit(dir, dentry, error);
	if (error != 0) {
		dfprintk(VFS, "NFS: symlink(%s/%lu, %pd, %s) error %d\n",
			dir->i_sb->s_id, dir->i_ino,
			dentry, symname, error);
		d_drop(dentry);
		__free_page(page);
		return error;
	}

	/*
	 * No big deal if we can't add this page to the page cache here.
	 * READLINK will get the missing page from the server if needed.
	 */
	if (!add_to_page_cache_lru(page, d_inode(dentry)->i_mapping, 0,
							GFP_KERNEL)) {
		SetPageUptodate(page);
		unlock_page(page);
		/*
		 * add_to_page_cache_lru() grabs an extra page refcount.
		 * Drop it here to avoid leaking this page later.
		 */
		put_page(page);
	} else
		__free_page(page);

	return 0;
}
EXPORT_SYMBOL_GPL(nfs_symlink);

int
nfs_link(struct dentry *old_dentry, struct inode *dir, struct dentry *dentry)
{
	struct inode *inode = d_inode(old_dentry);
	int error;

	dfprintk(VFS, "NFS: link(%pd2 -> %pd2)\n",
		old_dentry, dentry);

	trace_nfs_link_enter(inode, dir, dentry);
	d_drop(dentry);
	error = NFS_PROTO(dir)->link(inode, dir, &dentry->d_name);
	if (error == 0) {
		ihold(inode);
		d_add(dentry, inode);
	}
	trace_nfs_link_exit(inode, dir, dentry, error);
	return error;
}
EXPORT_SYMBOL_GPL(nfs_link);

/*
 * RENAME
 * FIXME: Some nfsds, like the Linux user space nfsd, may generate a
 * different file handle for the same inode after a rename (e.g. when
 * moving to a different directory). A fail-safe method to do so would
 * be to look up old_dir/old_name, create a link to new_dir/new_name and
 * rename the old file using the sillyrename stuff. This way, the original
 * file in old_dir will go away when the last process iput()s the inode.
 *
 * FIXED.
 * 
 * It actually works quite well. One needs to have the possibility for
 * at least one ".nfs..." file in each directory the file ever gets
 * moved or linked to which happens automagically with the new
 * implementation that only depends on the dcache stuff instead of
 * using the inode layer
 *
 * Unfortunately, things are a little more complicated than indicated
 * above. For a cross-directory move, we want to make sure we can get
 * rid of the old inode after the operation.  This means there must be
 * no pending writes (if it's a file), and the use count must be 1.
 * If these conditions are met, we can drop the dentries before doing
 * the rename.
 */
int nfs_rename(struct inode *old_dir, struct dentry *old_dentry,
	       struct inode *new_dir, struct dentry *new_dentry,
	       unsigned int flags)
{
	struct inode *old_inode = d_inode(old_dentry);
	struct inode *new_inode = d_inode(new_dentry);
	struct dentry *dentry = NULL, *rehash = NULL;
	struct rpc_task *task;
	int error = -EBUSY;

	if (flags)
		return -EINVAL;

	dfprintk(VFS, "NFS: rename(%pd2 -> %pd2, ct=%d)\n",
		 old_dentry, new_dentry,
		 d_count(new_dentry));

	trace_nfs_rename_enter(old_dir, old_dentry, new_dir, new_dentry);
	/*
	 * For non-directories, check whether the target is busy and if so,
	 * make a copy of the dentry and then do a silly-rename. If the
	 * silly-rename succeeds, the copied dentry is hashed and becomes
	 * the new target.
	 */
	if (new_inode && !S_ISDIR(new_inode->i_mode)) {
		/*
		 * To prevent any new references to the target during the
		 * rename, we unhash the dentry in advance.
		 */
		if (!d_unhashed(new_dentry)) {
			d_drop(new_dentry);
			rehash = new_dentry;
		}

		if (d_count(new_dentry) > 2) {
			int err;

			/* copy the target dentry's name */
			dentry = d_alloc(new_dentry->d_parent,
					 &new_dentry->d_name);
			if (!dentry)
				goto out;

			/* silly-rename the existing target ... */
			err = nfs_sillyrename(new_dir, new_dentry);
			if (err)
				goto out;

			new_dentry = dentry;
			rehash = NULL;
			new_inode = NULL;
		}
	}

	task = nfs_async_rename(old_dir, new_dir, old_dentry, new_dentry, NULL);
	if (IS_ERR(task)) {
		error = PTR_ERR(task);
		goto out;
	}

	error = rpc_wait_for_completion_task(task);
	if (error != 0) {
		((struct nfs_renamedata *)task->tk_calldata)->cancelled = 1;
		/* Paired with the atomic_dec_and_test() barrier in rpc_do_put_task() */
		smp_wmb();
	} else
		error = task->tk_status;
	rpc_put_task(task);
	/* Ensure the inode attributes are revalidated */
	if (error == 0) {
		spin_lock(&old_inode->i_lock);
		NFS_I(old_inode)->attr_gencount = nfs_inc_attr_generation_counter();
		NFS_I(old_inode)->cache_validity |= NFS_INO_INVALID_CHANGE
			| NFS_INO_INVALID_CTIME
			| NFS_INO_REVAL_FORCED;
		spin_unlock(&old_inode->i_lock);
	}
out:
	if (rehash)
		d_rehash(rehash);
	trace_nfs_rename_exit(old_dir, old_dentry,
			new_dir, new_dentry, error);
	if (!error) {
		if (new_inode != NULL)
			nfs_drop_nlink(new_inode);
		/*
		 * The d_move() should be here instead of in an async RPC completion
		 * handler because we need the proper locks to move the dentry.  If
		 * we're interrupted by a signal, the async RPC completion handler
		 * should mark the directories for revalidation.
		 */
		d_move(old_dentry, new_dentry);
		nfs_set_verifier(old_dentry,
					nfs_save_change_attribute(new_dir));
	} else if (error == -ENOENT)
		nfs_dentry_handle_enoent(old_dentry);

	/* new dentry created? */
	if (dentry)
		dput(dentry);
	return error;
}
EXPORT_SYMBOL_GPL(nfs_rename);

static DEFINE_SPINLOCK(nfs_access_lru_lock);
static LIST_HEAD(nfs_access_lru_list);
static atomic_long_t nfs_access_nr_entries;

static unsigned long nfs_access_max_cachesize = ULONG_MAX;
module_param(nfs_access_max_cachesize, ulong, 0644);
MODULE_PARM_DESC(nfs_access_max_cachesize, "NFS access maximum total cache length");

static void nfs_access_free_entry(struct nfs_access_entry *entry)
{
	put_cred(entry->cred);
	kfree_rcu(entry, rcu_head);
	smp_mb__before_atomic();
	atomic_long_dec(&nfs_access_nr_entries);
	smp_mb__after_atomic();
}

static void nfs_access_free_list(struct list_head *head)
{
	struct nfs_access_entry *cache;

	while (!list_empty(head)) {
		cache = list_entry(head->next, struct nfs_access_entry, lru);
		list_del(&cache->lru);
		nfs_access_free_entry(cache);
	}
}

static unsigned long
nfs_do_access_cache_scan(unsigned int nr_to_scan)
{
	LIST_HEAD(head);
	struct nfs_inode *nfsi, *next;
	struct nfs_access_entry *cache;
	long freed = 0;

	spin_lock(&nfs_access_lru_lock);
	list_for_each_entry_safe(nfsi, next, &nfs_access_lru_list, access_cache_inode_lru) {
		struct inode *inode;

		if (nr_to_scan-- == 0)
			break;
		inode = &nfsi->vfs_inode;
		spin_lock(&inode->i_lock);
		if (list_empty(&nfsi->access_cache_entry_lru))
			goto remove_lru_entry;
		cache = list_entry(nfsi->access_cache_entry_lru.next,
				struct nfs_access_entry, lru);
		list_move(&cache->lru, &head);
		rb_erase(&cache->rb_node, &nfsi->access_cache);
		freed++;
		if (!list_empty(&nfsi->access_cache_entry_lru))
			list_move_tail(&nfsi->access_cache_inode_lru,
					&nfs_access_lru_list);
		else {
remove_lru_entry:
			list_del_init(&nfsi->access_cache_inode_lru);
			smp_mb__before_atomic();
			clear_bit(NFS_INO_ACL_LRU_SET, &nfsi->flags);
			smp_mb__after_atomic();
		}
		spin_unlock(&inode->i_lock);
	}
	spin_unlock(&nfs_access_lru_lock);
	nfs_access_free_list(&head);
	return freed;
}

unsigned long
nfs_access_cache_scan(struct shrinker *shrink, struct shrink_control *sc)
{
	int nr_to_scan = sc->nr_to_scan;
	gfp_t gfp_mask = sc->gfp_mask;

	if ((gfp_mask & GFP_KERNEL) != GFP_KERNEL)
		return SHRINK_STOP;
	return nfs_do_access_cache_scan(nr_to_scan);
}


unsigned long
nfs_access_cache_count(struct shrinker *shrink, struct shrink_control *sc)
{
	return vfs_pressure_ratio(atomic_long_read(&nfs_access_nr_entries));
}

static void
nfs_access_cache_enforce_limit(void)
{
	long nr_entries = atomic_long_read(&nfs_access_nr_entries);
	unsigned long diff;
	unsigned int nr_to_scan;

	if (nr_entries < 0 || nr_entries <= nfs_access_max_cachesize)
		return;
	nr_to_scan = 100;
	diff = nr_entries - nfs_access_max_cachesize;
	if (diff < nr_to_scan)
		nr_to_scan = diff;
	nfs_do_access_cache_scan(nr_to_scan);
}

static void __nfs_access_zap_cache(struct nfs_inode *nfsi, struct list_head *head)
{
	struct rb_root *root_node = &nfsi->access_cache;
	struct rb_node *n;
	struct nfs_access_entry *entry;

	/* Unhook entries from the cache */
	while ((n = rb_first(root_node)) != NULL) {
		entry = rb_entry(n, struct nfs_access_entry, rb_node);
		rb_erase(n, root_node);
		list_move(&entry->lru, head);
	}
	nfsi->cache_validity &= ~NFS_INO_INVALID_ACCESS;
}

void nfs_access_zap_cache(struct inode *inode)
{
	LIST_HEAD(head);

	if (test_bit(NFS_INO_ACL_LRU_SET, &NFS_I(inode)->flags) == 0)
		return;
	/* Remove from global LRU init */
	spin_lock(&nfs_access_lru_lock);
	if (test_and_clear_bit(NFS_INO_ACL_LRU_SET, &NFS_I(inode)->flags))
		list_del_init(&NFS_I(inode)->access_cache_inode_lru);

	spin_lock(&inode->i_lock);
	__nfs_access_zap_cache(NFS_I(inode), &head);
	spin_unlock(&inode->i_lock);
	spin_unlock(&nfs_access_lru_lock);
	nfs_access_free_list(&head);
}
EXPORT_SYMBOL_GPL(nfs_access_zap_cache);

static struct nfs_access_entry *nfs_access_search_rbtree(struct inode *inode, const struct cred *cred)
{
	struct rb_node *n = NFS_I(inode)->access_cache.rb_node;

	while (n != NULL) {
		struct nfs_access_entry *entry =
			rb_entry(n, struct nfs_access_entry, rb_node);
		int cmp = cred_fscmp(cred, entry->cred);

		if (cmp < 0)
			n = n->rb_left;
		else if (cmp > 0)
			n = n->rb_right;
		else
			return entry;
	}
	return NULL;
}

static int nfs_access_get_cached(struct inode *inode, const struct cred *cred, struct nfs_access_entry *res, bool may_block)
{
	struct nfs_inode *nfsi = NFS_I(inode);
	struct nfs_access_entry *cache;
	bool retry = true;
	int err;

	spin_lock(&inode->i_lock);
	for(;;) {
		if (nfsi->cache_validity & NFS_INO_INVALID_ACCESS)
			goto out_zap;
		cache = nfs_access_search_rbtree(inode, cred);
		err = -ENOENT;
		if (cache == NULL)
			goto out;
		/* Found an entry, is our attribute cache valid? */
		if (!nfs_check_cache_invalid(inode, NFS_INO_INVALID_ACCESS))
			break;
		err = -ECHILD;
		if (!may_block)
			goto out;
		if (!retry)
			goto out_zap;
		spin_unlock(&inode->i_lock);
		err = __nfs_revalidate_inode(NFS_SERVER(inode), inode);
		if (err)
			return err;
		spin_lock(&inode->i_lock);
		retry = false;
	}
	res->cred = cache->cred;
	res->mask = cache->mask;
	list_move_tail(&cache->lru, &nfsi->access_cache_entry_lru);
	err = 0;
out:
	spin_unlock(&inode->i_lock);
	return err;
out_zap:
	spin_unlock(&inode->i_lock);
	nfs_access_zap_cache(inode);
	return -ENOENT;
}

static int nfs_access_get_cached_rcu(struct inode *inode, const struct cred *cred, struct nfs_access_entry *res)
{
	/* Only check the most recently returned cache entry,
	 * but do it without locking.
	 */
	struct nfs_inode *nfsi = NFS_I(inode);
	struct nfs_access_entry *cache;
	int err = -ECHILD;
	struct list_head *lh;

	rcu_read_lock();
	if (nfsi->cache_validity & NFS_INO_INVALID_ACCESS)
		goto out;
	lh = rcu_dereference(nfsi->access_cache_entry_lru.prev);
	cache = list_entry(lh, struct nfs_access_entry, lru);
	if (lh == &nfsi->access_cache_entry_lru ||
	    cred != cache->cred)
		cache = NULL;
	if (cache == NULL)
		goto out;
	if (nfs_check_cache_invalid(inode, NFS_INO_INVALID_ACCESS))
		goto out;
	res->cred = cache->cred;
	res->mask = cache->mask;
	err = 0;
out:
	rcu_read_unlock();
	return err;
}

static void nfs_access_add_rbtree(struct inode *inode, struct nfs_access_entry *set)
{
	struct nfs_inode *nfsi = NFS_I(inode);
	struct rb_root *root_node = &nfsi->access_cache;
	struct rb_node **p = &root_node->rb_node;
	struct rb_node *parent = NULL;
	struct nfs_access_entry *entry;
	int cmp;

	spin_lock(&inode->i_lock);
	while (*p != NULL) {
		parent = *p;
		entry = rb_entry(parent, struct nfs_access_entry, rb_node);
		cmp = cred_fscmp(set->cred, entry->cred);

		if (cmp < 0)
			p = &parent->rb_left;
		else if (cmp > 0)
			p = &parent->rb_right;
		else
			goto found;
	}
	rb_link_node(&set->rb_node, parent, p);
	rb_insert_color(&set->rb_node, root_node);
	list_add_tail(&set->lru, &nfsi->access_cache_entry_lru);
	spin_unlock(&inode->i_lock);
	return;
found:
	rb_replace_node(parent, &set->rb_node, root_node);
	list_add_tail(&set->lru, &nfsi->access_cache_entry_lru);
	list_del(&entry->lru);
	spin_unlock(&inode->i_lock);
	nfs_access_free_entry(entry);
}

void nfs_access_add_cache(struct inode *inode, struct nfs_access_entry *set)
{
	struct nfs_access_entry *cache = kmalloc(sizeof(*cache), GFP_KERNEL);
	if (cache == NULL)
		return;
	RB_CLEAR_NODE(&cache->rb_node);
	cache->cred = get_cred(set->cred);
	cache->mask = set->mask;

	/* The above field assignments must be visible
	 * before this item appears on the lru.  We cannot easily
	 * use rcu_assign_pointer, so just force the memory barrier.
	 */
	smp_wmb();
	nfs_access_add_rbtree(inode, cache);

	/* Update accounting */
	smp_mb__before_atomic();
	atomic_long_inc(&nfs_access_nr_entries);
	smp_mb__after_atomic();

	/* Add inode to global LRU list */
	if (!test_bit(NFS_INO_ACL_LRU_SET, &NFS_I(inode)->flags)) {
		spin_lock(&nfs_access_lru_lock);
		if (!test_and_set_bit(NFS_INO_ACL_LRU_SET, &NFS_I(inode)->flags))
			list_add_tail(&NFS_I(inode)->access_cache_inode_lru,
					&nfs_access_lru_list);
		spin_unlock(&nfs_access_lru_lock);
	}
	nfs_access_cache_enforce_limit();
}
EXPORT_SYMBOL_GPL(nfs_access_add_cache);

#define NFS_MAY_READ (NFS_ACCESS_READ)
#define NFS_MAY_WRITE (NFS_ACCESS_MODIFY | \
		NFS_ACCESS_EXTEND | \
		NFS_ACCESS_DELETE)
#define NFS_FILE_MAY_WRITE (NFS_ACCESS_MODIFY | \
		NFS_ACCESS_EXTEND)
#define NFS_DIR_MAY_WRITE NFS_MAY_WRITE
#define NFS_MAY_LOOKUP (NFS_ACCESS_LOOKUP)
#define NFS_MAY_EXECUTE (NFS_ACCESS_EXECUTE)
static int
nfs_access_calc_mask(u32 access_result, umode_t umode)
{
	int mask = 0;

	if (access_result & NFS_MAY_READ)
		mask |= MAY_READ;
	if (S_ISDIR(umode)) {
		if ((access_result & NFS_DIR_MAY_WRITE) == NFS_DIR_MAY_WRITE)
			mask |= MAY_WRITE;
		if ((access_result & NFS_MAY_LOOKUP) == NFS_MAY_LOOKUP)
			mask |= MAY_EXEC;
	} else if (S_ISREG(umode)) {
		if ((access_result & NFS_FILE_MAY_WRITE) == NFS_FILE_MAY_WRITE)
			mask |= MAY_WRITE;
		if ((access_result & NFS_MAY_EXECUTE) == NFS_MAY_EXECUTE)
			mask |= MAY_EXEC;
	} else if (access_result & NFS_MAY_WRITE)
			mask |= MAY_WRITE;
	return mask;
}

void nfs_access_set_mask(struct nfs_access_entry *entry, u32 access_result)
{
	entry->mask = access_result;
}
EXPORT_SYMBOL_GPL(nfs_access_set_mask);

static int nfs_do_access(struct inode *inode, const struct cred *cred, int mask)
{
	struct nfs_access_entry cache;
	bool may_block = (mask & MAY_NOT_BLOCK) == 0;
	int cache_mask;
	int status;

	trace_nfs_access_enter(inode);

	status = nfs_access_get_cached_rcu(inode, cred, &cache);
	if (status != 0)
		status = nfs_access_get_cached(inode, cred, &cache, may_block);
	if (status == 0)
		goto out_cached;

	status = -ECHILD;
	if (!may_block)
		goto out;

	/*
	 * Determine which access bits we want to ask for...
	 */
	cache.mask = NFS_ACCESS_READ | NFS_ACCESS_MODIFY | NFS_ACCESS_EXTEND;
	if (S_ISDIR(inode->i_mode))
		cache.mask |= NFS_ACCESS_DELETE | NFS_ACCESS_LOOKUP;
	else
		cache.mask |= NFS_ACCESS_EXECUTE;
	cache.cred = cred;
	status = NFS_PROTO(inode)->access(inode, &cache);
	if (status != 0) {
		if (status == -ESTALE) {
			nfs_zap_caches(inode);
			if (!S_ISDIR(inode->i_mode))
				set_bit(NFS_INO_STALE, &NFS_I(inode)->flags);
		}
		goto out;
	}
	nfs_access_add_cache(inode, &cache);
out_cached:
	cache_mask = nfs_access_calc_mask(cache.mask, inode->i_mode);
	if ((mask & ~cache_mask & (MAY_READ | MAY_WRITE | MAY_EXEC)) != 0)
		status = -EACCES;
out:
	trace_nfs_access_exit(inode, status);
	return status;
}

static int nfs_open_permission_mask(int openflags)
{
	int mask = 0;

	if (openflags & __FMODE_EXEC) {
		/* ONLY check exec rights */
		mask = MAY_EXEC;
	} else {
		if ((openflags & O_ACCMODE) != O_WRONLY)
			mask |= MAY_READ;
		if ((openflags & O_ACCMODE) != O_RDONLY)
			mask |= MAY_WRITE;
	}

	return mask;
}

int nfs_may_open(struct inode *inode, const struct cred *cred, int openflags)
{
	return nfs_do_access(inode, cred, nfs_open_permission_mask(openflags));
}
EXPORT_SYMBOL_GPL(nfs_may_open);

static int nfs_execute_ok(struct inode *inode, int mask)
{
	struct nfs_server *server = NFS_SERVER(inode);
	int ret = 0;

	if (S_ISDIR(inode->i_mode))
		return 0;
	if (nfs_check_cache_invalid(inode, NFS_INO_INVALID_OTHER)) {
		if (mask & MAY_NOT_BLOCK)
			return -ECHILD;
		ret = __nfs_revalidate_inode(server, inode);
	}
	if (ret == 0 && !execute_ok(inode))
		ret = -EACCES;
	return ret;
}

int nfs_permission(struct inode *inode, int mask)
{
	const struct cred *cred = current_cred();
	int res = 0;

	nfs_inc_stats(inode, NFSIOS_VFSACCESS);

	if ((mask & (MAY_READ | MAY_WRITE | MAY_EXEC)) == 0)
		goto out;
	/* Is this sys_access() ? */
	if (mask & (MAY_ACCESS | MAY_CHDIR))
		goto force_lookup;

	switch (inode->i_mode & S_IFMT) {
		case S_IFLNK:
			goto out;
		case S_IFREG:
			if ((mask & MAY_OPEN) &&
			   nfs_server_capable(inode, NFS_CAP_ATOMIC_OPEN))
				return 0;
			break;
		case S_IFDIR:
			/*
			 * Optimize away all write operations, since the server
			 * will check permissions when we perform the op.
			 */
			if ((mask & MAY_WRITE) && !(mask & MAY_READ))
				goto out;
	}

force_lookup:
	if (!NFS_PROTO(inode)->access)
		goto out_notsup;

	/* Always try fast lookups first */
	rcu_read_lock();
	res = nfs_do_access(inode, cred, mask|MAY_NOT_BLOCK);
	rcu_read_unlock();
	if (res == -ECHILD && !(mask & MAY_NOT_BLOCK)) {
		/* Fast lookup failed, try the slow way */
		res = nfs_do_access(inode, cred, mask);
	}
out:
	if (!res && (mask & MAY_EXEC))
		res = nfs_execute_ok(inode, mask);

	dfprintk(VFS, "NFS: permission(%s/%lu), mask=0x%x, res=%d\n",
		inode->i_sb->s_id, inode->i_ino, mask, res);
	return res;
out_notsup:
	if (mask & MAY_NOT_BLOCK)
		return -ECHILD;

	res = nfs_revalidate_inode(NFS_SERVER(inode), inode);
	if (res == 0)
		res = generic_permission(inode, mask);
	goto out;
}
EXPORT_SYMBOL_GPL(nfs_permission);

/*
 * Local variables:
 *  version-control: t
 *  kept-new-versions: 5
 * End:
 */<|MERGE_RESOLUTION|>--- conflicted
+++ resolved
@@ -1655,11 +1655,7 @@
 reval_dentry:
 	if (flags & LOOKUP_RCU)
 		return -ECHILD;
-<<<<<<< HEAD
-	return nfs_lookup_revalidate_dentry(dir, dentry, inode);;
-=======
 	return nfs_lookup_revalidate_dentry(dir, dentry, inode);
->>>>>>> f7688b48
 
 full_reval:
 	return nfs_do_lookup_revalidate(dir, dentry, flags);
