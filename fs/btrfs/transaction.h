--- conflicted
+++ resolved
@@ -224,11 +224,7 @@
 		} else {						\
 			btrfs_err((trans)->fs_info,			\
 				  "Transaction aborted (error %d)",	\
-<<<<<<< HEAD
-				  (errno));			\
-=======
 				  (error));			\
->>>>>>> 740329d7
 		}						\
 	}							\
 	__btrfs_abort_transaction((trans), __func__,		\
