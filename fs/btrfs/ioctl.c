--- conflicted
+++ resolved
@@ -438,31 +438,6 @@
 
 void btrfs_exclop_balance(struct btrfs_fs_info *fs_info,
 			  enum btrfs_exclusive_operation op)
-<<<<<<< HEAD
-{
-	switch (op) {
-	case BTRFS_EXCLOP_BALANCE_PAUSED:
-		spin_lock(&fs_info->super_lock);
-		ASSERT(fs_info->exclusive_operation == BTRFS_EXCLOP_BALANCE ||
-		       fs_info->exclusive_operation == BTRFS_EXCLOP_DEV_ADD);
-		fs_info->exclusive_operation = BTRFS_EXCLOP_BALANCE_PAUSED;
-		spin_unlock(&fs_info->super_lock);
-		break;
-	case BTRFS_EXCLOP_BALANCE:
-		spin_lock(&fs_info->super_lock);
-		ASSERT(fs_info->exclusive_operation == BTRFS_EXCLOP_BALANCE_PAUSED);
-		fs_info->exclusive_operation = BTRFS_EXCLOP_BALANCE;
-		spin_unlock(&fs_info->super_lock);
-		break;
-	default:
-		btrfs_warn(fs_info,
-			"invalid exclop balance operation %d requested", op);
-	}
-}
-
-static int btrfs_ioctl_getversion(struct file *file, int __user *arg)
-=======
->>>>>>> 95cd2cdc
 {
 	switch (op) {
 	case BTRFS_EXCLOP_BALANCE_PAUSED:
@@ -1485,8 +1460,6 @@
 
 		/* Skip too large extent */
 		if (range_len >= extent_thresh)
-<<<<<<< HEAD
-=======
 			goto next;
 
 		/*
@@ -1494,7 +1467,6 @@
 		 * compressed extents, which max cap is only 128K.
 		 */
 		if (em->len >= get_extent_max_capacity(em))
->>>>>>> 95cd2cdc
 			goto next;
 
 		next_mergeable = defrag_check_next_extent(&inode->vfs_inode, em,
@@ -1859,16 +1831,8 @@
 
 	while (cur < last_byte) {
 		const unsigned long prev_sectors_defragged = sectors_defragged;
-<<<<<<< HEAD
-=======
 		u64 last_scanned = cur;
->>>>>>> 95cd2cdc
 		u64 cluster_end;
-
-		if (btrfs_defrag_cancelled(fs_info)) {
-			ret = -EAGAIN;
-			break;
-		}
 
 		if (btrfs_defrag_cancelled(fs_info)) {
 			ret = -EAGAIN;
@@ -1894,13 +1858,8 @@
 			BTRFS_I(inode)->defrag_compress = compress_type;
 		ret = defrag_one_cluster(BTRFS_I(inode), ra, cur,
 				cluster_end + 1 - cur, extent_thresh,
-<<<<<<< HEAD
-				newer_than, do_compress,
-				&sectors_defragged, max_to_defrag);
-=======
 				newer_than, do_compress, &sectors_defragged,
 				max_to_defrag, &last_scanned);
->>>>>>> 95cd2cdc
 
 		if (sectors_defragged > prev_sectors_defragged)
 			balance_dirty_pages_ratelimited(inode->i_mapping);
@@ -1908,11 +1867,7 @@
 		btrfs_inode_unlock(inode, 0);
 		if (ret < 0)
 			break;
-<<<<<<< HEAD
-		cur = cluster_end + 1;
-=======
 		cur = max(cluster_end + 1, last_scanned);
->>>>>>> 95cd2cdc
 		if (ret > 0) {
 			ret = 0;
 			break;
@@ -3524,14 +3479,11 @@
 	if (!capable(CAP_SYS_ADMIN))
 		return -EPERM;
 
-<<<<<<< HEAD
-=======
 	if (btrfs_fs_incompat(fs_info, EXTENT_TREE_V2)) {
 		btrfs_err(fs_info, "device add not supported on extent tree v2 yet");
 		return -EINVAL;
 	}
 
->>>>>>> 95cd2cdc
 	if (!btrfs_exclop_start(fs_info, BTRFS_EXCLOP_DEV_ADD)) {
 		if (!btrfs_exclop_start_try_lock(fs_info, BTRFS_EXCLOP_DEV_ADD))
 			return BTRFS_ERROR_DEV_EXCL_RUN_IN_PROGRESS;
