--- conflicted
+++ resolved
@@ -215,19 +215,8 @@
 			if (ovl_test_flag(OVL_INDEX, d_inode(dentry)) ||
 			    (!ovl_verify_lower(dentry->d_sb) &&
 			     (is_dir || lowerstat.nlink == 1))) {
-<<<<<<< HEAD
-				lower_layer = ovl_layer_lower(dentry);
-				/*
-				 * Cannot use origin st_dev;st_ino because
-				 * origin inode content may differ from overlay
-				 * inode content.
-				 */
-				if (samefs || lower_layer->fsid)
-					stat->ino = lowerstat.ino;
-=======
 				fsid = ovl_layer_lower(dentry)->fsid;
 				stat->ino = lowerstat.ino;
->>>>>>> d1988041
 			}
 
 			/*
@@ -970,11 +959,7 @@
 	bool bylower = ovl_hash_bylower(sb, upperdentry, lowerdentry,
 					oip->index);
 	int fsid = bylower ? lowerpath->layer->fsid : 0;
-<<<<<<< HEAD
-	bool is_dir, metacopy = false;
-=======
 	bool is_dir;
->>>>>>> d1988041
 	unsigned long ino = 0;
 	int err = oip->newinode ? -EEXIST : -ENOMEM;
 
