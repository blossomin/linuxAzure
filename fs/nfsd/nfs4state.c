--- conflicted
+++ resolved
@@ -1573,11 +1573,6 @@
 	u32 slotsize = slot_bytes(ca);
 	u32 num = ca->maxreqs;
 	unsigned long avail, total_avail;
-<<<<<<< HEAD
-
-	spin_lock(&nfsd_drc_lock);
-	total_avail = nfsd_drc_max_mem - nfsd_drc_mem_used;
-=======
 	unsigned int scale_factor;
 
 	spin_lock(&nfsd_drc_lock);
@@ -1590,7 +1585,6 @@
 		 * have lots more due to integer overflow.
 		 */
 		total_avail = 0;
->>>>>>> f7688b48
 	avail = min((unsigned long)NFSD_MAX_MEM_PER_SESSION, total_avail);
 	/*
 	 * Never use more than a fraction of the remaining memory,
@@ -1601,14 +1595,10 @@
 	 * Give the client one slot even if that would require
 	 * over-allocation--it is better than failure.
 	 */
-<<<<<<< HEAD
-	avail = clamp_t(unsigned long, avail, slotsize, total_avail/3);
-=======
 	scale_factor = max_t(unsigned int, 8, nn->nfsd_serv->sv_nrthreads);
 
 	avail = clamp_t(unsigned long, avail, slotsize,
 			total_avail/scale_factor);
->>>>>>> f7688b48
 	num = min_t(int, num, avail / slotsize);
 	num = max_t(int, num, 1);
 	nfsd_drc_mem_used += num * slotsize;
