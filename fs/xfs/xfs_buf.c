// SPDX-License-Identifier: GPL-2.0
/*
 * Copyright (c) 2000-2006 Silicon Graphics, Inc.
 * All Rights Reserved.
 */
#include "xfs.h"
#include <linux/backing-dev.h>

#include "xfs_shared.h"
#include "xfs_format.h"
#include "xfs_log_format.h"
#include "xfs_trans_resv.h"
#include "xfs_sb.h"
#include "xfs_mount.h"
#include "xfs_trace.h"
#include "xfs_log.h"
#include "xfs_log_recover.h"
#include "xfs_trans.h"
#include "xfs_buf_item.h"
#include "xfs_errortag.h"
#include "xfs_error.h"

static kmem_zone_t *xfs_buf_zone;

#define xb_to_gfp(flags) \
	((((flags) & XBF_READ_AHEAD) ? __GFP_NORETRY : GFP_NOFS) | __GFP_NOWARN)

/*
 * Locking orders
 *
 * xfs_buf_ioacct_inc:
 * xfs_buf_ioacct_dec:
 *	b_sema (caller holds)
 *	  b_lock
 *
 * xfs_buf_stale:
 *	b_sema (caller holds)
 *	  b_lock
 *	    lru_lock
 *
 * xfs_buf_rele:
 *	b_lock
 *	  pag_buf_lock
 *	    lru_lock
 *
 * xfs_buftarg_wait_rele
 *	lru_lock
 *	  b_lock (trylock due to inversion)
 *
 * xfs_buftarg_isolate
 *	lru_lock
 *	  b_lock (trylock due to inversion)
 */

static int __xfs_buf_submit(struct xfs_buf *bp, bool wait);

static inline int
xfs_buf_submit(
	struct xfs_buf		*bp)
{
	return __xfs_buf_submit(bp, !(bp->b_flags & XBF_ASYNC));
}

static inline int
xfs_buf_is_vmapped(
	struct xfs_buf	*bp)
{
	/*
	 * Return true if the buffer is vmapped.
	 *
	 * b_addr is null if the buffer is not mapped, but the code is clever
	 * enough to know it doesn't have to map a single page, so the check has
	 * to be both for b_addr and bp->b_page_count > 1.
	 */
	return bp->b_addr && bp->b_page_count > 1;
}

static inline int
xfs_buf_vmap_len(
	struct xfs_buf	*bp)
{
	return (bp->b_page_count * PAGE_SIZE) - bp->b_offset;
}

/*
 * Bump the I/O in flight count on the buftarg if we haven't yet done so for
 * this buffer. The count is incremented once per buffer (per hold cycle)
 * because the corresponding decrement is deferred to buffer release. Buffers
 * can undergo I/O multiple times in a hold-release cycle and per buffer I/O
 * tracking adds unnecessary overhead. This is used for sychronization purposes
 * with unmount (see xfs_wait_buftarg()), so all we really need is a count of
 * in-flight buffers.
 *
 * Buffers that are never released (e.g., superblock, iclog buffers) must set
 * the XBF_NO_IOACCT flag before I/O submission. Otherwise, the buftarg count
 * never reaches zero and unmount hangs indefinitely.
 */
static inline void
xfs_buf_ioacct_inc(
	struct xfs_buf	*bp)
{
	if (bp->b_flags & XBF_NO_IOACCT)
		return;

	ASSERT(bp->b_flags & XBF_ASYNC);
	spin_lock(&bp->b_lock);
	if (!(bp->b_state & XFS_BSTATE_IN_FLIGHT)) {
		bp->b_state |= XFS_BSTATE_IN_FLIGHT;
		percpu_counter_inc(&bp->b_target->bt_io_count);
	}
	spin_unlock(&bp->b_lock);
}

/*
 * Clear the in-flight state on a buffer about to be released to the LRU or
 * freed and unaccount from the buftarg.
 */
static inline void
__xfs_buf_ioacct_dec(
	struct xfs_buf	*bp)
{
	lockdep_assert_held(&bp->b_lock);

	if (bp->b_state & XFS_BSTATE_IN_FLIGHT) {
		bp->b_state &= ~XFS_BSTATE_IN_FLIGHT;
		percpu_counter_dec(&bp->b_target->bt_io_count);
	}
}

static inline void
xfs_buf_ioacct_dec(
	struct xfs_buf	*bp)
{
	spin_lock(&bp->b_lock);
	__xfs_buf_ioacct_dec(bp);
	spin_unlock(&bp->b_lock);
}

/*
 * When we mark a buffer stale, we remove the buffer from the LRU and clear the
 * b_lru_ref count so that the buffer is freed immediately when the buffer
 * reference count falls to zero. If the buffer is already on the LRU, we need
 * to remove the reference that LRU holds on the buffer.
 *
 * This prevents build-up of stale buffers on the LRU.
 */
void
xfs_buf_stale(
	struct xfs_buf	*bp)
{
	ASSERT(xfs_buf_islocked(bp));

	bp->b_flags |= XBF_STALE;

	/*
	 * Clear the delwri status so that a delwri queue walker will not
	 * flush this buffer to disk now that it is stale. The delwri queue has
	 * a reference to the buffer, so this is safe to do.
	 */
	bp->b_flags &= ~_XBF_DELWRI_Q;

	/*
	 * Once the buffer is marked stale and unlocked, a subsequent lookup
	 * could reset b_flags. There is no guarantee that the buffer is
	 * unaccounted (released to LRU) before that occurs. Drop in-flight
	 * status now to preserve accounting consistency.
	 */
	spin_lock(&bp->b_lock);
	__xfs_buf_ioacct_dec(bp);

	atomic_set(&bp->b_lru_ref, 0);
	if (!(bp->b_state & XFS_BSTATE_DISPOSE) &&
	    (list_lru_del(&bp->b_target->bt_lru, &bp->b_lru)))
		atomic_dec(&bp->b_hold);

	ASSERT(atomic_read(&bp->b_hold) >= 1);
	spin_unlock(&bp->b_lock);
}

static int
xfs_buf_get_maps(
	struct xfs_buf		*bp,
	int			map_count)
{
	ASSERT(bp->b_maps == NULL);
	bp->b_map_count = map_count;

	if (map_count == 1) {
		bp->b_maps = &bp->__b_map;
		return 0;
	}

	bp->b_maps = kmem_zalloc(map_count * sizeof(struct xfs_buf_map),
				KM_NOFS);
	if (!bp->b_maps)
		return -ENOMEM;
	return 0;
}

/*
 *	Frees b_pages if it was allocated.
 */
static void
xfs_buf_free_maps(
	struct xfs_buf	*bp)
{
	if (bp->b_maps != &bp->__b_map) {
		kmem_free(bp->b_maps);
		bp->b_maps = NULL;
	}
}

static int
_xfs_buf_alloc(
	struct xfs_buftarg	*target,
	struct xfs_buf_map	*map,
	int			nmaps,
	xfs_buf_flags_t		flags,
	struct xfs_buf		**bpp)
{
	struct xfs_buf		*bp;
	int			error;
	int			i;

	*bpp = NULL;
	bp = kmem_cache_zalloc(xfs_buf_zone, GFP_NOFS | __GFP_NOFAIL);

	/*
	 * We don't want certain flags to appear in b_flags unless they are
	 * specifically set by later operations on the buffer.
	 */
	flags &= ~(XBF_UNMAPPED | XBF_TRYLOCK | XBF_ASYNC | XBF_READ_AHEAD);

	atomic_set(&bp->b_hold, 1);
	atomic_set(&bp->b_lru_ref, 1);
	init_completion(&bp->b_iowait);
	INIT_LIST_HEAD(&bp->b_lru);
	INIT_LIST_HEAD(&bp->b_list);
	INIT_LIST_HEAD(&bp->b_li_list);
	sema_init(&bp->b_sema, 0); /* held, no waiters */
	spin_lock_init(&bp->b_lock);
	bp->b_target = target;
	bp->b_mount = target->bt_mount;
	bp->b_flags = flags;

	/*
	 * Set length and io_length to the same value initially.
	 * I/O routines should use io_length, which will be the same in
	 * most cases but may be reset (e.g. XFS recovery).
	 */
	error = xfs_buf_get_maps(bp, nmaps);
	if (error)  {
		kmem_cache_free(xfs_buf_zone, bp);
		return error;
	}

	bp->b_bn = map[0].bm_bn;
	bp->b_length = 0;
	for (i = 0; i < nmaps; i++) {
		bp->b_maps[i].bm_bn = map[i].bm_bn;
		bp->b_maps[i].bm_len = map[i].bm_len;
		bp->b_length += map[i].bm_len;
	}

	atomic_set(&bp->b_pin_count, 0);
	init_waitqueue_head(&bp->b_waiters);

	XFS_STATS_INC(bp->b_mount, xb_create);
	trace_xfs_buf_init(bp, _RET_IP_);

	*bpp = bp;
	return 0;
}

/*
 *	Allocate a page array capable of holding a specified number
 *	of pages, and point the page buf at it.
 */
STATIC int
_xfs_buf_get_pages(
	xfs_buf_t		*bp,
	int			page_count)
{
	/* Make sure that we have a page list */
	if (bp->b_pages == NULL) {
		bp->b_page_count = page_count;
		if (page_count <= XB_PAGES) {
			bp->b_pages = bp->b_page_array;
		} else {
			bp->b_pages = kmem_alloc(sizeof(struct page *) *
						 page_count, KM_NOFS);
			if (bp->b_pages == NULL)
				return -ENOMEM;
		}
		memset(bp->b_pages, 0, sizeof(struct page *) * page_count);
	}
	return 0;
}

/*
 *	Frees b_pages if it was allocated.
 */
STATIC void
_xfs_buf_free_pages(
	xfs_buf_t	*bp)
{
	if (bp->b_pages != bp->b_page_array) {
		kmem_free(bp->b_pages);
		bp->b_pages = NULL;
	}
}

/*
 *	Releases the specified buffer.
 *
 * 	The modification state of any associated pages is left unchanged.
 * 	The buffer must not be on any hash - use xfs_buf_rele instead for
 * 	hashed and refcounted buffers
 */
static void
xfs_buf_free(
	xfs_buf_t		*bp)
{
	trace_xfs_buf_free(bp, _RET_IP_);

	ASSERT(list_empty(&bp->b_lru));

	if (bp->b_flags & _XBF_PAGES) {
		uint		i;

		if (xfs_buf_is_vmapped(bp))
			vm_unmap_ram(bp->b_addr - bp->b_offset,
					bp->b_page_count);

		for (i = 0; i < bp->b_page_count; i++) {
			struct page	*page = bp->b_pages[i];

			__free_page(page);
		}
		if (current->reclaim_state)
			current->reclaim_state->reclaimed_slab +=
							bp->b_page_count;
	} else if (bp->b_flags & _XBF_KMEM)
		kmem_free(bp->b_addr);
	_xfs_buf_free_pages(bp);
	xfs_buf_free_maps(bp);
	kmem_cache_free(xfs_buf_zone, bp);
}

/*
 * Allocates all the pages for buffer in question and builds it's page list.
 */
STATIC int
xfs_buf_allocate_memory(
	xfs_buf_t		*bp,
	uint			flags)
{
	size_t			size;
	size_t			nbytes, offset;
	gfp_t			gfp_mask = xb_to_gfp(flags);
	unsigned short		page_count, i;
	xfs_off_t		start, end;
	int			error;
	xfs_km_flags_t		kmflag_mask = 0;

	/*
	 * assure zeroed buffer for non-read cases.
	 */
	if (!(flags & XBF_READ)) {
		kmflag_mask |= KM_ZERO;
		gfp_mask |= __GFP_ZERO;
	}

	/*
	 * for buffers that are contained within a single page, just allocate
	 * the memory from the heap - there's no need for the complexity of
	 * page arrays to keep allocation down to order 0.
	 */
	size = BBTOB(bp->b_length);
	if (size < PAGE_SIZE) {
		int align_mask = xfs_buftarg_dma_alignment(bp->b_target);
		bp->b_addr = kmem_alloc_io(size, align_mask,
					   KM_NOFS | kmflag_mask);
		if (!bp->b_addr) {
			/* low memory - use alloc_page loop instead */
			goto use_alloc_page;
		}

		if (((unsigned long)(bp->b_addr + size - 1) & PAGE_MASK) !=
		    ((unsigned long)bp->b_addr & PAGE_MASK)) {
			/* b_addr spans two pages - use alloc_page instead */
			kmem_free(bp->b_addr);
			bp->b_addr = NULL;
			goto use_alloc_page;
		}
		bp->b_offset = offset_in_page(bp->b_addr);
		bp->b_pages = bp->b_page_array;
		bp->b_pages[0] = kmem_to_page(bp->b_addr);
		bp->b_page_count = 1;
		bp->b_flags |= _XBF_KMEM;
		return 0;
	}

use_alloc_page:
	start = BBTOB(bp->b_maps[0].bm_bn) >> PAGE_SHIFT;
	end = (BBTOB(bp->b_maps[0].bm_bn + bp->b_length) + PAGE_SIZE - 1)
								>> PAGE_SHIFT;
	page_count = end - start;
	error = _xfs_buf_get_pages(bp, page_count);
	if (unlikely(error))
		return error;

	offset = bp->b_offset;
	bp->b_flags |= _XBF_PAGES;

	for (i = 0; i < bp->b_page_count; i++) {
		struct page	*page;
		uint		retries = 0;
retry:
		page = alloc_page(gfp_mask);
		if (unlikely(page == NULL)) {
			if (flags & XBF_READ_AHEAD) {
				bp->b_page_count = i;
				error = -ENOMEM;
				goto out_free_pages;
			}

			/*
			 * This could deadlock.
			 *
			 * But until all the XFS lowlevel code is revamped to
			 * handle buffer allocation failures we can't do much.
			 */
			if (!(++retries % 100))
				xfs_err(NULL,
		"%s(%u) possible memory allocation deadlock in %s (mode:0x%x)",
					current->comm, current->pid,
					__func__, gfp_mask);

			XFS_STATS_INC(bp->b_mount, xb_page_retries);
			congestion_wait(BLK_RW_ASYNC, HZ/50);
			goto retry;
		}

		XFS_STATS_INC(bp->b_mount, xb_page_found);

		nbytes = min_t(size_t, size, PAGE_SIZE - offset);
		size -= nbytes;
		bp->b_pages[i] = page;
		offset = 0;
	}
	return 0;

out_free_pages:
	for (i = 0; i < bp->b_page_count; i++)
		__free_page(bp->b_pages[i]);
	bp->b_flags &= ~_XBF_PAGES;
	return error;
}

/*
 *	Map buffer into kernel address-space if necessary.
 */
STATIC int
_xfs_buf_map_pages(
	xfs_buf_t		*bp,
	uint			flags)
{
	ASSERT(bp->b_flags & _XBF_PAGES);
	if (bp->b_page_count == 1) {
		/* A single page buffer is always mappable */
		bp->b_addr = page_address(bp->b_pages[0]) + bp->b_offset;
	} else if (flags & XBF_UNMAPPED) {
		bp->b_addr = NULL;
	} else {
		int retried = 0;
		unsigned nofs_flag;

		/*
		 * vm_map_ram() will allocate auxiliary structures (e.g.
		 * pagetables) with GFP_KERNEL, yet we are likely to be under
		 * GFP_NOFS context here. Hence we need to tell memory reclaim
		 * that we are in such a context via PF_MEMALLOC_NOFS to prevent
		 * memory reclaim re-entering the filesystem here and
		 * potentially deadlocking.
		 */
		nofs_flag = memalloc_nofs_save();
		do {
			bp->b_addr = vm_map_ram(bp->b_pages, bp->b_page_count,
						-1);
			if (bp->b_addr)
				break;
			vm_unmap_aliases();
		} while (retried++ <= 1);
		memalloc_nofs_restore(nofs_flag);

		if (!bp->b_addr)
			return -ENOMEM;
		bp->b_addr += bp->b_offset;
	}

	return 0;
}

/*
 *	Finding and Reading Buffers
 */
static int
_xfs_buf_obj_cmp(
	struct rhashtable_compare_arg	*arg,
	const void			*obj)
{
	const struct xfs_buf_map	*map = arg->key;
	const struct xfs_buf		*bp = obj;

	/*
	 * The key hashing in the lookup path depends on the key being the
	 * first element of the compare_arg, make sure to assert this.
	 */
	BUILD_BUG_ON(offsetof(struct xfs_buf_map, bm_bn) != 0);

	if (bp->b_bn != map->bm_bn)
		return 1;

	if (unlikely(bp->b_length != map->bm_len)) {
		/*
		 * found a block number match. If the range doesn't
		 * match, the only way this is allowed is if the buffer
		 * in the cache is stale and the transaction that made
		 * it stale has not yet committed. i.e. we are
		 * reallocating a busy extent. Skip this buffer and
		 * continue searching for an exact match.
		 */
		ASSERT(bp->b_flags & XBF_STALE);
		return 1;
	}
	return 0;
}

static const struct rhashtable_params xfs_buf_hash_params = {
	.min_size		= 32,	/* empty AGs have minimal footprint */
	.nelem_hint		= 16,
	.key_len		= sizeof(xfs_daddr_t),
	.key_offset		= offsetof(struct xfs_buf, b_bn),
	.head_offset		= offsetof(struct xfs_buf, b_rhash_head),
	.automatic_shrinking	= true,
	.obj_cmpfn		= _xfs_buf_obj_cmp,
};

int
xfs_buf_hash_init(
	struct xfs_perag	*pag)
{
	spin_lock_init(&pag->pag_buf_lock);
	return rhashtable_init(&pag->pag_buf_hash, &xfs_buf_hash_params);
}

void
xfs_buf_hash_destroy(
	struct xfs_perag	*pag)
{
	rhashtable_destroy(&pag->pag_buf_hash);
}

/*
 * Look up a buffer in the buffer cache and return it referenced and locked
 * in @found_bp.
 *
 * If @new_bp is supplied and we have a lookup miss, insert @new_bp into the
 * cache.
 *
 * If XBF_TRYLOCK is set in @flags, only try to lock the buffer and return
 * -EAGAIN if we fail to lock it.
 *
 * Return values are:
 *	-EFSCORRUPTED if have been supplied with an invalid address
 *	-EAGAIN on trylock failure
 *	-ENOENT if we fail to find a match and @new_bp was NULL
 *	0, with @found_bp:
 *		- @new_bp if we inserted it into the cache
 *		- the buffer we found and locked.
 */
static int
xfs_buf_find(
	struct xfs_buftarg	*btp,
	struct xfs_buf_map	*map,
	int			nmaps,
	xfs_buf_flags_t		flags,
	struct xfs_buf		*new_bp,
	struct xfs_buf		**found_bp)
{
	struct xfs_perag	*pag;
	xfs_buf_t		*bp;
	struct xfs_buf_map	cmap = { .bm_bn = map[0].bm_bn };
	xfs_daddr_t		eofs;
	int			i;

	*found_bp = NULL;

	for (i = 0; i < nmaps; i++)
		cmap.bm_len += map[i].bm_len;

	/* Check for IOs smaller than the sector size / not sector aligned */
	ASSERT(!(BBTOB(cmap.bm_len) < btp->bt_meta_sectorsize));
	ASSERT(!(BBTOB(cmap.bm_bn) & (xfs_off_t)btp->bt_meta_sectormask));

	/*
	 * Corrupted block numbers can get through to here, unfortunately, so we
	 * have to check that the buffer falls within the filesystem bounds.
	 */
	eofs = XFS_FSB_TO_BB(btp->bt_mount, btp->bt_mount->m_sb.sb_dblocks);
	if (cmap.bm_bn < 0 || cmap.bm_bn >= eofs) {
		xfs_alert(btp->bt_mount,
			  "%s: daddr 0x%llx out of range, EOFS 0x%llx",
			  __func__, cmap.bm_bn, eofs);
		WARN_ON(1);
		return -EFSCORRUPTED;
	}

	pag = xfs_perag_get(btp->bt_mount,
			    xfs_daddr_to_agno(btp->bt_mount, cmap.bm_bn));

	spin_lock(&pag->pag_buf_lock);
	bp = rhashtable_lookup_fast(&pag->pag_buf_hash, &cmap,
				    xfs_buf_hash_params);
	if (bp) {
		atomic_inc(&bp->b_hold);
		goto found;
	}

	/* No match found */
	if (!new_bp) {
		XFS_STATS_INC(btp->bt_mount, xb_miss_locked);
		spin_unlock(&pag->pag_buf_lock);
		xfs_perag_put(pag);
		return -ENOENT;
	}

	/* the buffer keeps the perag reference until it is freed */
	new_bp->b_pag = pag;
	rhashtable_insert_fast(&pag->pag_buf_hash, &new_bp->b_rhash_head,
			       xfs_buf_hash_params);
	spin_unlock(&pag->pag_buf_lock);
	*found_bp = new_bp;
	return 0;

found:
	spin_unlock(&pag->pag_buf_lock);
	xfs_perag_put(pag);

	if (!xfs_buf_trylock(bp)) {
		if (flags & XBF_TRYLOCK) {
			xfs_buf_rele(bp);
			XFS_STATS_INC(btp->bt_mount, xb_busy_locked);
			return -EAGAIN;
		}
		xfs_buf_lock(bp);
		XFS_STATS_INC(btp->bt_mount, xb_get_locked_waited);
	}

	/*
	 * if the buffer is stale, clear all the external state associated with
	 * it. We need to keep flags such as how we allocated the buffer memory
	 * intact here.
	 */
	if (bp->b_flags & XBF_STALE) {
		ASSERT((bp->b_flags & _XBF_DELWRI_Q) == 0);
		bp->b_flags &= _XBF_KMEM | _XBF_PAGES;
		bp->b_ops = NULL;
	}

	trace_xfs_buf_find(bp, flags, _RET_IP_);
	XFS_STATS_INC(btp->bt_mount, xb_get_locked);
	*found_bp = bp;
	return 0;
}

struct xfs_buf *
xfs_buf_incore(
	struct xfs_buftarg	*target,
	xfs_daddr_t		blkno,
	size_t			numblks,
	xfs_buf_flags_t		flags)
{
	struct xfs_buf		*bp;
	int			error;
	DEFINE_SINGLE_BUF_MAP(map, blkno, numblks);

	error = xfs_buf_find(target, &map, 1, flags, NULL, &bp);
	if (error)
		return NULL;
	return bp;
}

/*
 * Assembles a buffer covering the specified range. The code is optimised for
 * cache hits, as metadata intensive workloads will see 3 orders of magnitude
 * more hits than misses.
 */
int
xfs_buf_get_map(
	struct xfs_buftarg	*target,
	struct xfs_buf_map	*map,
	int			nmaps,
	xfs_buf_flags_t		flags,
	struct xfs_buf		**bpp)
{
	struct xfs_buf		*bp;
	struct xfs_buf		*new_bp;
	int			error = 0;

	*bpp = NULL;
	error = xfs_buf_find(target, map, nmaps, flags, NULL, &bp);
	if (!error)
		goto found;
	if (error != -ENOENT)
		return error;

	error = _xfs_buf_alloc(target, map, nmaps, flags, &new_bp);
	if (error)
		return error;

	error = xfs_buf_allocate_memory(new_bp, flags);
	if (error) {
		xfs_buf_free(new_bp);
		return error;
	}

	error = xfs_buf_find(target, map, nmaps, flags, new_bp, &bp);
	if (error) {
		xfs_buf_free(new_bp);
		return error;
	}

	if (bp != new_bp)
		xfs_buf_free(new_bp);

found:
	if (!bp->b_addr) {
		error = _xfs_buf_map_pages(bp, flags);
		if (unlikely(error)) {
			xfs_warn_ratelimited(target->bt_mount,
				"%s: failed to map %u pages", __func__,
				bp->b_page_count);
			xfs_buf_relse(bp);
			return error;
		}
	}

	/*
	 * Clear b_error if this is a lookup from a caller that doesn't expect
	 * valid data to be found in the buffer.
	 */
	if (!(flags & XBF_READ))
		xfs_buf_ioerror(bp, 0);

	XFS_STATS_INC(target->bt_mount, xb_get);
	trace_xfs_buf_get(bp, flags, _RET_IP_);
	*bpp = bp;
	return 0;
}

int
_xfs_buf_read(
	xfs_buf_t		*bp,
	xfs_buf_flags_t		flags)
{
	ASSERT(!(flags & XBF_WRITE));
	ASSERT(bp->b_maps[0].bm_bn != XFS_BUF_DADDR_NULL);

	bp->b_flags &= ~(XBF_WRITE | XBF_ASYNC | XBF_READ_AHEAD | XBF_DONE);
	bp->b_flags |= flags & (XBF_READ | XBF_ASYNC | XBF_READ_AHEAD);

	return xfs_buf_submit(bp);
}

/*
 * Reverify a buffer found in cache without an attached ->b_ops.
 *
 * If the caller passed an ops structure and the buffer doesn't have ops
 * assigned, set the ops and use it to verify the contents. If verification
 * fails, clear XBF_DONE. We assume the buffer has no recorded errors and is
 * already in XBF_DONE state on entry.
 *
 * Under normal operations, every in-core buffer is verified on read I/O
 * completion. There are two scenarios that can lead to in-core buffers without
 * an assigned ->b_ops. The first is during log recovery of buffers on a V4
 * filesystem, though these buffers are purged at the end of recovery. The
 * other is online repair, which intentionally reads with a NULL buffer ops to
 * run several verifiers across an in-core buffer in order to establish buffer
 * type.  If repair can't establish that, the buffer will be left in memory
 * with NULL buffer ops.
 */
int
xfs_buf_reverify(
	struct xfs_buf		*bp,
	const struct xfs_buf_ops *ops)
{
	ASSERT(bp->b_flags & XBF_DONE);
	ASSERT(bp->b_error == 0);

	if (!ops || bp->b_ops)
		return 0;

	bp->b_ops = ops;
	bp->b_ops->verify_read(bp);
	if (bp->b_error)
		bp->b_flags &= ~XBF_DONE;
	return bp->b_error;
}

int
xfs_buf_read_map(
	struct xfs_buftarg	*target,
	struct xfs_buf_map	*map,
	int			nmaps,
	xfs_buf_flags_t		flags,
	struct xfs_buf		**bpp,
	const struct xfs_buf_ops *ops,
	xfs_failaddr_t		fa)
{
	struct xfs_buf		*bp;
	int			error;

	flags |= XBF_READ;
	*bpp = NULL;

	error = xfs_buf_get_map(target, map, nmaps, flags, &bp);
	if (error)
		return error;

	trace_xfs_buf_read(bp, flags, _RET_IP_);

	if (!(bp->b_flags & XBF_DONE)) {
		/* Initiate the buffer read and wait. */
		XFS_STATS_INC(target->bt_mount, xb_get_read);
		bp->b_ops = ops;
		error = _xfs_buf_read(bp, flags);

		/* Readahead iodone already dropped the buffer, so exit. */
		if (flags & XBF_ASYNC)
			return 0;
	} else {
		/* Buffer already read; all we need to do is check it. */
		error = xfs_buf_reverify(bp, ops);

		/* Readahead already finished; drop the buffer and exit. */
		if (flags & XBF_ASYNC) {
			xfs_buf_relse(bp);
			return 0;
		}

		/* We do not want read in the flags */
		bp->b_flags &= ~XBF_READ;
		ASSERT(bp->b_ops != NULL || ops == NULL);
	}

	/*
	 * If we've had a read error, then the contents of the buffer are
	 * invalid and should not be used. To ensure that a followup read tries
	 * to pull the buffer from disk again, we clear the XBF_DONE flag and
	 * mark the buffer stale. This ensures that anyone who has a current
	 * reference to the buffer will interpret it's contents correctly and
	 * future cache lookups will also treat it as an empty, uninitialised
	 * buffer.
	 */
	if (error) {
		if (!XFS_FORCED_SHUTDOWN(target->bt_mount))
			xfs_buf_ioerror_alert(bp, fa);

		bp->b_flags &= ~XBF_DONE;
		xfs_buf_stale(bp);
		xfs_buf_relse(bp);

		/* bad CRC means corrupted metadata */
		if (error == -EFSBADCRC)
			error = -EFSCORRUPTED;
		return error;
	}

	*bpp = bp;
	return 0;
}

/*
 *	If we are not low on memory then do the readahead in a deadlock
 *	safe manner.
 */
void
xfs_buf_readahead_map(
	struct xfs_buftarg	*target,
	struct xfs_buf_map	*map,
	int			nmaps,
	const struct xfs_buf_ops *ops)
{
	struct xfs_buf		*bp;

	if (bdi_read_congested(target->bt_bdev->bd_bdi))
		return;

	xfs_buf_read_map(target, map, nmaps,
		     XBF_TRYLOCK | XBF_ASYNC | XBF_READ_AHEAD, &bp, ops,
		     __this_address);
}

/*
 * Read an uncached buffer from disk. Allocates and returns a locked
 * buffer containing the disk contents or nothing.
 */
int
xfs_buf_read_uncached(
	struct xfs_buftarg	*target,
	xfs_daddr_t		daddr,
	size_t			numblks,
	int			flags,
	struct xfs_buf		**bpp,
	const struct xfs_buf_ops *ops)
{
	struct xfs_buf		*bp;
	int			error;

	*bpp = NULL;

	error = xfs_buf_get_uncached(target, numblks, flags, &bp);
	if (error)
		return error;

	/* set up the buffer for a read IO */
	ASSERT(bp->b_map_count == 1);
	bp->b_bn = XFS_BUF_DADDR_NULL;  /* always null for uncached buffers */
	bp->b_maps[0].bm_bn = daddr;
	bp->b_flags |= XBF_READ;
	bp->b_ops = ops;

	xfs_buf_submit(bp);
	if (bp->b_error) {
		error = bp->b_error;
		xfs_buf_relse(bp);
		return error;
	}

	*bpp = bp;
	return 0;
}

int
xfs_buf_get_uncached(
	struct xfs_buftarg	*target,
	size_t			numblks,
	int			flags,
	struct xfs_buf		**bpp)
{
	unsigned long		page_count;
	int			error, i;
	struct xfs_buf		*bp;
	DEFINE_SINGLE_BUF_MAP(map, XFS_BUF_DADDR_NULL, numblks);

	*bpp = NULL;

	/* flags might contain irrelevant bits, pass only what we care about */
	error = _xfs_buf_alloc(target, &map, 1, flags & XBF_NO_IOACCT, &bp);
	if (error)
		goto fail;

	page_count = PAGE_ALIGN(numblks << BBSHIFT) >> PAGE_SHIFT;
	error = _xfs_buf_get_pages(bp, page_count);
	if (error)
		goto fail_free_buf;

	for (i = 0; i < page_count; i++) {
		bp->b_pages[i] = alloc_page(xb_to_gfp(flags));
		if (!bp->b_pages[i]) {
			error = -ENOMEM;
			goto fail_free_mem;
		}
	}
	bp->b_flags |= _XBF_PAGES;

	error = _xfs_buf_map_pages(bp, 0);
	if (unlikely(error)) {
		xfs_warn(target->bt_mount,
			"%s: failed to map pages", __func__);
		goto fail_free_mem;
	}

	trace_xfs_buf_get_uncached(bp, _RET_IP_);
	*bpp = bp;
	return 0;

 fail_free_mem:
	while (--i >= 0)
		__free_page(bp->b_pages[i]);
	_xfs_buf_free_pages(bp);
 fail_free_buf:
	xfs_buf_free_maps(bp);
	kmem_cache_free(xfs_buf_zone, bp);
 fail:
	return error;
}

/*
 *	Increment reference count on buffer, to hold the buffer concurrently
 *	with another thread which may release (free) the buffer asynchronously.
 *	Must hold the buffer already to call this function.
 */
void
xfs_buf_hold(
	xfs_buf_t		*bp)
{
	trace_xfs_buf_hold(bp, _RET_IP_);
	atomic_inc(&bp->b_hold);
}

/*
 * Release a hold on the specified buffer. If the hold count is 1, the buffer is
 * placed on LRU or freed (depending on b_lru_ref).
 */
void
xfs_buf_rele(
	xfs_buf_t		*bp)
{
	struct xfs_perag	*pag = bp->b_pag;
	bool			release;
	bool			freebuf = false;

	trace_xfs_buf_rele(bp, _RET_IP_);

	if (!pag) {
		ASSERT(list_empty(&bp->b_lru));
		if (atomic_dec_and_test(&bp->b_hold)) {
			xfs_buf_ioacct_dec(bp);
			xfs_buf_free(bp);
		}
		return;
	}

	ASSERT(atomic_read(&bp->b_hold) > 0);

	/*
	 * We grab the b_lock here first to serialise racing xfs_buf_rele()
	 * calls. The pag_buf_lock being taken on the last reference only
	 * serialises against racing lookups in xfs_buf_find(). IOWs, the second
	 * to last reference we drop here is not serialised against the last
	 * reference until we take bp->b_lock. Hence if we don't grab b_lock
	 * first, the last "release" reference can win the race to the lock and
	 * free the buffer before the second-to-last reference is processed,
	 * leading to a use-after-free scenario.
	 */
	spin_lock(&bp->b_lock);
	release = atomic_dec_and_lock(&bp->b_hold, &pag->pag_buf_lock);
	if (!release) {
		/*
		 * Drop the in-flight state if the buffer is already on the LRU
		 * and it holds the only reference. This is racy because we
		 * haven't acquired the pag lock, but the use of _XBF_IN_FLIGHT
		 * ensures the decrement occurs only once per-buf.
		 */
		if ((atomic_read(&bp->b_hold) == 1) && !list_empty(&bp->b_lru))
			__xfs_buf_ioacct_dec(bp);
		goto out_unlock;
	}

	/* the last reference has been dropped ... */
	__xfs_buf_ioacct_dec(bp);
	if (!(bp->b_flags & XBF_STALE) && atomic_read(&bp->b_lru_ref)) {
		/*
		 * If the buffer is added to the LRU take a new reference to the
		 * buffer for the LRU and clear the (now stale) dispose list
		 * state flag
		 */
		if (list_lru_add(&bp->b_target->bt_lru, &bp->b_lru)) {
			bp->b_state &= ~XFS_BSTATE_DISPOSE;
			atomic_inc(&bp->b_hold);
		}
		spin_unlock(&pag->pag_buf_lock);
	} else {
		/*
		 * most of the time buffers will already be removed from the
		 * LRU, so optimise that case by checking for the
		 * XFS_BSTATE_DISPOSE flag indicating the last list the buffer
		 * was on was the disposal list
		 */
		if (!(bp->b_state & XFS_BSTATE_DISPOSE)) {
			list_lru_del(&bp->b_target->bt_lru, &bp->b_lru);
		} else {
			ASSERT(list_empty(&bp->b_lru));
		}

		ASSERT(!(bp->b_flags & _XBF_DELWRI_Q));
		rhashtable_remove_fast(&pag->pag_buf_hash, &bp->b_rhash_head,
				       xfs_buf_hash_params);
		spin_unlock(&pag->pag_buf_lock);
		xfs_perag_put(pag);
		freebuf = true;
	}

out_unlock:
	spin_unlock(&bp->b_lock);

	if (freebuf)
		xfs_buf_free(bp);
}


/*
 *	Lock a buffer object, if it is not already locked.
 *
 *	If we come across a stale, pinned, locked buffer, we know that we are
 *	being asked to lock a buffer that has been reallocated. Because it is
 *	pinned, we know that the log has not been pushed to disk and hence it
 *	will still be locked.  Rather than continuing to have trylock attempts
 *	fail until someone else pushes the log, push it ourselves before
 *	returning.  This means that the xfsaild will not get stuck trying
 *	to push on stale inode buffers.
 */
int
xfs_buf_trylock(
	struct xfs_buf		*bp)
{
	int			locked;

	locked = down_trylock(&bp->b_sema) == 0;
	if (locked)
		trace_xfs_buf_trylock(bp, _RET_IP_);
	else
		trace_xfs_buf_trylock_fail(bp, _RET_IP_);
	return locked;
}

/*
 *	Lock a buffer object.
 *
 *	If we come across a stale, pinned, locked buffer, we know that we
 *	are being asked to lock a buffer that has been reallocated. Because
 *	it is pinned, we know that the log has not been pushed to disk and
 *	hence it will still be locked. Rather than sleeping until someone
 *	else pushes the log, push it ourselves before trying to get the lock.
 */
void
xfs_buf_lock(
	struct xfs_buf		*bp)
{
	trace_xfs_buf_lock(bp, _RET_IP_);

	if (atomic_read(&bp->b_pin_count) && (bp->b_flags & XBF_STALE))
		xfs_log_force(bp->b_mount, 0);
	down(&bp->b_sema);

	trace_xfs_buf_lock_done(bp, _RET_IP_);
}

void
xfs_buf_unlock(
	struct xfs_buf		*bp)
{
	ASSERT(xfs_buf_islocked(bp));

	up(&bp->b_sema);
	trace_xfs_buf_unlock(bp, _RET_IP_);
}

STATIC void
xfs_buf_wait_unpin(
	xfs_buf_t		*bp)
{
	DECLARE_WAITQUEUE	(wait, current);

	if (atomic_read(&bp->b_pin_count) == 0)
		return;

	add_wait_queue(&bp->b_waiters, &wait);
	for (;;) {
		set_current_state(TASK_UNINTERRUPTIBLE);
		if (atomic_read(&bp->b_pin_count) == 0)
			break;
		io_schedule();
	}
	remove_wait_queue(&bp->b_waiters, &wait);
	set_current_state(TASK_RUNNING);
}

static void
xfs_buf_ioerror_alert_ratelimited(
	struct xfs_buf		*bp)
{
	static unsigned long	lasttime;
	static struct xfs_buftarg *lasttarg;

	if (bp->b_target != lasttarg ||
	    time_after(jiffies, (lasttime + 5*HZ))) {
		lasttime = jiffies;
		xfs_buf_ioerror_alert(bp, __this_address);
	}
	lasttarg = bp->b_target;
}

/*
 * Account for this latest trip around the retry handler, and decide if
 * we've failed enough times to constitute a permanent failure.
 */
static bool
xfs_buf_ioerror_permanent(
	struct xfs_buf		*bp,
	struct xfs_error_cfg	*cfg)
{
	struct xfs_mount	*mp = bp->b_mount;

	if (cfg->max_retries != XFS_ERR_RETRY_FOREVER &&
	    ++bp->b_retries > cfg->max_retries)
		return true;
	if (cfg->retry_timeout != XFS_ERR_RETRY_FOREVER &&
	    time_after(jiffies, cfg->retry_timeout + bp->b_first_retry_time))
		return true;

	/* At unmount we may treat errors differently */
	if ((mp->m_flags & XFS_MOUNT_UNMOUNTING) && mp->m_fail_unmount)
		return true;

	return false;
}

/*
 * On a sync write or shutdown we just want to stale the buffer and let the
 * caller handle the error in bp->b_error appropriately.
 *
 * If the write was asynchronous then no one will be looking for the error.  If
 * this is the first failure of this type, clear the error state and write the
 * buffer out again. This means we always retry an async write failure at least
 * once, but we also need to set the buffer up to behave correctly now for
 * repeated failures.
 *
 * If we get repeated async write failures, then we take action according to the
 * error configuration we have been set up to use.
 *
 * Returns true if this function took care of error handling and the caller must
 * not touch the buffer again.  Return false if the caller should proceed with
 * normal I/O completion handling.
 */
static bool
xfs_buf_ioend_handle_error(
	struct xfs_buf		*bp)
{
	struct xfs_mount	*mp = bp->b_mount;
	struct xfs_error_cfg	*cfg;

	/*
	 * If we've already decided to shutdown the filesystem because of I/O
	 * errors, there's no point in giving this a retry.
	 */
	if (XFS_FORCED_SHUTDOWN(mp))
		goto out_stale;

	xfs_buf_ioerror_alert_ratelimited(bp);

	/*
	 * We're not going to bother about retrying this during recovery.
	 * One strike!
	 */
	if (bp->b_flags & _XBF_LOGRECOVERY) {
		xfs_force_shutdown(mp, SHUTDOWN_META_IO_ERROR);
		return false;
	}

	/*
	 * Synchronous writes will have callers process the error.
	 */
	if (!(bp->b_flags & XBF_ASYNC))
		goto out_stale;

	trace_xfs_buf_iodone_async(bp, _RET_IP_);

	cfg = xfs_error_get_cfg(mp, XFS_ERR_METADATA, bp->b_error);
	if (bp->b_last_error != bp->b_error ||
	    !(bp->b_flags & (XBF_STALE | XBF_WRITE_FAIL))) {
		bp->b_last_error = bp->b_error;
		if (cfg->retry_timeout != XFS_ERR_RETRY_FOREVER &&
		    !bp->b_first_retry_time)
			bp->b_first_retry_time = jiffies;
		goto resubmit;
	}

	/*
	 * Permanent error - we need to trigger a shutdown if we haven't already
	 * to indicate that inconsistency will result from this action.
	 */
	if (xfs_buf_ioerror_permanent(bp, cfg)) {
		xfs_force_shutdown(mp, SHUTDOWN_META_IO_ERROR);
		goto out_stale;
	}

	/* Still considered a transient error. Caller will schedule retries. */
	if (bp->b_flags & _XBF_INODES)
		xfs_buf_inode_io_fail(bp);
	else if (bp->b_flags & _XBF_DQUOTS)
		xfs_buf_dquot_io_fail(bp);
	else
		ASSERT(list_empty(&bp->b_li_list));
	xfs_buf_ioerror(bp, 0);
	xfs_buf_relse(bp);
	return true;

resubmit:
	xfs_buf_ioerror(bp, 0);
	bp->b_flags |= (XBF_DONE | XBF_WRITE_FAIL);
	xfs_buf_submit(bp);
	return true;
out_stale:
	xfs_buf_stale(bp);
	bp->b_flags |= XBF_DONE;
	bp->b_flags &= ~XBF_WRITE;
	trace_xfs_buf_error_relse(bp, _RET_IP_);
	return false;
}

static void
xfs_buf_ioend(
	struct xfs_buf	*bp)
{
	trace_xfs_buf_iodone(bp, _RET_IP_);

	/*
	 * Pull in IO completion errors now. We are guaranteed to be running
	 * single threaded, so we don't need the lock to read b_io_error.
	 */
	if (!bp->b_error && bp->b_io_error)
		xfs_buf_ioerror(bp, bp->b_io_error);

	if (bp->b_flags & XBF_READ) {
		if (!bp->b_error && bp->b_ops)
			bp->b_ops->verify_read(bp);
		if (!bp->b_error)
			bp->b_flags |= XBF_DONE;
	} else {
		if (!bp->b_error) {
			bp->b_flags &= ~XBF_WRITE_FAIL;
			bp->b_flags |= XBF_DONE;
		}

		if (unlikely(bp->b_error) && xfs_buf_ioend_handle_error(bp))
			return;

		/* clear the retry state */
		bp->b_last_error = 0;
		bp->b_retries = 0;
		bp->b_first_retry_time = 0;

		/*
		 * Note that for things like remote attribute buffers, there may
		 * not be a buffer log item here, so processing the buffer log
		 * item must remain optional.
		 */
		if (bp->b_log_item)
			xfs_buf_item_done(bp);

		if (bp->b_flags & _XBF_INODES)
			xfs_buf_inode_iodone(bp);
		else if (bp->b_flags & _XBF_DQUOTS)
			xfs_buf_dquot_iodone(bp);

	}

<<<<<<< HEAD
	if (!bp->b_error) {
		bp->b_flags &= ~XBF_WRITE_FAIL;
		bp->b_flags |= XBF_DONE;
	}
=======
	bp->b_flags &= ~(XBF_READ | XBF_WRITE | XBF_READ_AHEAD |
			 _XBF_LOGRECOVERY);
>>>>>>> d1988041

	if (bp->b_flags & XBF_ASYNC)
		xfs_buf_relse(bp);
	else
		complete(&bp->b_iowait);
}

static void
xfs_buf_ioend_work(
	struct work_struct	*work)
{
	struct xfs_buf		*bp =
		container_of(work, xfs_buf_t, b_ioend_work);

	xfs_buf_ioend(bp);
}

static void
xfs_buf_ioend_async(
	struct xfs_buf	*bp)
{
	INIT_WORK(&bp->b_ioend_work, xfs_buf_ioend_work);
	queue_work(bp->b_mount->m_buf_workqueue, &bp->b_ioend_work);
}

void
__xfs_buf_ioerror(
	xfs_buf_t		*bp,
	int			error,
	xfs_failaddr_t		failaddr)
{
	ASSERT(error <= 0 && error >= -1000);
	bp->b_error = error;
	trace_xfs_buf_ioerror(bp, error, failaddr);
}

void
xfs_buf_ioerror_alert(
	struct xfs_buf		*bp,
	xfs_failaddr_t		func)
{
	xfs_buf_alert_ratelimited(bp, "XFS: metadata IO error",
		"metadata I/O error in \"%pS\" at daddr 0x%llx len %d error %d",
				  func, (uint64_t)XFS_BUF_ADDR(bp),
				  bp->b_length, -bp->b_error);
}

/*
 * To simulate an I/O failure, the buffer must be locked and held with at least
 * three references. The LRU reference is dropped by the stale call. The buf
 * item reference is dropped via ioend processing. The third reference is owned
 * by the caller and is dropped on I/O completion if the buffer is XBF_ASYNC.
 */
void
xfs_buf_ioend_fail(
	struct xfs_buf	*bp)
{
	bp->b_flags &= ~XBF_DONE;
	xfs_buf_stale(bp);
	xfs_buf_ioerror(bp, -EIO);
	xfs_buf_ioend(bp);
}

int
xfs_bwrite(
	struct xfs_buf		*bp)
{
	int			error;

	ASSERT(xfs_buf_islocked(bp));

	bp->b_flags |= XBF_WRITE;
	bp->b_flags &= ~(XBF_ASYNC | XBF_READ | _XBF_DELWRI_Q |
			 XBF_DONE);

	error = xfs_buf_submit(bp);
	if (error)
		xfs_force_shutdown(bp->b_mount, SHUTDOWN_META_IO_ERROR);
	return error;
}

static void
xfs_buf_bio_end_io(
	struct bio		*bio)
{
	struct xfs_buf		*bp = (struct xfs_buf *)bio->bi_private;

	if (!bio->bi_status &&
	    (bp->b_flags & XBF_WRITE) && (bp->b_flags & XBF_ASYNC) &&
	    XFS_TEST_ERROR(false, bp->b_mount, XFS_ERRTAG_BUF_IOERROR))
		bio->bi_status = BLK_STS_IOERR;

	/*
	 * don't overwrite existing errors - otherwise we can lose errors on
	 * buffers that require multiple bios to complete.
	 */
	if (bio->bi_status) {
		int error = blk_status_to_errno(bio->bi_status);

		cmpxchg(&bp->b_io_error, 0, error);
	}

	if (!bp->b_error && xfs_buf_is_vmapped(bp) && (bp->b_flags & XBF_READ))
		invalidate_kernel_vmap_range(bp->b_addr, xfs_buf_vmap_len(bp));

	if (atomic_dec_and_test(&bp->b_io_remaining) == 1)
		xfs_buf_ioend_async(bp);
	bio_put(bio);
}

static void
xfs_buf_ioapply_map(
	struct xfs_buf	*bp,
	int		map,
	int		*buf_offset,
	int		*count,
	int		op)
{
	int		page_index;
	int		total_nr_pages = bp->b_page_count;
	int		nr_pages;
	struct bio	*bio;
	sector_t	sector =  bp->b_maps[map].bm_bn;
	int		size;
	int		offset;

	/* skip the pages in the buffer before the start offset */
	page_index = 0;
	offset = *buf_offset;
	while (offset >= PAGE_SIZE) {
		page_index++;
		offset -= PAGE_SIZE;
	}

	/*
	 * Limit the IO size to the length of the current vector, and update the
	 * remaining IO count for the next time around.
	 */
	size = min_t(int, BBTOB(bp->b_maps[map].bm_len), *count);
	*count -= size;
	*buf_offset += size;

next_chunk:
	atomic_inc(&bp->b_io_remaining);
	nr_pages = min(total_nr_pages, BIO_MAX_PAGES);

	bio = bio_alloc(GFP_NOIO, nr_pages);
	bio_set_dev(bio, bp->b_target->bt_bdev);
	bio->bi_iter.bi_sector = sector;
	bio->bi_end_io = xfs_buf_bio_end_io;
	bio->bi_private = bp;
	bio->bi_opf = op;

	for (; size && nr_pages; nr_pages--, page_index++) {
		int	rbytes, nbytes = PAGE_SIZE - offset;

		if (nbytes > size)
			nbytes = size;

		rbytes = bio_add_page(bio, bp->b_pages[page_index], nbytes,
				      offset);
		if (rbytes < nbytes)
			break;

		offset = 0;
		sector += BTOBB(nbytes);
		size -= nbytes;
		total_nr_pages--;
	}

	if (likely(bio->bi_iter.bi_size)) {
		if (xfs_buf_is_vmapped(bp)) {
			flush_kernel_vmap_range(bp->b_addr,
						xfs_buf_vmap_len(bp));
		}
		submit_bio(bio);
		if (size)
			goto next_chunk;
	} else {
		/*
		 * This is guaranteed not to be the last io reference count
		 * because the caller (xfs_buf_submit) holds a count itself.
		 */
		atomic_dec(&bp->b_io_remaining);
		xfs_buf_ioerror(bp, -EIO);
		bio_put(bio);
	}

}

STATIC void
_xfs_buf_ioapply(
	struct xfs_buf	*bp)
{
	struct blk_plug	plug;
	int		op;
	int		offset;
	int		size;
	int		i;

	/*
	 * Make sure we capture only current IO errors rather than stale errors
	 * left over from previous use of the buffer (e.g. failed readahead).
	 */
	bp->b_error = 0;

	if (bp->b_flags & XBF_WRITE) {
		op = REQ_OP_WRITE;

		/*
		 * Run the write verifier callback function if it exists. If
		 * this function fails it will mark the buffer with an error and
		 * the IO should not be dispatched.
		 */
		if (bp->b_ops) {
			bp->b_ops->verify_write(bp);
			if (bp->b_error) {
				xfs_force_shutdown(bp->b_mount,
						   SHUTDOWN_CORRUPT_INCORE);
				return;
			}
		} else if (bp->b_bn != XFS_BUF_DADDR_NULL) {
			struct xfs_mount *mp = bp->b_mount;

			/*
			 * non-crc filesystems don't attach verifiers during
			 * log recovery, so don't warn for such filesystems.
			 */
			if (xfs_sb_version_hascrc(&mp->m_sb)) {
				xfs_warn(mp,
					"%s: no buf ops on daddr 0x%llx len %d",
					__func__, bp->b_bn, bp->b_length);
				xfs_hex_dump(bp->b_addr,
						XFS_CORRUPTION_DUMP_LEN);
				dump_stack();
			}
		}
	} else {
		op = REQ_OP_READ;
		if (bp->b_flags & XBF_READ_AHEAD)
			op |= REQ_RAHEAD;
	}

	/* we only use the buffer cache for meta-data */
	op |= REQ_META;

	/*
	 * Walk all the vectors issuing IO on them. Set up the initial offset
	 * into the buffer and the desired IO size before we start -
	 * _xfs_buf_ioapply_vec() will modify them appropriately for each
	 * subsequent call.
	 */
	offset = bp->b_offset;
	size = BBTOB(bp->b_length);
	blk_start_plug(&plug);
	for (i = 0; i < bp->b_map_count; i++) {
		xfs_buf_ioapply_map(bp, i, &offset, &size, op);
		if (bp->b_error)
			break;
		if (size <= 0)
			break;	/* all done */
	}
	blk_finish_plug(&plug);
}

/*
 * Wait for I/O completion of a sync buffer and return the I/O error code.
 */
static int
xfs_buf_iowait(
	struct xfs_buf	*bp)
{
	ASSERT(!(bp->b_flags & XBF_ASYNC));

	trace_xfs_buf_iowait(bp, _RET_IP_);
	wait_for_completion(&bp->b_iowait);
	trace_xfs_buf_iowait_done(bp, _RET_IP_);

	return bp->b_error;
}

/*
 * Buffer I/O submission path, read or write. Asynchronous submission transfers
 * the buffer lock ownership and the current reference to the IO. It is not
 * safe to reference the buffer after a call to this function unless the caller
 * holds an additional reference itself.
 */
static int
__xfs_buf_submit(
	struct xfs_buf	*bp,
	bool		wait)
{
	int		error = 0;

	trace_xfs_buf_submit(bp, _RET_IP_);

	ASSERT(!(bp->b_flags & _XBF_DELWRI_Q));

	/* on shutdown we stale and complete the buffer immediately */
	if (XFS_FORCED_SHUTDOWN(bp->b_mount)) {
		xfs_buf_ioend_fail(bp);
		return -EIO;
	}

	/*
	 * Grab a reference so the buffer does not go away underneath us. For
	 * async buffers, I/O completion drops the callers reference, which
	 * could occur before submission returns.
	 */
	xfs_buf_hold(bp);

	if (bp->b_flags & XBF_WRITE)
		xfs_buf_wait_unpin(bp);

	/* clear the internal error state to avoid spurious errors */
	bp->b_io_error = 0;

	/*
	 * Set the count to 1 initially, this will stop an I/O completion
	 * callout which happens before we have started all the I/O from calling
	 * xfs_buf_ioend too early.
	 */
	atomic_set(&bp->b_io_remaining, 1);
	if (bp->b_flags & XBF_ASYNC)
		xfs_buf_ioacct_inc(bp);
	_xfs_buf_ioapply(bp);

	/*
	 * If _xfs_buf_ioapply failed, we can get back here with only the IO
	 * reference we took above. If we drop it to zero, run completion so
	 * that we don't return to the caller with completion still pending.
	 */
	if (atomic_dec_and_test(&bp->b_io_remaining) == 1) {
		if (bp->b_error || !(bp->b_flags & XBF_ASYNC))
			xfs_buf_ioend(bp);
		else
			xfs_buf_ioend_async(bp);
	}

	if (wait)
		error = xfs_buf_iowait(bp);

	/*
	 * Release the hold that keeps the buffer referenced for the entire
	 * I/O. Note that if the buffer is async, it is not safe to reference
	 * after this release.
	 */
	xfs_buf_rele(bp);
	return error;
}

void *
xfs_buf_offset(
	struct xfs_buf		*bp,
	size_t			offset)
{
	struct page		*page;

	if (bp->b_addr)
		return bp->b_addr + offset;

	offset += bp->b_offset;
	page = bp->b_pages[offset >> PAGE_SHIFT];
	return page_address(page) + (offset & (PAGE_SIZE-1));
}

void
xfs_buf_zero(
	struct xfs_buf		*bp,
	size_t			boff,
	size_t			bsize)
{
	size_t			bend;

	bend = boff + bsize;
	while (boff < bend) {
		struct page	*page;
		int		page_index, page_offset, csize;

		page_index = (boff + bp->b_offset) >> PAGE_SHIFT;
		page_offset = (boff + bp->b_offset) & ~PAGE_MASK;
		page = bp->b_pages[page_index];
		csize = min_t(size_t, PAGE_SIZE - page_offset,
				      BBTOB(bp->b_length) - boff);

		ASSERT((csize + page_offset) <= PAGE_SIZE);

		memset(page_address(page) + page_offset, 0, csize);

		boff += csize;
	}
}

/*
 * Log a message about and stale a buffer that a caller has decided is corrupt.
 *
 * This function should be called for the kinds of metadata corruption that
 * cannot be detect from a verifier, such as incorrect inter-block relationship
 * data.  Do /not/ call this function from a verifier function.
 *
 * The buffer must be XBF_DONE prior to the call.  Afterwards, the buffer will
 * be marked stale, but b_error will not be set.  The caller is responsible for
 * releasing the buffer or fixing it.
 */
void
__xfs_buf_mark_corrupt(
	struct xfs_buf		*bp,
	xfs_failaddr_t		fa)
{
	ASSERT(bp->b_flags & XBF_DONE);

	xfs_buf_corruption_error(bp, fa);
	xfs_buf_stale(bp);
}

/*
 *	Handling of buffer targets (buftargs).
 */

/*
 * Wait for any bufs with callbacks that have been submitted but have not yet
 * returned. These buffers will have an elevated hold count, so wait on those
 * while freeing all the buffers only held by the LRU.
 */
static enum lru_status
xfs_buftarg_wait_rele(
	struct list_head	*item,
	struct list_lru_one	*lru,
	spinlock_t		*lru_lock,
	void			*arg)

{
	struct xfs_buf		*bp = container_of(item, struct xfs_buf, b_lru);
	struct list_head	*dispose = arg;

	if (atomic_read(&bp->b_hold) > 1) {
		/* need to wait, so skip it this pass */
		trace_xfs_buf_wait_buftarg(bp, _RET_IP_);
		return LRU_SKIP;
	}
	if (!spin_trylock(&bp->b_lock))
		return LRU_SKIP;

	/*
	 * clear the LRU reference count so the buffer doesn't get
	 * ignored in xfs_buf_rele().
	 */
	atomic_set(&bp->b_lru_ref, 0);
	bp->b_state |= XFS_BSTATE_DISPOSE;
	list_lru_isolate_move(lru, item, dispose);
	spin_unlock(&bp->b_lock);
	return LRU_REMOVED;
}

void
xfs_wait_buftarg(
	struct xfs_buftarg	*btp)
{
	LIST_HEAD(dispose);
	int			loop = 0;
	bool			write_fail = false;

	/*
	 * First wait on the buftarg I/O count for all in-flight buffers to be
	 * released. This is critical as new buffers do not make the LRU until
	 * they are released.
	 *
	 * Next, flush the buffer workqueue to ensure all completion processing
	 * has finished. Just waiting on buffer locks is not sufficient for
	 * async IO as the reference count held over IO is not released until
	 * after the buffer lock is dropped. Hence we need to ensure here that
	 * all reference counts have been dropped before we start walking the
	 * LRU list.
	 */
	while (percpu_counter_sum(&btp->bt_io_count))
		delay(100);
	flush_workqueue(btp->bt_mount->m_buf_workqueue);

	/* loop until there is nothing left on the lru list. */
	while (list_lru_count(&btp->bt_lru)) {
		list_lru_walk(&btp->bt_lru, xfs_buftarg_wait_rele,
			      &dispose, LONG_MAX);

		while (!list_empty(&dispose)) {
			struct xfs_buf *bp;
			bp = list_first_entry(&dispose, struct xfs_buf, b_lru);
			list_del_init(&bp->b_lru);
			if (bp->b_flags & XBF_WRITE_FAIL) {
				write_fail = true;
				xfs_buf_alert_ratelimited(bp,
					"XFS: Corruption Alert",
"Corruption Alert: Buffer at daddr 0x%llx had permanent write failures!",
					(long long)bp->b_bn);
			}
			xfs_buf_rele(bp);
		}
		if (loop++ != 0)
			delay(100);
	}

	/*
	 * If one or more failed buffers were freed, that means dirty metadata
	 * was thrown away. This should only ever happen after I/O completion
	 * handling has elevated I/O error(s) to permanent failures and shuts
	 * down the fs.
	 */
	if (write_fail) {
		ASSERT(XFS_FORCED_SHUTDOWN(btp->bt_mount));
		xfs_alert(btp->bt_mount,
	      "Please run xfs_repair to determine the extent of the problem.");
	}
}

static enum lru_status
xfs_buftarg_isolate(
	struct list_head	*item,
	struct list_lru_one	*lru,
	spinlock_t		*lru_lock,
	void			*arg)
{
	struct xfs_buf		*bp = container_of(item, struct xfs_buf, b_lru);
	struct list_head	*dispose = arg;

	/*
	 * we are inverting the lru lock/bp->b_lock here, so use a trylock.
	 * If we fail to get the lock, just skip it.
	 */
	if (!spin_trylock(&bp->b_lock))
		return LRU_SKIP;
	/*
	 * Decrement the b_lru_ref count unless the value is already
	 * zero. If the value is already zero, we need to reclaim the
	 * buffer, otherwise it gets another trip through the LRU.
	 */
	if (atomic_add_unless(&bp->b_lru_ref, -1, 0)) {
		spin_unlock(&bp->b_lock);
		return LRU_ROTATE;
	}

	bp->b_state |= XFS_BSTATE_DISPOSE;
	list_lru_isolate_move(lru, item, dispose);
	spin_unlock(&bp->b_lock);
	return LRU_REMOVED;
}

static unsigned long
xfs_buftarg_shrink_scan(
	struct shrinker		*shrink,
	struct shrink_control	*sc)
{
	struct xfs_buftarg	*btp = container_of(shrink,
					struct xfs_buftarg, bt_shrinker);
	LIST_HEAD(dispose);
	unsigned long		freed;

	freed = list_lru_shrink_walk(&btp->bt_lru, sc,
				     xfs_buftarg_isolate, &dispose);

	while (!list_empty(&dispose)) {
		struct xfs_buf *bp;
		bp = list_first_entry(&dispose, struct xfs_buf, b_lru);
		list_del_init(&bp->b_lru);
		xfs_buf_rele(bp);
	}

	return freed;
}

static unsigned long
xfs_buftarg_shrink_count(
	struct shrinker		*shrink,
	struct shrink_control	*sc)
{
	struct xfs_buftarg	*btp = container_of(shrink,
					struct xfs_buftarg, bt_shrinker);
	return list_lru_shrink_count(&btp->bt_lru, sc);
}

void
xfs_free_buftarg(
	struct xfs_buftarg	*btp)
{
	unregister_shrinker(&btp->bt_shrinker);
	ASSERT(percpu_counter_sum(&btp->bt_io_count) == 0);
	percpu_counter_destroy(&btp->bt_io_count);
	list_lru_destroy(&btp->bt_lru);

	xfs_blkdev_issue_flush(btp);

	kmem_free(btp);
}

int
xfs_setsize_buftarg(
	xfs_buftarg_t		*btp,
	unsigned int		sectorsize)
{
	/* Set up metadata sector size info */
	btp->bt_meta_sectorsize = sectorsize;
	btp->bt_meta_sectormask = sectorsize - 1;

	if (set_blocksize(btp->bt_bdev, sectorsize)) {
		xfs_warn(btp->bt_mount,
			"Cannot set_blocksize to %u on device %pg",
			sectorsize, btp->bt_bdev);
		return -EINVAL;
	}

	/* Set up device logical sector size mask */
	btp->bt_logical_sectorsize = bdev_logical_block_size(btp->bt_bdev);
	btp->bt_logical_sectormask = bdev_logical_block_size(btp->bt_bdev) - 1;

	return 0;
}

/*
 * When allocating the initial buffer target we have not yet
 * read in the superblock, so don't know what sized sectors
 * are being used at this early stage.  Play safe.
 */
STATIC int
xfs_setsize_buftarg_early(
	xfs_buftarg_t		*btp,
	struct block_device	*bdev)
{
	return xfs_setsize_buftarg(btp, bdev_logical_block_size(bdev));
}

xfs_buftarg_t *
xfs_alloc_buftarg(
	struct xfs_mount	*mp,
	struct block_device	*bdev,
	struct dax_device	*dax_dev)
{
	xfs_buftarg_t		*btp;

	btp = kmem_zalloc(sizeof(*btp), KM_NOFS);

	btp->bt_mount = mp;
	btp->bt_dev =  bdev->bd_dev;
	btp->bt_bdev = bdev;
	btp->bt_daxdev = dax_dev;

	/*
	 * Buffer IO error rate limiting. Limit it to no more than 10 messages
	 * per 30 seconds so as to not spam logs too much on repeated errors.
	 */
	ratelimit_state_init(&btp->bt_ioerror_rl, 30 * HZ,
			     DEFAULT_RATELIMIT_BURST);

	if (xfs_setsize_buftarg_early(btp, bdev))
		goto error_free;

	if (list_lru_init(&btp->bt_lru))
		goto error_free;

	if (percpu_counter_init(&btp->bt_io_count, 0, GFP_KERNEL))
		goto error_lru;

	btp->bt_shrinker.count_objects = xfs_buftarg_shrink_count;
	btp->bt_shrinker.scan_objects = xfs_buftarg_shrink_scan;
	btp->bt_shrinker.seeks = DEFAULT_SEEKS;
	btp->bt_shrinker.flags = SHRINKER_NUMA_AWARE;
	if (register_shrinker(&btp->bt_shrinker))
		goto error_pcpu;
	return btp;

error_pcpu:
	percpu_counter_destroy(&btp->bt_io_count);
error_lru:
	list_lru_destroy(&btp->bt_lru);
error_free:
	kmem_free(btp);
	return NULL;
}

/*
 * Cancel a delayed write list.
 *
 * Remove each buffer from the list, clear the delwri queue flag and drop the
 * associated buffer reference.
 */
void
xfs_buf_delwri_cancel(
	struct list_head	*list)
{
	struct xfs_buf		*bp;

	while (!list_empty(list)) {
		bp = list_first_entry(list, struct xfs_buf, b_list);

		xfs_buf_lock(bp);
		bp->b_flags &= ~_XBF_DELWRI_Q;
		list_del_init(&bp->b_list);
		xfs_buf_relse(bp);
	}
}

/*
 * Add a buffer to the delayed write list.
 *
 * This queues a buffer for writeout if it hasn't already been.  Note that
 * neither this routine nor the buffer list submission functions perform
 * any internal synchronization.  It is expected that the lists are thread-local
 * to the callers.
 *
 * Returns true if we queued up the buffer, or false if it already had
 * been on the buffer list.
 */
bool
xfs_buf_delwri_queue(
	struct xfs_buf		*bp,
	struct list_head	*list)
{
	ASSERT(xfs_buf_islocked(bp));
	ASSERT(!(bp->b_flags & XBF_READ));

	/*
	 * If the buffer is already marked delwri it already is queued up
	 * by someone else for imediate writeout.  Just ignore it in that
	 * case.
	 */
	if (bp->b_flags & _XBF_DELWRI_Q) {
		trace_xfs_buf_delwri_queued(bp, _RET_IP_);
		return false;
	}

	trace_xfs_buf_delwri_queue(bp, _RET_IP_);

	/*
	 * If a buffer gets written out synchronously or marked stale while it
	 * is on a delwri list we lazily remove it. To do this, the other party
	 * clears the  _XBF_DELWRI_Q flag but otherwise leaves the buffer alone.
	 * It remains referenced and on the list.  In a rare corner case it
	 * might get readded to a delwri list after the synchronous writeout, in
	 * which case we need just need to re-add the flag here.
	 */
	bp->b_flags |= _XBF_DELWRI_Q;
	if (list_empty(&bp->b_list)) {
		atomic_inc(&bp->b_hold);
		list_add_tail(&bp->b_list, list);
	}

	return true;
}

/*
 * Compare function is more complex than it needs to be because
 * the return value is only 32 bits and we are doing comparisons
 * on 64 bit values
 */
static int
xfs_buf_cmp(
	void		*priv,
	struct list_head *a,
	struct list_head *b)
{
	struct xfs_buf	*ap = container_of(a, struct xfs_buf, b_list);
	struct xfs_buf	*bp = container_of(b, struct xfs_buf, b_list);
	xfs_daddr_t		diff;

	diff = ap->b_maps[0].bm_bn - bp->b_maps[0].bm_bn;
	if (diff < 0)
		return -1;
	if (diff > 0)
		return 1;
	return 0;
}

/*
 * Submit buffers for write. If wait_list is specified, the buffers are
 * submitted using sync I/O and placed on the wait list such that the caller can
 * iowait each buffer. Otherwise async I/O is used and the buffers are released
 * at I/O completion time. In either case, buffers remain locked until I/O
 * completes and the buffer is released from the queue.
 */
static int
xfs_buf_delwri_submit_buffers(
	struct list_head	*buffer_list,
	struct list_head	*wait_list)
{
	struct xfs_buf		*bp, *n;
	int			pinned = 0;
	struct blk_plug		plug;

	list_sort(NULL, buffer_list, xfs_buf_cmp);

	blk_start_plug(&plug);
	list_for_each_entry_safe(bp, n, buffer_list, b_list) {
		if (!wait_list) {
			if (xfs_buf_ispinned(bp)) {
				pinned++;
				continue;
			}
			if (!xfs_buf_trylock(bp))
				continue;
		} else {
			xfs_buf_lock(bp);
		}

		/*
		 * Someone else might have written the buffer synchronously or
		 * marked it stale in the meantime.  In that case only the
		 * _XBF_DELWRI_Q flag got cleared, and we have to drop the
		 * reference and remove it from the list here.
		 */
		if (!(bp->b_flags & _XBF_DELWRI_Q)) {
			list_del_init(&bp->b_list);
			xfs_buf_relse(bp);
			continue;
		}

		trace_xfs_buf_delwri_split(bp, _RET_IP_);

		/*
		 * If we have a wait list, each buffer (and associated delwri
		 * queue reference) transfers to it and is submitted
		 * synchronously. Otherwise, drop the buffer from the delwri
		 * queue and submit async.
		 */
		bp->b_flags &= ~_XBF_DELWRI_Q;
		bp->b_flags |= XBF_WRITE;
		if (wait_list) {
			bp->b_flags &= ~XBF_ASYNC;
			list_move_tail(&bp->b_list, wait_list);
		} else {
			bp->b_flags |= XBF_ASYNC;
			list_del_init(&bp->b_list);
		}
		__xfs_buf_submit(bp, false);
	}
	blk_finish_plug(&plug);

	return pinned;
}

/*
 * Write out a buffer list asynchronously.
 *
 * This will take the @buffer_list, write all non-locked and non-pinned buffers
 * out and not wait for I/O completion on any of the buffers.  This interface
 * is only safely useable for callers that can track I/O completion by higher
 * level means, e.g. AIL pushing as the @buffer_list is consumed in this
 * function.
 *
 * Note: this function will skip buffers it would block on, and in doing so
 * leaves them on @buffer_list so they can be retried on a later pass. As such,
 * it is up to the caller to ensure that the buffer list is fully submitted or
 * cancelled appropriately when they are finished with the list. Failure to
 * cancel or resubmit the list until it is empty will result in leaked buffers
 * at unmount time.
 */
int
xfs_buf_delwri_submit_nowait(
	struct list_head	*buffer_list)
{
	return xfs_buf_delwri_submit_buffers(buffer_list, NULL);
}

/*
 * Write out a buffer list synchronously.
 *
 * This will take the @buffer_list, write all buffers out and wait for I/O
 * completion on all of the buffers. @buffer_list is consumed by the function,
 * so callers must have some other way of tracking buffers if they require such
 * functionality.
 */
int
xfs_buf_delwri_submit(
	struct list_head	*buffer_list)
{
	LIST_HEAD		(wait_list);
	int			error = 0, error2;
	struct xfs_buf		*bp;

	xfs_buf_delwri_submit_buffers(buffer_list, &wait_list);

	/* Wait for IO to complete. */
	while (!list_empty(&wait_list)) {
		bp = list_first_entry(&wait_list, struct xfs_buf, b_list);

		list_del_init(&bp->b_list);

		/*
		 * Wait on the locked buffer, check for errors and unlock and
		 * release the delwri queue reference.
		 */
		error2 = xfs_buf_iowait(bp);
		xfs_buf_relse(bp);
		if (!error)
			error = error2;
	}

	return error;
}

/*
 * Push a single buffer on a delwri queue.
 *
 * The purpose of this function is to submit a single buffer of a delwri queue
 * and return with the buffer still on the original queue. The waiting delwri
 * buffer submission infrastructure guarantees transfer of the delwri queue
 * buffer reference to a temporary wait list. We reuse this infrastructure to
 * transfer the buffer back to the original queue.
 *
 * Note the buffer transitions from the queued state, to the submitted and wait
 * listed state and back to the queued state during this call. The buffer
 * locking and queue management logic between _delwri_pushbuf() and
 * _delwri_queue() guarantee that the buffer cannot be queued to another list
 * before returning.
 */
int
xfs_buf_delwri_pushbuf(
	struct xfs_buf		*bp,
	struct list_head	*buffer_list)
{
	LIST_HEAD		(submit_list);
	int			error;

	ASSERT(bp->b_flags & _XBF_DELWRI_Q);

	trace_xfs_buf_delwri_pushbuf(bp, _RET_IP_);

	/*
	 * Isolate the buffer to a new local list so we can submit it for I/O
	 * independently from the rest of the original list.
	 */
	xfs_buf_lock(bp);
	list_move(&bp->b_list, &submit_list);
	xfs_buf_unlock(bp);

	/*
	 * Delwri submission clears the DELWRI_Q buffer flag and returns with
	 * the buffer on the wait list with the original reference. Rather than
	 * bounce the buffer from a local wait list back to the original list
	 * after I/O completion, reuse the original list as the wait list.
	 */
	xfs_buf_delwri_submit_buffers(&submit_list, buffer_list);

	/*
	 * The buffer is now locked, under I/O and wait listed on the original
	 * delwri queue. Wait for I/O completion, restore the DELWRI_Q flag and
	 * return with the buffer unlocked and on the original queue.
	 */
	error = xfs_buf_iowait(bp);
	bp->b_flags |= _XBF_DELWRI_Q;
	xfs_buf_unlock(bp);

	return error;
}

int __init
xfs_buf_init(void)
{
	xfs_buf_zone = kmem_cache_create("xfs_buf", sizeof(struct xfs_buf), 0,
					 SLAB_HWCACHE_ALIGN |
					 SLAB_RECLAIM_ACCOUNT |
					 SLAB_MEM_SPREAD,
					 NULL);
	if (!xfs_buf_zone)
		goto out;

	return 0;

 out:
	return -ENOMEM;
}

void
xfs_buf_terminate(void)
{
	kmem_cache_destroy(xfs_buf_zone);
}

void xfs_buf_set_ref(struct xfs_buf *bp, int lru_ref)
{
	/*
	 * Set the lru reference count to 0 based on the error injection tag.
	 * This allows userspace to disrupt buffer caching for debug/testing
	 * purposes.
	 */
	if (XFS_TEST_ERROR(false, bp->b_mount, XFS_ERRTAG_BUF_LRU_REF))
		lru_ref = 0;

	atomic_set(&bp->b_lru_ref, lru_ref);
}

/*
 * Verify an on-disk magic value against the magic value specified in the
 * verifier structure. The verifier magic is in disk byte order so the caller is
 * expected to pass the value directly from disk.
 */
bool
xfs_verify_magic(
	struct xfs_buf		*bp,
	__be32			dmagic)
{
	struct xfs_mount	*mp = bp->b_mount;
	int			idx;

	idx = xfs_sb_version_hascrc(&mp->m_sb);
	if (WARN_ON(!bp->b_ops || !bp->b_ops->magic[idx]))
		return false;
	return dmagic == bp->b_ops->magic[idx];
}
/*
 * Verify an on-disk magic value against the magic value specified in the
 * verifier structure. The verifier magic is in disk byte order so the caller is
 * expected to pass the value directly from disk.
 */
bool
xfs_verify_magic16(
	struct xfs_buf		*bp,
	__be16			dmagic)
{
	struct xfs_mount	*mp = bp->b_mount;
	int			idx;

	idx = xfs_sb_version_hascrc(&mp->m_sb);
	if (WARN_ON(!bp->b_ops || !bp->b_ops->magic16[idx]))
		return false;
	return dmagic == bp->b_ops->magic16[idx];
}<|MERGE_RESOLUTION|>--- conflicted
+++ resolved
@@ -1359,15 +1359,8 @@
 
 	}
 
-<<<<<<< HEAD
-	if (!bp->b_error) {
-		bp->b_flags &= ~XBF_WRITE_FAIL;
-		bp->b_flags |= XBF_DONE;
-	}
-=======
 	bp->b_flags &= ~(XBF_READ | XBF_WRITE | XBF_READ_AHEAD |
 			 _XBF_LOGRECOVERY);
->>>>>>> d1988041
 
 	if (bp->b_flags & XBF_ASYNC)
 		xfs_buf_relse(bp);
