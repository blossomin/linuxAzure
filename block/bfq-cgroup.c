--- conflicted
+++ resolved
@@ -746,8 +746,8 @@
 		 * old cgroup.
 		 */
 		bfq_put_cooperator(sync_bfqq);
+		bic_set_bfqq(bic, NULL, true, act_idx);
 		bfq_release_process_ref(bfqd, sync_bfqq);
-		bic_set_bfqq(bic, NULL, true, act_idx);
 	}
 }
 
@@ -777,45 +777,8 @@
 			bfq_release_process_ref(bfqd, async_bfqq);
 		}
 
-<<<<<<< HEAD
-	if (sync_bfqq) {
-		if (!sync_bfqq->new_bfqq && !bfq_bfqq_coop(sync_bfqq)) {
-			/* We are the only user of this bfqq, just move it */
-			if (sync_bfqq->entity.sched_data != &bfqg->sched_data)
-				bfq_bfqq_move(bfqd, sync_bfqq, bfqg);
-		} else {
-			struct bfq_queue *bfqq;
-
-			/*
-			 * The queue was merged to a different queue. Check
-			 * that the merge chain still belongs to the same
-			 * cgroup.
-			 */
-			for (bfqq = sync_bfqq; bfqq; bfqq = bfqq->new_bfqq)
-				if (bfqq->entity.sched_data !=
-				    &bfqg->sched_data)
-					break;
-			if (bfqq) {
-				/*
-				 * Some queue changed cgroup so the merge is
-				 * not valid anymore. We cannot easily just
-				 * cancel the merge (by clearing new_bfqq) as
-				 * there may be other processes using this
-				 * queue and holding refs to all queues below
-				 * sync_bfqq->new_bfqq. Similarly if the merge
-				 * already happened, we need to detach from
-				 * bfqq now so that we cannot merge bio to a
-				 * request from the old cgroup.
-				 */
-				bfq_put_cooperator(sync_bfqq);
-				bic_set_bfqq(bic, NULL, true);
-				bfq_release_process_ref(bfqd, sync_bfqq);
-			}
-		}
-=======
 		if (sync_bfqq)
 			bfq_sync_bfqq_move(bfqd, sync_bfqq, bic, bfqg, act_idx);
->>>>>>> 0aa2988e
 	}
 }
 
