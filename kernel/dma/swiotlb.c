// SPDX-License-Identifier: GPL-2.0-only
/*
 * Dynamic DMA mapping support.
 *
 * This implementation is a fallback for platforms that do not support
 * I/O TLBs (aka DMA address translation hardware).
 * Copyright (C) 2000 Asit Mallick <Asit.K.Mallick@intel.com>
 * Copyright (C) 2000 Goutham Rao <goutham.rao@intel.com>
 * Copyright (C) 2000, 2003 Hewlett-Packard Co
 *	David Mosberger-Tang <davidm@hpl.hp.com>
 *
 * 03/05/07 davidm	Switch from PCI-DMA to generic device DMA API.
 * 00/12/13 davidm	Rename to swiotlb.c and add mark_clean() to avoid
 *			unnecessary i-cache flushing.
 * 04/07/.. ak		Better overflow handling. Assorted fixes.
 * 05/09/10 linville	Add support for syncing ranges, support syncing for
 *			DMA_BIDIRECTIONAL mappings, miscellaneous cleanup.
 * 08/12/11 beckyb	Add highmem support
 */

#define pr_fmt(fmt) "software IO TLB: " fmt

#include <linux/cache.h>
#include <linux/dma-direct.h>
#include <linux/dma-map-ops.h>
#include <linux/mm.h>
#include <linux/export.h>
#include <linux/spinlock.h>
#include <linux/string.h>
#include <linux/swiotlb.h>
#include <linux/pfn.h>
#include <linux/types.h>
#include <linux/ctype.h>
#include <linux/highmem.h>
#include <linux/gfp.h>
#include <linux/scatterlist.h>
#include <linux/mem_encrypt.h>
#include <linux/set_memory.h>
#ifdef CONFIG_DEBUG_FS
#include <linux/debugfs.h>
#endif

#include <asm/io.h>
#include <asm/dma.h>

#include <linux/init.h>
#include <linux/memblock.h>
#include <linux/iommu-helper.h>

#define CREATE_TRACE_POINTS
#include <trace/events/swiotlb.h>

#define SLABS_PER_PAGE (1 << (PAGE_SHIFT - IO_TLB_SHIFT))

/*
 * Minimum IO TLB size to bother booting with.  Systems with mainly
 * 64bit capable cards will only lightly use the swiotlb.  If we can't
 * allocate a contiguous 1MB, we're probably in trouble anyway.
 */
#define IO_TLB_MIN_SLABS ((1<<20) >> IO_TLB_SHIFT)

enum swiotlb_force swiotlb_force;

/*
 * Used to do a quick range check in swiotlb_tbl_unmap_single and
 * swiotlb_tbl_sync_single_*, to see if the memory was in fact allocated by this
 * API.
 */
phys_addr_t io_tlb_start, io_tlb_end;

/*
 * The number of IO TLB blocks (in groups of 64) between io_tlb_start and
 * io_tlb_end.  This is command line adjustable via setup_io_tlb_npages.
 */
static unsigned long io_tlb_nslabs;

/*
 * The number of used IO TLB block
 */
static unsigned long io_tlb_used;

/*
 * This is a free list describing the number of free entries available from
 * each index
 */
static unsigned int *io_tlb_list;
static unsigned int io_tlb_index;

/*
 * Max segment that we can provide which (if pages are contingous) will
 * not be bounced (unless SWIOTLB_FORCE is set).
 */
static unsigned int max_segment;

/*
 * We need to save away the original address corresponding to a mapped entry
 * for the sync operations.
 */
#define INVALID_PHYS_ADDR (~(phys_addr_t)0)
static phys_addr_t *io_tlb_orig_addr;

/*
 * The mapped buffer's size should be validated during a sync operation.
 */
static size_t *io_tlb_orig_size;

/*
 * Protect the above data structures in the map and unmap calls
 */
static DEFINE_SPINLOCK(io_tlb_lock);

static int late_alloc;

static int __init
setup_io_tlb_npages(char *str)
{
	if (isdigit(*str)) {
		io_tlb_nslabs = simple_strtoul(str, &str, 0);
		/* avoid tail segment of size < IO_TLB_SEGSIZE */
		io_tlb_nslabs = ALIGN(io_tlb_nslabs, IO_TLB_SEGSIZE);
	}
	if (*str == ',')
		++str;
	if (!strcmp(str, "force")) {
		swiotlb_force = SWIOTLB_FORCE;
	} else if (!strcmp(str, "noforce")) {
		swiotlb_force = SWIOTLB_NO_FORCE;
		io_tlb_nslabs = 1;
	}

	return 0;
}
early_param("swiotlb", setup_io_tlb_npages);

static bool no_iotlb_memory;

unsigned long swiotlb_nr_tbl(void)
{
	return unlikely(no_iotlb_memory) ? 0 : io_tlb_nslabs;
}
EXPORT_SYMBOL_GPL(swiotlb_nr_tbl);

unsigned int swiotlb_max_segment(void)
{
	return unlikely(no_iotlb_memory) ? 0 : max_segment;
}
EXPORT_SYMBOL_GPL(swiotlb_max_segment);

void swiotlb_set_max_segment(unsigned int val)
{
	if (swiotlb_force == SWIOTLB_FORCE)
		max_segment = 1;
	else
		max_segment = rounddown(val, PAGE_SIZE);
}

unsigned long swiotlb_size_or_default(void)
{
	unsigned long size;

	size = io_tlb_nslabs << IO_TLB_SHIFT;

	return size ? size : (IO_TLB_DEFAULT_SIZE);
}

void __init swiotlb_adjust_size(unsigned long new_size)
{
	unsigned long size;

	/*
	 * If swiotlb parameter has not been specified, give a chance to
	 * architectures such as those supporting memory encryption to
	 * adjust/expand SWIOTLB size for their use.
	 */
	if (!io_tlb_nslabs) {
		size = ALIGN(new_size, IO_TLB_SIZE);
		io_tlb_nslabs = size >> IO_TLB_SHIFT;
		io_tlb_nslabs = ALIGN(io_tlb_nslabs, IO_TLB_SEGSIZE);

		pr_info("SWIOTLB bounce buffer size adjusted to %luMB", size >> 20);
	}
}

void swiotlb_print_info(void)
{
	unsigned long bytes = io_tlb_nslabs << IO_TLB_SHIFT;

	if (no_iotlb_memory) {
		pr_warn("No low mem\n");
		return;
	}

	pr_info("mapped [mem %pa-%pa] (%luMB)\n", &io_tlb_start, &io_tlb_end,
	       bytes >> 20);
}

static inline unsigned long io_tlb_offset(unsigned long val)
{
	return val & (IO_TLB_SEGSIZE - 1);
}

static inline unsigned long nr_slots(u64 val)
{
	return DIV_ROUND_UP(val, IO_TLB_SIZE);
}

/*
 * Early SWIOTLB allocation may be too early to allow an architecture to
 * perform the desired operations.  This function allows the architecture to
 * call SWIOTLB when the operations are possible.  It needs to be called
 * before the SWIOTLB memory is used.
 */
void __init swiotlb_update_mem_attributes(void)
{
	void *vaddr;
	unsigned long bytes;

	if (no_iotlb_memory || late_alloc)
		return;

	vaddr = phys_to_virt(io_tlb_start);
	bytes = PAGE_ALIGN(io_tlb_nslabs << IO_TLB_SHIFT);
	set_memory_decrypted((unsigned long)vaddr, bytes >> PAGE_SHIFT);
	memset(vaddr, 0, bytes);
}

int __init swiotlb_init_with_tbl(char *tlb, unsigned long nslabs, int verbose)
{
	unsigned long i, bytes;
	size_t alloc_size;

	bytes = nslabs << IO_TLB_SHIFT;

	io_tlb_nslabs = nslabs;
	io_tlb_start = __pa(tlb);
	io_tlb_end = io_tlb_start + bytes;

	/*
	 * Allocate and initialize the free list array.  This array is used
	 * to find contiguous free memory regions of size up to IO_TLB_SEGSIZE
	 * between io_tlb_start and io_tlb_end.
	 */
	alloc_size = PAGE_ALIGN(io_tlb_nslabs * sizeof(int));
	io_tlb_list = memblock_alloc(alloc_size, PAGE_SIZE);
	if (!io_tlb_list)
		panic("%s: Failed to allocate %zu bytes align=0x%lx\n",
		      __func__, alloc_size, PAGE_SIZE);

	alloc_size = PAGE_ALIGN(io_tlb_nslabs * sizeof(phys_addr_t));
	io_tlb_orig_addr = memblock_alloc(alloc_size, PAGE_SIZE);
	if (!io_tlb_orig_addr)
		panic("%s: Failed to allocate %zu bytes align=0x%lx\n",
		      __func__, alloc_size, PAGE_SIZE);

	alloc_size = PAGE_ALIGN(io_tlb_nslabs * sizeof(size_t));
	io_tlb_orig_size = memblock_alloc(alloc_size, PAGE_SIZE);
	if (!io_tlb_orig_size)
		panic("%s: Failed to allocate %zu bytes align=0x%lx\n",
		      __func__, alloc_size, PAGE_SIZE);

	for (i = 0; i < io_tlb_nslabs; i++) {
		io_tlb_list[i] = IO_TLB_SEGSIZE - io_tlb_offset(i);
		io_tlb_orig_addr[i] = INVALID_PHYS_ADDR;
		io_tlb_orig_size[i] = 0;
	}
	io_tlb_index = 0;
	no_iotlb_memory = false;

	if (verbose)
		swiotlb_print_info();

	swiotlb_set_max_segment(io_tlb_nslabs << IO_TLB_SHIFT);
	return 0;
}

/*
 * Statically reserve bounce buffer space and initialize bounce buffer data
 * structures for the software IO TLB used to implement the DMA API.
 */
void  __init
swiotlb_init(int verbose)
{
	size_t default_size = IO_TLB_DEFAULT_SIZE;
	unsigned char *vstart;
	unsigned long bytes;

	if (!io_tlb_nslabs) {
		io_tlb_nslabs = (default_size >> IO_TLB_SHIFT);
		io_tlb_nslabs = ALIGN(io_tlb_nslabs, IO_TLB_SEGSIZE);
	}

	bytes = io_tlb_nslabs << IO_TLB_SHIFT;

	/* Get IO TLB memory from the low pages */
	vstart = memblock_alloc_low(PAGE_ALIGN(bytes), PAGE_SIZE);
	if (vstart && !swiotlb_init_with_tbl(vstart, io_tlb_nslabs, verbose))
		return;

	if (io_tlb_start) {
		memblock_free_early(io_tlb_start,
				    PAGE_ALIGN(io_tlb_nslabs << IO_TLB_SHIFT));
		io_tlb_start = 0;
	}
	pr_warn("Cannot allocate buffer");
	no_iotlb_memory = true;
}

/*
 * Systems with larger DMA zones (those that don't support ISA) can
 * initialize the swiotlb later using the slab allocator if needed.
 * This should be just like above, but with some error catching.
 */
int
swiotlb_late_init_with_default_size(size_t default_size)
{
	unsigned long bytes, req_nslabs = io_tlb_nslabs;
	unsigned char *vstart = NULL;
	unsigned int order;
	int rc = 0;

	if (!io_tlb_nslabs) {
		io_tlb_nslabs = (default_size >> IO_TLB_SHIFT);
		io_tlb_nslabs = ALIGN(io_tlb_nslabs, IO_TLB_SEGSIZE);
	}

	/*
	 * Get IO TLB memory from the low pages
	 */
	order = get_order(io_tlb_nslabs << IO_TLB_SHIFT);
	io_tlb_nslabs = SLABS_PER_PAGE << order;
	bytes = io_tlb_nslabs << IO_TLB_SHIFT;

	while ((SLABS_PER_PAGE << order) > IO_TLB_MIN_SLABS) {
		vstart = (void *)__get_free_pages(GFP_DMA | __GFP_NOWARN,
						  order);
		if (vstart)
			break;
		order--;
	}

	if (!vstart) {
		io_tlb_nslabs = req_nslabs;
		return -ENOMEM;
	}
	if (order != get_order(bytes)) {
		pr_warn("only able to allocate %ld MB\n",
			(PAGE_SIZE << order) >> 20);
		io_tlb_nslabs = SLABS_PER_PAGE << order;
	}
	rc = swiotlb_late_init_with_tbl(vstart, io_tlb_nslabs);
	if (rc)
		free_pages((unsigned long)vstart, order);

	return rc;
}

static void swiotlb_cleanup(void)
{
	io_tlb_end = 0;
	io_tlb_start = 0;
	io_tlb_nslabs = 0;
	max_segment = 0;
}

int
swiotlb_late_init_with_tbl(char *tlb, unsigned long nslabs)
{
	unsigned long i, bytes;

	bytes = nslabs << IO_TLB_SHIFT;

	io_tlb_nslabs = nslabs;
	io_tlb_start = virt_to_phys(tlb);
	io_tlb_end = io_tlb_start + bytes;

	set_memory_decrypted((unsigned long)tlb, bytes >> PAGE_SHIFT);
	memset(tlb, 0, bytes);

	/*
	 * Allocate and initialize the free list array.  This array is used
	 * to find contiguous free memory regions of size up to IO_TLB_SEGSIZE
	 * between io_tlb_start and io_tlb_end.
	 */
	io_tlb_list = (unsigned int *)__get_free_pages(GFP_KERNEL,
				      get_order(io_tlb_nslabs * sizeof(int)));
	if (!io_tlb_list)
		goto cleanup3;

	io_tlb_orig_addr = (phys_addr_t *)
		__get_free_pages(GFP_KERNEL,
				 get_order(io_tlb_nslabs *
					   sizeof(phys_addr_t)));
	if (!io_tlb_orig_addr)
		goto cleanup4;

	io_tlb_orig_size = (size_t *)
		__get_free_pages(GFP_KERNEL,
				 get_order(io_tlb_nslabs *
					   sizeof(size_t)));
	if (!io_tlb_orig_size)
		goto cleanup5;


	for (i = 0; i < io_tlb_nslabs; i++) {
		io_tlb_list[i] = IO_TLB_SEGSIZE - io_tlb_offset(i);
		io_tlb_orig_addr[i] = INVALID_PHYS_ADDR;
		io_tlb_orig_size[i] = 0;
	}
	io_tlb_index = 0;
	no_iotlb_memory = false;

	swiotlb_print_info();

	late_alloc = 1;

	swiotlb_set_max_segment(io_tlb_nslabs << IO_TLB_SHIFT);

	return 0;

cleanup5:
	free_pages((unsigned long)io_tlb_orig_addr, get_order(io_tlb_nslabs *
							      sizeof(phys_addr_t)));

cleanup4:
	free_pages((unsigned long)io_tlb_list, get_order(io_tlb_nslabs *
	                                                 sizeof(int)));
	io_tlb_list = NULL;
cleanup3:
	swiotlb_cleanup();
	return -ENOMEM;
}

void __init swiotlb_exit(void)
{
	if (!io_tlb_orig_addr)
		return;

	if (late_alloc) {
		free_pages((unsigned long)io_tlb_orig_size,
			   get_order(io_tlb_nslabs * sizeof(size_t)));
		free_pages((unsigned long)io_tlb_orig_addr,
			   get_order(io_tlb_nslabs * sizeof(phys_addr_t)));
		free_pages((unsigned long)io_tlb_list, get_order(io_tlb_nslabs *
								 sizeof(int)));
		free_pages((unsigned long)phys_to_virt(io_tlb_start),
			   get_order(io_tlb_nslabs << IO_TLB_SHIFT));
	} else {
		memblock_free_late(__pa(io_tlb_orig_addr),
				   PAGE_ALIGN(io_tlb_nslabs * sizeof(phys_addr_t)));
		memblock_free_late(__pa(io_tlb_orig_size),
				   PAGE_ALIGN(io_tlb_nslabs * sizeof(size_t)));
		memblock_free_late(__pa(io_tlb_list),
				   PAGE_ALIGN(io_tlb_nslabs * sizeof(int)));
		memblock_free_late(io_tlb_start,
				   PAGE_ALIGN(io_tlb_nslabs << IO_TLB_SHIFT));
	}
	swiotlb_cleanup();
}

/*
 * Bounce: copy the swiotlb buffer from or back to the original dma location
 */
static void swiotlb_bounce(phys_addr_t orig_addr, phys_addr_t tlb_addr,
			   size_t size, enum dma_data_direction dir)
{
	unsigned long pfn = PFN_DOWN(orig_addr);
	unsigned char *vaddr = phys_to_virt(tlb_addr);

	if (PageHighMem(pfn_to_page(pfn))) {
		/* The buffer does not have a mapping.  Map it in and copy */
		unsigned int offset = orig_addr & ~PAGE_MASK;
		char *buffer;
		unsigned int sz = 0;
		unsigned long flags;

		while (size) {
			sz = min_t(size_t, PAGE_SIZE - offset, size);

			local_irq_save(flags);
			buffer = kmap_atomic(pfn_to_page(pfn));
			if (dir == DMA_TO_DEVICE)
				memcpy(vaddr, buffer + offset, sz);
			else
				memcpy(buffer + offset, vaddr, sz);
			kunmap_atomic(buffer);
			local_irq_restore(flags);

			size -= sz;
			pfn++;
			vaddr += sz;
			offset = 0;
		}
	} else if (dir == DMA_TO_DEVICE) {
		memcpy(vaddr, phys_to_virt(orig_addr), size);
	} else {
		memcpy(phys_to_virt(orig_addr), vaddr, size);
	}
}

#define slot_addr(start, idx)	((start) + ((idx) << IO_TLB_SHIFT))

/*
 * Return the offset into a iotlb slot required to keep the device happy.
 */
static unsigned int swiotlb_align_offset(struct device *dev, u64 addr)
{
	return addr & dma_get_min_align_mask(dev) & (IO_TLB_SIZE - 1);
}

/*
 * Carefully handle integer overflow which can occur when boundary_mask == ~0UL.
 */
static inline unsigned long get_max_slots(unsigned long boundary_mask)
{
	if (boundary_mask == ~0UL)
		return 1UL << (BITS_PER_LONG - IO_TLB_SHIFT);
	return nr_slots(boundary_mask + 1);
}

static unsigned int wrap_index(unsigned int index)
{
	if (index >= io_tlb_nslabs)
		return 0;
	return index;
}

/*
 * Find a suitable number of IO TLB entries size that will fit this request and
 * allocate a buffer from that IO TLB pool.
 */
static int find_slots(struct device *dev, phys_addr_t orig_addr,
		size_t alloc_size)
{
	unsigned long boundary_mask = dma_get_seg_boundary(dev);
	dma_addr_t tbl_dma_addr =
		phys_to_dma_unencrypted(dev, io_tlb_start) & boundary_mask;
	unsigned long max_slots = get_max_slots(boundary_mask);
	unsigned int iotlb_align_mask =
		dma_get_min_align_mask(dev) & ~(IO_TLB_SIZE - 1);
	unsigned int nslots = nr_slots(alloc_size), stride;
	unsigned int index, wrap, count = 0, i;
	unsigned long flags;

	BUG_ON(!nslots);

	/*
	 * For mappings with an alignment requirement don't bother looping to
	 * unaligned slots once we found an aligned one.  For allocations of
	 * PAGE_SIZE or larger only look for page aligned allocations.
	 */
	stride = (iotlb_align_mask >> IO_TLB_SHIFT) + 1;
	if (alloc_size >= PAGE_SIZE)
		stride = max(stride, stride << (PAGE_SHIFT - IO_TLB_SHIFT));

	spin_lock_irqsave(&io_tlb_lock, flags);
	if (unlikely(nslots > io_tlb_nslabs - io_tlb_used))
		goto not_found;

	index = wrap = wrap_index(ALIGN(io_tlb_index, stride));
	do {
		if ((slot_addr(tbl_dma_addr, index) & iotlb_align_mask) !=
		    (orig_addr & iotlb_align_mask)) {
			index = wrap_index(index + 1);
			continue;
		}

		/*
		 * If we find a slot that indicates we have 'nslots' number of
		 * contiguous buffers, we allocate the buffers from that slot
		 * and mark the entries as '0' indicating unavailable.
		 */
		if (!iommu_is_span_boundary(index, nslots,
					    nr_slots(tbl_dma_addr),
					    max_slots)) {
			if (io_tlb_list[index] >= nslots)
				goto found;
		}
		index = wrap_index(index + stride);
	} while (index != wrap);

not_found:
	spin_unlock_irqrestore(&io_tlb_lock, flags);
	return -1;

found:
	for (i = index; i < index + nslots; i++)
		io_tlb_list[i] = 0;
	for (i = index - 1;
	     io_tlb_offset(i) != IO_TLB_SEGSIZE - 1 &&
	     io_tlb_list[i]; i--)
		io_tlb_list[i] = ++count;

	/*
	 * Update the indices to avoid searching in the next round.
	 */
	if (index + nslots < io_tlb_nslabs)
		io_tlb_index = index + nslots;
	else
		io_tlb_index = 0;
	io_tlb_used += nslots;

	spin_unlock_irqrestore(&io_tlb_lock, flags);
	return index;
}

phys_addr_t swiotlb_tbl_map_single(struct device *dev, phys_addr_t orig_addr,
		size_t mapping_size, size_t alloc_size,
		enum dma_data_direction dir, unsigned long attrs)
{
	unsigned int offset = swiotlb_align_offset(dev, orig_addr);
	unsigned int index, i;
	phys_addr_t tlb_addr;

	if (no_iotlb_memory)
		panic("Can not allocate SWIOTLB buffer earlier and can't now provide you with the DMA bounce buffer");

	if (mem_encrypt_active())
		pr_warn_once("Memory encryption is active and system is using DMA bounce buffers\n");

	if (mapping_size > alloc_size) {
		dev_warn_once(dev, "Invalid sizes (mapping: %zd bytes, alloc: %zd bytes)",
			      mapping_size, alloc_size);
		return (phys_addr_t)DMA_MAPPING_ERROR;
	}

	index = find_slots(dev, orig_addr, alloc_size + offset);
	if (index == -1) {
		if (!(attrs & DMA_ATTR_NO_WARN))
			dev_warn_ratelimited(dev,
	"swiotlb buffer is full (sz: %zd bytes), total %lu (slots), used %lu (slots)\n",
				 alloc_size, io_tlb_nslabs, io_tlb_used);
		return (phys_addr_t)DMA_MAPPING_ERROR;
	}

	/*
	 * Save away the mapping from the original address to the DMA address.
	 * This is needed when we sync the memory.  Then we sync the buffer if
	 * needed.
	 */
<<<<<<< HEAD
	for (i = 0; i < nr_slots(alloc_size + offset); i++)
		io_tlb_orig_addr[index + i] = slot_addr(orig_addr, i);

=======
	for (i = 0; i < nr_slots(alloc_size + offset); i++) {
		io_tlb_orig_addr[index + i] = slot_addr(orig_addr, i);
		io_tlb_orig_size[index+i] = alloc_size - (i << IO_TLB_SHIFT);
	}
>>>>>>> 4bcf3b75
	tlb_addr = slot_addr(io_tlb_start, index) + offset;
	if (!(attrs & DMA_ATTR_SKIP_CPU_SYNC) &&
	    (dir == DMA_TO_DEVICE || dir == DMA_BIDIRECTIONAL))
		swiotlb_bounce(orig_addr, tlb_addr, mapping_size, DMA_TO_DEVICE);
	return tlb_addr;
}

static void validate_sync_size_and_truncate(struct device *hwdev, size_t orig_size, size_t *size)
{
	if (*size > orig_size) {
		/* Warn and truncate mapping_size */
		dev_WARN_ONCE(hwdev, 1,
			"Attempt for buffer overflow. Original size: %zu. Mapping size: %zu.\n",
			orig_size, *size);
		*size = orig_size;
	}
}

/*
 * tlb_addr is the physical address of the bounce buffer to unmap.
 */
void swiotlb_tbl_unmap_single(struct device *hwdev, phys_addr_t tlb_addr,
			      size_t mapping_size, size_t alloc_size,
			      enum dma_data_direction dir, unsigned long attrs)
{
	unsigned long flags;
	unsigned int offset = swiotlb_align_offset(hwdev, tlb_addr);
	int i, count, nslots = nr_slots(alloc_size + offset);
	int index = (tlb_addr - offset - io_tlb_start) >> IO_TLB_SHIFT;
	phys_addr_t orig_addr = io_tlb_orig_addr[index];

	validate_sync_size_and_truncate(hwdev, io_tlb_orig_size[index], &mapping_size);

	/*
	 * First, sync the memory before unmapping the entry
	 */
	if (orig_addr != INVALID_PHYS_ADDR &&
	    !(attrs & DMA_ATTR_SKIP_CPU_SYNC) &&
	    ((dir == DMA_FROM_DEVICE) || (dir == DMA_BIDIRECTIONAL)))
		swiotlb_bounce(orig_addr, tlb_addr, mapping_size, DMA_FROM_DEVICE);

	/*
	 * Return the buffer to the free list by setting the corresponding
	 * entries to indicate the number of contiguous entries available.
	 * While returning the entries to the free list, we merge the entries
	 * with slots below and above the pool being returned.
	 */
	spin_lock_irqsave(&io_tlb_lock, flags);
	if (index + nslots < ALIGN(index + 1, IO_TLB_SEGSIZE))
		count = io_tlb_list[index + nslots];
	else
		count = 0;

	/*
	 * Step 1: return the slots to the free list, merging the slots with
	 * superceeding slots
	 */
	for (i = index + nslots - 1; i >= index; i--) {
		io_tlb_list[i] = ++count;
		io_tlb_orig_addr[i] = INVALID_PHYS_ADDR;
<<<<<<< HEAD
=======
		io_tlb_orig_size[i] = 0;
>>>>>>> 4bcf3b75
	}

	/*
	 * Step 2: merge the returned slots with the preceding slots, if
	 * available (non zero)
	 */
	for (i = index - 1;
	     io_tlb_offset(i) != IO_TLB_SEGSIZE - 1 && io_tlb_list[i];
	     i--)
		io_tlb_list[i] = ++count;
	io_tlb_used -= nslots;
	spin_unlock_irqrestore(&io_tlb_lock, flags);
}

void swiotlb_tbl_sync_single(struct device *hwdev, phys_addr_t tlb_addr,
			     size_t size, enum dma_data_direction dir,
			     enum dma_sync_target target)
{
	int index = (tlb_addr - io_tlb_start) >> IO_TLB_SHIFT;
	size_t orig_size = io_tlb_orig_size[index];
	phys_addr_t orig_addr = io_tlb_orig_addr[index];

	if (orig_addr == INVALID_PHYS_ADDR)
		return;
<<<<<<< HEAD
=======

	validate_sync_size_and_truncate(hwdev, orig_size, &size);
>>>>>>> 4bcf3b75

	switch (target) {
	case SYNC_FOR_CPU:
		if (likely(dir == DMA_FROM_DEVICE || dir == DMA_BIDIRECTIONAL))
			swiotlb_bounce(orig_addr, tlb_addr,
				       size, DMA_FROM_DEVICE);
		else
			BUG_ON(dir != DMA_TO_DEVICE);
		break;
	case SYNC_FOR_DEVICE:
		if (likely(dir == DMA_TO_DEVICE || dir == DMA_BIDIRECTIONAL))
			swiotlb_bounce(orig_addr, tlb_addr,
				       size, DMA_TO_DEVICE);
		else
			BUG_ON(dir != DMA_FROM_DEVICE);
		break;
	default:
		BUG();
	}
}

/*
 * Create a swiotlb mapping for the buffer at @paddr, and in case of DMAing
 * to the device copy the data into it as well.
 */
dma_addr_t swiotlb_map(struct device *dev, phys_addr_t paddr, size_t size,
		enum dma_data_direction dir, unsigned long attrs)
{
	phys_addr_t swiotlb_addr;
	dma_addr_t dma_addr;

	trace_swiotlb_bounced(dev, phys_to_dma(dev, paddr), size,
			      swiotlb_force);

	swiotlb_addr = swiotlb_tbl_map_single(dev, paddr, size, size, dir,
			attrs);
	if (swiotlb_addr == (phys_addr_t)DMA_MAPPING_ERROR)
		return DMA_MAPPING_ERROR;

	/* Ensure that the address returned is DMA'ble */
	dma_addr = phys_to_dma_unencrypted(dev, swiotlb_addr);
	if (unlikely(!dma_capable(dev, dma_addr, size, true))) {
		swiotlb_tbl_unmap_single(dev, swiotlb_addr, size, size, dir,
			attrs | DMA_ATTR_SKIP_CPU_SYNC);
		dev_WARN_ONCE(dev, 1,
			"swiotlb addr %pad+%zu overflow (mask %llx, bus limit %llx).\n",
			&dma_addr, size, *dev->dma_mask, dev->bus_dma_limit);
		return DMA_MAPPING_ERROR;
	}

	if (!dev_is_dma_coherent(dev) && !(attrs & DMA_ATTR_SKIP_CPU_SYNC))
		arch_sync_dma_for_device(swiotlb_addr, size, dir);
	return dma_addr;
}

size_t swiotlb_max_mapping_size(struct device *dev)
{
	return ((size_t)IO_TLB_SIZE) * IO_TLB_SEGSIZE;
}

bool is_swiotlb_active(void)
{
	/*
	 * When SWIOTLB is initialized, even if io_tlb_start points to physical
	 * address zero, io_tlb_end surely doesn't.
	 */
	return io_tlb_end != 0;
}

#ifdef CONFIG_DEBUG_FS

static int __init swiotlb_create_debugfs(void)
{
	struct dentry *root;

	root = debugfs_create_dir("swiotlb", NULL);
	debugfs_create_ulong("io_tlb_nslabs", 0400, root, &io_tlb_nslabs);
	debugfs_create_ulong("io_tlb_used", 0400, root, &io_tlb_used);
	return 0;
}

late_initcall(swiotlb_create_debugfs);

#endif<|MERGE_RESOLUTION|>--- conflicted
+++ resolved
@@ -637,16 +637,10 @@
 	 * This is needed when we sync the memory.  Then we sync the buffer if
 	 * needed.
 	 */
-<<<<<<< HEAD
-	for (i = 0; i < nr_slots(alloc_size + offset); i++)
-		io_tlb_orig_addr[index + i] = slot_addr(orig_addr, i);
-
-=======
 	for (i = 0; i < nr_slots(alloc_size + offset); i++) {
 		io_tlb_orig_addr[index + i] = slot_addr(orig_addr, i);
 		io_tlb_orig_size[index+i] = alloc_size - (i << IO_TLB_SHIFT);
 	}
->>>>>>> 4bcf3b75
 	tlb_addr = slot_addr(io_tlb_start, index) + offset;
 	if (!(attrs & DMA_ATTR_SKIP_CPU_SYNC) &&
 	    (dir == DMA_TO_DEVICE || dir == DMA_BIDIRECTIONAL))
@@ -707,10 +701,7 @@
 	for (i = index + nslots - 1; i >= index; i--) {
 		io_tlb_list[i] = ++count;
 		io_tlb_orig_addr[i] = INVALID_PHYS_ADDR;
-<<<<<<< HEAD
-=======
 		io_tlb_orig_size[i] = 0;
->>>>>>> 4bcf3b75
 	}
 
 	/*
@@ -735,11 +726,8 @@
 
 	if (orig_addr == INVALID_PHYS_ADDR)
 		return;
-<<<<<<< HEAD
-=======
 
 	validate_sync_size_and_truncate(hwdev, orig_size, &size);
->>>>>>> 4bcf3b75
 
 	switch (target) {
 	case SYNC_FOR_CPU:
