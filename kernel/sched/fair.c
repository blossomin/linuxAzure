// SPDX-License-Identifier: GPL-2.0
/*
 * Completely Fair Scheduling (CFS) Class (SCHED_NORMAL/SCHED_BATCH)
 *
 *  Copyright (C) 2007 Red Hat, Inc., Ingo Molnar <mingo@redhat.com>
 *
 *  Interactivity improvements by Mike Galbraith
 *  (C) 2007 Mike Galbraith <efault@gmx.de>
 *
 *  Various enhancements by Dmitry Adamushko.
 *  (C) 2007 Dmitry Adamushko <dmitry.adamushko@gmail.com>
 *
 *  Group scheduling enhancements by Srivatsa Vaddagiri
 *  Copyright IBM Corporation, 2007
 *  Author: Srivatsa Vaddagiri <vatsa@linux.vnet.ibm.com>
 *
 *  Scaled math optimizations by Thomas Gleixner
 *  Copyright (C) 2007, Thomas Gleixner <tglx@linutronix.de>
 *
 *  Adaptive scheduling granularity, math enhancements by Peter Zijlstra
 *  Copyright (C) 2007 Red Hat, Inc., Peter Zijlstra
 */
#include "sched.h"

#include <trace/events/sched.h>

/*
 * Targeted preemption latency for CPU-bound tasks:
 *
 * NOTE: this latency value is not the same as the concept of
 * 'timeslice length' - timeslices in CFS are of variable length
 * and have no persistent notion like in traditional, time-slice
 * based scheduling concepts.
 *
 * (to see the precise effective timeslice length of your workload,
 *  run vmstat and monitor the context-switches (cs) field)
 *
 * (default: 6ms * (1 + ilog(ncpus)), units: nanoseconds)
 */
unsigned int sysctl_sched_latency			= 6000000ULL;
static unsigned int normalized_sysctl_sched_latency	= 6000000ULL;

/*
 * The initial- and re-scaling of tunables is configurable
 *
 * Options are:
 *
 *   SCHED_TUNABLESCALING_NONE - unscaled, always *1
 *   SCHED_TUNABLESCALING_LOG - scaled logarithmical, *1+ilog(ncpus)
 *   SCHED_TUNABLESCALING_LINEAR - scaled linear, *ncpus
 *
 * (default SCHED_TUNABLESCALING_LOG = *(1+ilog(ncpus))
 */
enum sched_tunable_scaling sysctl_sched_tunable_scaling = SCHED_TUNABLESCALING_LOG;

/*
 * Minimal preemption granularity for CPU-bound tasks:
 *
 * (default: 0.75 msec * (1 + ilog(ncpus)), units: nanoseconds)
 */
unsigned int sysctl_sched_min_granularity			= 750000ULL;
static unsigned int normalized_sysctl_sched_min_granularity	= 750000ULL;

/*
 * This value is kept at sysctl_sched_latency/sysctl_sched_min_granularity
 */
static unsigned int sched_nr_latency = 8;

/*
 * After fork, child runs first. If set to 0 (default) then
 * parent will (try to) run first.
 */
unsigned int sysctl_sched_child_runs_first __read_mostly;

/*
 * SCHED_OTHER wake-up granularity.
 *
 * This option delays the preemption effects of decoupled workloads
 * and reduces their over-scheduling. Synchronous workloads will still
 * have immediate wakeup/sleep latencies.
 *
 * (default: 1 msec * (1 + ilog(ncpus)), units: nanoseconds)
 */
unsigned int sysctl_sched_wakeup_granularity			= 1000000UL;
static unsigned int normalized_sysctl_sched_wakeup_granularity	= 1000000UL;

const_debug unsigned int sysctl_sched_migration_cost	= 500000UL;

int sched_thermal_decay_shift;
static int __init setup_sched_thermal_decay_shift(char *str)
{
	int _shift = 0;

	if (kstrtoint(str, 0, &_shift))
		pr_warn("Unable to set scheduler thermal pressure decay shift parameter\n");

	sched_thermal_decay_shift = clamp(_shift, 0, 10);
	return 1;
}
__setup("sched_thermal_decay_shift=", setup_sched_thermal_decay_shift);

#ifdef CONFIG_SMP
/*
 * For asym packing, by default the lower numbered CPU has higher priority.
 */
int __weak arch_asym_cpu_priority(int cpu)
{
	return -cpu;
}

/*
 * The margin used when comparing utilization with CPU capacity.
 *
 * (default: ~20%)
 */
#define fits_capacity(cap, max)	((cap) * 1280 < (max) * 1024)

#endif

#ifdef CONFIG_CFS_BANDWIDTH
/*
 * Amount of runtime to allocate from global (tg) to local (per-cfs_rq) pool
 * each time a cfs_rq requests quota.
 *
 * Note: in the case that the slice exceeds the runtime remaining (either due
 * to consumption or the quota being specified to be smaller than the slice)
 * we will always only issue the remaining available time.
 *
 * (default: 5 msec, units: microseconds)
 */
unsigned int sysctl_sched_cfs_bandwidth_slice		= 5000UL;
#endif

static inline void update_load_add(struct load_weight *lw, unsigned long inc)
{
	lw->weight += inc;
	lw->inv_weight = 0;
}

static inline void update_load_sub(struct load_weight *lw, unsigned long dec)
{
	lw->weight -= dec;
	lw->inv_weight = 0;
}

static inline void update_load_set(struct load_weight *lw, unsigned long w)
{
	lw->weight = w;
	lw->inv_weight = 0;
}

/*
 * Increase the granularity value when there are more CPUs,
 * because with more CPUs the 'effective latency' as visible
 * to users decreases. But the relationship is not linear,
 * so pick a second-best guess by going with the log2 of the
 * number of CPUs.
 *
 * This idea comes from the SD scheduler of Con Kolivas:
 */
static unsigned int get_update_sysctl_factor(void)
{
	unsigned int cpus = min_t(unsigned int, num_online_cpus(), 8);
	unsigned int factor;

	switch (sysctl_sched_tunable_scaling) {
	case SCHED_TUNABLESCALING_NONE:
		factor = 1;
		break;
	case SCHED_TUNABLESCALING_LINEAR:
		factor = cpus;
		break;
	case SCHED_TUNABLESCALING_LOG:
	default:
		factor = 1 + ilog2(cpus);
		break;
	}

	return factor;
}

static void update_sysctl(void)
{
	unsigned int factor = get_update_sysctl_factor();

#define SET_SYSCTL(name) \
	(sysctl_##name = (factor) * normalized_sysctl_##name)
	SET_SYSCTL(sched_min_granularity);
	SET_SYSCTL(sched_latency);
	SET_SYSCTL(sched_wakeup_granularity);
#undef SET_SYSCTL
}

void sched_init_granularity(void)
{
	update_sysctl();
}

#define WMULT_CONST	(~0U)
#define WMULT_SHIFT	32

static void __update_inv_weight(struct load_weight *lw)
{
	unsigned long w;

	if (likely(lw->inv_weight))
		return;

	w = scale_load_down(lw->weight);

	if (BITS_PER_LONG > 32 && unlikely(w >= WMULT_CONST))
		lw->inv_weight = 1;
	else if (unlikely(!w))
		lw->inv_weight = WMULT_CONST;
	else
		lw->inv_weight = WMULT_CONST / w;
}

/*
 * delta_exec * weight / lw.weight
 *   OR
 * (delta_exec * (weight * lw->inv_weight)) >> WMULT_SHIFT
 *
 * Either weight := NICE_0_LOAD and lw \e sched_prio_to_wmult[], in which case
 * we're guaranteed shift stays positive because inv_weight is guaranteed to
 * fit 32 bits, and NICE_0_LOAD gives another 10 bits; therefore shift >= 22.
 *
 * Or, weight =< lw.weight (because lw.weight is the runqueue weight), thus
 * weight/lw.weight <= 1, and therefore our shift will also be positive.
 */
static u64 __calc_delta(u64 delta_exec, unsigned long weight, struct load_weight *lw)
{
	u64 fact = scale_load_down(weight);
	int shift = WMULT_SHIFT;

	__update_inv_weight(lw);

	if (unlikely(fact >> 32)) {
		while (fact >> 32) {
			fact >>= 1;
			shift--;
		}
	}

	fact = mul_u32_u32(fact, lw->inv_weight);

	while (fact >> 32) {
		fact >>= 1;
		shift--;
	}

	return mul_u64_u32_shr(delta_exec, fact, shift);
}


const struct sched_class fair_sched_class;

/**************************************************************
 * CFS operations on generic schedulable entities:
 */

#ifdef CONFIG_FAIR_GROUP_SCHED
static inline struct task_struct *task_of(struct sched_entity *se)
{
	SCHED_WARN_ON(!entity_is_task(se));
	return container_of(se, struct task_struct, se);
}

/* Walk up scheduling entities hierarchy */
#define for_each_sched_entity(se) \
		for (; se; se = se->parent)

static inline struct cfs_rq *task_cfs_rq(struct task_struct *p)
{
	return p->se.cfs_rq;
}

/* runqueue on which this entity is (to be) queued */
static inline struct cfs_rq *cfs_rq_of(struct sched_entity *se)
{
	return se->cfs_rq;
}

/* runqueue "owned" by this group */
static inline struct cfs_rq *group_cfs_rq(struct sched_entity *grp)
{
	return grp->my_q;
}

static inline void cfs_rq_tg_path(struct cfs_rq *cfs_rq, char *path, int len)
{
	if (!path)
		return;

	if (cfs_rq && task_group_is_autogroup(cfs_rq->tg))
		autogroup_path(cfs_rq->tg, path, len);
	else if (cfs_rq && cfs_rq->tg->css.cgroup)
		cgroup_path(cfs_rq->tg->css.cgroup, path, len);
	else
		strlcpy(path, "(null)", len);
}

static inline bool list_add_leaf_cfs_rq(struct cfs_rq *cfs_rq)
{
	struct rq *rq = rq_of(cfs_rq);
	int cpu = cpu_of(rq);

	if (cfs_rq->on_list)
		return rq->tmp_alone_branch == &rq->leaf_cfs_rq_list;

	cfs_rq->on_list = 1;

	/*
	 * Ensure we either appear before our parent (if already
	 * enqueued) or force our parent to appear after us when it is
	 * enqueued. The fact that we always enqueue bottom-up
	 * reduces this to two cases and a special case for the root
	 * cfs_rq. Furthermore, it also means that we will always reset
	 * tmp_alone_branch either when the branch is connected
	 * to a tree or when we reach the top of the tree
	 */
	if (cfs_rq->tg->parent &&
	    cfs_rq->tg->parent->cfs_rq[cpu]->on_list) {
		/*
		 * If parent is already on the list, we add the child
		 * just before. Thanks to circular linked property of
		 * the list, this means to put the child at the tail
		 * of the list that starts by parent.
		 */
		list_add_tail_rcu(&cfs_rq->leaf_cfs_rq_list,
			&(cfs_rq->tg->parent->cfs_rq[cpu]->leaf_cfs_rq_list));
		/*
		 * The branch is now connected to its tree so we can
		 * reset tmp_alone_branch to the beginning of the
		 * list.
		 */
		rq->tmp_alone_branch = &rq->leaf_cfs_rq_list;
		return true;
	}

	if (!cfs_rq->tg->parent) {
		/*
		 * cfs rq without parent should be put
		 * at the tail of the list.
		 */
		list_add_tail_rcu(&cfs_rq->leaf_cfs_rq_list,
			&rq->leaf_cfs_rq_list);
		/*
		 * We have reach the top of a tree so we can reset
		 * tmp_alone_branch to the beginning of the list.
		 */
		rq->tmp_alone_branch = &rq->leaf_cfs_rq_list;
		return true;
	}

	/*
	 * The parent has not already been added so we want to
	 * make sure that it will be put after us.
	 * tmp_alone_branch points to the begin of the branch
	 * where we will add parent.
	 */
	list_add_rcu(&cfs_rq->leaf_cfs_rq_list, rq->tmp_alone_branch);
	/*
	 * update tmp_alone_branch to points to the new begin
	 * of the branch
	 */
	rq->tmp_alone_branch = &cfs_rq->leaf_cfs_rq_list;
	return false;
}

static inline void list_del_leaf_cfs_rq(struct cfs_rq *cfs_rq)
{
	if (cfs_rq->on_list) {
		struct rq *rq = rq_of(cfs_rq);

		/*
		 * With cfs_rq being unthrottled/throttled during an enqueue,
		 * it can happen the tmp_alone_branch points the a leaf that
		 * we finally want to del. In this case, tmp_alone_branch moves
		 * to the prev element but it will point to rq->leaf_cfs_rq_list
		 * at the end of the enqueue.
		 */
		if (rq->tmp_alone_branch == &cfs_rq->leaf_cfs_rq_list)
			rq->tmp_alone_branch = cfs_rq->leaf_cfs_rq_list.prev;

		list_del_rcu(&cfs_rq->leaf_cfs_rq_list);
		cfs_rq->on_list = 0;
	}
}

static inline void assert_list_leaf_cfs_rq(struct rq *rq)
{
	SCHED_WARN_ON(rq->tmp_alone_branch != &rq->leaf_cfs_rq_list);
}

/* Iterate thr' all leaf cfs_rq's on a runqueue */
#define for_each_leaf_cfs_rq_safe(rq, cfs_rq, pos)			\
	list_for_each_entry_safe(cfs_rq, pos, &rq->leaf_cfs_rq_list,	\
				 leaf_cfs_rq_list)

/* Do the two (enqueued) entities belong to the same group ? */
static inline struct cfs_rq *
is_same_group(struct sched_entity *se, struct sched_entity *pse)
{
	if (se->cfs_rq == pse->cfs_rq)
		return se->cfs_rq;

	return NULL;
}

static inline struct sched_entity *parent_entity(struct sched_entity *se)
{
	return se->parent;
}

static void
find_matching_se(struct sched_entity **se, struct sched_entity **pse)
{
	int se_depth, pse_depth;

	/*
	 * preemption test can be made between sibling entities who are in the
	 * same cfs_rq i.e who have a common parent. Walk up the hierarchy of
	 * both tasks until we find their ancestors who are siblings of common
	 * parent.
	 */

	/* First walk up until both entities are at same depth */
	se_depth = (*se)->depth;
	pse_depth = (*pse)->depth;

	while (se_depth > pse_depth) {
		se_depth--;
		*se = parent_entity(*se);
	}

	while (pse_depth > se_depth) {
		pse_depth--;
		*pse = parent_entity(*pse);
	}

	while (!is_same_group(*se, *pse)) {
		*se = parent_entity(*se);
		*pse = parent_entity(*pse);
	}
}

#else	/* !CONFIG_FAIR_GROUP_SCHED */

static inline struct task_struct *task_of(struct sched_entity *se)
{
	return container_of(se, struct task_struct, se);
}

#define for_each_sched_entity(se) \
		for (; se; se = NULL)

static inline struct cfs_rq *task_cfs_rq(struct task_struct *p)
{
	return &task_rq(p)->cfs;
}

static inline struct cfs_rq *cfs_rq_of(struct sched_entity *se)
{
	struct task_struct *p = task_of(se);
	struct rq *rq = task_rq(p);

	return &rq->cfs;
}

/* runqueue "owned" by this group */
static inline struct cfs_rq *group_cfs_rq(struct sched_entity *grp)
{
	return NULL;
}

static inline void cfs_rq_tg_path(struct cfs_rq *cfs_rq, char *path, int len)
{
	if (path)
		strlcpy(path, "(null)", len);
}

static inline bool list_add_leaf_cfs_rq(struct cfs_rq *cfs_rq)
{
	return true;
}

static inline void list_del_leaf_cfs_rq(struct cfs_rq *cfs_rq)
{
}

static inline void assert_list_leaf_cfs_rq(struct rq *rq)
{
}

#define for_each_leaf_cfs_rq_safe(rq, cfs_rq, pos)	\
		for (cfs_rq = &rq->cfs, pos = NULL; cfs_rq; cfs_rq = pos)

static inline struct sched_entity *parent_entity(struct sched_entity *se)
{
	return NULL;
}

static inline void
find_matching_se(struct sched_entity **se, struct sched_entity **pse)
{
}

#endif	/* CONFIG_FAIR_GROUP_SCHED */

static __always_inline
void account_cfs_rq_runtime(struct cfs_rq *cfs_rq, u64 delta_exec);

/**************************************************************
 * Scheduling class tree data structure manipulation methods:
 */

static inline u64 max_vruntime(u64 max_vruntime, u64 vruntime)
{
	s64 delta = (s64)(vruntime - max_vruntime);
	if (delta > 0)
		max_vruntime = vruntime;

	return max_vruntime;
}

static inline u64 min_vruntime(u64 min_vruntime, u64 vruntime)
{
	s64 delta = (s64)(vruntime - min_vruntime);
	if (delta < 0)
		min_vruntime = vruntime;

	return min_vruntime;
}

static inline int entity_before(struct sched_entity *a,
				struct sched_entity *b)
{
	return (s64)(a->vruntime - b->vruntime) < 0;
}

static void update_min_vruntime(struct cfs_rq *cfs_rq)
{
	struct sched_entity *curr = cfs_rq->curr;
	struct rb_node *leftmost = rb_first_cached(&cfs_rq->tasks_timeline);

	u64 vruntime = cfs_rq->min_vruntime;

	if (curr) {
		if (curr->on_rq)
			vruntime = curr->vruntime;
		else
			curr = NULL;
	}

	if (leftmost) { /* non-empty tree */
		struct sched_entity *se;
		se = rb_entry(leftmost, struct sched_entity, run_node);

		if (!curr)
			vruntime = se->vruntime;
		else
			vruntime = min_vruntime(vruntime, se->vruntime);
	}

	/* ensure we never gain time by being placed backwards. */
	cfs_rq->min_vruntime = max_vruntime(cfs_rq->min_vruntime, vruntime);
#ifndef CONFIG_64BIT
	smp_wmb();
	cfs_rq->min_vruntime_copy = cfs_rq->min_vruntime;
#endif
}

/*
 * Enqueue an entity into the rb-tree:
 */
static void __enqueue_entity(struct cfs_rq *cfs_rq, struct sched_entity *se)
{
	struct rb_node **link = &cfs_rq->tasks_timeline.rb_root.rb_node;
	struct rb_node *parent = NULL;
	struct sched_entity *entry;
	bool leftmost = true;

	/*
	 * Find the right place in the rbtree:
	 */
	while (*link) {
		parent = *link;
		entry = rb_entry(parent, struct sched_entity, run_node);
		/*
		 * We dont care about collisions. Nodes with
		 * the same key stay together.
		 */
		if (entity_before(se, entry)) {
			link = &parent->rb_left;
		} else {
			link = &parent->rb_right;
			leftmost = false;
		}
	}

	rb_link_node(&se->run_node, parent, link);
	rb_insert_color_cached(&se->run_node,
			       &cfs_rq->tasks_timeline, leftmost);
}

static void __dequeue_entity(struct cfs_rq *cfs_rq, struct sched_entity *se)
{
	rb_erase_cached(&se->run_node, &cfs_rq->tasks_timeline);
}

struct sched_entity *__pick_first_entity(struct cfs_rq *cfs_rq)
{
	struct rb_node *left = rb_first_cached(&cfs_rq->tasks_timeline);

	if (!left)
		return NULL;

	return rb_entry(left, struct sched_entity, run_node);
}

static struct sched_entity *__pick_next_entity(struct sched_entity *se)
{
	struct rb_node *next = rb_next(&se->run_node);

	if (!next)
		return NULL;

	return rb_entry(next, struct sched_entity, run_node);
}

#ifdef CONFIG_SCHED_DEBUG
struct sched_entity *__pick_last_entity(struct cfs_rq *cfs_rq)
{
	struct rb_node *last = rb_last(&cfs_rq->tasks_timeline.rb_root);

	if (!last)
		return NULL;

	return rb_entry(last, struct sched_entity, run_node);
}

/**************************************************************
 * Scheduling class statistics methods:
 */

int sched_proc_update_handler(struct ctl_table *table, int write,
		void __user *buffer, size_t *lenp,
		loff_t *ppos)
{
	int ret = proc_dointvec_minmax(table, write, buffer, lenp, ppos);
	unsigned int factor = get_update_sysctl_factor();

	if (ret || !write)
		return ret;

	sched_nr_latency = DIV_ROUND_UP(sysctl_sched_latency,
					sysctl_sched_min_granularity);

#define WRT_SYSCTL(name) \
	(normalized_sysctl_##name = sysctl_##name / (factor))
	WRT_SYSCTL(sched_min_granularity);
	WRT_SYSCTL(sched_latency);
	WRT_SYSCTL(sched_wakeup_granularity);
#undef WRT_SYSCTL

	return 0;
}
#endif

/*
 * delta /= w
 */
static inline u64 calc_delta_fair(u64 delta, struct sched_entity *se)
{
	if (unlikely(se->load.weight != NICE_0_LOAD))
		delta = __calc_delta(delta, NICE_0_LOAD, &se->load);

	return delta;
}

/*
 * The idea is to set a period in which each task runs once.
 *
 * When there are too many tasks (sched_nr_latency) we have to stretch
 * this period because otherwise the slices get too small.
 *
 * p = (nr <= nl) ? l : l*nr/nl
 */
static u64 __sched_period(unsigned long nr_running)
{
	if (unlikely(nr_running > sched_nr_latency))
		return nr_running * sysctl_sched_min_granularity;
	else
		return sysctl_sched_latency;
}

/*
 * We calculate the wall-time slice from the period by taking a part
 * proportional to the weight.
 *
 * s = p*P[w/rw]
 */
static u64 sched_slice(struct cfs_rq *cfs_rq, struct sched_entity *se)
{
	u64 slice = __sched_period(cfs_rq->nr_running + !se->on_rq);

	for_each_sched_entity(se) {
		struct load_weight *load;
		struct load_weight lw;

		cfs_rq = cfs_rq_of(se);
		load = &cfs_rq->load;

		if (unlikely(!se->on_rq)) {
			lw = cfs_rq->load;

			update_load_add(&lw, se->load.weight);
			load = &lw;
		}
		slice = __calc_delta(slice, se->load.weight, load);
	}
	return slice;
}

/*
 * We calculate the vruntime slice of a to-be-inserted task.
 *
 * vs = s/w
 */
static u64 sched_vslice(struct cfs_rq *cfs_rq, struct sched_entity *se)
{
	return calc_delta_fair(sched_slice(cfs_rq, se), se);
}

#include "pelt.h"
#ifdef CONFIG_SMP

static int select_idle_sibling(struct task_struct *p, int prev_cpu, int cpu);
static unsigned long task_h_load(struct task_struct *p);
static unsigned long capacity_of(int cpu);

/* Give new sched_entity start runnable values to heavy its load in infant time */
void init_entity_runnable_average(struct sched_entity *se)
{
	struct sched_avg *sa = &se->avg;

	memset(sa, 0, sizeof(*sa));

	/*
	 * Tasks are initialized with full load to be seen as heavy tasks until
	 * they get a chance to stabilize to their real load level.
	 * Group entities are initialized with zero load to reflect the fact that
	 * nothing has been attached to the task group yet.
	 */
	if (entity_is_task(se))
		sa->load_avg = scale_load_down(se->load.weight);

	/* when this task enqueue'ed, it will contribute to its cfs_rq's load_avg */
}

static void attach_entity_cfs_rq(struct sched_entity *se);

/*
 * With new tasks being created, their initial util_avgs are extrapolated
 * based on the cfs_rq's current util_avg:
 *
 *   util_avg = cfs_rq->util_avg / (cfs_rq->load_avg + 1) * se.load.weight
 *
 * However, in many cases, the above util_avg does not give a desired
 * value. Moreover, the sum of the util_avgs may be divergent, such
 * as when the series is a harmonic series.
 *
 * To solve this problem, we also cap the util_avg of successive tasks to
 * only 1/2 of the left utilization budget:
 *
 *   util_avg_cap = (cpu_scale - cfs_rq->avg.util_avg) / 2^n
 *
 * where n denotes the nth task and cpu_scale the CPU capacity.
 *
 * For example, for a CPU with 1024 of capacity, a simplest series from
 * the beginning would be like:
 *
 *  task  util_avg: 512, 256, 128,  64,  32,   16,    8, ...
 * cfs_rq util_avg: 512, 768, 896, 960, 992, 1008, 1016, ...
 *
 * Finally, that extrapolated util_avg is clamped to the cap (util_avg_cap)
 * if util_avg > util_avg_cap.
 */
void post_init_entity_util_avg(struct task_struct *p)
{
	struct sched_entity *se = &p->se;
	struct cfs_rq *cfs_rq = cfs_rq_of(se);
	struct sched_avg *sa = &se->avg;
	long cpu_scale = arch_scale_cpu_capacity(cpu_of(rq_of(cfs_rq)));
	long cap = (long)(cpu_scale - cfs_rq->avg.util_avg) / 2;

	if (cap > 0) {
		if (cfs_rq->avg.util_avg != 0) {
			sa->util_avg  = cfs_rq->avg.util_avg * se->load.weight;
			sa->util_avg /= (cfs_rq->avg.load_avg + 1);

			if (sa->util_avg > cap)
				sa->util_avg = cap;
		} else {
			sa->util_avg = cap;
		}
	}

	sa->runnable_avg = cpu_scale;

	if (p->sched_class != &fair_sched_class) {
		/*
		 * For !fair tasks do:
		 *
		update_cfs_rq_load_avg(now, cfs_rq);
		attach_entity_load_avg(cfs_rq, se);
		switched_from_fair(rq, p);
		 *
		 * such that the next switched_to_fair() has the
		 * expected state.
		 */
		se->avg.last_update_time = cfs_rq_clock_pelt(cfs_rq);
		return;
	}

	attach_entity_cfs_rq(se);
}

#else /* !CONFIG_SMP */
void init_entity_runnable_average(struct sched_entity *se)
{
}
void post_init_entity_util_avg(struct task_struct *p)
{
}
static void update_tg_load_avg(struct cfs_rq *cfs_rq, int force)
{
}
#endif /* CONFIG_SMP */

/*
 * Update the current task's runtime statistics.
 */
static void update_curr(struct cfs_rq *cfs_rq)
{
	struct sched_entity *curr = cfs_rq->curr;
	u64 now = rq_clock_task(rq_of(cfs_rq));
	u64 delta_exec;

	if (unlikely(!curr))
		return;

	delta_exec = now - curr->exec_start;
	if (unlikely((s64)delta_exec <= 0))
		return;

	curr->exec_start = now;

	schedstat_set(curr->statistics.exec_max,
		      max(delta_exec, curr->statistics.exec_max));

	curr->sum_exec_runtime += delta_exec;
	schedstat_add(cfs_rq->exec_clock, delta_exec);

	curr->vruntime += calc_delta_fair(delta_exec, curr);
	update_min_vruntime(cfs_rq);

	if (entity_is_task(curr)) {
		struct task_struct *curtask = task_of(curr);

		trace_sched_stat_runtime(curtask, delta_exec, curr->vruntime);
		cgroup_account_cputime(curtask, delta_exec);
		account_group_exec_runtime(curtask, delta_exec);
	}

	account_cfs_rq_runtime(cfs_rq, delta_exec);
}

static void update_curr_fair(struct rq *rq)
{
	update_curr(cfs_rq_of(&rq->curr->se));
}

static inline void
update_stats_wait_start(struct cfs_rq *cfs_rq, struct sched_entity *se)
{
	u64 wait_start, prev_wait_start;

	if (!schedstat_enabled())
		return;

	wait_start = rq_clock(rq_of(cfs_rq));
	prev_wait_start = schedstat_val(se->statistics.wait_start);

	if (entity_is_task(se) && task_on_rq_migrating(task_of(se)) &&
	    likely(wait_start > prev_wait_start))
		wait_start -= prev_wait_start;

	__schedstat_set(se->statistics.wait_start, wait_start);
}

static inline void
update_stats_wait_end(struct cfs_rq *cfs_rq, struct sched_entity *se)
{
	struct task_struct *p;
	u64 delta;

	if (!schedstat_enabled())
		return;

	delta = rq_clock(rq_of(cfs_rq)) - schedstat_val(se->statistics.wait_start);

	if (entity_is_task(se)) {
		p = task_of(se);
		if (task_on_rq_migrating(p)) {
			/*
			 * Preserve migrating task's wait time so wait_start
			 * time stamp can be adjusted to accumulate wait time
			 * prior to migration.
			 */
			__schedstat_set(se->statistics.wait_start, delta);
			return;
		}
		trace_sched_stat_wait(p, delta);
	}

	__schedstat_set(se->statistics.wait_max,
		      max(schedstat_val(se->statistics.wait_max), delta));
	__schedstat_inc(se->statistics.wait_count);
	__schedstat_add(se->statistics.wait_sum, delta);
	__schedstat_set(se->statistics.wait_start, 0);
}

static inline void
update_stats_enqueue_sleeper(struct cfs_rq *cfs_rq, struct sched_entity *se)
{
	struct task_struct *tsk = NULL;
	u64 sleep_start, block_start;

	if (!schedstat_enabled())
		return;

	sleep_start = schedstat_val(se->statistics.sleep_start);
	block_start = schedstat_val(se->statistics.block_start);

	if (entity_is_task(se))
		tsk = task_of(se);

	if (sleep_start) {
		u64 delta = rq_clock(rq_of(cfs_rq)) - sleep_start;

		if ((s64)delta < 0)
			delta = 0;

		if (unlikely(delta > schedstat_val(se->statistics.sleep_max)))
			__schedstat_set(se->statistics.sleep_max, delta);

		__schedstat_set(se->statistics.sleep_start, 0);
		__schedstat_add(se->statistics.sum_sleep_runtime, delta);

		if (tsk) {
			account_scheduler_latency(tsk, delta >> 10, 1);
			trace_sched_stat_sleep(tsk, delta);
		}
	}
	if (block_start) {
		u64 delta = rq_clock(rq_of(cfs_rq)) - block_start;

		if ((s64)delta < 0)
			delta = 0;

		if (unlikely(delta > schedstat_val(se->statistics.block_max)))
			__schedstat_set(se->statistics.block_max, delta);

		__schedstat_set(se->statistics.block_start, 0);
		__schedstat_add(se->statistics.sum_sleep_runtime, delta);

		if (tsk) {
			if (tsk->in_iowait) {
				__schedstat_add(se->statistics.iowait_sum, delta);
				__schedstat_inc(se->statistics.iowait_count);
				trace_sched_stat_iowait(tsk, delta);
			}

			trace_sched_stat_blocked(tsk, delta);

			/*
			 * Blocking time is in units of nanosecs, so shift by
			 * 20 to get a milliseconds-range estimation of the
			 * amount of time that the task spent sleeping:
			 */
			if (unlikely(prof_on == SLEEP_PROFILING)) {
				profile_hits(SLEEP_PROFILING,
						(void *)get_wchan(tsk),
						delta >> 20);
			}
			account_scheduler_latency(tsk, delta >> 10, 0);
		}
	}
}

/*
 * Task is being enqueued - update stats:
 */
static inline void
update_stats_enqueue(struct cfs_rq *cfs_rq, struct sched_entity *se, int flags)
{
	if (!schedstat_enabled())
		return;

	/*
	 * Are we enqueueing a waiting task? (for current tasks
	 * a dequeue/enqueue event is a NOP)
	 */
	if (se != cfs_rq->curr)
		update_stats_wait_start(cfs_rq, se);

	if (flags & ENQUEUE_WAKEUP)
		update_stats_enqueue_sleeper(cfs_rq, se);
}

static inline void
update_stats_dequeue(struct cfs_rq *cfs_rq, struct sched_entity *se, int flags)
{

	if (!schedstat_enabled())
		return;

	/*
	 * Mark the end of the wait period if dequeueing a
	 * waiting task:
	 */
	if (se != cfs_rq->curr)
		update_stats_wait_end(cfs_rq, se);

	if ((flags & DEQUEUE_SLEEP) && entity_is_task(se)) {
		struct task_struct *tsk = task_of(se);

		if (tsk->state & TASK_INTERRUPTIBLE)
			__schedstat_set(se->statistics.sleep_start,
				      rq_clock(rq_of(cfs_rq)));
		if (tsk->state & TASK_UNINTERRUPTIBLE)
			__schedstat_set(se->statistics.block_start,
				      rq_clock(rq_of(cfs_rq)));
	}
}

/*
 * We are picking a new current task - update its stats:
 */
static inline void
update_stats_curr_start(struct cfs_rq *cfs_rq, struct sched_entity *se)
{
	/*
	 * We are starting a new run period:
	 */
	se->exec_start = rq_clock_task(rq_of(cfs_rq));
}

/**************************************************
 * Scheduling class queueing methods:
 */

#ifdef CONFIG_NUMA_BALANCING
/*
 * Approximate time to scan a full NUMA task in ms. The task scan period is
 * calculated based on the tasks virtual memory size and
 * numa_balancing_scan_size.
 */
unsigned int sysctl_numa_balancing_scan_period_min = 1000;
unsigned int sysctl_numa_balancing_scan_period_max = 60000;

/* Portion of address space to scan in MB */
unsigned int sysctl_numa_balancing_scan_size = 256;

/* Scan @scan_size MB every @scan_period after an initial @scan_delay in ms */
unsigned int sysctl_numa_balancing_scan_delay = 1000;

struct numa_group {
	refcount_t refcount;

	spinlock_t lock; /* nr_tasks, tasks */
	int nr_tasks;
	pid_t gid;
	int active_nodes;

	struct rcu_head rcu;
	unsigned long total_faults;
	unsigned long max_faults_cpu;
	/*
	 * Faults_cpu is used to decide whether memory should move
	 * towards the CPU. As a consequence, these stats are weighted
	 * more by CPU use than by memory faults.
	 */
	unsigned long *faults_cpu;
	unsigned long faults[0];
};

/*
 * For functions that can be called in multiple contexts that permit reading
 * ->numa_group (see struct task_struct for locking rules).
 */
static struct numa_group *deref_task_numa_group(struct task_struct *p)
{
	return rcu_dereference_check(p->numa_group, p == current ||
		(lockdep_is_held(&task_rq(p)->lock) && !READ_ONCE(p->on_cpu)));
}

static struct numa_group *deref_curr_numa_group(struct task_struct *p)
{
	return rcu_dereference_protected(p->numa_group, p == current);
}

static inline unsigned long group_faults_priv(struct numa_group *ng);
static inline unsigned long group_faults_shared(struct numa_group *ng);

static unsigned int task_nr_scan_windows(struct task_struct *p)
{
	unsigned long rss = 0;
	unsigned long nr_scan_pages;

	/*
	 * Calculations based on RSS as non-present and empty pages are skipped
	 * by the PTE scanner and NUMA hinting faults should be trapped based
	 * on resident pages
	 */
	nr_scan_pages = sysctl_numa_balancing_scan_size << (20 - PAGE_SHIFT);
	rss = get_mm_rss(p->mm);
	if (!rss)
		rss = nr_scan_pages;

	rss = round_up(rss, nr_scan_pages);
	return rss / nr_scan_pages;
}

/* For sanitys sake, never scan more PTEs than MAX_SCAN_WINDOW MB/sec. */
#define MAX_SCAN_WINDOW 2560

static unsigned int task_scan_min(struct task_struct *p)
{
	unsigned int scan_size = READ_ONCE(sysctl_numa_balancing_scan_size);
	unsigned int scan, floor;
	unsigned int windows = 1;

	if (scan_size < MAX_SCAN_WINDOW)
		windows = MAX_SCAN_WINDOW / scan_size;
	floor = 1000 / windows;

	scan = sysctl_numa_balancing_scan_period_min / task_nr_scan_windows(p);
	return max_t(unsigned int, floor, scan);
}

static unsigned int task_scan_start(struct task_struct *p)
{
	unsigned long smin = task_scan_min(p);
	unsigned long period = smin;
	struct numa_group *ng;

	/* Scale the maximum scan period with the amount of shared memory. */
	rcu_read_lock();
	ng = rcu_dereference(p->numa_group);
	if (ng) {
		unsigned long shared = group_faults_shared(ng);
		unsigned long private = group_faults_priv(ng);

		period *= refcount_read(&ng->refcount);
		period *= shared + 1;
		period /= private + shared + 1;
	}
	rcu_read_unlock();

	return max(smin, period);
}

static unsigned int task_scan_max(struct task_struct *p)
{
	unsigned long smin = task_scan_min(p);
	unsigned long smax;
	struct numa_group *ng;

	/* Watch for min being lower than max due to floor calculations */
	smax = sysctl_numa_balancing_scan_period_max / task_nr_scan_windows(p);

	/* Scale the maximum scan period with the amount of shared memory. */
	ng = deref_curr_numa_group(p);
	if (ng) {
		unsigned long shared = group_faults_shared(ng);
		unsigned long private = group_faults_priv(ng);
		unsigned long period = smax;

		period *= refcount_read(&ng->refcount);
		period *= shared + 1;
		period /= private + shared + 1;

		smax = max(smax, period);
	}

	return max(smin, smax);
}

static void account_numa_enqueue(struct rq *rq, struct task_struct *p)
{
	rq->nr_numa_running += (p->numa_preferred_nid != NUMA_NO_NODE);
	rq->nr_preferred_running += (p->numa_preferred_nid == task_node(p));
}

static void account_numa_dequeue(struct rq *rq, struct task_struct *p)
{
	rq->nr_numa_running -= (p->numa_preferred_nid != NUMA_NO_NODE);
	rq->nr_preferred_running -= (p->numa_preferred_nid == task_node(p));
}

/* Shared or private faults. */
#define NR_NUMA_HINT_FAULT_TYPES 2

/* Memory and CPU locality */
#define NR_NUMA_HINT_FAULT_STATS (NR_NUMA_HINT_FAULT_TYPES * 2)

/* Averaged statistics, and temporary buffers. */
#define NR_NUMA_HINT_FAULT_BUCKETS (NR_NUMA_HINT_FAULT_STATS * 2)

pid_t task_numa_group_id(struct task_struct *p)
{
	struct numa_group *ng;
	pid_t gid = 0;

	rcu_read_lock();
	ng = rcu_dereference(p->numa_group);
	if (ng)
		gid = ng->gid;
	rcu_read_unlock();

	return gid;
}

/*
 * The averaged statistics, shared & private, memory & CPU,
 * occupy the first half of the array. The second half of the
 * array is for current counters, which are averaged into the
 * first set by task_numa_placement.
 */
static inline int task_faults_idx(enum numa_faults_stats s, int nid, int priv)
{
	return NR_NUMA_HINT_FAULT_TYPES * (s * nr_node_ids + nid) + priv;
}

static inline unsigned long task_faults(struct task_struct *p, int nid)
{
	if (!p->numa_faults)
		return 0;

	return p->numa_faults[task_faults_idx(NUMA_MEM, nid, 0)] +
		p->numa_faults[task_faults_idx(NUMA_MEM, nid, 1)];
}

static inline unsigned long group_faults(struct task_struct *p, int nid)
{
	struct numa_group *ng = deref_task_numa_group(p);

	if (!ng)
		return 0;

	return ng->faults[task_faults_idx(NUMA_MEM, nid, 0)] +
		ng->faults[task_faults_idx(NUMA_MEM, nid, 1)];
}

static inline unsigned long group_faults_cpu(struct numa_group *group, int nid)
{
	return group->faults_cpu[task_faults_idx(NUMA_MEM, nid, 0)] +
		group->faults_cpu[task_faults_idx(NUMA_MEM, nid, 1)];
}

static inline unsigned long group_faults_priv(struct numa_group *ng)
{
	unsigned long faults = 0;
	int node;

	for_each_online_node(node) {
		faults += ng->faults[task_faults_idx(NUMA_MEM, node, 1)];
	}

	return faults;
}

static inline unsigned long group_faults_shared(struct numa_group *ng)
{
	unsigned long faults = 0;
	int node;

	for_each_online_node(node) {
		faults += ng->faults[task_faults_idx(NUMA_MEM, node, 0)];
	}

	return faults;
}

/*
 * A node triggering more than 1/3 as many NUMA faults as the maximum is
 * considered part of a numa group's pseudo-interleaving set. Migrations
 * between these nodes are slowed down, to allow things to settle down.
 */
#define ACTIVE_NODE_FRACTION 3

static bool numa_is_active_node(int nid, struct numa_group *ng)
{
	return group_faults_cpu(ng, nid) * ACTIVE_NODE_FRACTION > ng->max_faults_cpu;
}

/* Handle placement on systems where not all nodes are directly connected. */
static unsigned long score_nearby_nodes(struct task_struct *p, int nid,
					int maxdist, bool task)
{
	unsigned long score = 0;
	int node;

	/*
	 * All nodes are directly connected, and the same distance
	 * from each other. No need for fancy placement algorithms.
	 */
	if (sched_numa_topology_type == NUMA_DIRECT)
		return 0;

	/*
	 * This code is called for each node, introducing N^2 complexity,
	 * which should be ok given the number of nodes rarely exceeds 8.
	 */
	for_each_online_node(node) {
		unsigned long faults;
		int dist = node_distance(nid, node);

		/*
		 * The furthest away nodes in the system are not interesting
		 * for placement; nid was already counted.
		 */
		if (dist == sched_max_numa_distance || node == nid)
			continue;

		/*
		 * On systems with a backplane NUMA topology, compare groups
		 * of nodes, and move tasks towards the group with the most
		 * memory accesses. When comparing two nodes at distance
		 * "hoplimit", only nodes closer by than "hoplimit" are part
		 * of each group. Skip other nodes.
		 */
		if (sched_numa_topology_type == NUMA_BACKPLANE &&
					dist >= maxdist)
			continue;

		/* Add up the faults from nearby nodes. */
		if (task)
			faults = task_faults(p, node);
		else
			faults = group_faults(p, node);

		/*
		 * On systems with a glueless mesh NUMA topology, there are
		 * no fixed "groups of nodes". Instead, nodes that are not
		 * directly connected bounce traffic through intermediate
		 * nodes; a numa_group can occupy any set of nodes.
		 * The further away a node is, the less the faults count.
		 * This seems to result in good task placement.
		 */
		if (sched_numa_topology_type == NUMA_GLUELESS_MESH) {
			faults *= (sched_max_numa_distance - dist);
			faults /= (sched_max_numa_distance - LOCAL_DISTANCE);
		}

		score += faults;
	}

	return score;
}

/*
 * These return the fraction of accesses done by a particular task, or
 * task group, on a particular numa node.  The group weight is given a
 * larger multiplier, in order to group tasks together that are almost
 * evenly spread out between numa nodes.
 */
static inline unsigned long task_weight(struct task_struct *p, int nid,
					int dist)
{
	unsigned long faults, total_faults;

	if (!p->numa_faults)
		return 0;

	total_faults = p->total_numa_faults;

	if (!total_faults)
		return 0;

	faults = task_faults(p, nid);
	faults += score_nearby_nodes(p, nid, dist, true);

	return 1000 * faults / total_faults;
}

static inline unsigned long group_weight(struct task_struct *p, int nid,
					 int dist)
{
	struct numa_group *ng = deref_task_numa_group(p);
	unsigned long faults, total_faults;

	if (!ng)
		return 0;

	total_faults = ng->total_faults;

	if (!total_faults)
		return 0;

	faults = group_faults(p, nid);
	faults += score_nearby_nodes(p, nid, dist, false);

	return 1000 * faults / total_faults;
}

bool should_numa_migrate_memory(struct task_struct *p, struct page * page,
				int src_nid, int dst_cpu)
{
	struct numa_group *ng = deref_curr_numa_group(p);
	int dst_nid = cpu_to_node(dst_cpu);
	int last_cpupid, this_cpupid;

	this_cpupid = cpu_pid_to_cpupid(dst_cpu, current->pid);
	last_cpupid = page_cpupid_xchg_last(page, this_cpupid);

	/*
	 * Allow first faults or private faults to migrate immediately early in
	 * the lifetime of a task. The magic number 4 is based on waiting for
	 * two full passes of the "multi-stage node selection" test that is
	 * executed below.
	 */
	if ((p->numa_preferred_nid == NUMA_NO_NODE || p->numa_scan_seq <= 4) &&
	    (cpupid_pid_unset(last_cpupid) || cpupid_match_pid(p, last_cpupid)))
		return true;

	/*
	 * Multi-stage node selection is used in conjunction with a periodic
	 * migration fault to build a temporal task<->page relation. By using
	 * a two-stage filter we remove short/unlikely relations.
	 *
	 * Using P(p) ~ n_p / n_t as per frequentist probability, we can equate
	 * a task's usage of a particular page (n_p) per total usage of this
	 * page (n_t) (in a given time-span) to a probability.
	 *
	 * Our periodic faults will sample this probability and getting the
	 * same result twice in a row, given these samples are fully
	 * independent, is then given by P(n)^2, provided our sample period
	 * is sufficiently short compared to the usage pattern.
	 *
	 * This quadric squishes small probabilities, making it less likely we
	 * act on an unlikely task<->page relation.
	 */
	if (!cpupid_pid_unset(last_cpupid) &&
				cpupid_to_nid(last_cpupid) != dst_nid)
		return false;

	/* Always allow migrate on private faults */
	if (cpupid_match_pid(p, last_cpupid))
		return true;

	/* A shared fault, but p->numa_group has not been set up yet. */
	if (!ng)
		return true;

	/*
	 * Destination node is much more heavily used than the source
	 * node? Allow migration.
	 */
	if (group_faults_cpu(ng, dst_nid) > group_faults_cpu(ng, src_nid) *
					ACTIVE_NODE_FRACTION)
		return true;

	/*
	 * Distribute memory according to CPU & memory use on each node,
	 * with 3/4 hysteresis to avoid unnecessary memory migrations:
	 *
	 * faults_cpu(dst)   3   faults_cpu(src)
	 * --------------- * - > ---------------
	 * faults_mem(dst)   4   faults_mem(src)
	 */
	return group_faults_cpu(ng, dst_nid) * group_faults(p, src_nid) * 3 >
	       group_faults_cpu(ng, src_nid) * group_faults(p, dst_nid) * 4;
}

/*
 * 'numa_type' describes the node at the moment of load balancing.
 */
enum numa_type {
	/* The node has spare capacity that can be used to run more tasks.  */
	node_has_spare = 0,
	/*
	 * The node is fully used and the tasks don't compete for more CPU
	 * cycles. Nevertheless, some tasks might wait before running.
	 */
	node_fully_busy,
	/*
	 * The node is overloaded and can't provide expected CPU cycles to all
	 * tasks.
	 */
	node_overloaded
};

/* Cached statistics for all CPUs within a node */
struct numa_stats {
	unsigned long load;
	unsigned long util;
	/* Total compute capacity of CPUs on a node */
	unsigned long compute_capacity;
	unsigned int nr_running;
	unsigned int weight;
	enum numa_type node_type;
	int idle_cpu;
};

static inline bool is_core_idle(int cpu)
{
#ifdef CONFIG_SCHED_SMT
	int sibling;

	for_each_cpu(sibling, cpu_smt_mask(cpu)) {
		if (cpu == sibling)
			continue;

		if (!idle_cpu(cpu))
			return false;
	}
#endif

	return true;
}

struct task_numa_env {
	struct task_struct *p;

	int src_cpu, src_nid;
	int dst_cpu, dst_nid;

	struct numa_stats src_stats, dst_stats;

	int imbalance_pct;
	int dist;

	struct task_struct *best_task;
	long best_imp;
	int best_cpu;
};

static unsigned long cpu_load(struct rq *rq);
static unsigned long cpu_util(int cpu);
static inline long adjust_numa_imbalance(int imbalance, int src_nr_running);

static inline enum
numa_type numa_classify(unsigned int imbalance_pct,
			 struct numa_stats *ns)
{
	if ((ns->nr_running > ns->weight) &&
	    ((ns->compute_capacity * 100) < (ns->util * imbalance_pct)))
		return node_overloaded;

	if ((ns->nr_running < ns->weight) ||
	    ((ns->compute_capacity * 100) > (ns->util * imbalance_pct)))
		return node_has_spare;

	return node_fully_busy;
}

#ifdef CONFIG_SCHED_SMT
/* Forward declarations of select_idle_sibling helpers */
static inline bool test_idle_cores(int cpu, bool def);
static inline int numa_idle_core(int idle_core, int cpu)
{
	if (!static_branch_likely(&sched_smt_present) ||
	    idle_core >= 0 || !test_idle_cores(cpu, false))
		return idle_core;

	/*
	 * Prefer cores instead of packing HT siblings
	 * and triggering future load balancing.
	 */
	if (is_core_idle(cpu))
		idle_core = cpu;

	return idle_core;
}
#else
static inline int numa_idle_core(int idle_core, int cpu)
{
	return idle_core;
}
#endif

/*
 * Gather all necessary information to make NUMA balancing placement
 * decisions that are compatible with standard load balancer. This
 * borrows code and logic from update_sg_lb_stats but sharing a
 * common implementation is impractical.
 */
static void update_numa_stats(struct task_numa_env *env,
			      struct numa_stats *ns, int nid,
			      bool find_idle)
{
	int cpu, idle_core = -1;

	memset(ns, 0, sizeof(*ns));
	ns->idle_cpu = -1;

	rcu_read_lock();
	for_each_cpu(cpu, cpumask_of_node(nid)) {
		struct rq *rq = cpu_rq(cpu);

		ns->load += cpu_load(rq);
		ns->util += cpu_util(cpu);
		ns->nr_running += rq->cfs.h_nr_running;
		ns->compute_capacity += capacity_of(cpu);

		if (find_idle && !rq->nr_running && idle_cpu(cpu)) {
			if (READ_ONCE(rq->numa_migrate_on) ||
			    !cpumask_test_cpu(cpu, env->p->cpus_ptr))
				continue;

			if (ns->idle_cpu == -1)
				ns->idle_cpu = cpu;

			idle_core = numa_idle_core(idle_core, cpu);
		}
	}
	rcu_read_unlock();

	ns->weight = cpumask_weight(cpumask_of_node(nid));

	ns->node_type = numa_classify(env->imbalance_pct, ns);

	if (idle_core >= 0)
		ns->idle_cpu = idle_core;
}

static void task_numa_assign(struct task_numa_env *env,
			     struct task_struct *p, long imp)
{
	struct rq *rq = cpu_rq(env->dst_cpu);

	/* Check if run-queue part of active NUMA balance. */
	if (env->best_cpu != env->dst_cpu && xchg(&rq->numa_migrate_on, 1)) {
		int cpu;
		int start = env->dst_cpu;

		/* Find alternative idle CPU. */
		for_each_cpu_wrap(cpu, cpumask_of_node(env->dst_nid), start) {
			if (cpu == env->best_cpu || !idle_cpu(cpu) ||
			    !cpumask_test_cpu(cpu, env->p->cpus_ptr)) {
				continue;
			}

			env->dst_cpu = cpu;
			rq = cpu_rq(env->dst_cpu);
			if (!xchg(&rq->numa_migrate_on, 1))
				goto assign;
		}

		/* Failed to find an alternative idle CPU */
		return;
	}

assign:
	/*
	 * Clear previous best_cpu/rq numa-migrate flag, since task now
	 * found a better CPU to move/swap.
	 */
	if (env->best_cpu != -1 && env->best_cpu != env->dst_cpu) {
		rq = cpu_rq(env->best_cpu);
		WRITE_ONCE(rq->numa_migrate_on, 0);
	}

	if (env->best_task)
		put_task_struct(env->best_task);
	if (p)
		get_task_struct(p);

	env->best_task = p;
	env->best_imp = imp;
	env->best_cpu = env->dst_cpu;
}

static bool load_too_imbalanced(long src_load, long dst_load,
				struct task_numa_env *env)
{
	long imb, old_imb;
	long orig_src_load, orig_dst_load;
	long src_capacity, dst_capacity;

	/*
	 * The load is corrected for the CPU capacity available on each node.
	 *
	 * src_load        dst_load
	 * ------------ vs ---------
	 * src_capacity    dst_capacity
	 */
	src_capacity = env->src_stats.compute_capacity;
	dst_capacity = env->dst_stats.compute_capacity;

	imb = abs(dst_load * src_capacity - src_load * dst_capacity);

	orig_src_load = env->src_stats.load;
	orig_dst_load = env->dst_stats.load;

	old_imb = abs(orig_dst_load * src_capacity - orig_src_load * dst_capacity);

	/* Would this change make things worse? */
	return (imb > old_imb);
}

/*
 * Maximum NUMA importance can be 1998 (2*999);
 * SMALLIMP @ 30 would be close to 1998/64.
 * Used to deter task migration.
 */
#define SMALLIMP	30

/*
 * This checks if the overall compute and NUMA accesses of the system would
 * be improved if the source tasks was migrated to the target dst_cpu taking
 * into account that it might be best if task running on the dst_cpu should
 * be exchanged with the source task
 */
static bool task_numa_compare(struct task_numa_env *env,
			      long taskimp, long groupimp, bool maymove)
{
	struct numa_group *cur_ng, *p_ng = deref_curr_numa_group(env->p);
	struct rq *dst_rq = cpu_rq(env->dst_cpu);
	long imp = p_ng ? groupimp : taskimp;
	struct task_struct *cur;
	long src_load, dst_load;
	int dist = env->dist;
	long moveimp = imp;
	long load;
	bool stopsearch = false;

	if (READ_ONCE(dst_rq->numa_migrate_on))
		return false;

	rcu_read_lock();
	cur = rcu_dereference(dst_rq->curr);
	if (cur && ((cur->flags & PF_EXITING) || is_idle_task(cur)))
		cur = NULL;

	/*
	 * Because we have preemption enabled we can get migrated around and
	 * end try selecting ourselves (current == env->p) as a swap candidate.
	 */
	if (cur == env->p) {
		stopsearch = true;
		goto unlock;
	}

	if (!cur) {
		if (maymove && moveimp >= env->best_imp)
			goto assign;
		else
			goto unlock;
	}

	/* Skip this swap candidate if cannot move to the source cpu. */
	if (!cpumask_test_cpu(env->src_cpu, cur->cpus_ptr))
		goto unlock;

	/*
	 * Skip this swap candidate if it is not moving to its preferred
	 * node and the best task is.
	 */
	if (env->best_task &&
	    env->best_task->numa_preferred_nid == env->src_nid &&
	    cur->numa_preferred_nid != env->src_nid) {
		goto unlock;
	}

	/*
	 * "imp" is the fault differential for the source task between the
	 * source and destination node. Calculate the total differential for
	 * the source task and potential destination task. The more negative
	 * the value is, the more remote accesses that would be expected to
	 * be incurred if the tasks were swapped.
	 *
	 * If dst and source tasks are in the same NUMA group, or not
	 * in any group then look only at task weights.
	 */
	cur_ng = rcu_dereference(cur->numa_group);
	if (cur_ng == p_ng) {
		imp = taskimp + task_weight(cur, env->src_nid, dist) -
		      task_weight(cur, env->dst_nid, dist);
		/*
		 * Add some hysteresis to prevent swapping the
		 * tasks within a group over tiny differences.
		 */
		if (cur_ng)
			imp -= imp / 16;
	} else {
		/*
		 * Compare the group weights. If a task is all by itself
		 * (not part of a group), use the task weight instead.
		 */
		if (cur_ng && p_ng)
			imp += group_weight(cur, env->src_nid, dist) -
			       group_weight(cur, env->dst_nid, dist);
		else
			imp += task_weight(cur, env->src_nid, dist) -
			       task_weight(cur, env->dst_nid, dist);
	}

	/* Discourage picking a task already on its preferred node */
	if (cur->numa_preferred_nid == env->dst_nid)
		imp -= imp / 16;

	/*
	 * Encourage picking a task that moves to its preferred node.
	 * This potentially makes imp larger than it's maximum of
	 * 1998 (see SMALLIMP and task_weight for why) but in this
	 * case, it does not matter.
	 */
	if (cur->numa_preferred_nid == env->src_nid)
		imp += imp / 8;

	if (maymove && moveimp > imp && moveimp > env->best_imp) {
		imp = moveimp;
		cur = NULL;
		goto assign;
	}

	/*
	 * Prefer swapping with a task moving to its preferred node over a
	 * task that is not.
	 */
	if (env->best_task && cur->numa_preferred_nid == env->src_nid &&
	    env->best_task->numa_preferred_nid != env->src_nid) {
		goto assign;
	}

	/*
	 * If the NUMA importance is less than SMALLIMP,
	 * task migration might only result in ping pong
	 * of tasks and also hurt performance due to cache
	 * misses.
	 */
	if (imp < SMALLIMP || imp <= env->best_imp + SMALLIMP / 2)
		goto unlock;

	/*
	 * In the overloaded case, try and keep the load balanced.
	 */
	load = task_h_load(env->p) - task_h_load(cur);
	if (!load)
		goto assign;

	dst_load = env->dst_stats.load + load;
	src_load = env->src_stats.load - load;

	if (load_too_imbalanced(src_load, dst_load, env))
		goto unlock;

assign:
	/* Evaluate an idle CPU for a task numa move. */
	if (!cur) {
		int cpu = env->dst_stats.idle_cpu;

		/* Nothing cached so current CPU went idle since the search. */
		if (cpu < 0)
			cpu = env->dst_cpu;

		/*
		 * If the CPU is no longer truly idle and the previous best CPU
		 * is, keep using it.
		 */
		if (!idle_cpu(cpu) && env->best_cpu >= 0 &&
		    idle_cpu(env->best_cpu)) {
			cpu = env->best_cpu;
		}

		env->dst_cpu = cpu;
	}

	task_numa_assign(env, cur, imp);

	/*
	 * If a move to idle is allowed because there is capacity or load
	 * balance improves then stop the search. While a better swap
	 * candidate may exist, a search is not free.
	 */
	if (maymove && !cur && env->best_cpu >= 0 && idle_cpu(env->best_cpu))
		stopsearch = true;

	/*
	 * If a swap candidate must be identified and the current best task
	 * moves its preferred node then stop the search.
	 */
	if (!maymove && env->best_task &&
	    env->best_task->numa_preferred_nid == env->src_nid) {
		stopsearch = true;
	}
unlock:
	rcu_read_unlock();

	return stopsearch;
}

static void task_numa_find_cpu(struct task_numa_env *env,
				long taskimp, long groupimp)
{
	bool maymove = false;
	int cpu;

	/*
	 * If dst node has spare capacity, then check if there is an
	 * imbalance that would be overruled by the load balancer.
	 */
	if (env->dst_stats.node_type == node_has_spare) {
		unsigned int imbalance;
		int src_running, dst_running;

		/*
		 * Would movement cause an imbalance? Note that if src has
		 * more running tasks that the imbalance is ignored as the
		 * move improves the imbalance from the perspective of the
		 * CPU load balancer.
		 * */
		src_running = env->src_stats.nr_running - 1;
		dst_running = env->dst_stats.nr_running + 1;
		imbalance = max(0, dst_running - src_running);
		imbalance = adjust_numa_imbalance(imbalance, src_running);

		/* Use idle CPU if there is no imbalance */
		if (!imbalance) {
			maymove = true;
			if (env->dst_stats.idle_cpu >= 0) {
				env->dst_cpu = env->dst_stats.idle_cpu;
				task_numa_assign(env, NULL, 0);
				return;
			}
		}
	} else {
		long src_load, dst_load, load;
		/*
		 * If the improvement from just moving env->p direction is better
		 * than swapping tasks around, check if a move is possible.
		 */
		load = task_h_load(env->p);
		dst_load = env->dst_stats.load + load;
		src_load = env->src_stats.load - load;
		maymove = !load_too_imbalanced(src_load, dst_load, env);
	}

	for_each_cpu(cpu, cpumask_of_node(env->dst_nid)) {
		/* Skip this CPU if the source task cannot migrate */
		if (!cpumask_test_cpu(cpu, env->p->cpus_ptr))
			continue;

		env->dst_cpu = cpu;
		if (task_numa_compare(env, taskimp, groupimp, maymove))
			break;
	}
}

static int task_numa_migrate(struct task_struct *p)
{
	struct task_numa_env env = {
		.p = p,

		.src_cpu = task_cpu(p),
		.src_nid = task_node(p),

		.imbalance_pct = 112,

		.best_task = NULL,
		.best_imp = 0,
		.best_cpu = -1,
	};
	unsigned long taskweight, groupweight;
	struct sched_domain *sd;
	long taskimp, groupimp;
	struct numa_group *ng;
	struct rq *best_rq;
	int nid, ret, dist;

	/*
	 * Pick the lowest SD_NUMA domain, as that would have the smallest
	 * imbalance and would be the first to start moving tasks about.
	 *
	 * And we want to avoid any moving of tasks about, as that would create
	 * random movement of tasks -- counter the numa conditions we're trying
	 * to satisfy here.
	 */
	rcu_read_lock();
	sd = rcu_dereference(per_cpu(sd_numa, env.src_cpu));
	if (sd)
		env.imbalance_pct = 100 + (sd->imbalance_pct - 100) / 2;
	rcu_read_unlock();

	/*
	 * Cpusets can break the scheduler domain tree into smaller
	 * balance domains, some of which do not cross NUMA boundaries.
	 * Tasks that are "trapped" in such domains cannot be migrated
	 * elsewhere, so there is no point in (re)trying.
	 */
	if (unlikely(!sd)) {
		sched_setnuma(p, task_node(p));
		return -EINVAL;
	}

	env.dst_nid = p->numa_preferred_nid;
	dist = env.dist = node_distance(env.src_nid, env.dst_nid);
	taskweight = task_weight(p, env.src_nid, dist);
	groupweight = group_weight(p, env.src_nid, dist);
	update_numa_stats(&env, &env.src_stats, env.src_nid, false);
	taskimp = task_weight(p, env.dst_nid, dist) - taskweight;
	groupimp = group_weight(p, env.dst_nid, dist) - groupweight;
	update_numa_stats(&env, &env.dst_stats, env.dst_nid, true);

	/* Try to find a spot on the preferred nid. */
	task_numa_find_cpu(&env, taskimp, groupimp);

	/*
	 * Look at other nodes in these cases:
	 * - there is no space available on the preferred_nid
	 * - the task is part of a numa_group that is interleaved across
	 *   multiple NUMA nodes; in order to better consolidate the group,
	 *   we need to check other locations.
	 */
	ng = deref_curr_numa_group(p);
	if (env.best_cpu == -1 || (ng && ng->active_nodes > 1)) {
		for_each_online_node(nid) {
			if (nid == env.src_nid || nid == p->numa_preferred_nid)
				continue;

			dist = node_distance(env.src_nid, env.dst_nid);
			if (sched_numa_topology_type == NUMA_BACKPLANE &&
						dist != env.dist) {
				taskweight = task_weight(p, env.src_nid, dist);
				groupweight = group_weight(p, env.src_nid, dist);
			}

			/* Only consider nodes where both task and groups benefit */
			taskimp = task_weight(p, nid, dist) - taskweight;
			groupimp = group_weight(p, nid, dist) - groupweight;
			if (taskimp < 0 && groupimp < 0)
				continue;

			env.dist = dist;
			env.dst_nid = nid;
			update_numa_stats(&env, &env.dst_stats, env.dst_nid, true);
			task_numa_find_cpu(&env, taskimp, groupimp);
		}
	}

	/*
	 * If the task is part of a workload that spans multiple NUMA nodes,
	 * and is migrating into one of the workload's active nodes, remember
	 * this node as the task's preferred numa node, so the workload can
	 * settle down.
	 * A task that migrated to a second choice node will be better off
	 * trying for a better one later. Do not set the preferred node here.
	 */
	if (ng) {
		if (env.best_cpu == -1)
			nid = env.src_nid;
		else
			nid = cpu_to_node(env.best_cpu);

		if (nid != p->numa_preferred_nid)
			sched_setnuma(p, nid);
	}

	/* No better CPU than the current one was found. */
	if (env.best_cpu == -1) {
		trace_sched_stick_numa(p, env.src_cpu, NULL, -1);
		return -EAGAIN;
	}

	best_rq = cpu_rq(env.best_cpu);
	if (env.best_task == NULL) {
		ret = migrate_task_to(p, env.best_cpu);
		WRITE_ONCE(best_rq->numa_migrate_on, 0);
		if (ret != 0)
			trace_sched_stick_numa(p, env.src_cpu, NULL, env.best_cpu);
		return ret;
	}

	ret = migrate_swap(p, env.best_task, env.best_cpu, env.src_cpu);
	WRITE_ONCE(best_rq->numa_migrate_on, 0);

	if (ret != 0)
		trace_sched_stick_numa(p, env.src_cpu, env.best_task, env.best_cpu);
	put_task_struct(env.best_task);
	return ret;
}

/* Attempt to migrate a task to a CPU on the preferred node. */
static void numa_migrate_preferred(struct task_struct *p)
{
	unsigned long interval = HZ;

	/* This task has no NUMA fault statistics yet */
	if (unlikely(p->numa_preferred_nid == NUMA_NO_NODE || !p->numa_faults))
		return;

	/* Periodically retry migrating the task to the preferred node */
	interval = min(interval, msecs_to_jiffies(p->numa_scan_period) / 16);
	p->numa_migrate_retry = jiffies + interval;

	/* Success if task is already running on preferred CPU */
	if (task_node(p) == p->numa_preferred_nid)
		return;

	/* Otherwise, try migrate to a CPU on the preferred node */
	task_numa_migrate(p);
}

/*
 * Find out how many nodes on the workload is actively running on. Do this by
 * tracking the nodes from which NUMA hinting faults are triggered. This can
 * be different from the set of nodes where the workload's memory is currently
 * located.
 */
static void numa_group_count_active_nodes(struct numa_group *numa_group)
{
	unsigned long faults, max_faults = 0;
	int nid, active_nodes = 0;

	for_each_online_node(nid) {
		faults = group_faults_cpu(numa_group, nid);
		if (faults > max_faults)
			max_faults = faults;
	}

	for_each_online_node(nid) {
		faults = group_faults_cpu(numa_group, nid);
		if (faults * ACTIVE_NODE_FRACTION > max_faults)
			active_nodes++;
	}

	numa_group->max_faults_cpu = max_faults;
	numa_group->active_nodes = active_nodes;
}

/*
 * When adapting the scan rate, the period is divided into NUMA_PERIOD_SLOTS
 * increments. The more local the fault statistics are, the higher the scan
 * period will be for the next scan window. If local/(local+remote) ratio is
 * below NUMA_PERIOD_THRESHOLD (where range of ratio is 1..NUMA_PERIOD_SLOTS)
 * the scan period will decrease. Aim for 70% local accesses.
 */
#define NUMA_PERIOD_SLOTS 10
#define NUMA_PERIOD_THRESHOLD 7

/*
 * Increase the scan period (slow down scanning) if the majority of
 * our memory is already on our local node, or if the majority of
 * the page accesses are shared with other processes.
 * Otherwise, decrease the scan period.
 */
static void update_task_scan_period(struct task_struct *p,
			unsigned long shared, unsigned long private)
{
	unsigned int period_slot;
	int lr_ratio, ps_ratio;
	int diff;

	unsigned long remote = p->numa_faults_locality[0];
	unsigned long local = p->numa_faults_locality[1];

	/*
	 * If there were no record hinting faults then either the task is
	 * completely idle or all activity is areas that are not of interest
	 * to automatic numa balancing. Related to that, if there were failed
	 * migration then it implies we are migrating too quickly or the local
	 * node is overloaded. In either case, scan slower
	 */
	if (local + shared == 0 || p->numa_faults_locality[2]) {
		p->numa_scan_period = min(p->numa_scan_period_max,
			p->numa_scan_period << 1);

		p->mm->numa_next_scan = jiffies +
			msecs_to_jiffies(p->numa_scan_period);

		return;
	}

	/*
	 * Prepare to scale scan period relative to the current period.
	 *	 == NUMA_PERIOD_THRESHOLD scan period stays the same
	 *       <  NUMA_PERIOD_THRESHOLD scan period decreases (scan faster)
	 *	 >= NUMA_PERIOD_THRESHOLD scan period increases (scan slower)
	 */
	period_slot = DIV_ROUND_UP(p->numa_scan_period, NUMA_PERIOD_SLOTS);
	lr_ratio = (local * NUMA_PERIOD_SLOTS) / (local + remote);
	ps_ratio = (private * NUMA_PERIOD_SLOTS) / (private + shared);

	if (ps_ratio >= NUMA_PERIOD_THRESHOLD) {
		/*
		 * Most memory accesses are local. There is no need to
		 * do fast NUMA scanning, since memory is already local.
		 */
		int slot = ps_ratio - NUMA_PERIOD_THRESHOLD;
		if (!slot)
			slot = 1;
		diff = slot * period_slot;
	} else if (lr_ratio >= NUMA_PERIOD_THRESHOLD) {
		/*
		 * Most memory accesses are shared with other tasks.
		 * There is no point in continuing fast NUMA scanning,
		 * since other tasks may just move the memory elsewhere.
		 */
		int slot = lr_ratio - NUMA_PERIOD_THRESHOLD;
		if (!slot)
			slot = 1;
		diff = slot * period_slot;
	} else {
		/*
		 * Private memory faults exceed (SLOTS-THRESHOLD)/SLOTS,
		 * yet they are not on the local NUMA node. Speed up
		 * NUMA scanning to get the memory moved over.
		 */
		int ratio = max(lr_ratio, ps_ratio);
		diff = -(NUMA_PERIOD_THRESHOLD - ratio) * period_slot;
	}

	p->numa_scan_period = clamp(p->numa_scan_period + diff,
			task_scan_min(p), task_scan_max(p));
	memset(p->numa_faults_locality, 0, sizeof(p->numa_faults_locality));
}

/*
 * Get the fraction of time the task has been running since the last
 * NUMA placement cycle. The scheduler keeps similar statistics, but
 * decays those on a 32ms period, which is orders of magnitude off
 * from the dozens-of-seconds NUMA balancing period. Use the scheduler
 * stats only if the task is so new there are no NUMA statistics yet.
 */
static u64 numa_get_avg_runtime(struct task_struct *p, u64 *period)
{
	u64 runtime, delta, now;
	/* Use the start of this time slice to avoid calculations. */
	now = p->se.exec_start;
	runtime = p->se.sum_exec_runtime;

	if (p->last_task_numa_placement) {
		delta = runtime - p->last_sum_exec_runtime;
		*period = now - p->last_task_numa_placement;

		/* Avoid time going backwards, prevent potential divide error: */
		if (unlikely((s64)*period < 0))
			*period = 0;
	} else {
		delta = p->se.avg.load_sum;
		*period = LOAD_AVG_MAX;
	}

	p->last_sum_exec_runtime = runtime;
	p->last_task_numa_placement = now;

	return delta;
}

/*
 * Determine the preferred nid for a task in a numa_group. This needs to
 * be done in a way that produces consistent results with group_weight,
 * otherwise workloads might not converge.
 */
static int preferred_group_nid(struct task_struct *p, int nid)
{
	nodemask_t nodes;
	int dist;

	/* Direct connections between all NUMA nodes. */
	if (sched_numa_topology_type == NUMA_DIRECT)
		return nid;

	/*
	 * On a system with glueless mesh NUMA topology, group_weight
	 * scores nodes according to the number of NUMA hinting faults on
	 * both the node itself, and on nearby nodes.
	 */
	if (sched_numa_topology_type == NUMA_GLUELESS_MESH) {
		unsigned long score, max_score = 0;
		int node, max_node = nid;

		dist = sched_max_numa_distance;

		for_each_online_node(node) {
			score = group_weight(p, node, dist);
			if (score > max_score) {
				max_score = score;
				max_node = node;
			}
		}
		return max_node;
	}

	/*
	 * Finding the preferred nid in a system with NUMA backplane
	 * interconnect topology is more involved. The goal is to locate
	 * tasks from numa_groups near each other in the system, and
	 * untangle workloads from different sides of the system. This requires
	 * searching down the hierarchy of node groups, recursively searching
	 * inside the highest scoring group of nodes. The nodemask tricks
	 * keep the complexity of the search down.
	 */
	nodes = node_online_map;
	for (dist = sched_max_numa_distance; dist > LOCAL_DISTANCE; dist--) {
		unsigned long max_faults = 0;
		nodemask_t max_group = NODE_MASK_NONE;
		int a, b;

		/* Are there nodes at this distance from each other? */
		if (!find_numa_distance(dist))
			continue;

		for_each_node_mask(a, nodes) {
			unsigned long faults = 0;
			nodemask_t this_group;
			nodes_clear(this_group);

			/* Sum group's NUMA faults; includes a==b case. */
			for_each_node_mask(b, nodes) {
				if (node_distance(a, b) < dist) {
					faults += group_faults(p, b);
					node_set(b, this_group);
					node_clear(b, nodes);
				}
			}

			/* Remember the top group. */
			if (faults > max_faults) {
				max_faults = faults;
				max_group = this_group;
				/*
				 * subtle: at the smallest distance there is
				 * just one node left in each "group", the
				 * winner is the preferred nid.
				 */
				nid = a;
			}
		}
		/* Next round, evaluate the nodes within max_group. */
		if (!max_faults)
			break;
		nodes = max_group;
	}
	return nid;
}

static void task_numa_placement(struct task_struct *p)
{
	int seq, nid, max_nid = NUMA_NO_NODE;
	unsigned long max_faults = 0;
	unsigned long fault_types[2] = { 0, 0 };
	unsigned long total_faults;
	u64 runtime, period;
	spinlock_t *group_lock = NULL;
	struct numa_group *ng;

	/*
	 * The p->mm->numa_scan_seq field gets updated without
	 * exclusive access. Use READ_ONCE() here to ensure
	 * that the field is read in a single access:
	 */
	seq = READ_ONCE(p->mm->numa_scan_seq);
	if (p->numa_scan_seq == seq)
		return;
	p->numa_scan_seq = seq;
	p->numa_scan_period_max = task_scan_max(p);

	total_faults = p->numa_faults_locality[0] +
		       p->numa_faults_locality[1];
	runtime = numa_get_avg_runtime(p, &period);

	/* If the task is part of a group prevent parallel updates to group stats */
	ng = deref_curr_numa_group(p);
	if (ng) {
		group_lock = &ng->lock;
		spin_lock_irq(group_lock);
	}

	/* Find the node with the highest number of faults */
	for_each_online_node(nid) {
		/* Keep track of the offsets in numa_faults array */
		int mem_idx, membuf_idx, cpu_idx, cpubuf_idx;
		unsigned long faults = 0, group_faults = 0;
		int priv;

		for (priv = 0; priv < NR_NUMA_HINT_FAULT_TYPES; priv++) {
			long diff, f_diff, f_weight;

			mem_idx = task_faults_idx(NUMA_MEM, nid, priv);
			membuf_idx = task_faults_idx(NUMA_MEMBUF, nid, priv);
			cpu_idx = task_faults_idx(NUMA_CPU, nid, priv);
			cpubuf_idx = task_faults_idx(NUMA_CPUBUF, nid, priv);

			/* Decay existing window, copy faults since last scan */
			diff = p->numa_faults[membuf_idx] - p->numa_faults[mem_idx] / 2;
			fault_types[priv] += p->numa_faults[membuf_idx];
			p->numa_faults[membuf_idx] = 0;

			/*
			 * Normalize the faults_from, so all tasks in a group
			 * count according to CPU use, instead of by the raw
			 * number of faults. Tasks with little runtime have
			 * little over-all impact on throughput, and thus their
			 * faults are less important.
			 */
			f_weight = div64_u64(runtime << 16, period + 1);
			f_weight = (f_weight * p->numa_faults[cpubuf_idx]) /
				   (total_faults + 1);
			f_diff = f_weight - p->numa_faults[cpu_idx] / 2;
			p->numa_faults[cpubuf_idx] = 0;

			p->numa_faults[mem_idx] += diff;
			p->numa_faults[cpu_idx] += f_diff;
			faults += p->numa_faults[mem_idx];
			p->total_numa_faults += diff;
			if (ng) {
				/*
				 * safe because we can only change our own group
				 *
				 * mem_idx represents the offset for a given
				 * nid and priv in a specific region because it
				 * is at the beginning of the numa_faults array.
				 */
				ng->faults[mem_idx] += diff;
				ng->faults_cpu[mem_idx] += f_diff;
				ng->total_faults += diff;
				group_faults += ng->faults[mem_idx];
			}
		}

		if (!ng) {
			if (faults > max_faults) {
				max_faults = faults;
				max_nid = nid;
			}
		} else if (group_faults > max_faults) {
			max_faults = group_faults;
			max_nid = nid;
		}
	}

	if (ng) {
		numa_group_count_active_nodes(ng);
		spin_unlock_irq(group_lock);
		max_nid = preferred_group_nid(p, max_nid);
	}

	if (max_faults) {
		/* Set the new preferred node */
		if (max_nid != p->numa_preferred_nid)
			sched_setnuma(p, max_nid);
	}

	update_task_scan_period(p, fault_types[0], fault_types[1]);
}

static inline int get_numa_group(struct numa_group *grp)
{
	return refcount_inc_not_zero(&grp->refcount);
}

static inline void put_numa_group(struct numa_group *grp)
{
	if (refcount_dec_and_test(&grp->refcount))
		kfree_rcu(grp, rcu);
}

static void task_numa_group(struct task_struct *p, int cpupid, int flags,
			int *priv)
{
	struct numa_group *grp, *my_grp;
	struct task_struct *tsk;
	bool join = false;
	int cpu = cpupid_to_cpu(cpupid);
	int i;

	if (unlikely(!deref_curr_numa_group(p))) {
		unsigned int size = sizeof(struct numa_group) +
				    4*nr_node_ids*sizeof(unsigned long);

		grp = kzalloc(size, GFP_KERNEL | __GFP_NOWARN);
		if (!grp)
			return;

		refcount_set(&grp->refcount, 1);
		grp->active_nodes = 1;
		grp->max_faults_cpu = 0;
		spin_lock_init(&grp->lock);
		grp->gid = p->pid;
		/* Second half of the array tracks nids where faults happen */
		grp->faults_cpu = grp->faults + NR_NUMA_HINT_FAULT_TYPES *
						nr_node_ids;

		for (i = 0; i < NR_NUMA_HINT_FAULT_STATS * nr_node_ids; i++)
			grp->faults[i] = p->numa_faults[i];

		grp->total_faults = p->total_numa_faults;

		grp->nr_tasks++;
		rcu_assign_pointer(p->numa_group, grp);
	}

	rcu_read_lock();
	tsk = READ_ONCE(cpu_rq(cpu)->curr);

	if (!cpupid_match_pid(tsk, cpupid))
		goto no_join;

	grp = rcu_dereference(tsk->numa_group);
	if (!grp)
		goto no_join;

	my_grp = deref_curr_numa_group(p);
	if (grp == my_grp)
		goto no_join;

	/*
	 * Only join the other group if its bigger; if we're the bigger group,
	 * the other task will join us.
	 */
	if (my_grp->nr_tasks > grp->nr_tasks)
		goto no_join;

	/*
	 * Tie-break on the grp address.
	 */
	if (my_grp->nr_tasks == grp->nr_tasks && my_grp > grp)
		goto no_join;

	/* Always join threads in the same process. */
	if (tsk->mm == current->mm)
		join = true;

	/* Simple filter to avoid false positives due to PID collisions */
	if (flags & TNF_SHARED)
		join = true;

	/* Update priv based on whether false sharing was detected */
	*priv = !join;

	if (join && !get_numa_group(grp))
		goto no_join;

	rcu_read_unlock();

	if (!join)
		return;

	BUG_ON(irqs_disabled());
	double_lock_irq(&my_grp->lock, &grp->lock);

	for (i = 0; i < NR_NUMA_HINT_FAULT_STATS * nr_node_ids; i++) {
		my_grp->faults[i] -= p->numa_faults[i];
		grp->faults[i] += p->numa_faults[i];
	}
	my_grp->total_faults -= p->total_numa_faults;
	grp->total_faults += p->total_numa_faults;

	my_grp->nr_tasks--;
	grp->nr_tasks++;

	spin_unlock(&my_grp->lock);
	spin_unlock_irq(&grp->lock);

	rcu_assign_pointer(p->numa_group, grp);

	put_numa_group(my_grp);
	return;

no_join:
	rcu_read_unlock();
	return;
}

/*
 * Get rid of NUMA staticstics associated with a task (either current or dead).
 * If @final is set, the task is dead and has reached refcount zero, so we can
 * safely free all relevant data structures. Otherwise, there might be
 * concurrent reads from places like load balancing and procfs, and we should
 * reset the data back to default state without freeing ->numa_faults.
 */
void task_numa_free(struct task_struct *p, bool final)
{
	/* safe: p either is current or is being freed by current */
	struct numa_group *grp = rcu_dereference_raw(p->numa_group);
	unsigned long *numa_faults = p->numa_faults;
	unsigned long flags;
	int i;

	if (!numa_faults)
		return;

	if (grp) {
		spin_lock_irqsave(&grp->lock, flags);
		for (i = 0; i < NR_NUMA_HINT_FAULT_STATS * nr_node_ids; i++)
			grp->faults[i] -= p->numa_faults[i];
		grp->total_faults -= p->total_numa_faults;

		grp->nr_tasks--;
		spin_unlock_irqrestore(&grp->lock, flags);
		RCU_INIT_POINTER(p->numa_group, NULL);
		put_numa_group(grp);
	}

	if (final) {
		p->numa_faults = NULL;
		kfree(numa_faults);
	} else {
		p->total_numa_faults = 0;
		for (i = 0; i < NR_NUMA_HINT_FAULT_STATS * nr_node_ids; i++)
			numa_faults[i] = 0;
	}
}

/*
 * Got a PROT_NONE fault for a page on @node.
 */
void task_numa_fault(int last_cpupid, int mem_node, int pages, int flags)
{
	struct task_struct *p = current;
	bool migrated = flags & TNF_MIGRATED;
	int cpu_node = task_node(current);
	int local = !!(flags & TNF_FAULT_LOCAL);
	struct numa_group *ng;
	int priv;

	if (!static_branch_likely(&sched_numa_balancing))
		return;

	/* for example, ksmd faulting in a user's mm */
	if (!p->mm)
		return;

	/* Allocate buffer to track faults on a per-node basis */
	if (unlikely(!p->numa_faults)) {
		int size = sizeof(*p->numa_faults) *
			   NR_NUMA_HINT_FAULT_BUCKETS * nr_node_ids;

		p->numa_faults = kzalloc(size, GFP_KERNEL|__GFP_NOWARN);
		if (!p->numa_faults)
			return;

		p->total_numa_faults = 0;
		memset(p->numa_faults_locality, 0, sizeof(p->numa_faults_locality));
	}

	/*
	 * First accesses are treated as private, otherwise consider accesses
	 * to be private if the accessing pid has not changed
	 */
	if (unlikely(last_cpupid == (-1 & LAST_CPUPID_MASK))) {
		priv = 1;
	} else {
		priv = cpupid_match_pid(p, last_cpupid);
		if (!priv && !(flags & TNF_NO_GROUP))
			task_numa_group(p, last_cpupid, flags, &priv);
	}

	/*
	 * If a workload spans multiple NUMA nodes, a shared fault that
	 * occurs wholly within the set of nodes that the workload is
	 * actively using should be counted as local. This allows the
	 * scan rate to slow down when a workload has settled down.
	 */
	ng = deref_curr_numa_group(p);
	if (!priv && !local && ng && ng->active_nodes > 1 &&
				numa_is_active_node(cpu_node, ng) &&
				numa_is_active_node(mem_node, ng))
		local = 1;

	/*
	 * Retry to migrate task to preferred node periodically, in case it
	 * previously failed, or the scheduler moved us.
	 */
	if (time_after(jiffies, p->numa_migrate_retry)) {
		task_numa_placement(p);
		numa_migrate_preferred(p);
	}

	if (migrated)
		p->numa_pages_migrated += pages;
	if (flags & TNF_MIGRATE_FAIL)
		p->numa_faults_locality[2] += pages;

	p->numa_faults[task_faults_idx(NUMA_MEMBUF, mem_node, priv)] += pages;
	p->numa_faults[task_faults_idx(NUMA_CPUBUF, cpu_node, priv)] += pages;
	p->numa_faults_locality[local] += pages;
}

static void reset_ptenuma_scan(struct task_struct *p)
{
	/*
	 * We only did a read acquisition of the mmap sem, so
	 * p->mm->numa_scan_seq is written to without exclusive access
	 * and the update is not guaranteed to be atomic. That's not
	 * much of an issue though, since this is just used for
	 * statistical sampling. Use READ_ONCE/WRITE_ONCE, which are not
	 * expensive, to avoid any form of compiler optimizations:
	 */
	WRITE_ONCE(p->mm->numa_scan_seq, READ_ONCE(p->mm->numa_scan_seq) + 1);
	p->mm->numa_scan_offset = 0;
}

/*
 * The expensive part of numa migration is done from task_work context.
 * Triggered from task_tick_numa().
 */
static void task_numa_work(struct callback_head *work)
{
	unsigned long migrate, next_scan, now = jiffies;
	struct task_struct *p = current;
	struct mm_struct *mm = p->mm;
	u64 runtime = p->se.sum_exec_runtime;
	struct vm_area_struct *vma;
	unsigned long start, end;
	unsigned long nr_pte_updates = 0;
	long pages, virtpages;

	SCHED_WARN_ON(p != container_of(work, struct task_struct, numa_work));

	work->next = work;
	/*
	 * Who cares about NUMA placement when they're dying.
	 *
	 * NOTE: make sure not to dereference p->mm before this check,
	 * exit_task_work() happens _after_ exit_mm() so we could be called
	 * without p->mm even though we still had it when we enqueued this
	 * work.
	 */
	if (p->flags & PF_EXITING)
		return;

	if (!mm->numa_next_scan) {
		mm->numa_next_scan = now +
			msecs_to_jiffies(sysctl_numa_balancing_scan_delay);
	}

	/*
	 * Enforce maximal scan/migration frequency..
	 */
	migrate = mm->numa_next_scan;
	if (time_before(now, migrate))
		return;

	if (p->numa_scan_period == 0) {
		p->numa_scan_period_max = task_scan_max(p);
		p->numa_scan_period = task_scan_start(p);
	}

	next_scan = now + msecs_to_jiffies(p->numa_scan_period);
	if (cmpxchg(&mm->numa_next_scan, migrate, next_scan) != migrate)
		return;

	/*
	 * Delay this task enough that another task of this mm will likely win
	 * the next time around.
	 */
	p->node_stamp += 2 * TICK_NSEC;

	start = mm->numa_scan_offset;
	pages = sysctl_numa_balancing_scan_size;
	pages <<= 20 - PAGE_SHIFT; /* MB in pages */
	virtpages = pages * 8;	   /* Scan up to this much virtual space */
	if (!pages)
		return;


	if (!down_read_trylock(&mm->mmap_sem))
		return;
	vma = find_vma(mm, start);
	if (!vma) {
		reset_ptenuma_scan(p);
		start = 0;
		vma = mm->mmap;
	}
	for (; vma; vma = vma->vm_next) {
		if (!vma_migratable(vma) || !vma_policy_mof(vma) ||
			is_vm_hugetlb_page(vma) || (vma->vm_flags & VM_MIXEDMAP)) {
			continue;
		}

		/*
		 * Shared library pages mapped by multiple processes are not
		 * migrated as it is expected they are cache replicated. Avoid
		 * hinting faults in read-only file-backed mappings or the vdso
		 * as migrating the pages will be of marginal benefit.
		 */
		if (!vma->vm_mm ||
		    (vma->vm_file && (vma->vm_flags & (VM_READ|VM_WRITE)) == (VM_READ)))
			continue;

		/*
		 * Skip inaccessible VMAs to avoid any confusion between
		 * PROT_NONE and NUMA hinting ptes
		 */
		if (!vma_is_accessible(vma))
			continue;

		do {
			start = max(start, vma->vm_start);
			end = ALIGN(start + (pages << PAGE_SHIFT), HPAGE_SIZE);
			end = min(end, vma->vm_end);
			nr_pte_updates = change_prot_numa(vma, start, end);

			/*
			 * Try to scan sysctl_numa_balancing_size worth of
			 * hpages that have at least one present PTE that
			 * is not already pte-numa. If the VMA contains
			 * areas that are unused or already full of prot_numa
			 * PTEs, scan up to virtpages, to skip through those
			 * areas faster.
			 */
			if (nr_pte_updates)
				pages -= (end - start) >> PAGE_SHIFT;
			virtpages -= (end - start) >> PAGE_SHIFT;

			start = end;
			if (pages <= 0 || virtpages <= 0)
				goto out;

			cond_resched();
		} while (end != vma->vm_end);
	}

out:
	/*
	 * It is possible to reach the end of the VMA list but the last few
	 * VMAs are not guaranteed to the vma_migratable. If they are not, we
	 * would find the !migratable VMA on the next scan but not reset the
	 * scanner to the start so check it now.
	 */
	if (vma)
		mm->numa_scan_offset = start;
	else
		reset_ptenuma_scan(p);
	up_read(&mm->mmap_sem);

	/*
	 * Make sure tasks use at least 32x as much time to run other code
	 * than they used here, to limit NUMA PTE scanning overhead to 3% max.
	 * Usually update_task_scan_period slows down scanning enough; on an
	 * overloaded system we need to limit overhead on a per task basis.
	 */
	if (unlikely(p->se.sum_exec_runtime != runtime)) {
		u64 diff = p->se.sum_exec_runtime - runtime;
		p->node_stamp += 32 * diff;
	}
}

void init_numa_balancing(unsigned long clone_flags, struct task_struct *p)
{
	int mm_users = 0;
	struct mm_struct *mm = p->mm;

	if (mm) {
		mm_users = atomic_read(&mm->mm_users);
		if (mm_users == 1) {
			mm->numa_next_scan = jiffies + msecs_to_jiffies(sysctl_numa_balancing_scan_delay);
			mm->numa_scan_seq = 0;
		}
	}
	p->node_stamp			= 0;
	p->numa_scan_seq		= mm ? mm->numa_scan_seq : 0;
	p->numa_scan_period		= sysctl_numa_balancing_scan_delay;
	/* Protect against double add, see task_tick_numa and task_numa_work */
	p->numa_work.next		= &p->numa_work;
	p->numa_faults			= NULL;
	RCU_INIT_POINTER(p->numa_group, NULL);
	p->last_task_numa_placement	= 0;
	p->last_sum_exec_runtime	= 0;

	init_task_work(&p->numa_work, task_numa_work);

	/* New address space, reset the preferred nid */
	if (!(clone_flags & CLONE_VM)) {
		p->numa_preferred_nid = NUMA_NO_NODE;
		return;
	}

	/*
	 * New thread, keep existing numa_preferred_nid which should be copied
	 * already by arch_dup_task_struct but stagger when scans start.
	 */
	if (mm) {
		unsigned int delay;

		delay = min_t(unsigned int, task_scan_max(current),
			current->numa_scan_period * mm_users * NSEC_PER_MSEC);
		delay += 2 * TICK_NSEC;
		p->node_stamp = delay;
	}
}

/*
 * Drive the periodic memory faults..
 */
static void task_tick_numa(struct rq *rq, struct task_struct *curr)
{
	struct callback_head *work = &curr->numa_work;
	u64 period, now;

	/*
	 * We don't care about NUMA placement if we don't have memory.
	 */
	if ((curr->flags & (PF_EXITING | PF_KTHREAD)) || work->next != work)
		return;

	/*
	 * Using runtime rather than walltime has the dual advantage that
	 * we (mostly) drive the selection from busy threads and that the
	 * task needs to have done some actual work before we bother with
	 * NUMA placement.
	 */
	now = curr->se.sum_exec_runtime;
	period = (u64)curr->numa_scan_period * NSEC_PER_MSEC;

	if (now > curr->node_stamp + period) {
		if (!curr->node_stamp)
			curr->numa_scan_period = task_scan_start(curr);
		curr->node_stamp += period;

		if (!time_before(jiffies, curr->mm->numa_next_scan))
			task_work_add(curr, work, true);
	}
}

static void update_scan_period(struct task_struct *p, int new_cpu)
{
	int src_nid = cpu_to_node(task_cpu(p));
	int dst_nid = cpu_to_node(new_cpu);

	if (!static_branch_likely(&sched_numa_balancing))
		return;

	if (!p->mm || !p->numa_faults || (p->flags & PF_EXITING))
		return;

	if (src_nid == dst_nid)
		return;

	/*
	 * Allow resets if faults have been trapped before one scan
	 * has completed. This is most likely due to a new task that
	 * is pulled cross-node due to wakeups or load balancing.
	 */
	if (p->numa_scan_seq) {
		/*
		 * Avoid scan adjustments if moving to the preferred
		 * node or if the task was not previously running on
		 * the preferred node.
		 */
		if (dst_nid == p->numa_preferred_nid ||
		    (p->numa_preferred_nid != NUMA_NO_NODE &&
			src_nid != p->numa_preferred_nid))
			return;
	}

	p->numa_scan_period = task_scan_start(p);
}

#else
static void task_tick_numa(struct rq *rq, struct task_struct *curr)
{
}

static inline void account_numa_enqueue(struct rq *rq, struct task_struct *p)
{
}

static inline void account_numa_dequeue(struct rq *rq, struct task_struct *p)
{
}

static inline void update_scan_period(struct task_struct *p, int new_cpu)
{
}

#endif /* CONFIG_NUMA_BALANCING */

static void
account_entity_enqueue(struct cfs_rq *cfs_rq, struct sched_entity *se)
{
	update_load_add(&cfs_rq->load, se->load.weight);
#ifdef CONFIG_SMP
	if (entity_is_task(se)) {
		struct rq *rq = rq_of(cfs_rq);

		account_numa_enqueue(rq, task_of(se));
		list_add(&se->group_node, &rq->cfs_tasks);
	}
#endif
	cfs_rq->nr_running++;
}

static void
account_entity_dequeue(struct cfs_rq *cfs_rq, struct sched_entity *se)
{
	update_load_sub(&cfs_rq->load, se->load.weight);
#ifdef CONFIG_SMP
	if (entity_is_task(se)) {
		account_numa_dequeue(rq_of(cfs_rq), task_of(se));
		list_del_init(&se->group_node);
	}
#endif
	cfs_rq->nr_running--;
}

/*
 * Signed add and clamp on underflow.
 *
 * Explicitly do a load-store to ensure the intermediate value never hits
 * memory. This allows lockless observations without ever seeing the negative
 * values.
 */
#define add_positive(_ptr, _val) do {                           \
	typeof(_ptr) ptr = (_ptr);                              \
	typeof(_val) val = (_val);                              \
	typeof(*ptr) res, var = READ_ONCE(*ptr);                \
								\
	res = var + val;                                        \
								\
	if (val < 0 && res > var)                               \
		res = 0;                                        \
								\
	WRITE_ONCE(*ptr, res);                                  \
} while (0)

/*
 * Unsigned subtract and clamp on underflow.
 *
 * Explicitly do a load-store to ensure the intermediate value never hits
 * memory. This allows lockless observations without ever seeing the negative
 * values.
 */
#define sub_positive(_ptr, _val) do {				\
	typeof(_ptr) ptr = (_ptr);				\
	typeof(*ptr) val = (_val);				\
	typeof(*ptr) res, var = READ_ONCE(*ptr);		\
	res = var - val;					\
	if (res > var)						\
		res = 0;					\
	WRITE_ONCE(*ptr, res);					\
} while (0)

/*
 * Remove and clamp on negative, from a local variable.
 *
 * A variant of sub_positive(), which does not use explicit load-store
 * and is thus optimized for local variable updates.
 */
#define lsub_positive(_ptr, _val) do {				\
	typeof(_ptr) ptr = (_ptr);				\
	*ptr -= min_t(typeof(*ptr), *ptr, _val);		\
} while (0)

#ifdef CONFIG_SMP
static inline void
enqueue_load_avg(struct cfs_rq *cfs_rq, struct sched_entity *se)
{
	cfs_rq->avg.load_avg += se->avg.load_avg;
	cfs_rq->avg.load_sum += se_weight(se) * se->avg.load_sum;
}

static inline void
dequeue_load_avg(struct cfs_rq *cfs_rq, struct sched_entity *se)
{
	sub_positive(&cfs_rq->avg.load_avg, se->avg.load_avg);
	sub_positive(&cfs_rq->avg.load_sum, se_weight(se) * se->avg.load_sum);
}
#else
static inline void
enqueue_load_avg(struct cfs_rq *cfs_rq, struct sched_entity *se) { }
static inline void
dequeue_load_avg(struct cfs_rq *cfs_rq, struct sched_entity *se) { }
#endif

static void reweight_entity(struct cfs_rq *cfs_rq, struct sched_entity *se,
			    unsigned long weight)
{
	if (se->on_rq) {
		/* commit outstanding execution time */
		if (cfs_rq->curr == se)
			update_curr(cfs_rq);
		account_entity_dequeue(cfs_rq, se);
	}
	dequeue_load_avg(cfs_rq, se);

	update_load_set(&se->load, weight);

#ifdef CONFIG_SMP
	do {
		u32 divider = LOAD_AVG_MAX - 1024 + se->avg.period_contrib;

		se->avg.load_avg = div_u64(se_weight(se) * se->avg.load_sum, divider);
	} while (0);
#endif

	enqueue_load_avg(cfs_rq, se);
	if (se->on_rq)
		account_entity_enqueue(cfs_rq, se);

}

void reweight_task(struct task_struct *p, int prio)
{
	struct sched_entity *se = &p->se;
	struct cfs_rq *cfs_rq = cfs_rq_of(se);
	struct load_weight *load = &se->load;
	unsigned long weight = scale_load(sched_prio_to_weight[prio]);

	reweight_entity(cfs_rq, se, weight);
	load->inv_weight = sched_prio_to_wmult[prio];
}

#ifdef CONFIG_FAIR_GROUP_SCHED
#ifdef CONFIG_SMP
/*
 * All this does is approximate the hierarchical proportion which includes that
 * global sum we all love to hate.
 *
 * That is, the weight of a group entity, is the proportional share of the
 * group weight based on the group runqueue weights. That is:
 *
 *                     tg->weight * grq->load.weight
 *   ge->load.weight = -----------------------------               (1)
 *			  \Sum grq->load.weight
 *
 * Now, because computing that sum is prohibitively expensive to compute (been
 * there, done that) we approximate it with this average stuff. The average
 * moves slower and therefore the approximation is cheaper and more stable.
 *
 * So instead of the above, we substitute:
 *
 *   grq->load.weight -> grq->avg.load_avg                         (2)
 *
 * which yields the following:
 *
 *                     tg->weight * grq->avg.load_avg
 *   ge->load.weight = ------------------------------              (3)
 *				tg->load_avg
 *
 * Where: tg->load_avg ~= \Sum grq->avg.load_avg
 *
 * That is shares_avg, and it is right (given the approximation (2)).
 *
 * The problem with it is that because the average is slow -- it was designed
 * to be exactly that of course -- this leads to transients in boundary
 * conditions. In specific, the case where the group was idle and we start the
 * one task. It takes time for our CPU's grq->avg.load_avg to build up,
 * yielding bad latency etc..
 *
 * Now, in that special case (1) reduces to:
 *
 *                     tg->weight * grq->load.weight
 *   ge->load.weight = ----------------------------- = tg->weight   (4)
 *			    grp->load.weight
 *
 * That is, the sum collapses because all other CPUs are idle; the UP scenario.
 *
 * So what we do is modify our approximation (3) to approach (4) in the (near)
 * UP case, like:
 *
 *   ge->load.weight =
 *
 *              tg->weight * grq->load.weight
 *     ---------------------------------------------------         (5)
 *     tg->load_avg - grq->avg.load_avg + grq->load.weight
 *
 * But because grq->load.weight can drop to 0, resulting in a divide by zero,
 * we need to use grq->avg.load_avg as its lower bound, which then gives:
 *
 *
 *                     tg->weight * grq->load.weight
 *   ge->load.weight = -----------------------------		   (6)
 *				tg_load_avg'
 *
 * Where:
 *
 *   tg_load_avg' = tg->load_avg - grq->avg.load_avg +
 *                  max(grq->load.weight, grq->avg.load_avg)
 *
 * And that is shares_weight and is icky. In the (near) UP case it approaches
 * (4) while in the normal case it approaches (3). It consistently
 * overestimates the ge->load.weight and therefore:
 *
 *   \Sum ge->load.weight >= tg->weight
 *
 * hence icky!
 */
static long calc_group_shares(struct cfs_rq *cfs_rq)
{
	long tg_weight, tg_shares, load, shares;
	struct task_group *tg = cfs_rq->tg;

	tg_shares = READ_ONCE(tg->shares);

	load = max(scale_load_down(cfs_rq->load.weight), cfs_rq->avg.load_avg);

	tg_weight = atomic_long_read(&tg->load_avg);

	/* Ensure tg_weight >= load */
	tg_weight -= cfs_rq->tg_load_avg_contrib;
	tg_weight += load;

	shares = (tg_shares * load);
	if (tg_weight)
		shares /= tg_weight;

	/*
	 * MIN_SHARES has to be unscaled here to support per-CPU partitioning
	 * of a group with small tg->shares value. It is a floor value which is
	 * assigned as a minimum load.weight to the sched_entity representing
	 * the group on a CPU.
	 *
	 * E.g. on 64-bit for a group with tg->shares of scale_load(15)=15*1024
	 * on an 8-core system with 8 tasks each runnable on one CPU shares has
	 * to be 15*1024*1/8=1920 instead of scale_load(MIN_SHARES)=2*1024. In
	 * case no task is runnable on a CPU MIN_SHARES=2 should be returned
	 * instead of 0.
	 */
	return clamp_t(long, shares, MIN_SHARES, tg_shares);
}
#endif /* CONFIG_SMP */

static inline int throttled_hierarchy(struct cfs_rq *cfs_rq);

/*
 * Recomputes the group entity based on the current state of its group
 * runqueue.
 */
static void update_cfs_group(struct sched_entity *se)
{
	struct cfs_rq *gcfs_rq = group_cfs_rq(se);
	long shares;

	if (!gcfs_rq)
		return;

	if (throttled_hierarchy(gcfs_rq))
		return;

#ifndef CONFIG_SMP
	shares = READ_ONCE(gcfs_rq->tg->shares);

	if (likely(se->load.weight == shares))
		return;
#else
	shares   = calc_group_shares(gcfs_rq);
#endif

	reweight_entity(cfs_rq_of(se), se, shares);
}

#else /* CONFIG_FAIR_GROUP_SCHED */
static inline void update_cfs_group(struct sched_entity *se)
{
}
#endif /* CONFIG_FAIR_GROUP_SCHED */

static inline void cfs_rq_util_change(struct cfs_rq *cfs_rq, int flags)
{
	struct rq *rq = rq_of(cfs_rq);

	if (&rq->cfs == cfs_rq) {
		/*
		 * There are a few boundary cases this might miss but it should
		 * get called often enough that that should (hopefully) not be
		 * a real problem.
		 *
		 * It will not get called when we go idle, because the idle
		 * thread is a different class (!fair), nor will the utilization
		 * number include things like RT tasks.
		 *
		 * As is, the util number is not freq-invariant (we'd have to
		 * implement arch_scale_freq_capacity() for that).
		 *
		 * See cpu_util().
		 */
		cpufreq_update_util(rq, flags);
	}
}

#ifdef CONFIG_SMP
#ifdef CONFIG_FAIR_GROUP_SCHED
/**
 * update_tg_load_avg - update the tg's load avg
 * @cfs_rq: the cfs_rq whose avg changed
 * @force: update regardless of how small the difference
 *
 * This function 'ensures': tg->load_avg := \Sum tg->cfs_rq[]->avg.load.
 * However, because tg->load_avg is a global value there are performance
 * considerations.
 *
 * In order to avoid having to look at the other cfs_rq's, we use a
 * differential update where we store the last value we propagated. This in
 * turn allows skipping updates if the differential is 'small'.
 *
 * Updating tg's load_avg is necessary before update_cfs_share().
 */
static inline void update_tg_load_avg(struct cfs_rq *cfs_rq, int force)
{
	long delta = cfs_rq->avg.load_avg - cfs_rq->tg_load_avg_contrib;

	/*
	 * No need to update load_avg for root_task_group as it is not used.
	 */
	if (cfs_rq->tg == &root_task_group)
		return;

	if (force || abs(delta) > cfs_rq->tg_load_avg_contrib / 64) {
		atomic_long_add(delta, &cfs_rq->tg->load_avg);
		cfs_rq->tg_load_avg_contrib = cfs_rq->avg.load_avg;
	}
}

/*
 * Called within set_task_rq() right before setting a task's CPU. The
 * caller only guarantees p->pi_lock is held; no other assumptions,
 * including the state of rq->lock, should be made.
 */
void set_task_rq_fair(struct sched_entity *se,
		      struct cfs_rq *prev, struct cfs_rq *next)
{
	u64 p_last_update_time;
	u64 n_last_update_time;

	if (!sched_feat(ATTACH_AGE_LOAD))
		return;

	/*
	 * We are supposed to update the task to "current" time, then its up to
	 * date and ready to go to new CPU/cfs_rq. But we have difficulty in
	 * getting what current time is, so simply throw away the out-of-date
	 * time. This will result in the wakee task is less decayed, but giving
	 * the wakee more load sounds not bad.
	 */
	if (!(se->avg.last_update_time && prev))
		return;

#ifndef CONFIG_64BIT
	{
		u64 p_last_update_time_copy;
		u64 n_last_update_time_copy;

		do {
			p_last_update_time_copy = prev->load_last_update_time_copy;
			n_last_update_time_copy = next->load_last_update_time_copy;

			smp_rmb();

			p_last_update_time = prev->avg.last_update_time;
			n_last_update_time = next->avg.last_update_time;

		} while (p_last_update_time != p_last_update_time_copy ||
			 n_last_update_time != n_last_update_time_copy);
	}
#else
	p_last_update_time = prev->avg.last_update_time;
	n_last_update_time = next->avg.last_update_time;
#endif
	__update_load_avg_blocked_se(p_last_update_time, se);
	se->avg.last_update_time = n_last_update_time;
}


/*
 * When on migration a sched_entity joins/leaves the PELT hierarchy, we need to
 * propagate its contribution. The key to this propagation is the invariant
 * that for each group:
 *
 *   ge->avg == grq->avg						(1)
 *
 * _IFF_ we look at the pure running and runnable sums. Because they
 * represent the very same entity, just at different points in the hierarchy.
 *
 * Per the above update_tg_cfs_util() and update_tg_cfs_runnable() are trivial
 * and simply copies the running/runnable sum over (but still wrong, because
 * the group entity and group rq do not have their PELT windows aligned).
 *
 * However, update_tg_cfs_load() is more complex. So we have:
 *
 *   ge->avg.load_avg = ge->load.weight * ge->avg.runnable_avg		(2)
 *
 * And since, like util, the runnable part should be directly transferable,
 * the following would _appear_ to be the straight forward approach:
 *
 *   grq->avg.load_avg = grq->load.weight * grq->avg.runnable_avg	(3)
 *
 * And per (1) we have:
 *
 *   ge->avg.runnable_avg == grq->avg.runnable_avg
 *
 * Which gives:
 *
 *                      ge->load.weight * grq->avg.load_avg
 *   ge->avg.load_avg = -----------------------------------		(4)
 *                               grq->load.weight
 *
 * Except that is wrong!
 *
 * Because while for entities historical weight is not important and we
 * really only care about our future and therefore can consider a pure
 * runnable sum, runqueues can NOT do this.
 *
 * We specifically want runqueues to have a load_avg that includes
 * historical weights. Those represent the blocked load, the load we expect
 * to (shortly) return to us. This only works by keeping the weights as
 * integral part of the sum. We therefore cannot decompose as per (3).
 *
 * Another reason this doesn't work is that runnable isn't a 0-sum entity.
 * Imagine a rq with 2 tasks that each are runnable 2/3 of the time. Then the
 * rq itself is runnable anywhere between 2/3 and 1 depending on how the
 * runnable section of these tasks overlap (or not). If they were to perfectly
 * align the rq as a whole would be runnable 2/3 of the time. If however we
 * always have at least 1 runnable task, the rq as a whole is always runnable.
 *
 * So we'll have to approximate.. :/
 *
 * Given the constraint:
 *
 *   ge->avg.running_sum <= ge->avg.runnable_sum <= LOAD_AVG_MAX
 *
 * We can construct a rule that adds runnable to a rq by assuming minimal
 * overlap.
 *
 * On removal, we'll assume each task is equally runnable; which yields:
 *
 *   grq->avg.runnable_sum = grq->avg.load_sum / grq->load.weight
 *
 * XXX: only do this for the part of runnable > running ?
 *
 */

static inline void
update_tg_cfs_util(struct cfs_rq *cfs_rq, struct sched_entity *se, struct cfs_rq *gcfs_rq)
{
	long delta = gcfs_rq->avg.util_avg - se->avg.util_avg;

	/* Nothing to update */
	if (!delta)
		return;

	/*
	 * The relation between sum and avg is:
	 *
	 *   LOAD_AVG_MAX - 1024 + sa->period_contrib
	 *
	 * however, the PELT windows are not aligned between grq and gse.
	 */

	/* Set new sched_entity's utilization */
	se->avg.util_avg = gcfs_rq->avg.util_avg;
	se->avg.util_sum = se->avg.util_avg * LOAD_AVG_MAX;

	/* Update parent cfs_rq utilization */
	add_positive(&cfs_rq->avg.util_avg, delta);
	cfs_rq->avg.util_sum = cfs_rq->avg.util_avg * LOAD_AVG_MAX;
}

static inline void
update_tg_cfs_runnable(struct cfs_rq *cfs_rq, struct sched_entity *se, struct cfs_rq *gcfs_rq)
{
	long delta = gcfs_rq->avg.runnable_avg - se->avg.runnable_avg;

	/* Nothing to update */
	if (!delta)
		return;

	/*
	 * The relation between sum and avg is:
	 *
	 *   LOAD_AVG_MAX - 1024 + sa->period_contrib
	 *
	 * however, the PELT windows are not aligned between grq and gse.
	 */

	/* Set new sched_entity's runnable */
	se->avg.runnable_avg = gcfs_rq->avg.runnable_avg;
	se->avg.runnable_sum = se->avg.runnable_avg * LOAD_AVG_MAX;

	/* Update parent cfs_rq runnable */
	add_positive(&cfs_rq->avg.runnable_avg, delta);
	cfs_rq->avg.runnable_sum = cfs_rq->avg.runnable_avg * LOAD_AVG_MAX;
}

static inline void
update_tg_cfs_load(struct cfs_rq *cfs_rq, struct sched_entity *se, struct cfs_rq *gcfs_rq)
{
	long delta_avg, running_sum, runnable_sum = gcfs_rq->prop_runnable_sum;
	unsigned long load_avg;
	u64 load_sum = 0;
	s64 delta_sum;

	if (!runnable_sum)
		return;

	gcfs_rq->prop_runnable_sum = 0;

	if (runnable_sum >= 0) {
		/*
		 * Add runnable; clip at LOAD_AVG_MAX. Reflects that until
		 * the CPU is saturated running == runnable.
		 */
		runnable_sum += se->avg.load_sum;
		runnable_sum = min(runnable_sum, (long)LOAD_AVG_MAX);
	} else {
		/*
		 * Estimate the new unweighted runnable_sum of the gcfs_rq by
		 * assuming all tasks are equally runnable.
		 */
		if (scale_load_down(gcfs_rq->load.weight)) {
			load_sum = div_s64(gcfs_rq->avg.load_sum,
				scale_load_down(gcfs_rq->load.weight));
		}

		/* But make sure to not inflate se's runnable */
		runnable_sum = min(se->avg.load_sum, load_sum);
	}

	/*
	 * runnable_sum can't be lower than running_sum
	 * Rescale running sum to be in the same range as runnable sum
	 * running_sum is in [0 : LOAD_AVG_MAX <<  SCHED_CAPACITY_SHIFT]
	 * runnable_sum is in [0 : LOAD_AVG_MAX]
	 */
	running_sum = se->avg.util_sum >> SCHED_CAPACITY_SHIFT;
	runnable_sum = max(runnable_sum, running_sum);

	load_sum = (s64)se_weight(se) * runnable_sum;
	load_avg = div_s64(load_sum, LOAD_AVG_MAX);

	delta_sum = load_sum - (s64)se_weight(se) * se->avg.load_sum;
	delta_avg = load_avg - se->avg.load_avg;

	se->avg.load_sum = runnable_sum;
	se->avg.load_avg = load_avg;
	add_positive(&cfs_rq->avg.load_avg, delta_avg);
	add_positive(&cfs_rq->avg.load_sum, delta_sum);
}

static inline void add_tg_cfs_propagate(struct cfs_rq *cfs_rq, long runnable_sum)
{
	cfs_rq->propagate = 1;
	cfs_rq->prop_runnable_sum += runnable_sum;
}

/* Update task and its cfs_rq load average */
static inline int propagate_entity_load_avg(struct sched_entity *se)
{
	struct cfs_rq *cfs_rq, *gcfs_rq;

	if (entity_is_task(se))
		return 0;

	gcfs_rq = group_cfs_rq(se);
	if (!gcfs_rq->propagate)
		return 0;

	gcfs_rq->propagate = 0;

	cfs_rq = cfs_rq_of(se);

	add_tg_cfs_propagate(cfs_rq, gcfs_rq->prop_runnable_sum);

	update_tg_cfs_util(cfs_rq, se, gcfs_rq);
	update_tg_cfs_runnable(cfs_rq, se, gcfs_rq);
	update_tg_cfs_load(cfs_rq, se, gcfs_rq);

	trace_pelt_cfs_tp(cfs_rq);
	trace_pelt_se_tp(se);

	return 1;
}

/*
 * Check if we need to update the load and the utilization of a blocked
 * group_entity:
 */
static inline bool skip_blocked_update(struct sched_entity *se)
{
	struct cfs_rq *gcfs_rq = group_cfs_rq(se);

	/*
	 * If sched_entity still have not zero load or utilization, we have to
	 * decay it:
	 */
	if (se->avg.load_avg || se->avg.util_avg)
		return false;

	/*
	 * If there is a pending propagation, we have to update the load and
	 * the utilization of the sched_entity:
	 */
	if (gcfs_rq->propagate)
		return false;

	/*
	 * Otherwise, the load and the utilization of the sched_entity is
	 * already zero and there is no pending propagation, so it will be a
	 * waste of time to try to decay it:
	 */
	return true;
}

#else /* CONFIG_FAIR_GROUP_SCHED */

static inline void update_tg_load_avg(struct cfs_rq *cfs_rq, int force) {}

static inline int propagate_entity_load_avg(struct sched_entity *se)
{
	return 0;
}

static inline void add_tg_cfs_propagate(struct cfs_rq *cfs_rq, long runnable_sum) {}

#endif /* CONFIG_FAIR_GROUP_SCHED */

/**
 * update_cfs_rq_load_avg - update the cfs_rq's load/util averages
 * @now: current time, as per cfs_rq_clock_pelt()
 * @cfs_rq: cfs_rq to update
 *
 * The cfs_rq avg is the direct sum of all its entities (blocked and runnable)
 * avg. The immediate corollary is that all (fair) tasks must be attached, see
 * post_init_entity_util_avg().
 *
 * cfs_rq->avg is used for task_h_load() and update_cfs_share() for example.
 *
 * Returns true if the load decayed or we removed load.
 *
 * Since both these conditions indicate a changed cfs_rq->avg.load we should
 * call update_tg_load_avg() when this function returns true.
 */
static inline int
update_cfs_rq_load_avg(u64 now, struct cfs_rq *cfs_rq)
{
	unsigned long removed_load = 0, removed_util = 0, removed_runnable = 0;
	struct sched_avg *sa = &cfs_rq->avg;
	int decayed = 0;

	if (cfs_rq->removed.nr) {
		unsigned long r;
		u32 divider = LOAD_AVG_MAX - 1024 + sa->period_contrib;

		raw_spin_lock(&cfs_rq->removed.lock);
		swap(cfs_rq->removed.util_avg, removed_util);
		swap(cfs_rq->removed.load_avg, removed_load);
		swap(cfs_rq->removed.runnable_avg, removed_runnable);
		cfs_rq->removed.nr = 0;
		raw_spin_unlock(&cfs_rq->removed.lock);

		r = removed_load;
		sub_positive(&sa->load_avg, r);
		sub_positive(&sa->load_sum, r * divider);

		r = removed_util;
		sub_positive(&sa->util_avg, r);
		sub_positive(&sa->util_sum, r * divider);

		r = removed_runnable;
		sub_positive(&sa->runnable_avg, r);
		sub_positive(&sa->runnable_sum, r * divider);

		/*
		 * removed_runnable is the unweighted version of removed_load so we
		 * can use it to estimate removed_load_sum.
		 */
		add_tg_cfs_propagate(cfs_rq,
			-(long)(removed_runnable * divider) >> SCHED_CAPACITY_SHIFT);

		decayed = 1;
	}

	decayed |= __update_load_avg_cfs_rq(now, cfs_rq);

#ifndef CONFIG_64BIT
	smp_wmb();
	cfs_rq->load_last_update_time_copy = sa->last_update_time;
#endif

	return decayed;
}

/**
 * attach_entity_load_avg - attach this entity to its cfs_rq load avg
 * @cfs_rq: cfs_rq to attach to
 * @se: sched_entity to attach
 *
 * Must call update_cfs_rq_load_avg() before this, since we rely on
 * cfs_rq->avg.last_update_time being current.
 */
static void attach_entity_load_avg(struct cfs_rq *cfs_rq, struct sched_entity *se)
{
	u32 divider = LOAD_AVG_MAX - 1024 + cfs_rq->avg.period_contrib;

	/*
	 * When we attach the @se to the @cfs_rq, we must align the decay
	 * window because without that, really weird and wonderful things can
	 * happen.
	 *
	 * XXX illustrate
	 */
	se->avg.last_update_time = cfs_rq->avg.last_update_time;
	se->avg.period_contrib = cfs_rq->avg.period_contrib;

	/*
	 * Hell(o) Nasty stuff.. we need to recompute _sum based on the new
	 * period_contrib. This isn't strictly correct, but since we're
	 * entirely outside of the PELT hierarchy, nobody cares if we truncate
	 * _sum a little.
	 */
	se->avg.util_sum = se->avg.util_avg * divider;

	se->avg.runnable_sum = se->avg.runnable_avg * divider;

	se->avg.load_sum = divider;
	if (se_weight(se)) {
		se->avg.load_sum =
			div_u64(se->avg.load_avg * se->avg.load_sum, se_weight(se));
	}

	enqueue_load_avg(cfs_rq, se);
	cfs_rq->avg.util_avg += se->avg.util_avg;
	cfs_rq->avg.util_sum += se->avg.util_sum;
	cfs_rq->avg.runnable_avg += se->avg.runnable_avg;
	cfs_rq->avg.runnable_sum += se->avg.runnable_sum;

	add_tg_cfs_propagate(cfs_rq, se->avg.load_sum);

	cfs_rq_util_change(cfs_rq, 0);

	trace_pelt_cfs_tp(cfs_rq);
}

/**
 * detach_entity_load_avg - detach this entity from its cfs_rq load avg
 * @cfs_rq: cfs_rq to detach from
 * @se: sched_entity to detach
 *
 * Must call update_cfs_rq_load_avg() before this, since we rely on
 * cfs_rq->avg.last_update_time being current.
 */
static void detach_entity_load_avg(struct cfs_rq *cfs_rq, struct sched_entity *se)
{
	dequeue_load_avg(cfs_rq, se);
	sub_positive(&cfs_rq->avg.util_avg, se->avg.util_avg);
	sub_positive(&cfs_rq->avg.util_sum, se->avg.util_sum);
	sub_positive(&cfs_rq->avg.runnable_avg, se->avg.runnable_avg);
	sub_positive(&cfs_rq->avg.runnable_sum, se->avg.runnable_sum);

	add_tg_cfs_propagate(cfs_rq, -se->avg.load_sum);

	cfs_rq_util_change(cfs_rq, 0);

	trace_pelt_cfs_tp(cfs_rq);
}

/*
 * Optional action to be done while updating the load average
 */
#define UPDATE_TG	0x1
#define SKIP_AGE_LOAD	0x2
#define DO_ATTACH	0x4

/* Update task and its cfs_rq load average */
static inline void update_load_avg(struct cfs_rq *cfs_rq, struct sched_entity *se, int flags)
{
	u64 now = cfs_rq_clock_pelt(cfs_rq);
	int decayed;

	/*
	 * Track task load average for carrying it to new CPU after migrated, and
	 * track group sched_entity load average for task_h_load calc in migration
	 */
	if (se->avg.last_update_time && !(flags & SKIP_AGE_LOAD))
		__update_load_avg_se(now, cfs_rq, se);

	decayed  = update_cfs_rq_load_avg(now, cfs_rq);
	decayed |= propagate_entity_load_avg(se);

	if (!se->avg.last_update_time && (flags & DO_ATTACH)) {

		/*
		 * DO_ATTACH means we're here from enqueue_entity().
		 * !last_update_time means we've passed through
		 * migrate_task_rq_fair() indicating we migrated.
		 *
		 * IOW we're enqueueing a task on a new CPU.
		 */
		attach_entity_load_avg(cfs_rq, se);
		update_tg_load_avg(cfs_rq, 0);

	} else if (decayed) {
		cfs_rq_util_change(cfs_rq, 0);

		if (flags & UPDATE_TG)
			update_tg_load_avg(cfs_rq, 0);
	}
}

#ifndef CONFIG_64BIT
static inline u64 cfs_rq_last_update_time(struct cfs_rq *cfs_rq)
{
	u64 last_update_time_copy;
	u64 last_update_time;

	do {
		last_update_time_copy = cfs_rq->load_last_update_time_copy;
		smp_rmb();
		last_update_time = cfs_rq->avg.last_update_time;
	} while (last_update_time != last_update_time_copy);

	return last_update_time;
}
#else
static inline u64 cfs_rq_last_update_time(struct cfs_rq *cfs_rq)
{
	return cfs_rq->avg.last_update_time;
}
#endif

/*
 * Synchronize entity load avg of dequeued entity without locking
 * the previous rq.
 */
static void sync_entity_load_avg(struct sched_entity *se)
{
	struct cfs_rq *cfs_rq = cfs_rq_of(se);
	u64 last_update_time;

	last_update_time = cfs_rq_last_update_time(cfs_rq);
	__update_load_avg_blocked_se(last_update_time, se);
}

/*
 * Task first catches up with cfs_rq, and then subtract
 * itself from the cfs_rq (task must be off the queue now).
 */
static void remove_entity_load_avg(struct sched_entity *se)
{
	struct cfs_rq *cfs_rq = cfs_rq_of(se);
	unsigned long flags;

	/*
	 * tasks cannot exit without having gone through wake_up_new_task() ->
	 * post_init_entity_util_avg() which will have added things to the
	 * cfs_rq, so we can remove unconditionally.
	 */

	sync_entity_load_avg(se);

	raw_spin_lock_irqsave(&cfs_rq->removed.lock, flags);
	++cfs_rq->removed.nr;
	cfs_rq->removed.util_avg	+= se->avg.util_avg;
	cfs_rq->removed.load_avg	+= se->avg.load_avg;
	cfs_rq->removed.runnable_avg	+= se->avg.runnable_avg;
	raw_spin_unlock_irqrestore(&cfs_rq->removed.lock, flags);
}

static inline unsigned long cfs_rq_runnable_avg(struct cfs_rq *cfs_rq)
{
	return cfs_rq->avg.runnable_avg;
}

static inline unsigned long cfs_rq_load_avg(struct cfs_rq *cfs_rq)
{
	return cfs_rq->avg.load_avg;
}

static inline unsigned long task_util(struct task_struct *p)
{
	return READ_ONCE(p->se.avg.util_avg);
}

static inline unsigned long _task_util_est(struct task_struct *p)
{
	struct util_est ue = READ_ONCE(p->se.avg.util_est);

	return (max(ue.ewma, ue.enqueued) | UTIL_AVG_UNCHANGED);
}

static inline unsigned long task_util_est(struct task_struct *p)
{
	return max(task_util(p), _task_util_est(p));
}

#ifdef CONFIG_UCLAMP_TASK
static inline unsigned long uclamp_task_util(struct task_struct *p)
{
	return clamp(task_util_est(p),
		     uclamp_eff_value(p, UCLAMP_MIN),
		     uclamp_eff_value(p, UCLAMP_MAX));
}
#else
static inline unsigned long uclamp_task_util(struct task_struct *p)
{
	return task_util_est(p);
}
#endif

static inline void util_est_enqueue(struct cfs_rq *cfs_rq,
				    struct task_struct *p)
{
	unsigned int enqueued;

	if (!sched_feat(UTIL_EST))
		return;

	/* Update root cfs_rq's estimated utilization */
	enqueued  = cfs_rq->avg.util_est.enqueued;
	enqueued += _task_util_est(p);
	WRITE_ONCE(cfs_rq->avg.util_est.enqueued, enqueued);
}

/*
 * Check if a (signed) value is within a specified (unsigned) margin,
 * based on the observation that:
 *
 *     abs(x) < y := (unsigned)(x + y - 1) < (2 * y - 1)
 *
 * NOTE: this only works when value + maring < INT_MAX.
 */
static inline bool within_margin(int value, int margin)
{
	return ((unsigned int)(value + margin - 1) < (2 * margin - 1));
}

static void
util_est_dequeue(struct cfs_rq *cfs_rq, struct task_struct *p, bool task_sleep)
{
	long last_ewma_diff;
	struct util_est ue;
	int cpu;

	if (!sched_feat(UTIL_EST))
		return;

	/* Update root cfs_rq's estimated utilization */
	ue.enqueued  = cfs_rq->avg.util_est.enqueued;
	ue.enqueued -= min_t(unsigned int, ue.enqueued, _task_util_est(p));
	WRITE_ONCE(cfs_rq->avg.util_est.enqueued, ue.enqueued);

	/*
	 * Skip update of task's estimated utilization when the task has not
	 * yet completed an activation, e.g. being migrated.
	 */
	if (!task_sleep)
		return;

	/*
	 * If the PELT values haven't changed since enqueue time,
	 * skip the util_est update.
	 */
	ue = p->se.avg.util_est;
	if (ue.enqueued & UTIL_AVG_UNCHANGED)
		return;

	/*
	 * Reset EWMA on utilization increases, the moving average is used only
	 * to smooth utilization decreases.
	 */
	ue.enqueued = (task_util(p) | UTIL_AVG_UNCHANGED);
	if (sched_feat(UTIL_EST_FASTUP)) {
		if (ue.ewma < ue.enqueued) {
			ue.ewma = ue.enqueued;
			goto done;
		}
	}

	/*
	 * Skip update of task's estimated utilization when its EWMA is
	 * already ~1% close to its last activation value.
	 */
	last_ewma_diff = ue.enqueued - ue.ewma;
	if (within_margin(last_ewma_diff, (SCHED_CAPACITY_SCALE / 100)))
		return;

	/*
	 * To avoid overestimation of actual task utilization, skip updates if
	 * we cannot grant there is idle time in this CPU.
	 */
	cpu = cpu_of(rq_of(cfs_rq));
	if (task_util(p) > capacity_orig_of(cpu))
		return;

	/*
	 * Update Task's estimated utilization
	 *
	 * When *p completes an activation we can consolidate another sample
	 * of the task size. This is done by storing the current PELT value
	 * as ue.enqueued and by using this value to update the Exponential
	 * Weighted Moving Average (EWMA):
	 *
	 *  ewma(t) = w *  task_util(p) + (1-w) * ewma(t-1)
	 *          = w *  task_util(p) +         ewma(t-1)  - w * ewma(t-1)
	 *          = w * (task_util(p) -         ewma(t-1)) +     ewma(t-1)
	 *          = w * (      last_ewma_diff            ) +     ewma(t-1)
	 *          = w * (last_ewma_diff  +  ewma(t-1) / w)
	 *
	 * Where 'w' is the weight of new samples, which is configured to be
	 * 0.25, thus making w=1/4 ( >>= UTIL_EST_WEIGHT_SHIFT)
	 */
	ue.ewma <<= UTIL_EST_WEIGHT_SHIFT;
	ue.ewma  += last_ewma_diff;
	ue.ewma >>= UTIL_EST_WEIGHT_SHIFT;
done:
	WRITE_ONCE(p->se.avg.util_est, ue);
}

static inline int task_fits_capacity(struct task_struct *p, long capacity)
{
	return fits_capacity(uclamp_task_util(p), capacity);
}

static inline void update_misfit_status(struct task_struct *p, struct rq *rq)
{
	if (!static_branch_unlikely(&sched_asym_cpucapacity))
		return;

	if (!p) {
		rq->misfit_task_load = 0;
		return;
	}

	if (task_fits_capacity(p, capacity_of(cpu_of(rq)))) {
		rq->misfit_task_load = 0;
		return;
	}

	rq->misfit_task_load = task_h_load(p);
}

#else /* CONFIG_SMP */

#define UPDATE_TG	0x0
#define SKIP_AGE_LOAD	0x0
#define DO_ATTACH	0x0

static inline void update_load_avg(struct cfs_rq *cfs_rq, struct sched_entity *se, int not_used1)
{
	cfs_rq_util_change(cfs_rq, 0);
}

static inline void remove_entity_load_avg(struct sched_entity *se) {}

static inline void
attach_entity_load_avg(struct cfs_rq *cfs_rq, struct sched_entity *se) {}
static inline void
detach_entity_load_avg(struct cfs_rq *cfs_rq, struct sched_entity *se) {}

static inline int idle_balance(struct rq *rq, struct rq_flags *rf)
{
	return 0;
}

static inline void
util_est_enqueue(struct cfs_rq *cfs_rq, struct task_struct *p) {}

static inline void
util_est_dequeue(struct cfs_rq *cfs_rq, struct task_struct *p,
		 bool task_sleep) {}
static inline void update_misfit_status(struct task_struct *p, struct rq *rq) {}

#endif /* CONFIG_SMP */

static void check_spread(struct cfs_rq *cfs_rq, struct sched_entity *se)
{
#ifdef CONFIG_SCHED_DEBUG
	s64 d = se->vruntime - cfs_rq->min_vruntime;

	if (d < 0)
		d = -d;

	if (d > 3*sysctl_sched_latency)
		schedstat_inc(cfs_rq->nr_spread_over);
#endif
}

static void
place_entity(struct cfs_rq *cfs_rq, struct sched_entity *se, int initial)
{
	u64 vruntime = cfs_rq->min_vruntime;

	/*
	 * The 'current' period is already promised to the current tasks,
	 * however the extra weight of the new task will slow them down a
	 * little, place the new task so that it fits in the slot that
	 * stays open at the end.
	 */
	if (initial && sched_feat(START_DEBIT))
		vruntime += sched_vslice(cfs_rq, se);

	/* sleeps up to a single latency don't count. */
	if (!initial) {
		unsigned long thresh = sysctl_sched_latency;

		/*
		 * Halve their sleep time's effect, to allow
		 * for a gentler effect of sleepers:
		 */
		if (sched_feat(GENTLE_FAIR_SLEEPERS))
			thresh >>= 1;

		vruntime -= thresh;
	}

	/* ensure we never gain time by being placed backwards. */
	se->vruntime = max_vruntime(se->vruntime, vruntime);
}

static void check_enqueue_throttle(struct cfs_rq *cfs_rq);

static inline void check_schedstat_required(void)
{
#ifdef CONFIG_SCHEDSTATS
	if (schedstat_enabled())
		return;

	/* Force schedstat enabled if a dependent tracepoint is active */
	if (trace_sched_stat_wait_enabled()    ||
			trace_sched_stat_sleep_enabled()   ||
			trace_sched_stat_iowait_enabled()  ||
			trace_sched_stat_blocked_enabled() ||
			trace_sched_stat_runtime_enabled())  {
		printk_deferred_once("Scheduler tracepoints stat_sleep, stat_iowait, "
			     "stat_blocked and stat_runtime require the "
			     "kernel parameter schedstats=enable or "
			     "kernel.sched_schedstats=1\n");
	}
#endif
}

static inline bool cfs_bandwidth_used(void);

/*
 * MIGRATION
 *
 *	dequeue
 *	  update_curr()
 *	    update_min_vruntime()
 *	  vruntime -= min_vruntime
 *
 *	enqueue
 *	  update_curr()
 *	    update_min_vruntime()
 *	  vruntime += min_vruntime
 *
 * this way the vruntime transition between RQs is done when both
 * min_vruntime are up-to-date.
 *
 * WAKEUP (remote)
 *
 *	->migrate_task_rq_fair() (p->state == TASK_WAKING)
 *	  vruntime -= min_vruntime
 *
 *	enqueue
 *	  update_curr()
 *	    update_min_vruntime()
 *	  vruntime += min_vruntime
 *
 * this way we don't have the most up-to-date min_vruntime on the originating
 * CPU and an up-to-date min_vruntime on the destination CPU.
 */

static void
enqueue_entity(struct cfs_rq *cfs_rq, struct sched_entity *se, int flags)
{
	bool renorm = !(flags & ENQUEUE_WAKEUP) || (flags & ENQUEUE_MIGRATED);
	bool curr = cfs_rq->curr == se;

	/*
	 * If we're the current task, we must renormalise before calling
	 * update_curr().
	 */
	if (renorm && curr)
		se->vruntime += cfs_rq->min_vruntime;

	update_curr(cfs_rq);

	/*
	 * Otherwise, renormalise after, such that we're placed at the current
	 * moment in time, instead of some random moment in the past. Being
	 * placed in the past could significantly boost this task to the
	 * fairness detriment of existing tasks.
	 */
	if (renorm && !curr)
		se->vruntime += cfs_rq->min_vruntime;

	/*
	 * When enqueuing a sched_entity, we must:
	 *   - Update loads to have both entity and cfs_rq synced with now.
	 *   - Add its load to cfs_rq->runnable_avg
	 *   - For group_entity, update its weight to reflect the new share of
	 *     its group cfs_rq
	 *   - Add its new weight to cfs_rq->load.weight
	 */
	update_load_avg(cfs_rq, se, UPDATE_TG | DO_ATTACH);
	se_update_runnable(se);
	update_cfs_group(se);
	account_entity_enqueue(cfs_rq, se);

	if (flags & ENQUEUE_WAKEUP)
		place_entity(cfs_rq, se, 0);

	check_schedstat_required();
	update_stats_enqueue(cfs_rq, se, flags);
	check_spread(cfs_rq, se);
	if (!curr)
		__enqueue_entity(cfs_rq, se);
	se->on_rq = 1;

	/*
	 * When bandwidth control is enabled, cfs might have been removed
	 * because of a parent been throttled but cfs->nr_running > 1. Try to
	 * add it unconditionnally.
	 */
	if (cfs_rq->nr_running == 1 || cfs_bandwidth_used())
		list_add_leaf_cfs_rq(cfs_rq);

	if (cfs_rq->nr_running == 1)
		check_enqueue_throttle(cfs_rq);
}

static void __clear_buddies_last(struct sched_entity *se)
{
	for_each_sched_entity(se) {
		struct cfs_rq *cfs_rq = cfs_rq_of(se);
		if (cfs_rq->last != se)
			break;

		cfs_rq->last = NULL;
	}
}

static void __clear_buddies_next(struct sched_entity *se)
{
	for_each_sched_entity(se) {
		struct cfs_rq *cfs_rq = cfs_rq_of(se);
		if (cfs_rq->next != se)
			break;

		cfs_rq->next = NULL;
	}
}

static void __clear_buddies_skip(struct sched_entity *se)
{
	for_each_sched_entity(se) {
		struct cfs_rq *cfs_rq = cfs_rq_of(se);
		if (cfs_rq->skip != se)
			break;

		cfs_rq->skip = NULL;
	}
}

static void clear_buddies(struct cfs_rq *cfs_rq, struct sched_entity *se)
{
	if (cfs_rq->last == se)
		__clear_buddies_last(se);

	if (cfs_rq->next == se)
		__clear_buddies_next(se);

	if (cfs_rq->skip == se)
		__clear_buddies_skip(se);
}

static __always_inline void return_cfs_rq_runtime(struct cfs_rq *cfs_rq);

static void
dequeue_entity(struct cfs_rq *cfs_rq, struct sched_entity *se, int flags)
{
	/*
	 * Update run-time statistics of the 'current'.
	 */
	update_curr(cfs_rq);

	/*
	 * When dequeuing a sched_entity, we must:
	 *   - Update loads to have both entity and cfs_rq synced with now.
	 *   - Subtract its load from the cfs_rq->runnable_avg.
	 *   - Subtract its previous weight from cfs_rq->load.weight.
	 *   - For group entity, update its weight to reflect the new share
	 *     of its group cfs_rq.
	 */
	update_load_avg(cfs_rq, se, UPDATE_TG);
	se_update_runnable(se);

	update_stats_dequeue(cfs_rq, se, flags);

	clear_buddies(cfs_rq, se);

	if (se != cfs_rq->curr)
		__dequeue_entity(cfs_rq, se);
	se->on_rq = 0;
	account_entity_dequeue(cfs_rq, se);

	/*
	 * Normalize after update_curr(); which will also have moved
	 * min_vruntime if @se is the one holding it back. But before doing
	 * update_min_vruntime() again, which will discount @se's position and
	 * can move min_vruntime forward still more.
	 */
	if (!(flags & DEQUEUE_SLEEP))
		se->vruntime -= cfs_rq->min_vruntime;

	/* return excess runtime on last dequeue */
	return_cfs_rq_runtime(cfs_rq);

	update_cfs_group(se);

	/*
	 * Now advance min_vruntime if @se was the entity holding it back,
	 * except when: DEQUEUE_SAVE && !DEQUEUE_MOVE, in this case we'll be
	 * put back on, and if we advance min_vruntime, we'll be placed back
	 * further than we started -- ie. we'll be penalized.
	 */
	if ((flags & (DEQUEUE_SAVE | DEQUEUE_MOVE)) != DEQUEUE_SAVE)
		update_min_vruntime(cfs_rq);
}

/*
 * Preempt the current task with a newly woken task if needed:
 */
static void
check_preempt_tick(struct cfs_rq *cfs_rq, struct sched_entity *curr)
{
	unsigned long ideal_runtime, delta_exec;
	struct sched_entity *se;
	s64 delta;

	ideal_runtime = sched_slice(cfs_rq, curr);
	delta_exec = curr->sum_exec_runtime - curr->prev_sum_exec_runtime;
	if (delta_exec > ideal_runtime) {
		resched_curr(rq_of(cfs_rq));
		/*
		 * The current task ran long enough, ensure it doesn't get
		 * re-elected due to buddy favours.
		 */
		clear_buddies(cfs_rq, curr);
		return;
	}

	/*
	 * Ensure that a task that missed wakeup preemption by a
	 * narrow margin doesn't have to wait for a full slice.
	 * This also mitigates buddy induced latencies under load.
	 */
	if (delta_exec < sysctl_sched_min_granularity)
		return;

	se = __pick_first_entity(cfs_rq);
	delta = curr->vruntime - se->vruntime;

	if (delta < 0)
		return;

	if (delta > ideal_runtime)
		resched_curr(rq_of(cfs_rq));
}

static void
set_next_entity(struct cfs_rq *cfs_rq, struct sched_entity *se)
{
	/* 'current' is not kept within the tree. */
	if (se->on_rq) {
		/*
		 * Any task has to be enqueued before it get to execute on
		 * a CPU. So account for the time it spent waiting on the
		 * runqueue.
		 */
		update_stats_wait_end(cfs_rq, se);
		__dequeue_entity(cfs_rq, se);
		update_load_avg(cfs_rq, se, UPDATE_TG);
	}

	update_stats_curr_start(cfs_rq, se);
	cfs_rq->curr = se;

	/*
	 * Track our maximum slice length, if the CPU's load is at
	 * least twice that of our own weight (i.e. dont track it
	 * when there are only lesser-weight tasks around):
	 */
	if (schedstat_enabled() &&
	    rq_of(cfs_rq)->cfs.load.weight >= 2*se->load.weight) {
		schedstat_set(se->statistics.slice_max,
			max((u64)schedstat_val(se->statistics.slice_max),
			    se->sum_exec_runtime - se->prev_sum_exec_runtime));
	}

	se->prev_sum_exec_runtime = se->sum_exec_runtime;
}

static int
wakeup_preempt_entity(struct sched_entity *curr, struct sched_entity *se);

/*
 * Pick the next process, keeping these things in mind, in this order:
 * 1) keep things fair between processes/task groups
 * 2) pick the "next" process, since someone really wants that to run
 * 3) pick the "last" process, for cache locality
 * 4) do not run the "skip" process, if something else is available
 */
static struct sched_entity *
pick_next_entity(struct cfs_rq *cfs_rq, struct sched_entity *curr)
{
	struct sched_entity *left = __pick_first_entity(cfs_rq);
	struct sched_entity *se;

	/*
	 * If curr is set we have to see if its left of the leftmost entity
	 * still in the tree, provided there was anything in the tree at all.
	 */
	if (!left || (curr && entity_before(curr, left)))
		left = curr;

	se = left; /* ideally we run the leftmost entity */

	/*
	 * Avoid running the skip buddy, if running something else can
	 * be done without getting too unfair.
	 */
	if (cfs_rq->skip == se) {
		struct sched_entity *second;

		if (se == curr) {
			second = __pick_first_entity(cfs_rq);
		} else {
			second = __pick_next_entity(se);
			if (!second || (curr && entity_before(curr, second)))
				second = curr;
		}

		if (second && wakeup_preempt_entity(second, left) < 1)
			se = second;
	}

	/*
	 * Prefer last buddy, try to return the CPU to a preempted task.
	 */
	if (cfs_rq->last && wakeup_preempt_entity(cfs_rq->last, left) < 1)
		se = cfs_rq->last;

	/*
	 * Someone really wants this to run. If it's not unfair, run it.
	 */
	if (cfs_rq->next && wakeup_preempt_entity(cfs_rq->next, left) < 1)
		se = cfs_rq->next;

	clear_buddies(cfs_rq, se);

	return se;
}

static bool check_cfs_rq_runtime(struct cfs_rq *cfs_rq);

static void put_prev_entity(struct cfs_rq *cfs_rq, struct sched_entity *prev)
{
	/*
	 * If still on the runqueue then deactivate_task()
	 * was not called and update_curr() has to be done:
	 */
	if (prev->on_rq)
		update_curr(cfs_rq);

	/* throttle cfs_rqs exceeding runtime */
	check_cfs_rq_runtime(cfs_rq);

	check_spread(cfs_rq, prev);

	if (prev->on_rq) {
		update_stats_wait_start(cfs_rq, prev);
		/* Put 'current' back into the tree. */
		__enqueue_entity(cfs_rq, prev);
		/* in !on_rq case, update occurred at dequeue */
		update_load_avg(cfs_rq, prev, 0);
	}
	cfs_rq->curr = NULL;
}

static void
entity_tick(struct cfs_rq *cfs_rq, struct sched_entity *curr, int queued)
{
	/*
	 * Update run-time statistics of the 'current'.
	 */
	update_curr(cfs_rq);

	/*
	 * Ensure that runnable average is periodically updated.
	 */
	update_load_avg(cfs_rq, curr, UPDATE_TG);
	update_cfs_group(curr);

#ifdef CONFIG_SCHED_HRTICK
	/*
	 * queued ticks are scheduled to match the slice, so don't bother
	 * validating it and just reschedule.
	 */
	if (queued) {
		resched_curr(rq_of(cfs_rq));
		return;
	}
	/*
	 * don't let the period tick interfere with the hrtick preemption
	 */
	if (!sched_feat(DOUBLE_TICK) &&
			hrtimer_active(&rq_of(cfs_rq)->hrtick_timer))
		return;
#endif

	if (cfs_rq->nr_running > 1)
		check_preempt_tick(cfs_rq, curr);
}


/**************************************************
 * CFS bandwidth control machinery
 */

#ifdef CONFIG_CFS_BANDWIDTH

#ifdef CONFIG_JUMP_LABEL
static struct static_key __cfs_bandwidth_used;

static inline bool cfs_bandwidth_used(void)
{
	return static_key_false(&__cfs_bandwidth_used);
}

void cfs_bandwidth_usage_inc(void)
{
	static_key_slow_inc_cpuslocked(&__cfs_bandwidth_used);
}

void cfs_bandwidth_usage_dec(void)
{
	static_key_slow_dec_cpuslocked(&__cfs_bandwidth_used);
}
#else /* CONFIG_JUMP_LABEL */
static bool cfs_bandwidth_used(void)
{
	return true;
}

void cfs_bandwidth_usage_inc(void) {}
void cfs_bandwidth_usage_dec(void) {}
#endif /* CONFIG_JUMP_LABEL */

/*
 * default period for cfs group bandwidth.
 * default: 0.1s, units: nanoseconds
 */
static inline u64 default_cfs_period(void)
{
	return 100000000ULL;
}

static inline u64 sched_cfs_bandwidth_slice(void)
{
	return (u64)sysctl_sched_cfs_bandwidth_slice * NSEC_PER_USEC;
}

/*
 * Replenish runtime according to assigned quota. We use sched_clock_cpu
 * directly instead of rq->clock to avoid adding additional synchronization
 * around rq->lock.
 *
 * requires cfs_b->lock
 */
void __refill_cfs_bandwidth_runtime(struct cfs_bandwidth *cfs_b)
{
	if (cfs_b->quota != RUNTIME_INF)
		cfs_b->runtime = cfs_b->quota;
}

static inline struct cfs_bandwidth *tg_cfs_bandwidth(struct task_group *tg)
{
	return &tg->cfs_bandwidth;
}

/* returns 0 on failure to allocate runtime */
static int assign_cfs_rq_runtime(struct cfs_rq *cfs_rq)
{
	struct task_group *tg = cfs_rq->tg;
	struct cfs_bandwidth *cfs_b = tg_cfs_bandwidth(tg);
	u64 amount = 0, min_amount;

	/* note: this is a positive sum as runtime_remaining <= 0 */
	min_amount = sched_cfs_bandwidth_slice() - cfs_rq->runtime_remaining;

	raw_spin_lock(&cfs_b->lock);
	if (cfs_b->quota == RUNTIME_INF)
		amount = min_amount;
	else {
		start_cfs_bandwidth(cfs_b);

		if (cfs_b->runtime > 0) {
			amount = min(cfs_b->runtime, min_amount);
			cfs_b->runtime -= amount;
			cfs_b->idle = 0;
		}
	}
	raw_spin_unlock(&cfs_b->lock);

	cfs_rq->runtime_remaining += amount;

	return cfs_rq->runtime_remaining > 0;
}

static void __account_cfs_rq_runtime(struct cfs_rq *cfs_rq, u64 delta_exec)
{
	/* dock delta_exec before expiring quota (as it could span periods) */
	cfs_rq->runtime_remaining -= delta_exec;

	if (likely(cfs_rq->runtime_remaining > 0))
		return;

	if (cfs_rq->throttled)
		return;
	/*
	 * if we're unable to extend our runtime we resched so that the active
	 * hierarchy can be throttled
	 */
	if (!assign_cfs_rq_runtime(cfs_rq) && likely(cfs_rq->curr))
		resched_curr(rq_of(cfs_rq));
}

static __always_inline
void account_cfs_rq_runtime(struct cfs_rq *cfs_rq, u64 delta_exec)
{
	if (!cfs_bandwidth_used() || !cfs_rq->runtime_enabled)
		return;

	__account_cfs_rq_runtime(cfs_rq, delta_exec);
}

static inline int cfs_rq_throttled(struct cfs_rq *cfs_rq)
{
	return cfs_bandwidth_used() && cfs_rq->throttled;
}

/* check whether cfs_rq, or any parent, is throttled */
static inline int throttled_hierarchy(struct cfs_rq *cfs_rq)
{
	return cfs_bandwidth_used() && cfs_rq->throttle_count;
}

/*
 * Ensure that neither of the group entities corresponding to src_cpu or
 * dest_cpu are members of a throttled hierarchy when performing group
 * load-balance operations.
 */
static inline int throttled_lb_pair(struct task_group *tg,
				    int src_cpu, int dest_cpu)
{
	struct cfs_rq *src_cfs_rq, *dest_cfs_rq;

	src_cfs_rq = tg->cfs_rq[src_cpu];
	dest_cfs_rq = tg->cfs_rq[dest_cpu];

	return throttled_hierarchy(src_cfs_rq) ||
	       throttled_hierarchy(dest_cfs_rq);
}

static int tg_unthrottle_up(struct task_group *tg, void *data)
{
	struct rq *rq = data;
	struct cfs_rq *cfs_rq = tg->cfs_rq[cpu_of(rq)];

	cfs_rq->throttle_count--;
	if (!cfs_rq->throttle_count) {
		cfs_rq->throttled_clock_task_time += rq_clock_task(rq) -
					     cfs_rq->throttled_clock_task;

		/* Add cfs_rq with already running entity in the list */
		if (cfs_rq->nr_running >= 1)
			list_add_leaf_cfs_rq(cfs_rq);
	}

	return 0;
}

static int tg_throttle_down(struct task_group *tg, void *data)
{
	struct rq *rq = data;
	struct cfs_rq *cfs_rq = tg->cfs_rq[cpu_of(rq)];

	/* group is entering throttled state, stop time */
	if (!cfs_rq->throttle_count) {
		cfs_rq->throttled_clock_task = rq_clock_task(rq);
		list_del_leaf_cfs_rq(cfs_rq);
	}
	cfs_rq->throttle_count++;

	return 0;
}

static void throttle_cfs_rq(struct cfs_rq *cfs_rq)
{
	struct rq *rq = rq_of(cfs_rq);
	struct cfs_bandwidth *cfs_b = tg_cfs_bandwidth(cfs_rq->tg);
	struct sched_entity *se;
	long task_delta, idle_task_delta, dequeue = 1;
	bool empty;

	se = cfs_rq->tg->se[cpu_of(rq_of(cfs_rq))];

	/* freeze hierarchy runnable averages while throttled */
	rcu_read_lock();
	walk_tg_tree_from(cfs_rq->tg, tg_throttle_down, tg_nop, (void *)rq);
	rcu_read_unlock();

	task_delta = cfs_rq->h_nr_running;
	idle_task_delta = cfs_rq->idle_h_nr_running;
	for_each_sched_entity(se) {
		struct cfs_rq *qcfs_rq = cfs_rq_of(se);
		/* throttled entity or throttle-on-deactivate */
		if (!se->on_rq)
			break;

		if (dequeue) {
			dequeue_entity(qcfs_rq, se, DEQUEUE_SLEEP);
		} else {
			update_load_avg(qcfs_rq, se, 0);
			se_update_runnable(se);
		}

		qcfs_rq->h_nr_running -= task_delta;
		qcfs_rq->idle_h_nr_running -= idle_task_delta;

		if (qcfs_rq->load.weight)
			dequeue = 0;
	}

	if (!se)
		sub_nr_running(rq, task_delta);

	cfs_rq->throttled = 1;
	cfs_rq->throttled_clock = rq_clock(rq);
	raw_spin_lock(&cfs_b->lock);
	empty = list_empty(&cfs_b->throttled_cfs_rq);

	/*
	 * Add to the _head_ of the list, so that an already-started
	 * distribute_cfs_runtime will not see us. If disribute_cfs_runtime is
	 * not running add to the tail so that later runqueues don't get starved.
	 */
	if (cfs_b->distribute_running)
		list_add_rcu(&cfs_rq->throttled_list, &cfs_b->throttled_cfs_rq);
	else
		list_add_tail_rcu(&cfs_rq->throttled_list, &cfs_b->throttled_cfs_rq);

	/*
	 * If we're the first throttled task, make sure the bandwidth
	 * timer is running.
	 */
	if (empty)
		start_cfs_bandwidth(cfs_b);

	raw_spin_unlock(&cfs_b->lock);
}

void unthrottle_cfs_rq(struct cfs_rq *cfs_rq)
{
	struct rq *rq = rq_of(cfs_rq);
	struct cfs_bandwidth *cfs_b = tg_cfs_bandwidth(cfs_rq->tg);
	struct sched_entity *se;
	long task_delta, idle_task_delta;

	se = cfs_rq->tg->se[cpu_of(rq)];

	cfs_rq->throttled = 0;

	update_rq_clock(rq);

	raw_spin_lock(&cfs_b->lock);
	cfs_b->throttled_time += rq_clock(rq) - cfs_rq->throttled_clock;
	list_del_rcu(&cfs_rq->throttled_list);
	raw_spin_unlock(&cfs_b->lock);

	/* update hierarchical throttle state */
	walk_tg_tree_from(cfs_rq->tg, tg_nop, tg_unthrottle_up, (void *)rq);

	if (!cfs_rq->load.weight)
		return;

	task_delta = cfs_rq->h_nr_running;
	idle_task_delta = cfs_rq->idle_h_nr_running;
	for_each_sched_entity(se) {
		if (se->on_rq)
			break;
		cfs_rq = cfs_rq_of(se);
		enqueue_entity(cfs_rq, se, ENQUEUE_WAKEUP);

		cfs_rq->h_nr_running += task_delta;
		cfs_rq->idle_h_nr_running += idle_task_delta;

		/* end evaluation on encountering a throttled cfs_rq */
		if (cfs_rq_throttled(cfs_rq))
			goto unthrottle_throttle;
	}

	for_each_sched_entity(se) {
		cfs_rq = cfs_rq_of(se);

		update_load_avg(cfs_rq, se, UPDATE_TG);
		se_update_runnable(se);

		cfs_rq->h_nr_running += task_delta;
		cfs_rq->idle_h_nr_running += idle_task_delta;


		/* end evaluation on encountering a throttled cfs_rq */
		if (cfs_rq_throttled(cfs_rq))
			goto unthrottle_throttle;

		/*
		 * One parent has been throttled and cfs_rq removed from the
		 * list. Add it back to not break the leaf list.
		 */
		if (throttled_hierarchy(cfs_rq))
			list_add_leaf_cfs_rq(cfs_rq);
	}

	/* At this point se is NULL and we are at root level*/
	add_nr_running(rq, task_delta);

unthrottle_throttle:
	/*
	 * The cfs_rq_throttled() breaks in the above iteration can result in
	 * incomplete leaf list maintenance, resulting in triggering the
	 * assertion below.
	 */
	for_each_sched_entity(se) {
		cfs_rq = cfs_rq_of(se);

		if (list_add_leaf_cfs_rq(cfs_rq))
			break;
	}

<<<<<<< HEAD
	if (!se)
		add_nr_running(rq, task_delta);

	/*
	 * The cfs_rq_throttled() breaks in the above iteration can result in
	 * incomplete leaf list maintenance, resulting in triggering the
	 * assertion below.
	 */
	for_each_sched_entity(se) {
		cfs_rq = cfs_rq_of(se);

		list_add_leaf_cfs_rq(cfs_rq);
	}

=======
>>>>>>> c58091a3
	assert_list_leaf_cfs_rq(rq);

	/* Determine whether we need to wake up potentially idle CPU: */
	if (rq->curr == rq->idle && rq->cfs.nr_running)
		resched_curr(rq);
}

static void distribute_cfs_runtime(struct cfs_bandwidth *cfs_b)
{
	struct cfs_rq *cfs_rq;
	u64 runtime, remaining = 1;

	rcu_read_lock();
	list_for_each_entry_rcu(cfs_rq, &cfs_b->throttled_cfs_rq,
				throttled_list) {
		struct rq *rq = rq_of(cfs_rq);
		struct rq_flags rf;

		rq_lock_irqsave(rq, &rf);
		if (!cfs_rq_throttled(cfs_rq))
			goto next;

		/* By the above check, this should never be true */
		SCHED_WARN_ON(cfs_rq->runtime_remaining > 0);

		raw_spin_lock(&cfs_b->lock);
		runtime = -cfs_rq->runtime_remaining + 1;
		if (runtime > cfs_b->runtime)
			runtime = cfs_b->runtime;
		cfs_b->runtime -= runtime;
		remaining = cfs_b->runtime;
		raw_spin_unlock(&cfs_b->lock);

		cfs_rq->runtime_remaining += runtime;

		/* we check whether we're throttled above */
		if (cfs_rq->runtime_remaining > 0)
			unthrottle_cfs_rq(cfs_rq);

next:
		rq_unlock_irqrestore(rq, &rf);

		if (!remaining)
			break;
	}
	rcu_read_unlock();
}

/*
 * Responsible for refilling a task_group's bandwidth and unthrottling its
 * cfs_rqs as appropriate. If there has been no activity within the last
 * period the timer is deactivated until scheduling resumes; cfs_b->idle is
 * used to track this state.
 */
static int do_sched_cfs_period_timer(struct cfs_bandwidth *cfs_b, int overrun, unsigned long flags)
{
	int throttled;

	/* no need to continue the timer with no bandwidth constraint */
	if (cfs_b->quota == RUNTIME_INF)
		goto out_deactivate;

	throttled = !list_empty(&cfs_b->throttled_cfs_rq);
	cfs_b->nr_periods += overrun;

	/*
	 * idle depends on !throttled (for the case of a large deficit), and if
	 * we're going inactive then everything else can be deferred
	 */
	if (cfs_b->idle && !throttled)
		goto out_deactivate;

	__refill_cfs_bandwidth_runtime(cfs_b);

	if (!throttled) {
		/* mark as potentially idle for the upcoming period */
		cfs_b->idle = 1;
		return 0;
	}

	/* account preceding periods in which throttling occurred */
	cfs_b->nr_throttled += overrun;

	/*
	 * This check is repeated as we release cfs_b->lock while we unthrottle.
	 */
	while (throttled && cfs_b->runtime > 0 && !cfs_b->distribute_running) {
		cfs_b->distribute_running = 1;
		raw_spin_unlock_irqrestore(&cfs_b->lock, flags);
		/* we can't nest cfs_b->lock while distributing bandwidth */
		distribute_cfs_runtime(cfs_b);
		raw_spin_lock_irqsave(&cfs_b->lock, flags);

		cfs_b->distribute_running = 0;
		throttled = !list_empty(&cfs_b->throttled_cfs_rq);
	}

	/*
	 * While we are ensured activity in the period following an
	 * unthrottle, this also covers the case in which the new bandwidth is
	 * insufficient to cover the existing bandwidth deficit.  (Forcing the
	 * timer to remain active while there are any throttled entities.)
	 */
	cfs_b->idle = 0;

	return 0;

out_deactivate:
	return 1;
}

/* a cfs_rq won't donate quota below this amount */
static const u64 min_cfs_rq_runtime = 1 * NSEC_PER_MSEC;
/* minimum remaining period time to redistribute slack quota */
static const u64 min_bandwidth_expiration = 2 * NSEC_PER_MSEC;
/* how long we wait to gather additional slack before distributing */
static const u64 cfs_bandwidth_slack_period = 5 * NSEC_PER_MSEC;

/*
 * Are we near the end of the current quota period?
 *
 * Requires cfs_b->lock for hrtimer_expires_remaining to be safe against the
 * hrtimer base being cleared by hrtimer_start. In the case of
 * migrate_hrtimers, base is never cleared, so we are fine.
 */
static int runtime_refresh_within(struct cfs_bandwidth *cfs_b, u64 min_expire)
{
	struct hrtimer *refresh_timer = &cfs_b->period_timer;
	u64 remaining;

	/* if the call-back is running a quota refresh is already occurring */
	if (hrtimer_callback_running(refresh_timer))
		return 1;

	/* is a quota refresh about to occur? */
	remaining = ktime_to_ns(hrtimer_expires_remaining(refresh_timer));
	if (remaining < min_expire)
		return 1;

	return 0;
}

static void start_cfs_slack_bandwidth(struct cfs_bandwidth *cfs_b)
{
	u64 min_left = cfs_bandwidth_slack_period + min_bandwidth_expiration;

	/* if there's a quota refresh soon don't bother with slack */
	if (runtime_refresh_within(cfs_b, min_left))
		return;

	/* don't push forwards an existing deferred unthrottle */
	if (cfs_b->slack_started)
		return;
	cfs_b->slack_started = true;

	hrtimer_start(&cfs_b->slack_timer,
			ns_to_ktime(cfs_bandwidth_slack_period),
			HRTIMER_MODE_REL);
}

/* we know any runtime found here is valid as update_curr() precedes return */
static void __return_cfs_rq_runtime(struct cfs_rq *cfs_rq)
{
	struct cfs_bandwidth *cfs_b = tg_cfs_bandwidth(cfs_rq->tg);
	s64 slack_runtime = cfs_rq->runtime_remaining - min_cfs_rq_runtime;

	if (slack_runtime <= 0)
		return;

	raw_spin_lock(&cfs_b->lock);
	if (cfs_b->quota != RUNTIME_INF) {
		cfs_b->runtime += slack_runtime;

		/* we are under rq->lock, defer unthrottling using a timer */
		if (cfs_b->runtime > sched_cfs_bandwidth_slice() &&
		    !list_empty(&cfs_b->throttled_cfs_rq))
			start_cfs_slack_bandwidth(cfs_b);
	}
	raw_spin_unlock(&cfs_b->lock);

	/* even if it's not valid for return we don't want to try again */
	cfs_rq->runtime_remaining -= slack_runtime;
}

static __always_inline void return_cfs_rq_runtime(struct cfs_rq *cfs_rq)
{
	if (!cfs_bandwidth_used())
		return;

	if (!cfs_rq->runtime_enabled || cfs_rq->nr_running)
		return;

	__return_cfs_rq_runtime(cfs_rq);
}

/*
 * This is done with a timer (instead of inline with bandwidth return) since
 * it's necessary to juggle rq->locks to unthrottle their respective cfs_rqs.
 */
static void do_sched_cfs_slack_timer(struct cfs_bandwidth *cfs_b)
{
	u64 runtime = 0, slice = sched_cfs_bandwidth_slice();
	unsigned long flags;

	/* confirm we're still not at a refresh boundary */
	raw_spin_lock_irqsave(&cfs_b->lock, flags);
	cfs_b->slack_started = false;
	if (cfs_b->distribute_running) {
		raw_spin_unlock_irqrestore(&cfs_b->lock, flags);
		return;
	}

	if (runtime_refresh_within(cfs_b, min_bandwidth_expiration)) {
		raw_spin_unlock_irqrestore(&cfs_b->lock, flags);
		return;
	}

	if (cfs_b->quota != RUNTIME_INF && cfs_b->runtime > slice)
		runtime = cfs_b->runtime;

	if (runtime)
		cfs_b->distribute_running = 1;

	raw_spin_unlock_irqrestore(&cfs_b->lock, flags);

	if (!runtime)
		return;

	distribute_cfs_runtime(cfs_b);

	raw_spin_lock_irqsave(&cfs_b->lock, flags);
	cfs_b->distribute_running = 0;
	raw_spin_unlock_irqrestore(&cfs_b->lock, flags);
}

/*
 * When a group wakes up we want to make sure that its quota is not already
 * expired/exceeded, otherwise it may be allowed to steal additional ticks of
 * runtime as update_curr() throttling can not not trigger until it's on-rq.
 */
static void check_enqueue_throttle(struct cfs_rq *cfs_rq)
{
	if (!cfs_bandwidth_used())
		return;

	/* an active group must be handled by the update_curr()->put() path */
	if (!cfs_rq->runtime_enabled || cfs_rq->curr)
		return;

	/* ensure the group is not already throttled */
	if (cfs_rq_throttled(cfs_rq))
		return;

	/* update runtime allocation */
	account_cfs_rq_runtime(cfs_rq, 0);
	if (cfs_rq->runtime_remaining <= 0)
		throttle_cfs_rq(cfs_rq);
}

static void sync_throttle(struct task_group *tg, int cpu)
{
	struct cfs_rq *pcfs_rq, *cfs_rq;

	if (!cfs_bandwidth_used())
		return;

	if (!tg->parent)
		return;

	cfs_rq = tg->cfs_rq[cpu];
	pcfs_rq = tg->parent->cfs_rq[cpu];

	cfs_rq->throttle_count = pcfs_rq->throttle_count;
	cfs_rq->throttled_clock_task = rq_clock_task(cpu_rq(cpu));
}

/* conditionally throttle active cfs_rq's from put_prev_entity() */
static bool check_cfs_rq_runtime(struct cfs_rq *cfs_rq)
{
	if (!cfs_bandwidth_used())
		return false;

	if (likely(!cfs_rq->runtime_enabled || cfs_rq->runtime_remaining > 0))
		return false;

	/*
	 * it's possible for a throttled entity to be forced into a running
	 * state (e.g. set_curr_task), in this case we're finished.
	 */
	if (cfs_rq_throttled(cfs_rq))
		return true;

	throttle_cfs_rq(cfs_rq);
	return true;
}

static enum hrtimer_restart sched_cfs_slack_timer(struct hrtimer *timer)
{
	struct cfs_bandwidth *cfs_b =
		container_of(timer, struct cfs_bandwidth, slack_timer);

	do_sched_cfs_slack_timer(cfs_b);

	return HRTIMER_NORESTART;
}

extern const u64 max_cfs_quota_period;

static enum hrtimer_restart sched_cfs_period_timer(struct hrtimer *timer)
{
	struct cfs_bandwidth *cfs_b =
		container_of(timer, struct cfs_bandwidth, period_timer);
	unsigned long flags;
	int overrun;
	int idle = 0;
	int count = 0;

	raw_spin_lock_irqsave(&cfs_b->lock, flags);
	for (;;) {
		overrun = hrtimer_forward_now(timer, cfs_b->period);
		if (!overrun)
			break;

		if (++count > 3) {
			u64 new, old = ktime_to_ns(cfs_b->period);

			/*
			 * Grow period by a factor of 2 to avoid losing precision.
			 * Precision loss in the quota/period ratio can cause __cfs_schedulable
			 * to fail.
			 */
			new = old * 2;
			if (new < max_cfs_quota_period) {
				cfs_b->period = ns_to_ktime(new);
				cfs_b->quota *= 2;

				pr_warn_ratelimited(
	"cfs_period_timer[cpu%d]: period too short, scaling up (new cfs_period_us = %lld, cfs_quota_us = %lld)\n",
					smp_processor_id(),
					div_u64(new, NSEC_PER_USEC),
					div_u64(cfs_b->quota, NSEC_PER_USEC));
			} else {
				pr_warn_ratelimited(
	"cfs_period_timer[cpu%d]: period too short, but cannot scale up without losing precision (cfs_period_us = %lld, cfs_quota_us = %lld)\n",
					smp_processor_id(),
					div_u64(old, NSEC_PER_USEC),
					div_u64(cfs_b->quota, NSEC_PER_USEC));
			}

			/* reset count so we don't come right back in here */
			count = 0;
		}

		idle = do_sched_cfs_period_timer(cfs_b, overrun, flags);
	}
	if (idle)
		cfs_b->period_active = 0;
	raw_spin_unlock_irqrestore(&cfs_b->lock, flags);

	return idle ? HRTIMER_NORESTART : HRTIMER_RESTART;
}

void init_cfs_bandwidth(struct cfs_bandwidth *cfs_b)
{
	raw_spin_lock_init(&cfs_b->lock);
	cfs_b->runtime = 0;
	cfs_b->quota = RUNTIME_INF;
	cfs_b->period = ns_to_ktime(default_cfs_period());

	INIT_LIST_HEAD(&cfs_b->throttled_cfs_rq);
	hrtimer_init(&cfs_b->period_timer, CLOCK_MONOTONIC, HRTIMER_MODE_ABS_PINNED);
	cfs_b->period_timer.function = sched_cfs_period_timer;
	hrtimer_init(&cfs_b->slack_timer, CLOCK_MONOTONIC, HRTIMER_MODE_REL);
	cfs_b->slack_timer.function = sched_cfs_slack_timer;
	cfs_b->distribute_running = 0;
	cfs_b->slack_started = false;
}

static void init_cfs_rq_runtime(struct cfs_rq *cfs_rq)
{
	cfs_rq->runtime_enabled = 0;
	INIT_LIST_HEAD(&cfs_rq->throttled_list);
}

void start_cfs_bandwidth(struct cfs_bandwidth *cfs_b)
{
	lockdep_assert_held(&cfs_b->lock);

	if (cfs_b->period_active)
		return;

	cfs_b->period_active = 1;
	hrtimer_forward_now(&cfs_b->period_timer, cfs_b->period);
	hrtimer_start_expires(&cfs_b->period_timer, HRTIMER_MODE_ABS_PINNED);
}

static void destroy_cfs_bandwidth(struct cfs_bandwidth *cfs_b)
{
	/* init_cfs_bandwidth() was not called */
	if (!cfs_b->throttled_cfs_rq.next)
		return;

	hrtimer_cancel(&cfs_b->period_timer);
	hrtimer_cancel(&cfs_b->slack_timer);
}

/*
 * Both these CPU hotplug callbacks race against unregister_fair_sched_group()
 *
 * The race is harmless, since modifying bandwidth settings of unhooked group
 * bits doesn't do much.
 */

/* cpu online calback */
static void __maybe_unused update_runtime_enabled(struct rq *rq)
{
	struct task_group *tg;

	lockdep_assert_held(&rq->lock);

	rcu_read_lock();
	list_for_each_entry_rcu(tg, &task_groups, list) {
		struct cfs_bandwidth *cfs_b = &tg->cfs_bandwidth;
		struct cfs_rq *cfs_rq = tg->cfs_rq[cpu_of(rq)];

		raw_spin_lock(&cfs_b->lock);
		cfs_rq->runtime_enabled = cfs_b->quota != RUNTIME_INF;
		raw_spin_unlock(&cfs_b->lock);
	}
	rcu_read_unlock();
}

/* cpu offline callback */
static void __maybe_unused unthrottle_offline_cfs_rqs(struct rq *rq)
{
	struct task_group *tg;

	lockdep_assert_held(&rq->lock);

	rcu_read_lock();
	list_for_each_entry_rcu(tg, &task_groups, list) {
		struct cfs_rq *cfs_rq = tg->cfs_rq[cpu_of(rq)];

		if (!cfs_rq->runtime_enabled)
			continue;

		/*
		 * clock_task is not advancing so we just need to make sure
		 * there's some valid quota amount
		 */
		cfs_rq->runtime_remaining = 1;
		/*
		 * Offline rq is schedulable till CPU is completely disabled
		 * in take_cpu_down(), so we prevent new cfs throttling here.
		 */
		cfs_rq->runtime_enabled = 0;

		if (cfs_rq_throttled(cfs_rq))
			unthrottle_cfs_rq(cfs_rq);
	}
	rcu_read_unlock();
}

#else /* CONFIG_CFS_BANDWIDTH */

static inline bool cfs_bandwidth_used(void)
{
	return false;
}

static void account_cfs_rq_runtime(struct cfs_rq *cfs_rq, u64 delta_exec) {}
static bool check_cfs_rq_runtime(struct cfs_rq *cfs_rq) { return false; }
static void check_enqueue_throttle(struct cfs_rq *cfs_rq) {}
static inline void sync_throttle(struct task_group *tg, int cpu) {}
static __always_inline void return_cfs_rq_runtime(struct cfs_rq *cfs_rq) {}

static inline int cfs_rq_throttled(struct cfs_rq *cfs_rq)
{
	return 0;
}

static inline int throttled_hierarchy(struct cfs_rq *cfs_rq)
{
	return 0;
}

static inline int throttled_lb_pair(struct task_group *tg,
				    int src_cpu, int dest_cpu)
{
	return 0;
}

void init_cfs_bandwidth(struct cfs_bandwidth *cfs_b) {}

#ifdef CONFIG_FAIR_GROUP_SCHED
static void init_cfs_rq_runtime(struct cfs_rq *cfs_rq) {}
#endif

static inline struct cfs_bandwidth *tg_cfs_bandwidth(struct task_group *tg)
{
	return NULL;
}
static inline void destroy_cfs_bandwidth(struct cfs_bandwidth *cfs_b) {}
static inline void update_runtime_enabled(struct rq *rq) {}
static inline void unthrottle_offline_cfs_rqs(struct rq *rq) {}

#endif /* CONFIG_CFS_BANDWIDTH */

/**************************************************
 * CFS operations on tasks:
 */

#ifdef CONFIG_SCHED_HRTICK
static void hrtick_start_fair(struct rq *rq, struct task_struct *p)
{
	struct sched_entity *se = &p->se;
	struct cfs_rq *cfs_rq = cfs_rq_of(se);

	SCHED_WARN_ON(task_rq(p) != rq);

	if (rq->cfs.h_nr_running > 1) {
		u64 slice = sched_slice(cfs_rq, se);
		u64 ran = se->sum_exec_runtime - se->prev_sum_exec_runtime;
		s64 delta = slice - ran;

		if (delta < 0) {
			if (rq->curr == p)
				resched_curr(rq);
			return;
		}
		hrtick_start(rq, delta);
	}
}

/*
 * called from enqueue/dequeue and updates the hrtick when the
 * current task is from our class and nr_running is low enough
 * to matter.
 */
static void hrtick_update(struct rq *rq)
{
	struct task_struct *curr = rq->curr;

	if (!hrtick_enabled(rq) || curr->sched_class != &fair_sched_class)
		return;

	if (cfs_rq_of(&curr->se)->nr_running < sched_nr_latency)
		hrtick_start_fair(rq, curr);
}
#else /* !CONFIG_SCHED_HRTICK */
static inline void
hrtick_start_fair(struct rq *rq, struct task_struct *p)
{
}

static inline void hrtick_update(struct rq *rq)
{
}
#endif

#ifdef CONFIG_SMP
static inline unsigned long cpu_util(int cpu);

static inline bool cpu_overutilized(int cpu)
{
	return !fits_capacity(cpu_util(cpu), capacity_of(cpu));
}

static inline void update_overutilized_status(struct rq *rq)
{
	if (!READ_ONCE(rq->rd->overutilized) && cpu_overutilized(rq->cpu)) {
		WRITE_ONCE(rq->rd->overutilized, SG_OVERUTILIZED);
		trace_sched_overutilized_tp(rq->rd, SG_OVERUTILIZED);
	}
}
#else
static inline void update_overutilized_status(struct rq *rq) { }
#endif

/* Runqueue only has SCHED_IDLE tasks enqueued */
static int sched_idle_rq(struct rq *rq)
{
	return unlikely(rq->nr_running == rq->cfs.idle_h_nr_running &&
			rq->nr_running);
}

#ifdef CONFIG_SMP
static int sched_idle_cpu(int cpu)
{
	return sched_idle_rq(cpu_rq(cpu));
}
#endif

/*
 * The enqueue_task method is called before nr_running is
 * increased. Here we update the fair scheduling stats and
 * then put the task into the rbtree:
 */
static void
enqueue_task_fair(struct rq *rq, struct task_struct *p, int flags)
{
	struct cfs_rq *cfs_rq;
	struct sched_entity *se = &p->se;
	int idle_h_nr_running = task_has_idle_policy(p);

	/*
	 * The code below (indirectly) updates schedutil which looks at
	 * the cfs_rq utilization to select a frequency.
	 * Let's add the task's estimated utilization to the cfs_rq's
	 * estimated utilization, before we update schedutil.
	 */
	util_est_enqueue(&rq->cfs, p);

	/*
	 * If in_iowait is set, the code below may not trigger any cpufreq
	 * utilization updates, so do it here explicitly with the IOWAIT flag
	 * passed.
	 */
	if (p->in_iowait)
		cpufreq_update_util(rq, SCHED_CPUFREQ_IOWAIT);

	for_each_sched_entity(se) {
		if (se->on_rq)
			break;
		cfs_rq = cfs_rq_of(se);
		enqueue_entity(cfs_rq, se, flags);

		cfs_rq->h_nr_running++;
		cfs_rq->idle_h_nr_running += idle_h_nr_running;

		/* end evaluation on encountering a throttled cfs_rq */
		if (cfs_rq_throttled(cfs_rq))
			goto enqueue_throttle;

		flags = ENQUEUE_WAKEUP;
	}

	for_each_sched_entity(se) {
		cfs_rq = cfs_rq_of(se);

		update_load_avg(cfs_rq, se, UPDATE_TG);
<<<<<<< HEAD
=======
		se_update_runnable(se);
>>>>>>> c58091a3
		update_cfs_group(se);

		cfs_rq->h_nr_running++;
		cfs_rq->idle_h_nr_running += idle_h_nr_running;

		/* end evaluation on encountering a throttled cfs_rq */
		if (cfs_rq_throttled(cfs_rq))
			goto enqueue_throttle;

               /*
                * One parent has been throttled and cfs_rq removed from the
                * list. Add it back to not break the leaf list.
                */
               if (throttled_hierarchy(cfs_rq))
                       list_add_leaf_cfs_rq(cfs_rq);
	}

enqueue_throttle:
	if (!se) {
		add_nr_running(rq, 1);
		/*
		 * Since new tasks are assigned an initial util_avg equal to
		 * half of the spare capacity of their CPU, tiny tasks have the
		 * ability to cross the overutilized threshold, which will
		 * result in the load balancer ruining all the task placement
		 * done by EAS. As a way to mitigate that effect, do not account
		 * for the first enqueue operation of new tasks during the
		 * overutilized flag detection.
		 *
		 * A better way of solving this problem would be to wait for
		 * the PELT signals of tasks to converge before taking them
		 * into account, but that is not straightforward to implement,
		 * and the following generally works well enough in practice.
		 */
		if (flags & ENQUEUE_WAKEUP)
			update_overutilized_status(rq);

	}

	if (cfs_bandwidth_used()) {
		/*
		 * When bandwidth control is enabled; the cfs_rq_throttled()
		 * breaks in the above iteration can result in incomplete
		 * leaf list maintenance, resulting in triggering the assertion
		 * below.
		 */
		for_each_sched_entity(se) {
			cfs_rq = cfs_rq_of(se);

			if (list_add_leaf_cfs_rq(cfs_rq))
				break;
		}
	}

	assert_list_leaf_cfs_rq(rq);

	hrtick_update(rq);
}

static void set_next_buddy(struct sched_entity *se);

/*
 * The dequeue_task method is called before nr_running is
 * decreased. We remove the task from the rbtree and
 * update the fair scheduling stats:
 */
static void dequeue_task_fair(struct rq *rq, struct task_struct *p, int flags)
{
	struct cfs_rq *cfs_rq;
	struct sched_entity *se = &p->se;
	int task_sleep = flags & DEQUEUE_SLEEP;
	int idle_h_nr_running = task_has_idle_policy(p);
	bool was_sched_idle = sched_idle_rq(rq);

	for_each_sched_entity(se) {
		cfs_rq = cfs_rq_of(se);
		dequeue_entity(cfs_rq, se, flags);

		cfs_rq->h_nr_running--;
		cfs_rq->idle_h_nr_running -= idle_h_nr_running;

		/* end evaluation on encountering a throttled cfs_rq */
		if (cfs_rq_throttled(cfs_rq))
			goto dequeue_throttle;

		/* Don't dequeue parent if it has other entities besides us */
		if (cfs_rq->load.weight) {
			/* Avoid re-evaluating load for this entity: */
			se = parent_entity(se);
			/*
			 * Bias pick_next to pick a task from this cfs_rq, as
			 * p is sleeping when it is within its sched_slice.
			 */
			if (task_sleep && se && !throttled_hierarchy(cfs_rq))
				set_next_buddy(se);
			break;
		}
		flags |= DEQUEUE_SLEEP;
	}

	for_each_sched_entity(se) {
		cfs_rq = cfs_rq_of(se);

		update_load_avg(cfs_rq, se, UPDATE_TG);
<<<<<<< HEAD
=======
		se_update_runnable(se);
>>>>>>> c58091a3
		update_cfs_group(se);

		cfs_rq->h_nr_running--;
		cfs_rq->idle_h_nr_running -= idle_h_nr_running;

		/* end evaluation on encountering a throttled cfs_rq */
		if (cfs_rq_throttled(cfs_rq))
			goto dequeue_throttle;

	}

dequeue_throttle:
	if (!se)
		sub_nr_running(rq, 1);

	/* balance early to pull high priority tasks */
	if (unlikely(!was_sched_idle && sched_idle_rq(rq)))
		rq->next_balance = jiffies;

	util_est_dequeue(&rq->cfs, p, task_sleep);
	hrtick_update(rq);
}

#ifdef CONFIG_SMP

/* Working cpumask for: load_balance, load_balance_newidle. */
DEFINE_PER_CPU(cpumask_var_t, load_balance_mask);
DEFINE_PER_CPU(cpumask_var_t, select_idle_mask);

#ifdef CONFIG_NO_HZ_COMMON

static struct {
	cpumask_var_t idle_cpus_mask;
	atomic_t nr_cpus;
	int has_blocked;		/* Idle CPUS has blocked load */
	unsigned long next_balance;     /* in jiffy units */
	unsigned long next_blocked;	/* Next update of blocked load in jiffies */
} nohz ____cacheline_aligned;

#endif /* CONFIG_NO_HZ_COMMON */

static unsigned long cpu_load(struct rq *rq)
{
	return cfs_rq_load_avg(&rq->cfs);
}

/*
 * cpu_load_without - compute CPU load without any contributions from *p
 * @cpu: the CPU which load is requested
 * @p: the task which load should be discounted
 *
 * The load of a CPU is defined by the load of tasks currently enqueued on that
 * CPU as well as tasks which are currently sleeping after an execution on that
 * CPU.
 *
 * This method returns the load of the specified CPU by discounting the load of
 * the specified task, whenever the task is currently contributing to the CPU
 * load.
 */
static unsigned long cpu_load_without(struct rq *rq, struct task_struct *p)
{
	struct cfs_rq *cfs_rq;
	unsigned int load;

	/* Task has no contribution or is new */
	if (cpu_of(rq) != task_cpu(p) || !READ_ONCE(p->se.avg.last_update_time))
		return cpu_load(rq);

	cfs_rq = &rq->cfs;
	load = READ_ONCE(cfs_rq->avg.load_avg);

	/* Discount task's util from CPU's util */
	lsub_positive(&load, task_h_load(p));

	return load;
}

static unsigned long cpu_runnable(struct rq *rq)
{
	return cfs_rq_runnable_avg(&rq->cfs);
}

static unsigned long cpu_runnable_without(struct rq *rq, struct task_struct *p)
{
	struct cfs_rq *cfs_rq;
	unsigned int runnable;

	/* Task has no contribution or is new */
	if (cpu_of(rq) != task_cpu(p) || !READ_ONCE(p->se.avg.last_update_time))
		return cpu_runnable(rq);

	cfs_rq = &rq->cfs;
	runnable = READ_ONCE(cfs_rq->avg.runnable_avg);

	/* Discount task's runnable from CPU's runnable */
	lsub_positive(&runnable, p->se.avg.runnable_avg);

	return runnable;
}

static unsigned long capacity_of(int cpu)
{
	return cpu_rq(cpu)->cpu_capacity;
}

static void record_wakee(struct task_struct *p)
{
	/*
	 * Only decay a single time; tasks that have less then 1 wakeup per
	 * jiffy will not have built up many flips.
	 */
	if (time_after(jiffies, current->wakee_flip_decay_ts + HZ)) {
		current->wakee_flips >>= 1;
		current->wakee_flip_decay_ts = jiffies;
	}

	if (current->last_wakee != p) {
		current->last_wakee = p;
		current->wakee_flips++;
	}
}

/*
 * Detect M:N waker/wakee relationships via a switching-frequency heuristic.
 *
 * A waker of many should wake a different task than the one last awakened
 * at a frequency roughly N times higher than one of its wakees.
 *
 * In order to determine whether we should let the load spread vs consolidating
 * to shared cache, we look for a minimum 'flip' frequency of llc_size in one
 * partner, and a factor of lls_size higher frequency in the other.
 *
 * With both conditions met, we can be relatively sure that the relationship is
 * non-monogamous, with partner count exceeding socket size.
 *
 * Waker/wakee being client/server, worker/dispatcher, interrupt source or
 * whatever is irrelevant, spread criteria is apparent partner count exceeds
 * socket size.
 */
static int wake_wide(struct task_struct *p)
{
	unsigned int master = current->wakee_flips;
	unsigned int slave = p->wakee_flips;
	int factor = this_cpu_read(sd_llc_size);

	if (master < slave)
		swap(master, slave);
	if (slave < factor || master < slave * factor)
		return 0;
	return 1;
}

/*
 * The purpose of wake_affine() is to quickly determine on which CPU we can run
 * soonest. For the purpose of speed we only consider the waking and previous
 * CPU.
 *
 * wake_affine_idle() - only considers 'now', it check if the waking CPU is
 *			cache-affine and is (or	will be) idle.
 *
 * wake_affine_weight() - considers the weight to reflect the average
 *			  scheduling latency of the CPUs. This seems to work
 *			  for the overloaded case.
 */
static int
wake_affine_idle(int this_cpu, int prev_cpu, int sync)
{
	/*
	 * If this_cpu is idle, it implies the wakeup is from interrupt
	 * context. Only allow the move if cache is shared. Otherwise an
	 * interrupt intensive workload could force all tasks onto one
	 * node depending on the IO topology or IRQ affinity settings.
	 *
	 * If the prev_cpu is idle and cache affine then avoid a migration.
	 * There is no guarantee that the cache hot data from an interrupt
	 * is more important than cache hot data on the prev_cpu and from
	 * a cpufreq perspective, it's better to have higher utilisation
	 * on one CPU.
	 */
	if (available_idle_cpu(this_cpu) && cpus_share_cache(this_cpu, prev_cpu))
		return available_idle_cpu(prev_cpu) ? prev_cpu : this_cpu;

	if (sync && cpu_rq(this_cpu)->nr_running == 1)
		return this_cpu;

	return nr_cpumask_bits;
}

static int
wake_affine_weight(struct sched_domain *sd, struct task_struct *p,
		   int this_cpu, int prev_cpu, int sync)
{
	s64 this_eff_load, prev_eff_load;
	unsigned long task_load;

	this_eff_load = cpu_load(cpu_rq(this_cpu));

	if (sync) {
		unsigned long current_load = task_h_load(current);

		if (current_load > this_eff_load)
			return this_cpu;

		this_eff_load -= current_load;
	}

	task_load = task_h_load(p);

	this_eff_load += task_load;
	if (sched_feat(WA_BIAS))
		this_eff_load *= 100;
	this_eff_load *= capacity_of(prev_cpu);

	prev_eff_load = cpu_load(cpu_rq(prev_cpu));
	prev_eff_load -= task_load;
	if (sched_feat(WA_BIAS))
		prev_eff_load *= 100 + (sd->imbalance_pct - 100) / 2;
	prev_eff_load *= capacity_of(this_cpu);

	/*
	 * If sync, adjust the weight of prev_eff_load such that if
	 * prev_eff == this_eff that select_idle_sibling() will consider
	 * stacking the wakee on top of the waker if no other CPU is
	 * idle.
	 */
	if (sync)
		prev_eff_load += 1;

	return this_eff_load < prev_eff_load ? this_cpu : nr_cpumask_bits;
}

static int wake_affine(struct sched_domain *sd, struct task_struct *p,
		       int this_cpu, int prev_cpu, int sync)
{
	int target = nr_cpumask_bits;

	if (sched_feat(WA_IDLE))
		target = wake_affine_idle(this_cpu, prev_cpu, sync);

	if (sched_feat(WA_WEIGHT) && target == nr_cpumask_bits)
		target = wake_affine_weight(sd, p, this_cpu, prev_cpu, sync);

	schedstat_inc(p->se.statistics.nr_wakeups_affine_attempts);
	if (target == nr_cpumask_bits)
		return prev_cpu;

	schedstat_inc(sd->ttwu_move_affine);
	schedstat_inc(p->se.statistics.nr_wakeups_affine);
	return target;
}

static struct sched_group *
find_idlest_group(struct sched_domain *sd, struct task_struct *p,
		  int this_cpu, int sd_flag);

/*
 * find_idlest_group_cpu - find the idlest CPU among the CPUs in the group.
 */
static int
find_idlest_group_cpu(struct sched_group *group, struct task_struct *p, int this_cpu)
{
	unsigned long load, min_load = ULONG_MAX;
	unsigned int min_exit_latency = UINT_MAX;
	u64 latest_idle_timestamp = 0;
	int least_loaded_cpu = this_cpu;
	int shallowest_idle_cpu = -1;
	int i;

	/* Check if we have any choice: */
	if (group->group_weight == 1)
		return cpumask_first(sched_group_span(group));

	/* Traverse only the allowed CPUs */
	for_each_cpu_and(i, sched_group_span(group), p->cpus_ptr) {
		if (sched_idle_cpu(i))
			return i;

		if (available_idle_cpu(i)) {
			struct rq *rq = cpu_rq(i);
			struct cpuidle_state *idle = idle_get_state(rq);
			if (idle && idle->exit_latency < min_exit_latency) {
				/*
				 * We give priority to a CPU whose idle state
				 * has the smallest exit latency irrespective
				 * of any idle timestamp.
				 */
				min_exit_latency = idle->exit_latency;
				latest_idle_timestamp = rq->idle_stamp;
				shallowest_idle_cpu = i;
			} else if ((!idle || idle->exit_latency == min_exit_latency) &&
				   rq->idle_stamp > latest_idle_timestamp) {
				/*
				 * If equal or no active idle state, then
				 * the most recently idled CPU might have
				 * a warmer cache.
				 */
				latest_idle_timestamp = rq->idle_stamp;
				shallowest_idle_cpu = i;
			}
		} else if (shallowest_idle_cpu == -1) {
			load = cpu_load(cpu_rq(i));
			if (load < min_load) {
				min_load = load;
				least_loaded_cpu = i;
			}
		}
	}

	return shallowest_idle_cpu != -1 ? shallowest_idle_cpu : least_loaded_cpu;
}

static inline int find_idlest_cpu(struct sched_domain *sd, struct task_struct *p,
				  int cpu, int prev_cpu, int sd_flag)
{
	int new_cpu = cpu;

	if (!cpumask_intersects(sched_domain_span(sd), p->cpus_ptr))
		return prev_cpu;

	/*
	 * We need task's util for cpu_util_without, sync it up to
	 * prev_cpu's last_update_time.
	 */
	if (!(sd_flag & SD_BALANCE_FORK))
		sync_entity_load_avg(&p->se);

	while (sd) {
		struct sched_group *group;
		struct sched_domain *tmp;
		int weight;

		if (!(sd->flags & sd_flag)) {
			sd = sd->child;
			continue;
		}

		group = find_idlest_group(sd, p, cpu, sd_flag);
		if (!group) {
			sd = sd->child;
			continue;
		}

		new_cpu = find_idlest_group_cpu(group, p, cpu);
		if (new_cpu == cpu) {
			/* Now try balancing at a lower domain level of 'cpu': */
			sd = sd->child;
			continue;
		}

		/* Now try balancing at a lower domain level of 'new_cpu': */
		cpu = new_cpu;
		weight = sd->span_weight;
		sd = NULL;
		for_each_domain(cpu, tmp) {
			if (weight <= tmp->span_weight)
				break;
			if (tmp->flags & sd_flag)
				sd = tmp;
		}
	}

	return new_cpu;
}

#ifdef CONFIG_SCHED_SMT
DEFINE_STATIC_KEY_FALSE(sched_smt_present);
EXPORT_SYMBOL_GPL(sched_smt_present);

static inline void set_idle_cores(int cpu, int val)
{
	struct sched_domain_shared *sds;

	sds = rcu_dereference(per_cpu(sd_llc_shared, cpu));
	if (sds)
		WRITE_ONCE(sds->has_idle_cores, val);
}

static inline bool test_idle_cores(int cpu, bool def)
{
	struct sched_domain_shared *sds;

	sds = rcu_dereference(per_cpu(sd_llc_shared, cpu));
	if (sds)
		return READ_ONCE(sds->has_idle_cores);

	return def;
}

/*
 * Scans the local SMT mask to see if the entire core is idle, and records this
 * information in sd_llc_shared->has_idle_cores.
 *
 * Since SMT siblings share all cache levels, inspecting this limited remote
 * state should be fairly cheap.
 */
void __update_idle_core(struct rq *rq)
{
	int core = cpu_of(rq);
	int cpu;

	rcu_read_lock();
	if (test_idle_cores(core, true))
		goto unlock;

	for_each_cpu(cpu, cpu_smt_mask(core)) {
		if (cpu == core)
			continue;

		if (!available_idle_cpu(cpu))
			goto unlock;
	}

	set_idle_cores(core, 1);
unlock:
	rcu_read_unlock();
}

/*
 * Scan the entire LLC domain for idle cores; this dynamically switches off if
 * there are no idle cores left in the system; tracked through
 * sd_llc->shared->has_idle_cores and enabled through update_idle_core() above.
 */
static int select_idle_core(struct task_struct *p, struct sched_domain *sd, int target)
{
	struct cpumask *cpus = this_cpu_cpumask_var_ptr(select_idle_mask);
	int core, cpu;

	if (!static_branch_likely(&sched_smt_present))
		return -1;

	if (!test_idle_cores(target, false))
		return -1;

	cpumask_and(cpus, sched_domain_span(sd), p->cpus_ptr);

	for_each_cpu_wrap(core, cpus, target) {
		bool idle = true;

		for_each_cpu(cpu, cpu_smt_mask(core)) {
			if (!available_idle_cpu(cpu)) {
				idle = false;
				break;
			}
		}
		cpumask_andnot(cpus, cpus, cpu_smt_mask(core));

		if (idle)
			return core;
	}

	/*
	 * Failed to find an idle core; stop looking for one.
	 */
	set_idle_cores(target, 0);

	return -1;
}

/*
 * Scan the local SMT mask for idle CPUs.
 */
static int select_idle_smt(struct task_struct *p, int target)
{
	int cpu;

	if (!static_branch_likely(&sched_smt_present))
		return -1;

	for_each_cpu(cpu, cpu_smt_mask(target)) {
		if (!cpumask_test_cpu(cpu, p->cpus_ptr))
			continue;
		if (available_idle_cpu(cpu) || sched_idle_cpu(cpu))
			return cpu;
	}

	return -1;
}

#else /* CONFIG_SCHED_SMT */

static inline int select_idle_core(struct task_struct *p, struct sched_domain *sd, int target)
{
	return -1;
}

static inline int select_idle_smt(struct task_struct *p, int target)
{
	return -1;
}

#endif /* CONFIG_SCHED_SMT */

/*
 * Scan the LLC domain for idle CPUs; this is dynamically regulated by
 * comparing the average scan cost (tracked in sd->avg_scan_cost) against the
 * average idle time for this rq (as found in rq->avg_idle).
 */
static int select_idle_cpu(struct task_struct *p, struct sched_domain *sd, int target)
{
	struct cpumask *cpus = this_cpu_cpumask_var_ptr(select_idle_mask);
	struct sched_domain *this_sd;
	u64 avg_cost, avg_idle;
	u64 time;
	int this = smp_processor_id();
	int cpu, nr = INT_MAX;

	this_sd = rcu_dereference(*this_cpu_ptr(&sd_llc));
	if (!this_sd)
		return -1;

	/*
	 * Due to large variance we need a large fuzz factor; hackbench in
	 * particularly is sensitive here.
	 */
	avg_idle = this_rq()->avg_idle / 512;
	avg_cost = this_sd->avg_scan_cost + 1;

	if (sched_feat(SIS_AVG_CPU) && avg_idle < avg_cost)
		return -1;

	if (sched_feat(SIS_PROP)) {
		u64 span_avg = sd->span_weight * avg_idle;
		if (span_avg > 4*avg_cost)
			nr = div_u64(span_avg, avg_cost);
		else
			nr = 4;
	}

	time = cpu_clock(this);

	cpumask_and(cpus, sched_domain_span(sd), p->cpus_ptr);

	for_each_cpu_wrap(cpu, cpus, target) {
		if (!--nr)
			return -1;
		if (available_idle_cpu(cpu) || sched_idle_cpu(cpu))
			break;
	}

	time = cpu_clock(this) - time;
	update_avg(&this_sd->avg_scan_cost, time);

	return cpu;
}

/*
 * Scan the asym_capacity domain for idle CPUs; pick the first idle one on which
 * the task fits. If no CPU is big enough, but there are idle ones, try to
 * maximize capacity.
 */
static int
select_idle_capacity(struct task_struct *p, struct sched_domain *sd, int target)
{
	unsigned long best_cap = 0;
	int cpu, best_cpu = -1;
	struct cpumask *cpus;

	sync_entity_load_avg(&p->se);

	cpus = this_cpu_cpumask_var_ptr(select_idle_mask);
	cpumask_and(cpus, sched_domain_span(sd), p->cpus_ptr);

	for_each_cpu_wrap(cpu, cpus, target) {
		unsigned long cpu_cap = capacity_of(cpu);

		if (!available_idle_cpu(cpu) && !sched_idle_cpu(cpu))
			continue;
		if (task_fits_capacity(p, cpu_cap))
			return cpu;

		if (cpu_cap > best_cap) {
			best_cap = cpu_cap;
			best_cpu = cpu;
		}
	}

	return best_cpu;
}

/*
 * Try and locate an idle core/thread in the LLC cache domain.
 */
static int select_idle_sibling(struct task_struct *p, int prev, int target)
{
	struct sched_domain *sd;
	int i, recent_used_cpu;

	/*
	 * For asymmetric CPU capacity systems, our domain of interest is
	 * sd_asym_cpucapacity rather than sd_llc.
	 */
	if (static_branch_unlikely(&sched_asym_cpucapacity)) {
		sd = rcu_dereference(per_cpu(sd_asym_cpucapacity, target));
		/*
		 * On an asymmetric CPU capacity system where an exclusive
		 * cpuset defines a symmetric island (i.e. one unique
		 * capacity_orig value through the cpuset), the key will be set
		 * but the CPUs within that cpuset will not have a domain with
		 * SD_ASYM_CPUCAPACITY. These should follow the usual symmetric
		 * capacity path.
		 */
		if (!sd)
			goto symmetric;

		i = select_idle_capacity(p, sd, target);
		return ((unsigned)i < nr_cpumask_bits) ? i : target;
	}

symmetric:
	if (available_idle_cpu(target) || sched_idle_cpu(target))
		return target;

	/*
	 * If the previous CPU is cache affine and idle, don't be stupid:
	 */
	if (prev != target && cpus_share_cache(prev, target) &&
	    (available_idle_cpu(prev) || sched_idle_cpu(prev)))
		return prev;

	/*
	 * Allow a per-cpu kthread to stack with the wakee if the
	 * kworker thread and the tasks previous CPUs are the same.
	 * The assumption is that the wakee queued work for the
	 * per-cpu kthread that is now complete and the wakeup is
	 * essentially a sync wakeup. An obvious example of this
	 * pattern is IO completions.
	 */
	if (is_per_cpu_kthread(current) &&
	    prev == smp_processor_id() &&
	    this_rq()->nr_running <= 1) {
		return prev;
	}

	/* Check a recently used CPU as a potential idle candidate: */
	recent_used_cpu = p->recent_used_cpu;
	if (recent_used_cpu != prev &&
	    recent_used_cpu != target &&
	    cpus_share_cache(recent_used_cpu, target) &&
	    (available_idle_cpu(recent_used_cpu) || sched_idle_cpu(recent_used_cpu)) &&
	    cpumask_test_cpu(p->recent_used_cpu, p->cpus_ptr)) {
		/*
		 * Replace recent_used_cpu with prev as it is a potential
		 * candidate for the next wake:
		 */
		p->recent_used_cpu = prev;
		return recent_used_cpu;
	}

	sd = rcu_dereference(per_cpu(sd_llc, target));
	if (!sd)
		return target;

	i = select_idle_core(p, sd, target);
	if ((unsigned)i < nr_cpumask_bits)
		return i;

	i = select_idle_cpu(p, sd, target);
	if ((unsigned)i < nr_cpumask_bits)
		return i;

	i = select_idle_smt(p, target);
	if ((unsigned)i < nr_cpumask_bits)
		return i;

	return target;
}

/**
 * Amount of capacity of a CPU that is (estimated to be) used by CFS tasks
 * @cpu: the CPU to get the utilization of
 *
 * The unit of the return value must be the one of capacity so we can compare
 * the utilization with the capacity of the CPU that is available for CFS task
 * (ie cpu_capacity).
 *
 * cfs_rq.avg.util_avg is the sum of running time of runnable tasks plus the
 * recent utilization of currently non-runnable tasks on a CPU. It represents
 * the amount of utilization of a CPU in the range [0..capacity_orig] where
 * capacity_orig is the cpu_capacity available at the highest frequency
 * (arch_scale_freq_capacity()).
 * The utilization of a CPU converges towards a sum equal to or less than the
 * current capacity (capacity_curr <= capacity_orig) of the CPU because it is
 * the running time on this CPU scaled by capacity_curr.
 *
 * The estimated utilization of a CPU is defined to be the maximum between its
 * cfs_rq.avg.util_avg and the sum of the estimated utilization of the tasks
 * currently RUNNABLE on that CPU.
 * This allows to properly represent the expected utilization of a CPU which
 * has just got a big task running since a long sleep period. At the same time
 * however it preserves the benefits of the "blocked utilization" in
 * describing the potential for other tasks waking up on the same CPU.
 *
 * Nevertheless, cfs_rq.avg.util_avg can be higher than capacity_curr or even
 * higher than capacity_orig because of unfortunate rounding in
 * cfs.avg.util_avg or just after migrating tasks and new task wakeups until
 * the average stabilizes with the new running time. We need to check that the
 * utilization stays within the range of [0..capacity_orig] and cap it if
 * necessary. Without utilization capping, a group could be seen as overloaded
 * (CPU0 utilization at 121% + CPU1 utilization at 80%) whereas CPU1 has 20% of
 * available capacity. We allow utilization to overshoot capacity_curr (but not
 * capacity_orig) as it useful for predicting the capacity required after task
 * migrations (scheduler-driven DVFS).
 *
 * Return: the (estimated) utilization for the specified CPU
 */
static inline unsigned long cpu_util(int cpu)
{
	struct cfs_rq *cfs_rq;
	unsigned int util;

	cfs_rq = &cpu_rq(cpu)->cfs;
	util = READ_ONCE(cfs_rq->avg.util_avg);

	if (sched_feat(UTIL_EST))
		util = max(util, READ_ONCE(cfs_rq->avg.util_est.enqueued));

	return min_t(unsigned long, util, capacity_orig_of(cpu));
}

/*
 * cpu_util_without: compute cpu utilization without any contributions from *p
 * @cpu: the CPU which utilization is requested
 * @p: the task which utilization should be discounted
 *
 * The utilization of a CPU is defined by the utilization of tasks currently
 * enqueued on that CPU as well as tasks which are currently sleeping after an
 * execution on that CPU.
 *
 * This method returns the utilization of the specified CPU by discounting the
 * utilization of the specified task, whenever the task is currently
 * contributing to the CPU utilization.
 */
static unsigned long cpu_util_without(int cpu, struct task_struct *p)
{
	struct cfs_rq *cfs_rq;
	unsigned int util;

	/* Task has no contribution or is new */
	if (cpu != task_cpu(p) || !READ_ONCE(p->se.avg.last_update_time))
		return cpu_util(cpu);

	cfs_rq = &cpu_rq(cpu)->cfs;
	util = READ_ONCE(cfs_rq->avg.util_avg);

	/* Discount task's util from CPU's util */
	lsub_positive(&util, task_util(p));

	/*
	 * Covered cases:
	 *
	 * a) if *p is the only task sleeping on this CPU, then:
	 *      cpu_util (== task_util) > util_est (== 0)
	 *    and thus we return:
	 *      cpu_util_without = (cpu_util - task_util) = 0
	 *
	 * b) if other tasks are SLEEPING on this CPU, which is now exiting
	 *    IDLE, then:
	 *      cpu_util >= task_util
	 *      cpu_util > util_est (== 0)
	 *    and thus we discount *p's blocked utilization to return:
	 *      cpu_util_without = (cpu_util - task_util) >= 0
	 *
	 * c) if other tasks are RUNNABLE on that CPU and
	 *      util_est > cpu_util
	 *    then we use util_est since it returns a more restrictive
	 *    estimation of the spare capacity on that CPU, by just
	 *    considering the expected utilization of tasks already
	 *    runnable on that CPU.
	 *
	 * Cases a) and b) are covered by the above code, while case c) is
	 * covered by the following code when estimated utilization is
	 * enabled.
	 */
	if (sched_feat(UTIL_EST)) {
		unsigned int estimated =
			READ_ONCE(cfs_rq->avg.util_est.enqueued);

		/*
		 * Despite the following checks we still have a small window
		 * for a possible race, when an execl's select_task_rq_fair()
		 * races with LB's detach_task():
		 *
		 *   detach_task()
		 *     p->on_rq = TASK_ON_RQ_MIGRATING;
		 *     ---------------------------------- A
		 *     deactivate_task()                   \
		 *       dequeue_task()                     + RaceTime
		 *         util_est_dequeue()              /
		 *     ---------------------------------- B
		 *
		 * The additional check on "current == p" it's required to
		 * properly fix the execl regression and it helps in further
		 * reducing the chances for the above race.
		 */
		if (unlikely(task_on_rq_queued(p) || current == p))
			lsub_positive(&estimated, _task_util_est(p));

		util = max(util, estimated);
	}

	/*
	 * Utilization (estimated) can exceed the CPU capacity, thus let's
	 * clamp to the maximum CPU capacity to ensure consistency with
	 * the cpu_util call.
	 */
	return min_t(unsigned long, util, capacity_orig_of(cpu));
}

/*
 * Predicts what cpu_util(@cpu) would return if @p was migrated (and enqueued)
 * to @dst_cpu.
 */
static unsigned long cpu_util_next(int cpu, struct task_struct *p, int dst_cpu)
{
	struct cfs_rq *cfs_rq = &cpu_rq(cpu)->cfs;
	unsigned long util_est, util = READ_ONCE(cfs_rq->avg.util_avg);

	/*
	 * If @p migrates from @cpu to another, remove its contribution. Or,
	 * if @p migrates from another CPU to @cpu, add its contribution. In
	 * the other cases, @cpu is not impacted by the migration, so the
	 * util_avg should already be correct.
	 */
	if (task_cpu(p) == cpu && dst_cpu != cpu)
		sub_positive(&util, task_util(p));
	else if (task_cpu(p) != cpu && dst_cpu == cpu)
		util += task_util(p);

	if (sched_feat(UTIL_EST)) {
		util_est = READ_ONCE(cfs_rq->avg.util_est.enqueued);

		/*
		 * During wake-up, the task isn't enqueued yet and doesn't
		 * appear in the cfs_rq->avg.util_est.enqueued of any rq,
		 * so just add it (if needed) to "simulate" what will be
		 * cpu_util() after the task has been enqueued.
		 */
		if (dst_cpu == cpu)
			util_est += _task_util_est(p);

		util = max(util, util_est);
	}

	return min(util, capacity_orig_of(cpu));
}

/*
 * compute_energy(): Estimates the energy that @pd would consume if @p was
 * migrated to @dst_cpu. compute_energy() predicts what will be the utilization
 * landscape of @pd's CPUs after the task migration, and uses the Energy Model
 * to compute what would be the energy if we decided to actually migrate that
 * task.
 */
static long
compute_energy(struct task_struct *p, int dst_cpu, struct perf_domain *pd)
{
	struct cpumask *pd_mask = perf_domain_span(pd);
	unsigned long cpu_cap = arch_scale_cpu_capacity(cpumask_first(pd_mask));
	unsigned long max_util = 0, sum_util = 0;
	int cpu;

	/*
	 * The capacity state of CPUs of the current rd can be driven by CPUs
	 * of another rd if they belong to the same pd. So, account for the
	 * utilization of these CPUs too by masking pd with cpu_online_mask
	 * instead of the rd span.
	 *
	 * If an entire pd is outside of the current rd, it will not appear in
	 * its pd list and will not be accounted by compute_energy().
	 */
	for_each_cpu_and(cpu, pd_mask, cpu_online_mask) {
		unsigned long cpu_util, util_cfs = cpu_util_next(cpu, p, dst_cpu);
		struct task_struct *tsk = cpu == dst_cpu ? p : NULL;

		/*
		 * Busy time computation: utilization clamping is not
		 * required since the ratio (sum_util / cpu_capacity)
		 * is already enough to scale the EM reported power
		 * consumption at the (eventually clamped) cpu_capacity.
		 */
		sum_util += schedutil_cpu_util(cpu, util_cfs, cpu_cap,
					       ENERGY_UTIL, NULL);

		/*
		 * Performance domain frequency: utilization clamping
		 * must be considered since it affects the selection
		 * of the performance domain frequency.
		 * NOTE: in case RT tasks are running, by default the
		 * FREQUENCY_UTIL's utilization can be max OPP.
		 */
		cpu_util = schedutil_cpu_util(cpu, util_cfs, cpu_cap,
					      FREQUENCY_UTIL, tsk);
		max_util = max(max_util, cpu_util);
	}

	return em_pd_energy(pd->em_pd, max_util, sum_util);
}

/*
 * find_energy_efficient_cpu(): Find most energy-efficient target CPU for the
 * waking task. find_energy_efficient_cpu() looks for the CPU with maximum
 * spare capacity in each performance domain and uses it as a potential
 * candidate to execute the task. Then, it uses the Energy Model to figure
 * out which of the CPU candidates is the most energy-efficient.
 *
 * The rationale for this heuristic is as follows. In a performance domain,
 * all the most energy efficient CPU candidates (according to the Energy
 * Model) are those for which we'll request a low frequency. When there are
 * several CPUs for which the frequency request will be the same, we don't
 * have enough data to break the tie between them, because the Energy Model
 * only includes active power costs. With this model, if we assume that
 * frequency requests follow utilization (e.g. using schedutil), the CPU with
 * the maximum spare capacity in a performance domain is guaranteed to be among
 * the best candidates of the performance domain.
 *
 * In practice, it could be preferable from an energy standpoint to pack
 * small tasks on a CPU in order to let other CPUs go in deeper idle states,
 * but that could also hurt our chances to go cluster idle, and we have no
 * ways to tell with the current Energy Model if this is actually a good
 * idea or not. So, find_energy_efficient_cpu() basically favors
 * cluster-packing, and spreading inside a cluster. That should at least be
 * a good thing for latency, and this is consistent with the idea that most
 * of the energy savings of EAS come from the asymmetry of the system, and
 * not so much from breaking the tie between identical CPUs. That's also the
 * reason why EAS is enabled in the topology code only for systems where
 * SD_ASYM_CPUCAPACITY is set.
 *
 * NOTE: Forkees are not accepted in the energy-aware wake-up path because
 * they don't have any useful utilization data yet and it's not possible to
 * forecast their impact on energy consumption. Consequently, they will be
 * placed by find_idlest_cpu() on the least loaded CPU, which might turn out
 * to be energy-inefficient in some use-cases. The alternative would be to
 * bias new tasks towards specific types of CPUs first, or to try to infer
 * their util_avg from the parent task, but those heuristics could hurt
 * other use-cases too. So, until someone finds a better way to solve this,
 * let's keep things simple by re-using the existing slow path.
 */
static int find_energy_efficient_cpu(struct task_struct *p, int prev_cpu)
{
	unsigned long prev_delta = ULONG_MAX, best_delta = ULONG_MAX;
	struct root_domain *rd = cpu_rq(smp_processor_id())->rd;
	unsigned long cpu_cap, util, base_energy = 0;
	int cpu, best_energy_cpu = prev_cpu;
	struct sched_domain *sd;
	struct perf_domain *pd;

	rcu_read_lock();
	pd = rcu_dereference(rd->pd);
	if (!pd || READ_ONCE(rd->overutilized))
		goto fail;

	/*
	 * Energy-aware wake-up happens on the lowest sched_domain starting
	 * from sd_asym_cpucapacity spanning over this_cpu and prev_cpu.
	 */
	sd = rcu_dereference(*this_cpu_ptr(&sd_asym_cpucapacity));
	while (sd && !cpumask_test_cpu(prev_cpu, sched_domain_span(sd)))
		sd = sd->parent;
	if (!sd)
		goto fail;

	sync_entity_load_avg(&p->se);
	if (!task_util_est(p))
		goto unlock;

	for (; pd; pd = pd->next) {
		unsigned long cur_delta, spare_cap, max_spare_cap = 0;
		unsigned long base_energy_pd;
		int max_spare_cap_cpu = -1;

		/* Compute the 'base' energy of the pd, without @p */
		base_energy_pd = compute_energy(p, -1, pd);
		base_energy += base_energy_pd;

		for_each_cpu_and(cpu, perf_domain_span(pd), sched_domain_span(sd)) {
			if (!cpumask_test_cpu(cpu, p->cpus_ptr))
				continue;

			util = cpu_util_next(cpu, p, cpu);
			cpu_cap = capacity_of(cpu);
			spare_cap = cpu_cap - util;

			/*
			 * Skip CPUs that cannot satisfy the capacity request.
			 * IOW, placing the task there would make the CPU
			 * overutilized. Take uclamp into account to see how
			 * much capacity we can get out of the CPU; this is
			 * aligned with schedutil_cpu_util().
			 */
			util = uclamp_rq_util_with(cpu_rq(cpu), util, p);
			if (!fits_capacity(util, cpu_cap))
				continue;

			/* Always use prev_cpu as a candidate. */
			if (cpu == prev_cpu) {
				prev_delta = compute_energy(p, prev_cpu, pd);
				prev_delta -= base_energy_pd;
				best_delta = min(best_delta, prev_delta);
			}

			/*
			 * Find the CPU with the maximum spare capacity in
			 * the performance domain
			 */
			if (spare_cap > max_spare_cap) {
				max_spare_cap = spare_cap;
				max_spare_cap_cpu = cpu;
			}
		}

		/* Evaluate the energy impact of using this CPU. */
		if (max_spare_cap_cpu >= 0 && max_spare_cap_cpu != prev_cpu) {
			cur_delta = compute_energy(p, max_spare_cap_cpu, pd);
			cur_delta -= base_energy_pd;
			if (cur_delta < best_delta) {
				best_delta = cur_delta;
				best_energy_cpu = max_spare_cap_cpu;
			}
		}
	}
unlock:
	rcu_read_unlock();

	/*
	 * Pick the best CPU if prev_cpu cannot be used, or if it saves at
	 * least 6% of the energy used by prev_cpu.
	 */
	if (prev_delta == ULONG_MAX)
		return best_energy_cpu;

	if ((prev_delta - best_delta) > ((prev_delta + base_energy) >> 4))
		return best_energy_cpu;

	return prev_cpu;

fail:
	rcu_read_unlock();

	return -1;
}

/*
 * select_task_rq_fair: Select target runqueue for the waking task in domains
 * that have the 'sd_flag' flag set. In practice, this is SD_BALANCE_WAKE,
 * SD_BALANCE_FORK, or SD_BALANCE_EXEC.
 *
 * Balances load by selecting the idlest CPU in the idlest group, or under
 * certain conditions an idle sibling CPU if the domain has SD_WAKE_AFFINE set.
 *
 * Returns the target CPU number.
 *
 * preempt must be disabled.
 */
static int
select_task_rq_fair(struct task_struct *p, int prev_cpu, int sd_flag, int wake_flags)
{
	struct sched_domain *tmp, *sd = NULL;
	int cpu = smp_processor_id();
	int new_cpu = prev_cpu;
	int want_affine = 0;
	int sync = (wake_flags & WF_SYNC) && !(current->flags & PF_EXITING);

	if (sd_flag & SD_BALANCE_WAKE) {
		record_wakee(p);

		if (sched_energy_enabled()) {
			new_cpu = find_energy_efficient_cpu(p, prev_cpu);
			if (new_cpu >= 0)
				return new_cpu;
			new_cpu = prev_cpu;
		}

		want_affine = !wake_wide(p) && cpumask_test_cpu(cpu, p->cpus_ptr);
	}

	rcu_read_lock();
	for_each_domain(cpu, tmp) {
		if (!(tmp->flags & SD_LOAD_BALANCE))
			break;

		/*
		 * If both 'cpu' and 'prev_cpu' are part of this domain,
		 * cpu is a valid SD_WAKE_AFFINE target.
		 */
		if (want_affine && (tmp->flags & SD_WAKE_AFFINE) &&
		    cpumask_test_cpu(prev_cpu, sched_domain_span(tmp))) {
			if (cpu != prev_cpu)
				new_cpu = wake_affine(tmp, p, cpu, prev_cpu, sync);

			sd = NULL; /* Prefer wake_affine over balance flags */
			break;
		}

		if (tmp->flags & sd_flag)
			sd = tmp;
		else if (!want_affine)
			break;
	}

	if (unlikely(sd)) {
		/* Slow path */
		new_cpu = find_idlest_cpu(sd, p, cpu, prev_cpu, sd_flag);
	} else if (sd_flag & SD_BALANCE_WAKE) { /* XXX always ? */
		/* Fast path */

		new_cpu = select_idle_sibling(p, prev_cpu, new_cpu);

		if (want_affine)
			current->recent_used_cpu = cpu;
	}
	rcu_read_unlock();

	return new_cpu;
}

static void detach_entity_cfs_rq(struct sched_entity *se);

/*
 * Called immediately before a task is migrated to a new CPU; task_cpu(p) and
 * cfs_rq_of(p) references at time of call are still valid and identify the
 * previous CPU. The caller guarantees p->pi_lock or task_rq(p)->lock is held.
 */
static void migrate_task_rq_fair(struct task_struct *p, int new_cpu)
{
	/*
	 * As blocked tasks retain absolute vruntime the migration needs to
	 * deal with this by subtracting the old and adding the new
	 * min_vruntime -- the latter is done by enqueue_entity() when placing
	 * the task on the new runqueue.
	 */
	if (p->state == TASK_WAKING) {
		struct sched_entity *se = &p->se;
		struct cfs_rq *cfs_rq = cfs_rq_of(se);
		u64 min_vruntime;

#ifndef CONFIG_64BIT
		u64 min_vruntime_copy;

		do {
			min_vruntime_copy = cfs_rq->min_vruntime_copy;
			smp_rmb();
			min_vruntime = cfs_rq->min_vruntime;
		} while (min_vruntime != min_vruntime_copy);
#else
		min_vruntime = cfs_rq->min_vruntime;
#endif

		se->vruntime -= min_vruntime;
	}

	if (p->on_rq == TASK_ON_RQ_MIGRATING) {
		/*
		 * In case of TASK_ON_RQ_MIGRATING we in fact hold the 'old'
		 * rq->lock and can modify state directly.
		 */
		lockdep_assert_held(&task_rq(p)->lock);
		detach_entity_cfs_rq(&p->se);

	} else {
		/*
		 * We are supposed to update the task to "current" time, then
		 * its up to date and ready to go to new CPU/cfs_rq. But we
		 * have difficulty in getting what current time is, so simply
		 * throw away the out-of-date time. This will result in the
		 * wakee task is less decayed, but giving the wakee more load
		 * sounds not bad.
		 */
		remove_entity_load_avg(&p->se);
	}

	/* Tell new CPU we are migrated */
	p->se.avg.last_update_time = 0;

	/* We have migrated, no longer consider this task hot */
	p->se.exec_start = 0;

	update_scan_period(p, new_cpu);
}

static void task_dead_fair(struct task_struct *p)
{
	remove_entity_load_avg(&p->se);
}

static int
balance_fair(struct rq *rq, struct task_struct *prev, struct rq_flags *rf)
{
	if (rq->nr_running)
		return 1;

	return newidle_balance(rq, rf) != 0;
}
#endif /* CONFIG_SMP */

static unsigned long wakeup_gran(struct sched_entity *se)
{
	unsigned long gran = sysctl_sched_wakeup_granularity;

	/*
	 * Since its curr running now, convert the gran from real-time
	 * to virtual-time in his units.
	 *
	 * By using 'se' instead of 'curr' we penalize light tasks, so
	 * they get preempted easier. That is, if 'se' < 'curr' then
	 * the resulting gran will be larger, therefore penalizing the
	 * lighter, if otoh 'se' > 'curr' then the resulting gran will
	 * be smaller, again penalizing the lighter task.
	 *
	 * This is especially important for buddies when the leftmost
	 * task is higher priority than the buddy.
	 */
	return calc_delta_fair(gran, se);
}

/*
 * Should 'se' preempt 'curr'.
 *
 *             |s1
 *        |s2
 *   |s3
 *         g
 *      |<--->|c
 *
 *  w(c, s1) = -1
 *  w(c, s2) =  0
 *  w(c, s3) =  1
 *
 */
static int
wakeup_preempt_entity(struct sched_entity *curr, struct sched_entity *se)
{
	s64 gran, vdiff = curr->vruntime - se->vruntime;

	if (vdiff <= 0)
		return -1;

	gran = wakeup_gran(se);
	if (vdiff > gran)
		return 1;

	return 0;
}

static void set_last_buddy(struct sched_entity *se)
{
	if (entity_is_task(se) && unlikely(task_has_idle_policy(task_of(se))))
		return;

	for_each_sched_entity(se) {
		if (SCHED_WARN_ON(!se->on_rq))
			return;
		cfs_rq_of(se)->last = se;
	}
}

static void set_next_buddy(struct sched_entity *se)
{
	if (entity_is_task(se) && unlikely(task_has_idle_policy(task_of(se))))
		return;

	for_each_sched_entity(se) {
		if (SCHED_WARN_ON(!se->on_rq))
			return;
		cfs_rq_of(se)->next = se;
	}
}

static void set_skip_buddy(struct sched_entity *se)
{
	for_each_sched_entity(se)
		cfs_rq_of(se)->skip = se;
}

/*
 * Preempt the current task with a newly woken task if needed:
 */
static void check_preempt_wakeup(struct rq *rq, struct task_struct *p, int wake_flags)
{
	struct task_struct *curr = rq->curr;
	struct sched_entity *se = &curr->se, *pse = &p->se;
	struct cfs_rq *cfs_rq = task_cfs_rq(curr);
	int scale = cfs_rq->nr_running >= sched_nr_latency;
	int next_buddy_marked = 0;

	if (unlikely(se == pse))
		return;

	/*
	 * This is possible from callers such as attach_tasks(), in which we
	 * unconditionally check_prempt_curr() after an enqueue (which may have
	 * lead to a throttle).  This both saves work and prevents false
	 * next-buddy nomination below.
	 */
	if (unlikely(throttled_hierarchy(cfs_rq_of(pse))))
		return;

	if (sched_feat(NEXT_BUDDY) && scale && !(wake_flags & WF_FORK)) {
		set_next_buddy(pse);
		next_buddy_marked = 1;
	}

	/*
	 * We can come here with TIF_NEED_RESCHED already set from new task
	 * wake up path.
	 *
	 * Note: this also catches the edge-case of curr being in a throttled
	 * group (e.g. via set_curr_task), since update_curr() (in the
	 * enqueue of curr) will have resulted in resched being set.  This
	 * prevents us from potentially nominating it as a false LAST_BUDDY
	 * below.
	 */
	if (test_tsk_need_resched(curr))
		return;

	/* Idle tasks are by definition preempted by non-idle tasks. */
	if (unlikely(task_has_idle_policy(curr)) &&
	    likely(!task_has_idle_policy(p)))
		goto preempt;

	/*
	 * Batch and idle tasks do not preempt non-idle tasks (their preemption
	 * is driven by the tick):
	 */
	if (unlikely(p->policy != SCHED_NORMAL) || !sched_feat(WAKEUP_PREEMPTION))
		return;

	find_matching_se(&se, &pse);
	update_curr(cfs_rq_of(se));
	BUG_ON(!pse);
	if (wakeup_preempt_entity(se, pse) == 1) {
		/*
		 * Bias pick_next to pick the sched entity that is
		 * triggering this preemption.
		 */
		if (!next_buddy_marked)
			set_next_buddy(pse);
		goto preempt;
	}

	return;

preempt:
	resched_curr(rq);
	/*
	 * Only set the backward buddy when the current task is still
	 * on the rq. This can happen when a wakeup gets interleaved
	 * with schedule on the ->pre_schedule() or idle_balance()
	 * point, either of which can * drop the rq lock.
	 *
	 * Also, during early boot the idle thread is in the fair class,
	 * for obvious reasons its a bad idea to schedule back to it.
	 */
	if (unlikely(!se->on_rq || curr == rq->idle))
		return;

	if (sched_feat(LAST_BUDDY) && scale && entity_is_task(se))
		set_last_buddy(se);
}

struct task_struct *
pick_next_task_fair(struct rq *rq, struct task_struct *prev, struct rq_flags *rf)
{
	struct cfs_rq *cfs_rq = &rq->cfs;
	struct sched_entity *se;
	struct task_struct *p;
	int new_tasks;

again:
	if (!sched_fair_runnable(rq))
		goto idle;

#ifdef CONFIG_FAIR_GROUP_SCHED
	if (!prev || prev->sched_class != &fair_sched_class)
		goto simple;

	/*
	 * Because of the set_next_buddy() in dequeue_task_fair() it is rather
	 * likely that a next task is from the same cgroup as the current.
	 *
	 * Therefore attempt to avoid putting and setting the entire cgroup
	 * hierarchy, only change the part that actually changes.
	 */

	do {
		struct sched_entity *curr = cfs_rq->curr;

		/*
		 * Since we got here without doing put_prev_entity() we also
		 * have to consider cfs_rq->curr. If it is still a runnable
		 * entity, update_curr() will update its vruntime, otherwise
		 * forget we've ever seen it.
		 */
		if (curr) {
			if (curr->on_rq)
				update_curr(cfs_rq);
			else
				curr = NULL;

			/*
			 * This call to check_cfs_rq_runtime() will do the
			 * throttle and dequeue its entity in the parent(s).
			 * Therefore the nr_running test will indeed
			 * be correct.
			 */
			if (unlikely(check_cfs_rq_runtime(cfs_rq))) {
				cfs_rq = &rq->cfs;

				if (!cfs_rq->nr_running)
					goto idle;

				goto simple;
			}
		}

		se = pick_next_entity(cfs_rq, curr);
		cfs_rq = group_cfs_rq(se);
	} while (cfs_rq);

	p = task_of(se);

	/*
	 * Since we haven't yet done put_prev_entity and if the selected task
	 * is a different task than we started out with, try and touch the
	 * least amount of cfs_rqs.
	 */
	if (prev != p) {
		struct sched_entity *pse = &prev->se;

		while (!(cfs_rq = is_same_group(se, pse))) {
			int se_depth = se->depth;
			int pse_depth = pse->depth;

			if (se_depth <= pse_depth) {
				put_prev_entity(cfs_rq_of(pse), pse);
				pse = parent_entity(pse);
			}
			if (se_depth >= pse_depth) {
				set_next_entity(cfs_rq_of(se), se);
				se = parent_entity(se);
			}
		}

		put_prev_entity(cfs_rq, pse);
		set_next_entity(cfs_rq, se);
	}

	goto done;
simple:
#endif
	if (prev)
		put_prev_task(rq, prev);

	do {
		se = pick_next_entity(cfs_rq, NULL);
		set_next_entity(cfs_rq, se);
		cfs_rq = group_cfs_rq(se);
	} while (cfs_rq);

	p = task_of(se);

done: __maybe_unused;
#ifdef CONFIG_SMP
	/*
	 * Move the next running task to the front of
	 * the list, so our cfs_tasks list becomes MRU
	 * one.
	 */
	list_move(&p->se.group_node, &rq->cfs_tasks);
#endif

	if (hrtick_enabled(rq))
		hrtick_start_fair(rq, p);

	update_misfit_status(p, rq);

	return p;

idle:
	if (!rf)
		return NULL;

	new_tasks = newidle_balance(rq, rf);

	/*
	 * Because newidle_balance() releases (and re-acquires) rq->lock, it is
	 * possible for any higher priority task to appear. In that case we
	 * must re-start the pick_next_entity() loop.
	 */
	if (new_tasks < 0)
		return RETRY_TASK;

	if (new_tasks > 0)
		goto again;

	/*
	 * rq is about to be idle, check if we need to update the
	 * lost_idle_time of clock_pelt
	 */
	update_idle_rq_clock_pelt(rq);

	return NULL;
}

static struct task_struct *__pick_next_task_fair(struct rq *rq)
{
	return pick_next_task_fair(rq, NULL, NULL);
}

/*
 * Account for a descheduled task:
 */
static void put_prev_task_fair(struct rq *rq, struct task_struct *prev)
{
	struct sched_entity *se = &prev->se;
	struct cfs_rq *cfs_rq;

	for_each_sched_entity(se) {
		cfs_rq = cfs_rq_of(se);
		put_prev_entity(cfs_rq, se);
	}
}

/*
 * sched_yield() is very simple
 *
 * The magic of dealing with the ->skip buddy is in pick_next_entity.
 */
static void yield_task_fair(struct rq *rq)
{
	struct task_struct *curr = rq->curr;
	struct cfs_rq *cfs_rq = task_cfs_rq(curr);
	struct sched_entity *se = &curr->se;

	/*
	 * Are we the only task in the tree?
	 */
	if (unlikely(rq->nr_running == 1))
		return;

	clear_buddies(cfs_rq, se);

	if (curr->policy != SCHED_BATCH) {
		update_rq_clock(rq);
		/*
		 * Update run-time statistics of the 'current'.
		 */
		update_curr(cfs_rq);
		/*
		 * Tell update_rq_clock() that we've just updated,
		 * so we don't do microscopic update in schedule()
		 * and double the fastpath cost.
		 */
		rq_clock_skip_update(rq);
	}

	set_skip_buddy(se);
}

static bool yield_to_task_fair(struct rq *rq, struct task_struct *p, bool preempt)
{
	struct sched_entity *se = &p->se;

	/* throttled hierarchies are not runnable */
	if (!se->on_rq || throttled_hierarchy(cfs_rq_of(se)))
		return false;

	/* Tell the scheduler that we'd really like pse to run next. */
	set_next_buddy(se);

	yield_task_fair(rq);

	return true;
}

#ifdef CONFIG_SMP
/**************************************************
 * Fair scheduling class load-balancing methods.
 *
 * BASICS
 *
 * The purpose of load-balancing is to achieve the same basic fairness the
 * per-CPU scheduler provides, namely provide a proportional amount of compute
 * time to each task. This is expressed in the following equation:
 *
 *   W_i,n/P_i == W_j,n/P_j for all i,j                               (1)
 *
 * Where W_i,n is the n-th weight average for CPU i. The instantaneous weight
 * W_i,0 is defined as:
 *
 *   W_i,0 = \Sum_j w_i,j                                             (2)
 *
 * Where w_i,j is the weight of the j-th runnable task on CPU i. This weight
 * is derived from the nice value as per sched_prio_to_weight[].
 *
 * The weight average is an exponential decay average of the instantaneous
 * weight:
 *
 *   W'_i,n = (2^n - 1) / 2^n * W_i,n + 1 / 2^n * W_i,0               (3)
 *
 * C_i is the compute capacity of CPU i, typically it is the
 * fraction of 'recent' time available for SCHED_OTHER task execution. But it
 * can also include other factors [XXX].
 *
 * To achieve this balance we define a measure of imbalance which follows
 * directly from (1):
 *
 *   imb_i,j = max{ avg(W/C), W_i/C_i } - min{ avg(W/C), W_j/C_j }    (4)
 *
 * We them move tasks around to minimize the imbalance. In the continuous
 * function space it is obvious this converges, in the discrete case we get
 * a few fun cases generally called infeasible weight scenarios.
 *
 * [XXX expand on:
 *     - infeasible weights;
 *     - local vs global optima in the discrete case. ]
 *
 *
 * SCHED DOMAINS
 *
 * In order to solve the imbalance equation (4), and avoid the obvious O(n^2)
 * for all i,j solution, we create a tree of CPUs that follows the hardware
 * topology where each level pairs two lower groups (or better). This results
 * in O(log n) layers. Furthermore we reduce the number of CPUs going up the
 * tree to only the first of the previous level and we decrease the frequency
 * of load-balance at each level inv. proportional to the number of CPUs in
 * the groups.
 *
 * This yields:
 *
 *     log_2 n     1     n
 *   \Sum       { --- * --- * 2^i } = O(n)                            (5)
 *     i = 0      2^i   2^i
 *                               `- size of each group
 *         |         |     `- number of CPUs doing load-balance
 *         |         `- freq
 *         `- sum over all levels
 *
 * Coupled with a limit on how many tasks we can migrate every balance pass,
 * this makes (5) the runtime complexity of the balancer.
 *
 * An important property here is that each CPU is still (indirectly) connected
 * to every other CPU in at most O(log n) steps:
 *
 * The adjacency matrix of the resulting graph is given by:
 *
 *             log_2 n
 *   A_i,j = \Union     (i % 2^k == 0) && i / 2^(k+1) == j / 2^(k+1)  (6)
 *             k = 0
 *
 * And you'll find that:
 *
 *   A^(log_2 n)_i,j != 0  for all i,j                                (7)
 *
 * Showing there's indeed a path between every CPU in at most O(log n) steps.
 * The task movement gives a factor of O(m), giving a convergence complexity
 * of:
 *
 *   O(nm log n),  n := nr_cpus, m := nr_tasks                        (8)
 *
 *
 * WORK CONSERVING
 *
 * In order to avoid CPUs going idle while there's still work to do, new idle
 * balancing is more aggressive and has the newly idle CPU iterate up the domain
 * tree itself instead of relying on other CPUs to bring it work.
 *
 * This adds some complexity to both (5) and (8) but it reduces the total idle
 * time.
 *
 * [XXX more?]
 *
 *
 * CGROUPS
 *
 * Cgroups make a horror show out of (2), instead of a simple sum we get:
 *
 *                                s_k,i
 *   W_i,0 = \Sum_j \Prod_k w_k * -----                               (9)
 *                                 S_k
 *
 * Where
 *
 *   s_k,i = \Sum_j w_i,j,k  and  S_k = \Sum_i s_k,i                 (10)
 *
 * w_i,j,k is the weight of the j-th runnable task in the k-th cgroup on CPU i.
 *
 * The big problem is S_k, its a global sum needed to compute a local (W_i)
 * property.
 *
 * [XXX write more on how we solve this.. _after_ merging pjt's patches that
 *      rewrite all of this once again.]
 */

static unsigned long __read_mostly max_load_balance_interval = HZ/10;

enum fbq_type { regular, remote, all };

/*
 * 'group_type' describes the group of CPUs at the moment of load balancing.
 *
 * The enum is ordered by pulling priority, with the group with lowest priority
 * first so the group_type can simply be compared when selecting the busiest
 * group. See update_sd_pick_busiest().
 */
enum group_type {
	/* The group has spare capacity that can be used to run more tasks.  */
	group_has_spare = 0,
	/*
	 * The group is fully used and the tasks don't compete for more CPU
	 * cycles. Nevertheless, some tasks might wait before running.
	 */
	group_fully_busy,
	/*
	 * SD_ASYM_CPUCAPACITY only: One task doesn't fit with CPU's capacity
	 * and must be migrated to a more powerful CPU.
	 */
	group_misfit_task,
	/*
	 * SD_ASYM_PACKING only: One local CPU with higher capacity is available,
	 * and the task should be migrated to it instead of running on the
	 * current CPU.
	 */
	group_asym_packing,
	/*
	 * The tasks' affinity constraints previously prevented the scheduler
	 * from balancing the load across the system.
	 */
	group_imbalanced,
	/*
	 * The CPU is overloaded and can't provide expected CPU cycles to all
	 * tasks.
	 */
	group_overloaded
};

enum migration_type {
	migrate_load = 0,
	migrate_util,
	migrate_task,
	migrate_misfit
};

#define LBF_ALL_PINNED	0x01
#define LBF_NEED_BREAK	0x02
#define LBF_DST_PINNED  0x04
#define LBF_SOME_PINNED	0x08
#define LBF_NOHZ_STATS	0x10
#define LBF_NOHZ_AGAIN	0x20

struct lb_env {
	struct sched_domain	*sd;

	struct rq		*src_rq;
	int			src_cpu;

	int			dst_cpu;
	struct rq		*dst_rq;

	struct cpumask		*dst_grpmask;
	int			new_dst_cpu;
	enum cpu_idle_type	idle;
	long			imbalance;
	/* The set of CPUs under consideration for load-balancing */
	struct cpumask		*cpus;

	unsigned int		flags;

	unsigned int		loop;
	unsigned int		loop_break;
	unsigned int		loop_max;

	enum fbq_type		fbq_type;
	enum migration_type	migration_type;
	struct list_head	tasks;
};

/*
 * Is this task likely cache-hot:
 */
static int task_hot(struct task_struct *p, struct lb_env *env)
{
	s64 delta;

	lockdep_assert_held(&env->src_rq->lock);

	if (p->sched_class != &fair_sched_class)
		return 0;

	if (unlikely(task_has_idle_policy(p)))
		return 0;

	/*
	 * Buddy candidates are cache hot:
	 */
	if (sched_feat(CACHE_HOT_BUDDY) && env->dst_rq->nr_running &&
			(&p->se == cfs_rq_of(&p->se)->next ||
			 &p->se == cfs_rq_of(&p->se)->last))
		return 1;

	if (sysctl_sched_migration_cost == -1)
		return 1;
	if (sysctl_sched_migration_cost == 0)
		return 0;

	delta = rq_clock_task(env->src_rq) - p->se.exec_start;

	return delta < (s64)sysctl_sched_migration_cost;
}

#ifdef CONFIG_NUMA_BALANCING
/*
 * Returns 1, if task migration degrades locality
 * Returns 0, if task migration improves locality i.e migration preferred.
 * Returns -1, if task migration is not affected by locality.
 */
static int migrate_degrades_locality(struct task_struct *p, struct lb_env *env)
{
	struct numa_group *numa_group = rcu_dereference(p->numa_group);
	unsigned long src_weight, dst_weight;
	int src_nid, dst_nid, dist;

	if (!static_branch_likely(&sched_numa_balancing))
		return -1;

	if (!p->numa_faults || !(env->sd->flags & SD_NUMA))
		return -1;

	src_nid = cpu_to_node(env->src_cpu);
	dst_nid = cpu_to_node(env->dst_cpu);

	if (src_nid == dst_nid)
		return -1;

	/* Migrating away from the preferred node is always bad. */
	if (src_nid == p->numa_preferred_nid) {
		if (env->src_rq->nr_running > env->src_rq->nr_preferred_running)
			return 1;
		else
			return -1;
	}

	/* Encourage migration to the preferred node. */
	if (dst_nid == p->numa_preferred_nid)
		return 0;

	/* Leaving a core idle is often worse than degrading locality. */
	if (env->idle == CPU_IDLE)
		return -1;

	dist = node_distance(src_nid, dst_nid);
	if (numa_group) {
		src_weight = group_weight(p, src_nid, dist);
		dst_weight = group_weight(p, dst_nid, dist);
	} else {
		src_weight = task_weight(p, src_nid, dist);
		dst_weight = task_weight(p, dst_nid, dist);
	}

	return dst_weight < src_weight;
}

#else
static inline int migrate_degrades_locality(struct task_struct *p,
					     struct lb_env *env)
{
	return -1;
}
#endif

/*
 * can_migrate_task - may task p from runqueue rq be migrated to this_cpu?
 */
static
int can_migrate_task(struct task_struct *p, struct lb_env *env)
{
	int tsk_cache_hot;

	lockdep_assert_held(&env->src_rq->lock);

	/*
	 * We do not migrate tasks that are:
	 * 1) throttled_lb_pair, or
	 * 2) cannot be migrated to this CPU due to cpus_ptr, or
	 * 3) running (obviously), or
	 * 4) are cache-hot on their current CPU.
	 */
	if (throttled_lb_pair(task_group(p), env->src_cpu, env->dst_cpu))
		return 0;

	if (!cpumask_test_cpu(env->dst_cpu, p->cpus_ptr)) {
		int cpu;

		schedstat_inc(p->se.statistics.nr_failed_migrations_affine);

		env->flags |= LBF_SOME_PINNED;

		/*
		 * Remember if this task can be migrated to any other CPU in
		 * our sched_group. We may want to revisit it if we couldn't
		 * meet load balance goals by pulling other tasks on src_cpu.
		 *
		 * Avoid computing new_dst_cpu for NEWLY_IDLE or if we have
		 * already computed one in current iteration.
		 */
		if (env->idle == CPU_NEWLY_IDLE || (env->flags & LBF_DST_PINNED))
			return 0;

		/* Prevent to re-select dst_cpu via env's CPUs: */
		for_each_cpu_and(cpu, env->dst_grpmask, env->cpus) {
			if (cpumask_test_cpu(cpu, p->cpus_ptr)) {
				env->flags |= LBF_DST_PINNED;
				env->new_dst_cpu = cpu;
				break;
			}
		}

		return 0;
	}

	/* Record that we found atleast one task that could run on dst_cpu */
	env->flags &= ~LBF_ALL_PINNED;

	if (task_running(env->src_rq, p)) {
		schedstat_inc(p->se.statistics.nr_failed_migrations_running);
		return 0;
	}

	/*
	 * Aggressive migration if:
	 * 1) destination numa is preferred
	 * 2) task is cache cold, or
	 * 3) too many balance attempts have failed.
	 */
	tsk_cache_hot = migrate_degrades_locality(p, env);
	if (tsk_cache_hot == -1)
		tsk_cache_hot = task_hot(p, env);

	if (tsk_cache_hot <= 0 ||
	    env->sd->nr_balance_failed > env->sd->cache_nice_tries) {
		if (tsk_cache_hot == 1) {
			schedstat_inc(env->sd->lb_hot_gained[env->idle]);
			schedstat_inc(p->se.statistics.nr_forced_migrations);
		}
		return 1;
	}

	schedstat_inc(p->se.statistics.nr_failed_migrations_hot);
	return 0;
}

/*
 * detach_task() -- detach the task for the migration specified in env
 */
static void detach_task(struct task_struct *p, struct lb_env *env)
{
	lockdep_assert_held(&env->src_rq->lock);

	deactivate_task(env->src_rq, p, DEQUEUE_NOCLOCK);
	set_task_cpu(p, env->dst_cpu);
}

/*
 * detach_one_task() -- tries to dequeue exactly one task from env->src_rq, as
 * part of active balancing operations within "domain".
 *
 * Returns a task if successful and NULL otherwise.
 */
static struct task_struct *detach_one_task(struct lb_env *env)
{
	struct task_struct *p;

	lockdep_assert_held(&env->src_rq->lock);

	list_for_each_entry_reverse(p,
			&env->src_rq->cfs_tasks, se.group_node) {
		if (!can_migrate_task(p, env))
			continue;

		detach_task(p, env);

		/*
		 * Right now, this is only the second place where
		 * lb_gained[env->idle] is updated (other is detach_tasks)
		 * so we can safely collect stats here rather than
		 * inside detach_tasks().
		 */
		schedstat_inc(env->sd->lb_gained[env->idle]);
		return p;
	}
	return NULL;
}

static const unsigned int sched_nr_migrate_break = 32;

/*
 * detach_tasks() -- tries to detach up to imbalance load/util/tasks from
 * busiest_rq, as part of a balancing operation within domain "sd".
 *
 * Returns number of detached tasks if successful and 0 otherwise.
 */
static int detach_tasks(struct lb_env *env)
{
	struct list_head *tasks = &env->src_rq->cfs_tasks;
	unsigned long util, load;
	struct task_struct *p;
	int detached = 0;

	lockdep_assert_held(&env->src_rq->lock);

	if (env->imbalance <= 0)
		return 0;

	while (!list_empty(tasks)) {
		/*
		 * We don't want to steal all, otherwise we may be treated likewise,
		 * which could at worst lead to a livelock crash.
		 */
		if (env->idle != CPU_NOT_IDLE && env->src_rq->nr_running <= 1)
			break;

		p = list_last_entry(tasks, struct task_struct, se.group_node);

		env->loop++;
		/* We've more or less seen every task there is, call it quits */
		if (env->loop > env->loop_max)
			break;

		/* take a breather every nr_migrate tasks */
		if (env->loop > env->loop_break) {
			env->loop_break += sched_nr_migrate_break;
			env->flags |= LBF_NEED_BREAK;
			break;
		}

		if (!can_migrate_task(p, env))
			goto next;

		switch (env->migration_type) {
		case migrate_load:
			load = task_h_load(p);

			if (sched_feat(LB_MIN) &&
			    load < 16 && !env->sd->nr_balance_failed)
				goto next;

			/*
			 * Make sure that we don't migrate too much load.
			 * Nevertheless, let relax the constraint if
			 * scheduler fails to find a good waiting task to
			 * migrate.
			 */
			if (load/2 > env->imbalance &&
			    env->sd->nr_balance_failed <= env->sd->cache_nice_tries)
				goto next;

			env->imbalance -= load;
			break;

		case migrate_util:
			util = task_util_est(p);

			if (util > env->imbalance)
				goto next;

			env->imbalance -= util;
			break;

		case migrate_task:
			env->imbalance--;
			break;

		case migrate_misfit:
			/* This is not a misfit task */
			if (task_fits_capacity(p, capacity_of(env->src_cpu)))
				goto next;

			env->imbalance = 0;
			break;
		}

		detach_task(p, env);
		list_add(&p->se.group_node, &env->tasks);

		detached++;

#ifdef CONFIG_PREEMPTION
		/*
		 * NEWIDLE balancing is a source of latency, so preemptible
		 * kernels will stop after the first task is detached to minimize
		 * the critical section.
		 */
		if (env->idle == CPU_NEWLY_IDLE)
			break;
#endif

		/*
		 * We only want to steal up to the prescribed amount of
		 * load/util/tasks.
		 */
		if (env->imbalance <= 0)
			break;

		continue;
next:
		list_move(&p->se.group_node, tasks);
	}

	/*
	 * Right now, this is one of only two places we collect this stat
	 * so we can safely collect detach_one_task() stats here rather
	 * than inside detach_one_task().
	 */
	schedstat_add(env->sd->lb_gained[env->idle], detached);

	return detached;
}

/*
 * attach_task() -- attach the task detached by detach_task() to its new rq.
 */
static void attach_task(struct rq *rq, struct task_struct *p)
{
	lockdep_assert_held(&rq->lock);

	BUG_ON(task_rq(p) != rq);
	activate_task(rq, p, ENQUEUE_NOCLOCK);
	check_preempt_curr(rq, p, 0);
}

/*
 * attach_one_task() -- attaches the task returned from detach_one_task() to
 * its new rq.
 */
static void attach_one_task(struct rq *rq, struct task_struct *p)
{
	struct rq_flags rf;

	rq_lock(rq, &rf);
	update_rq_clock(rq);
	attach_task(rq, p);
	rq_unlock(rq, &rf);
}

/*
 * attach_tasks() -- attaches all tasks detached by detach_tasks() to their
 * new rq.
 */
static void attach_tasks(struct lb_env *env)
{
	struct list_head *tasks = &env->tasks;
	struct task_struct *p;
	struct rq_flags rf;

	rq_lock(env->dst_rq, &rf);
	update_rq_clock(env->dst_rq);

	while (!list_empty(tasks)) {
		p = list_first_entry(tasks, struct task_struct, se.group_node);
		list_del_init(&p->se.group_node);

		attach_task(env->dst_rq, p);
	}

	rq_unlock(env->dst_rq, &rf);
}

#ifdef CONFIG_NO_HZ_COMMON
static inline bool cfs_rq_has_blocked(struct cfs_rq *cfs_rq)
{
	if (cfs_rq->avg.load_avg)
		return true;

	if (cfs_rq->avg.util_avg)
		return true;

	return false;
}

static inline bool others_have_blocked(struct rq *rq)
{
	if (READ_ONCE(rq->avg_rt.util_avg))
		return true;

	if (READ_ONCE(rq->avg_dl.util_avg))
		return true;

	if (thermal_load_avg(rq))
		return true;

#ifdef CONFIG_HAVE_SCHED_AVG_IRQ
	if (READ_ONCE(rq->avg_irq.util_avg))
		return true;
#endif

	return false;
}

static inline void update_blocked_load_status(struct rq *rq, bool has_blocked)
{
	rq->last_blocked_load_update_tick = jiffies;

	if (!has_blocked)
		rq->has_blocked_load = 0;
}
#else
static inline bool cfs_rq_has_blocked(struct cfs_rq *cfs_rq) { return false; }
static inline bool others_have_blocked(struct rq *rq) { return false; }
static inline void update_blocked_load_status(struct rq *rq, bool has_blocked) {}
#endif

static bool __update_blocked_others(struct rq *rq, bool *done)
{
	const struct sched_class *curr_class;
	u64 now = rq_clock_pelt(rq);
	unsigned long thermal_pressure;
	bool decayed;

	/*
	 * update_load_avg() can call cpufreq_update_util(). Make sure that RT,
	 * DL and IRQ signals have been updated before updating CFS.
	 */
	curr_class = rq->curr->sched_class;

	thermal_pressure = arch_scale_thermal_pressure(cpu_of(rq));

	decayed = update_rt_rq_load_avg(now, rq, curr_class == &rt_sched_class) |
		  update_dl_rq_load_avg(now, rq, curr_class == &dl_sched_class) |
		  update_thermal_load_avg(rq_clock_thermal(rq), rq, thermal_pressure) |
		  update_irq_load_avg(rq, 0);

	if (others_have_blocked(rq))
		*done = false;

	return decayed;
}

#ifdef CONFIG_FAIR_GROUP_SCHED

static inline bool cfs_rq_is_decayed(struct cfs_rq *cfs_rq)
{
	if (cfs_rq->load.weight)
		return false;

	if (cfs_rq->avg.load_sum)
		return false;

	if (cfs_rq->avg.util_sum)
		return false;

	if (cfs_rq->avg.runnable_sum)
		return false;

	return true;
}

static bool __update_blocked_fair(struct rq *rq, bool *done)
{
	struct cfs_rq *cfs_rq, *pos;
	bool decayed = false;
	int cpu = cpu_of(rq);

	/*
	 * Iterates the task_group tree in a bottom up fashion, see
	 * list_add_leaf_cfs_rq() for details.
	 */
	for_each_leaf_cfs_rq_safe(rq, cfs_rq, pos) {
		struct sched_entity *se;

		if (update_cfs_rq_load_avg(cfs_rq_clock_pelt(cfs_rq), cfs_rq)) {
			update_tg_load_avg(cfs_rq, 0);

			if (cfs_rq == &rq->cfs)
				decayed = true;
		}

		/* Propagate pending load changes to the parent, if any: */
		se = cfs_rq->tg->se[cpu];
		if (se && !skip_blocked_update(se))
			update_load_avg(cfs_rq_of(se), se, 0);

		/*
		 * There can be a lot of idle CPU cgroups.  Don't let fully
		 * decayed cfs_rqs linger on the list.
		 */
		if (cfs_rq_is_decayed(cfs_rq))
			list_del_leaf_cfs_rq(cfs_rq);

		/* Don't need periodic decay once load/util_avg are null */
		if (cfs_rq_has_blocked(cfs_rq))
			*done = false;
	}

	return decayed;
}

/*
 * Compute the hierarchical load factor for cfs_rq and all its ascendants.
 * This needs to be done in a top-down fashion because the load of a child
 * group is a fraction of its parents load.
 */
static void update_cfs_rq_h_load(struct cfs_rq *cfs_rq)
{
	struct rq *rq = rq_of(cfs_rq);
	struct sched_entity *se = cfs_rq->tg->se[cpu_of(rq)];
	unsigned long now = jiffies;
	unsigned long load;

	if (cfs_rq->last_h_load_update == now)
		return;

	WRITE_ONCE(cfs_rq->h_load_next, NULL);
	for_each_sched_entity(se) {
		cfs_rq = cfs_rq_of(se);
		WRITE_ONCE(cfs_rq->h_load_next, se);
		if (cfs_rq->last_h_load_update == now)
			break;
	}

	if (!se) {
		cfs_rq->h_load = cfs_rq_load_avg(cfs_rq);
		cfs_rq->last_h_load_update = now;
	}

	while ((se = READ_ONCE(cfs_rq->h_load_next)) != NULL) {
		load = cfs_rq->h_load;
		load = div64_ul(load * se->avg.load_avg,
			cfs_rq_load_avg(cfs_rq) + 1);
		cfs_rq = group_cfs_rq(se);
		cfs_rq->h_load = load;
		cfs_rq->last_h_load_update = now;
	}
}

static unsigned long task_h_load(struct task_struct *p)
{
	struct cfs_rq *cfs_rq = task_cfs_rq(p);

	update_cfs_rq_h_load(cfs_rq);
	return div64_ul(p->se.avg.load_avg * cfs_rq->h_load,
			cfs_rq_load_avg(cfs_rq) + 1);
}
#else
static bool __update_blocked_fair(struct rq *rq, bool *done)
{
	struct cfs_rq *cfs_rq = &rq->cfs;
	bool decayed;

	decayed = update_cfs_rq_load_avg(cfs_rq_clock_pelt(cfs_rq), cfs_rq);
	if (cfs_rq_has_blocked(cfs_rq))
		*done = false;

	return decayed;
}

static unsigned long task_h_load(struct task_struct *p)
{
	return p->se.avg.load_avg;
}
#endif

static void update_blocked_averages(int cpu)
{
	bool decayed = false, done = true;
	struct rq *rq = cpu_rq(cpu);
	struct rq_flags rf;

	rq_lock_irqsave(rq, &rf);
	update_rq_clock(rq);

	decayed |= __update_blocked_others(rq, &done);
	decayed |= __update_blocked_fair(rq, &done);

	update_blocked_load_status(rq, !done);
	if (decayed)
		cpufreq_update_util(rq, 0);
	rq_unlock_irqrestore(rq, &rf);
}

/********** Helpers for find_busiest_group ************************/

/*
 * sg_lb_stats - stats of a sched_group required for load_balancing
 */
struct sg_lb_stats {
	unsigned long avg_load; /*Avg load across the CPUs of the group */
	unsigned long group_load; /* Total load over the CPUs of the group */
	unsigned long group_capacity;
	unsigned long group_util; /* Total utilization over the CPUs of the group */
	unsigned long group_runnable; /* Total runnable time over the CPUs of the group */
	unsigned int sum_nr_running; /* Nr of tasks running in the group */
	unsigned int sum_h_nr_running; /* Nr of CFS tasks running in the group */
	unsigned int idle_cpus;
	unsigned int group_weight;
	enum group_type group_type;
	unsigned int group_asym_packing; /* Tasks should be moved to preferred CPU */
	unsigned long group_misfit_task_load; /* A CPU has a task too big for its capacity */
#ifdef CONFIG_NUMA_BALANCING
	unsigned int nr_numa_running;
	unsigned int nr_preferred_running;
#endif
};

/*
 * sd_lb_stats - Structure to store the statistics of a sched_domain
 *		 during load balancing.
 */
struct sd_lb_stats {
	struct sched_group *busiest;	/* Busiest group in this sd */
	struct sched_group *local;	/* Local group in this sd */
	unsigned long total_load;	/* Total load of all groups in sd */
	unsigned long total_capacity;	/* Total capacity of all groups in sd */
	unsigned long avg_load;	/* Average load across all groups in sd */
	unsigned int prefer_sibling; /* tasks should go to sibling first */

	struct sg_lb_stats busiest_stat;/* Statistics of the busiest group */
	struct sg_lb_stats local_stat;	/* Statistics of the local group */
};

static inline void init_sd_lb_stats(struct sd_lb_stats *sds)
{
	/*
	 * Skimp on the clearing to avoid duplicate work. We can avoid clearing
	 * local_stat because update_sg_lb_stats() does a full clear/assignment.
	 * We must however set busiest_stat::group_type and
	 * busiest_stat::idle_cpus to the worst busiest group because
	 * update_sd_pick_busiest() reads these before assignment.
	 */
	*sds = (struct sd_lb_stats){
		.busiest = NULL,
		.local = NULL,
		.total_load = 0UL,
		.total_capacity = 0UL,
		.busiest_stat = {
			.idle_cpus = UINT_MAX,
			.group_type = group_has_spare,
		},
	};
}

static unsigned long scale_rt_capacity(struct sched_domain *sd, int cpu)
{
	struct rq *rq = cpu_rq(cpu);
	unsigned long max = arch_scale_cpu_capacity(cpu);
	unsigned long used, free;
	unsigned long irq;

	irq = cpu_util_irq(rq);

	if (unlikely(irq >= max))
		return 1;

	/*
	 * avg_rt.util_avg and avg_dl.util_avg track binary signals
	 * (running and not running) with weights 0 and 1024 respectively.
	 * avg_thermal.load_avg tracks thermal pressure and the weighted
	 * average uses the actual delta max capacity(load).
	 */
	used = READ_ONCE(rq->avg_rt.util_avg);
	used += READ_ONCE(rq->avg_dl.util_avg);
	used += thermal_load_avg(rq);

	if (unlikely(used >= max))
		return 1;

	free = max - used;

	return scale_irq_capacity(free, irq, max);
}

static void update_cpu_capacity(struct sched_domain *sd, int cpu)
{
	unsigned long capacity = scale_rt_capacity(sd, cpu);
	struct sched_group *sdg = sd->groups;

	cpu_rq(cpu)->cpu_capacity_orig = arch_scale_cpu_capacity(cpu);

	if (!capacity)
		capacity = 1;

	cpu_rq(cpu)->cpu_capacity = capacity;
	sdg->sgc->capacity = capacity;
	sdg->sgc->min_capacity = capacity;
	sdg->sgc->max_capacity = capacity;
}

void update_group_capacity(struct sched_domain *sd, int cpu)
{
	struct sched_domain *child = sd->child;
	struct sched_group *group, *sdg = sd->groups;
	unsigned long capacity, min_capacity, max_capacity;
	unsigned long interval;

	interval = msecs_to_jiffies(sd->balance_interval);
	interval = clamp(interval, 1UL, max_load_balance_interval);
	sdg->sgc->next_update = jiffies + interval;

	if (!child) {
		update_cpu_capacity(sd, cpu);
		return;
	}

	capacity = 0;
	min_capacity = ULONG_MAX;
	max_capacity = 0;

	if (child->flags & SD_OVERLAP) {
		/*
		 * SD_OVERLAP domains cannot assume that child groups
		 * span the current group.
		 */

		for_each_cpu(cpu, sched_group_span(sdg)) {
			unsigned long cpu_cap = capacity_of(cpu);

			capacity += cpu_cap;
			min_capacity = min(cpu_cap, min_capacity);
			max_capacity = max(cpu_cap, max_capacity);
		}
	} else  {
		/*
		 * !SD_OVERLAP domains can assume that child groups
		 * span the current group.
		 */

		group = child->groups;
		do {
			struct sched_group_capacity *sgc = group->sgc;

			capacity += sgc->capacity;
			min_capacity = min(sgc->min_capacity, min_capacity);
			max_capacity = max(sgc->max_capacity, max_capacity);
			group = group->next;
		} while (group != child->groups);
	}

	sdg->sgc->capacity = capacity;
	sdg->sgc->min_capacity = min_capacity;
	sdg->sgc->max_capacity = max_capacity;
}

/*
 * Check whether the capacity of the rq has been noticeably reduced by side
 * activity. The imbalance_pct is used for the threshold.
 * Return true is the capacity is reduced
 */
static inline int
check_cpu_capacity(struct rq *rq, struct sched_domain *sd)
{
	return ((rq->cpu_capacity * sd->imbalance_pct) <
				(rq->cpu_capacity_orig * 100));
}

/*
 * Check whether a rq has a misfit task and if it looks like we can actually
 * help that task: we can migrate the task to a CPU of higher capacity, or
 * the task's current CPU is heavily pressured.
 */
static inline int check_misfit_status(struct rq *rq, struct sched_domain *sd)
{
	return rq->misfit_task_load &&
		(rq->cpu_capacity_orig < rq->rd->max_cpu_capacity ||
		 check_cpu_capacity(rq, sd));
}

/*
 * Group imbalance indicates (and tries to solve) the problem where balancing
 * groups is inadequate due to ->cpus_ptr constraints.
 *
 * Imagine a situation of two groups of 4 CPUs each and 4 tasks each with a
 * cpumask covering 1 CPU of the first group and 3 CPUs of the second group.
 * Something like:
 *
 *	{ 0 1 2 3 } { 4 5 6 7 }
 *	        *     * * *
 *
 * If we were to balance group-wise we'd place two tasks in the first group and
 * two tasks in the second group. Clearly this is undesired as it will overload
 * cpu 3 and leave one of the CPUs in the second group unused.
 *
 * The current solution to this issue is detecting the skew in the first group
 * by noticing the lower domain failed to reach balance and had difficulty
 * moving tasks due to affinity constraints.
 *
 * When this is so detected; this group becomes a candidate for busiest; see
 * update_sd_pick_busiest(). And calculate_imbalance() and
 * find_busiest_group() avoid some of the usual balance conditions to allow it
 * to create an effective group imbalance.
 *
 * This is a somewhat tricky proposition since the next run might not find the
 * group imbalance and decide the groups need to be balanced again. A most
 * subtle and fragile situation.
 */

static inline int sg_imbalanced(struct sched_group *group)
{
	return group->sgc->imbalance;
}

/*
 * group_has_capacity returns true if the group has spare capacity that could
 * be used by some tasks.
 * We consider that a group has spare capacity if the  * number of task is
 * smaller than the number of CPUs or if the utilization is lower than the
 * available capacity for CFS tasks.
 * For the latter, we use a threshold to stabilize the state, to take into
 * account the variance of the tasks' load and to return true if the available
 * capacity in meaningful for the load balancer.
 * As an example, an available capacity of 1% can appear but it doesn't make
 * any benefit for the load balance.
 */
static inline bool
group_has_capacity(unsigned int imbalance_pct, struct sg_lb_stats *sgs)
{
	if (sgs->sum_nr_running < sgs->group_weight)
		return true;

	if ((sgs->group_capacity * imbalance_pct) <
			(sgs->group_runnable * 100))
		return false;

	if ((sgs->group_capacity * 100) >
			(sgs->group_util * imbalance_pct))
		return true;

	return false;
}

/*
 *  group_is_overloaded returns true if the group has more tasks than it can
 *  handle.
 *  group_is_overloaded is not equals to !group_has_capacity because a group
 *  with the exact right number of tasks, has no more spare capacity but is not
 *  overloaded so both group_has_capacity and group_is_overloaded return
 *  false.
 */
static inline bool
group_is_overloaded(unsigned int imbalance_pct, struct sg_lb_stats *sgs)
{
	if (sgs->sum_nr_running <= sgs->group_weight)
		return false;

	if ((sgs->group_capacity * 100) <
			(sgs->group_util * imbalance_pct))
		return true;

	if ((sgs->group_capacity * imbalance_pct) <
			(sgs->group_runnable * 100))
		return true;

	return false;
}

/*
 * group_smaller_min_cpu_capacity: Returns true if sched_group sg has smaller
 * per-CPU capacity than sched_group ref.
 */
static inline bool
group_smaller_min_cpu_capacity(struct sched_group *sg, struct sched_group *ref)
{
	return fits_capacity(sg->sgc->min_capacity, ref->sgc->min_capacity);
}

/*
 * group_smaller_max_cpu_capacity: Returns true if sched_group sg has smaller
 * per-CPU capacity_orig than sched_group ref.
 */
static inline bool
group_smaller_max_cpu_capacity(struct sched_group *sg, struct sched_group *ref)
{
	return fits_capacity(sg->sgc->max_capacity, ref->sgc->max_capacity);
}

static inline enum
group_type group_classify(unsigned int imbalance_pct,
			  struct sched_group *group,
			  struct sg_lb_stats *sgs)
{
	if (group_is_overloaded(imbalance_pct, sgs))
		return group_overloaded;

	if (sg_imbalanced(group))
		return group_imbalanced;

	if (sgs->group_asym_packing)
		return group_asym_packing;

	if (sgs->group_misfit_task_load)
		return group_misfit_task;

	if (!group_has_capacity(imbalance_pct, sgs))
		return group_fully_busy;

	return group_has_spare;
}

static bool update_nohz_stats(struct rq *rq, bool force)
{
#ifdef CONFIG_NO_HZ_COMMON
	unsigned int cpu = rq->cpu;

	if (!rq->has_blocked_load)
		return false;

	if (!cpumask_test_cpu(cpu, nohz.idle_cpus_mask))
		return false;

	if (!force && !time_after(jiffies, rq->last_blocked_load_update_tick))
		return true;

	update_blocked_averages(cpu);

	return rq->has_blocked_load;
#else
	return false;
#endif
}

/**
 * update_sg_lb_stats - Update sched_group's statistics for load balancing.
 * @env: The load balancing environment.
 * @group: sched_group whose statistics are to be updated.
 * @sgs: variable to hold the statistics for this group.
 * @sg_status: Holds flag indicating the status of the sched_group
 */
static inline void update_sg_lb_stats(struct lb_env *env,
				      struct sched_group *group,
				      struct sg_lb_stats *sgs,
				      int *sg_status)
{
	int i, nr_running, local_group;

	memset(sgs, 0, sizeof(*sgs));

	local_group = cpumask_test_cpu(env->dst_cpu, sched_group_span(group));

	for_each_cpu_and(i, sched_group_span(group), env->cpus) {
		struct rq *rq = cpu_rq(i);

		if ((env->flags & LBF_NOHZ_STATS) && update_nohz_stats(rq, false))
			env->flags |= LBF_NOHZ_AGAIN;

		sgs->group_load += cpu_load(rq);
		sgs->group_util += cpu_util(i);
		sgs->group_runnable += cpu_runnable(rq);
		sgs->sum_h_nr_running += rq->cfs.h_nr_running;

		nr_running = rq->nr_running;
		sgs->sum_nr_running += nr_running;

		if (nr_running > 1)
			*sg_status |= SG_OVERLOAD;

		if (cpu_overutilized(i))
			*sg_status |= SG_OVERUTILIZED;

#ifdef CONFIG_NUMA_BALANCING
		sgs->nr_numa_running += rq->nr_numa_running;
		sgs->nr_preferred_running += rq->nr_preferred_running;
#endif
		/*
		 * No need to call idle_cpu() if nr_running is not 0
		 */
		if (!nr_running && idle_cpu(i)) {
			sgs->idle_cpus++;
			/* Idle cpu can't have misfit task */
			continue;
		}

		if (local_group)
			continue;

		/* Check for a misfit task on the cpu */
		if (env->sd->flags & SD_ASYM_CPUCAPACITY &&
		    sgs->group_misfit_task_load < rq->misfit_task_load) {
			sgs->group_misfit_task_load = rq->misfit_task_load;
			*sg_status |= SG_OVERLOAD;
		}
	}

	/* Check if dst CPU is idle and preferred to this group */
	if (env->sd->flags & SD_ASYM_PACKING &&
	    env->idle != CPU_NOT_IDLE &&
	    sgs->sum_h_nr_running &&
	    sched_asym_prefer(env->dst_cpu, group->asym_prefer_cpu)) {
		sgs->group_asym_packing = 1;
	}

	sgs->group_capacity = group->sgc->capacity;

	sgs->group_weight = group->group_weight;

	sgs->group_type = group_classify(env->sd->imbalance_pct, group, sgs);

	/* Computing avg_load makes sense only when group is overloaded */
	if (sgs->group_type == group_overloaded)
		sgs->avg_load = (sgs->group_load * SCHED_CAPACITY_SCALE) /
				sgs->group_capacity;
}

/**
 * update_sd_pick_busiest - return 1 on busiest group
 * @env: The load balancing environment.
 * @sds: sched_domain statistics
 * @sg: sched_group candidate to be checked for being the busiest
 * @sgs: sched_group statistics
 *
 * Determine if @sg is a busier group than the previously selected
 * busiest group.
 *
 * Return: %true if @sg is a busier group than the previously selected
 * busiest group. %false otherwise.
 */
static bool update_sd_pick_busiest(struct lb_env *env,
				   struct sd_lb_stats *sds,
				   struct sched_group *sg,
				   struct sg_lb_stats *sgs)
{
	struct sg_lb_stats *busiest = &sds->busiest_stat;

	/* Make sure that there is at least one task to pull */
	if (!sgs->sum_h_nr_running)
		return false;

	/*
	 * Don't try to pull misfit tasks we can't help.
	 * We can use max_capacity here as reduction in capacity on some
	 * CPUs in the group should either be possible to resolve
	 * internally or be covered by avg_load imbalance (eventually).
	 */
	if (sgs->group_type == group_misfit_task &&
	    (!group_smaller_max_cpu_capacity(sg, sds->local) ||
	     sds->local_stat.group_type != group_has_spare))
		return false;

	if (sgs->group_type > busiest->group_type)
		return true;

	if (sgs->group_type < busiest->group_type)
		return false;

	/*
	 * The candidate and the current busiest group are the same type of
	 * group. Let check which one is the busiest according to the type.
	 */

	switch (sgs->group_type) {
	case group_overloaded:
		/* Select the overloaded group with highest avg_load. */
		if (sgs->avg_load <= busiest->avg_load)
			return false;
		break;

	case group_imbalanced:
		/*
		 * Select the 1st imbalanced group as we don't have any way to
		 * choose one more than another.
		 */
		return false;

	case group_asym_packing:
		/* Prefer to move from lowest priority CPU's work */
		if (sched_asym_prefer(sg->asym_prefer_cpu, sds->busiest->asym_prefer_cpu))
			return false;
		break;

	case group_misfit_task:
		/*
		 * If we have more than one misfit sg go with the biggest
		 * misfit.
		 */
		if (sgs->group_misfit_task_load < busiest->group_misfit_task_load)
			return false;
		break;

	case group_fully_busy:
		/*
		 * Select the fully busy group with highest avg_load. In
		 * theory, there is no need to pull task from such kind of
		 * group because tasks have all compute capacity that they need
		 * but we can still improve the overall throughput by reducing
		 * contention when accessing shared HW resources.
		 *
		 * XXX for now avg_load is not computed and always 0 so we
		 * select the 1st one.
		 */
		if (sgs->avg_load <= busiest->avg_load)
			return false;
		break;

	case group_has_spare:
		/*
		 * Select not overloaded group with lowest number of idle cpus
		 * and highest number of running tasks. We could also compare
		 * the spare capacity which is more stable but it can end up
		 * that the group has less spare capacity but finally more idle
		 * CPUs which means less opportunity to pull tasks.
		 */
		if (sgs->idle_cpus > busiest->idle_cpus)
			return false;
		else if ((sgs->idle_cpus == busiest->idle_cpus) &&
			 (sgs->sum_nr_running <= busiest->sum_nr_running))
			return false;

		break;
	}

	/*
	 * Candidate sg has no more than one task per CPU and has higher
	 * per-CPU capacity. Migrating tasks to less capable CPUs may harm
	 * throughput. Maximize throughput, power/energy consequences are not
	 * considered.
	 */
	if ((env->sd->flags & SD_ASYM_CPUCAPACITY) &&
	    (sgs->group_type <= group_fully_busy) &&
	    (group_smaller_min_cpu_capacity(sds->local, sg)))
		return false;

	return true;
}

#ifdef CONFIG_NUMA_BALANCING
static inline enum fbq_type fbq_classify_group(struct sg_lb_stats *sgs)
{
	if (sgs->sum_h_nr_running > sgs->nr_numa_running)
		return regular;
	if (sgs->sum_h_nr_running > sgs->nr_preferred_running)
		return remote;
	return all;
}

static inline enum fbq_type fbq_classify_rq(struct rq *rq)
{
	if (rq->nr_running > rq->nr_numa_running)
		return regular;
	if (rq->nr_running > rq->nr_preferred_running)
		return remote;
	return all;
}
#else
static inline enum fbq_type fbq_classify_group(struct sg_lb_stats *sgs)
{
	return all;
}

static inline enum fbq_type fbq_classify_rq(struct rq *rq)
{
	return regular;
}
#endif /* CONFIG_NUMA_BALANCING */


struct sg_lb_stats;

/*
 * task_running_on_cpu - return 1 if @p is running on @cpu.
 */

static unsigned int task_running_on_cpu(int cpu, struct task_struct *p)
{
	/* Task has no contribution or is new */
	if (cpu != task_cpu(p) || !READ_ONCE(p->se.avg.last_update_time))
		return 0;

	if (task_on_rq_queued(p))
		return 1;

	return 0;
}

/**
 * idle_cpu_without - would a given CPU be idle without p ?
 * @cpu: the processor on which idleness is tested.
 * @p: task which should be ignored.
 *
 * Return: 1 if the CPU would be idle. 0 otherwise.
 */
static int idle_cpu_without(int cpu, struct task_struct *p)
{
	struct rq *rq = cpu_rq(cpu);

	if (rq->curr != rq->idle && rq->curr != p)
		return 0;

	/*
	 * rq->nr_running can't be used but an updated version without the
	 * impact of p on cpu must be used instead. The updated nr_running
	 * be computed and tested before calling idle_cpu_without().
	 */

#ifdef CONFIG_SMP
	if (!llist_empty(&rq->wake_list))
		return 0;
#endif

	return 1;
}

/*
 * update_sg_wakeup_stats - Update sched_group's statistics for wakeup.
 * @sd: The sched_domain level to look for idlest group.
 * @group: sched_group whose statistics are to be updated.
 * @sgs: variable to hold the statistics for this group.
 * @p: The task for which we look for the idlest group/CPU.
 */
static inline void update_sg_wakeup_stats(struct sched_domain *sd,
					  struct sched_group *group,
					  struct sg_lb_stats *sgs,
					  struct task_struct *p)
{
	int i, nr_running;

	memset(sgs, 0, sizeof(*sgs));

	for_each_cpu(i, sched_group_span(group)) {
		struct rq *rq = cpu_rq(i);
		unsigned int local;

		sgs->group_load += cpu_load_without(rq, p);
		sgs->group_util += cpu_util_without(i, p);
		sgs->group_runnable += cpu_runnable_without(rq, p);
		local = task_running_on_cpu(i, p);
		sgs->sum_h_nr_running += rq->cfs.h_nr_running - local;

		nr_running = rq->nr_running - local;
		sgs->sum_nr_running += nr_running;

		/*
		 * No need to call idle_cpu_without() if nr_running is not 0
		 */
		if (!nr_running && idle_cpu_without(i, p))
			sgs->idle_cpus++;

	}

	/* Check if task fits in the group */
	if (sd->flags & SD_ASYM_CPUCAPACITY &&
	    !task_fits_capacity(p, group->sgc->max_capacity)) {
		sgs->group_misfit_task_load = 1;
	}

	sgs->group_capacity = group->sgc->capacity;

	sgs->group_weight = group->group_weight;

	sgs->group_type = group_classify(sd->imbalance_pct, group, sgs);

	/*
	 * Computing avg_load makes sense only when group is fully busy or
	 * overloaded
	 */
	if (sgs->group_type == group_fully_busy ||
		sgs->group_type == group_overloaded)
		sgs->avg_load = (sgs->group_load * SCHED_CAPACITY_SCALE) /
				sgs->group_capacity;
}

static bool update_pick_idlest(struct sched_group *idlest,
			       struct sg_lb_stats *idlest_sgs,
			       struct sched_group *group,
			       struct sg_lb_stats *sgs)
{
	if (sgs->group_type < idlest_sgs->group_type)
		return true;

	if (sgs->group_type > idlest_sgs->group_type)
		return false;

	/*
	 * The candidate and the current idlest group are the same type of
	 * group. Let check which one is the idlest according to the type.
	 */

	switch (sgs->group_type) {
	case group_overloaded:
	case group_fully_busy:
		/* Select the group with lowest avg_load. */
		if (idlest_sgs->avg_load <= sgs->avg_load)
			return false;
		break;

	case group_imbalanced:
	case group_asym_packing:
		/* Those types are not used in the slow wakeup path */
		return false;

	case group_misfit_task:
		/* Select group with the highest max capacity */
		if (idlest->sgc->max_capacity >= group->sgc->max_capacity)
			return false;
		break;

	case group_has_spare:
		/* Select group with most idle CPUs */
		if (idlest_sgs->idle_cpus >= sgs->idle_cpus)
			return false;
		break;
	}

	return true;
}

/*
 * find_idlest_group() finds and returns the least busy CPU group within the
 * domain.
 *
 * Assumes p is allowed on at least one CPU in sd.
 */
static struct sched_group *
find_idlest_group(struct sched_domain *sd, struct task_struct *p,
		  int this_cpu, int sd_flag)
{
	struct sched_group *idlest = NULL, *local = NULL, *group = sd->groups;
	struct sg_lb_stats local_sgs, tmp_sgs;
	struct sg_lb_stats *sgs;
	unsigned long imbalance;
	struct sg_lb_stats idlest_sgs = {
			.avg_load = UINT_MAX,
			.group_type = group_overloaded,
	};

	imbalance = scale_load_down(NICE_0_LOAD) *
				(sd->imbalance_pct-100) / 100;

	do {
		int local_group;

		/* Skip over this group if it has no CPUs allowed */
		if (!cpumask_intersects(sched_group_span(group),
					p->cpus_ptr))
			continue;

		local_group = cpumask_test_cpu(this_cpu,
					       sched_group_span(group));

		if (local_group) {
			sgs = &local_sgs;
			local = group;
		} else {
			sgs = &tmp_sgs;
		}

		update_sg_wakeup_stats(sd, group, sgs, p);

		if (!local_group && update_pick_idlest(idlest, &idlest_sgs, group, sgs)) {
			idlest = group;
			idlest_sgs = *sgs;
		}

	} while (group = group->next, group != sd->groups);


	/* There is no idlest group to push tasks to */
	if (!idlest)
		return NULL;

	/* The local group has been skipped because of CPU affinity */
	if (!local)
		return idlest;

	/*
	 * If the local group is idler than the selected idlest group
	 * don't try and push the task.
	 */
	if (local_sgs.group_type < idlest_sgs.group_type)
		return NULL;

	/*
	 * If the local group is busier than the selected idlest group
	 * try and push the task.
	 */
	if (local_sgs.group_type > idlest_sgs.group_type)
		return idlest;

	switch (local_sgs.group_type) {
	case group_overloaded:
	case group_fully_busy:
		/*
		 * When comparing groups across NUMA domains, it's possible for
		 * the local domain to be very lightly loaded relative to the
		 * remote domains but "imbalance" skews the comparison making
		 * remote CPUs look much more favourable. When considering
		 * cross-domain, add imbalance to the load on the remote node
		 * and consider staying local.
		 */

		if ((sd->flags & SD_NUMA) &&
		    ((idlest_sgs.avg_load + imbalance) >= local_sgs.avg_load))
			return NULL;

		/*
		 * If the local group is less loaded than the selected
		 * idlest group don't try and push any tasks.
		 */
		if (idlest_sgs.avg_load >= (local_sgs.avg_load + imbalance))
			return NULL;

		if (100 * local_sgs.avg_load <= sd->imbalance_pct * idlest_sgs.avg_load)
			return NULL;
		break;

	case group_imbalanced:
	case group_asym_packing:
		/* Those type are not used in the slow wakeup path */
		return NULL;

	case group_misfit_task:
		/* Select group with the highest max capacity */
		if (local->sgc->max_capacity >= idlest->sgc->max_capacity)
			return NULL;
		break;

	case group_has_spare:
		if (sd->flags & SD_NUMA) {
#ifdef CONFIG_NUMA_BALANCING
			int idlest_cpu;
			/*
			 * If there is spare capacity at NUMA, try to select
			 * the preferred node
			 */
			if (cpu_to_node(this_cpu) == p->numa_preferred_nid)
				return NULL;

			idlest_cpu = cpumask_first(sched_group_span(idlest));
			if (cpu_to_node(idlest_cpu) == p->numa_preferred_nid)
				return idlest;
#endif
			/*
			 * Otherwise, keep the task on this node to stay close
			 * its wakeup source and improve locality. If there is
			 * a real need of migration, periodic load balance will
			 * take care of it.
			 */
			if (local_sgs.idle_cpus)
				return NULL;
		}

		/*
		 * Select group with highest number of idle CPUs. We could also
		 * compare the utilization which is more stable but it can end
		 * up that the group has less spare capacity but finally more
		 * idle CPUs which means more opportunity to run task.
		 */
		if (local_sgs.idle_cpus >= idlest_sgs.idle_cpus)
			return NULL;
		break;
	}

	return idlest;
}

/**
 * update_sd_lb_stats - Update sched_domain's statistics for load balancing.
 * @env: The load balancing environment.
 * @sds: variable to hold the statistics for this sched_domain.
 */

static inline void update_sd_lb_stats(struct lb_env *env, struct sd_lb_stats *sds)
{
	struct sched_domain *child = env->sd->child;
	struct sched_group *sg = env->sd->groups;
	struct sg_lb_stats *local = &sds->local_stat;
	struct sg_lb_stats tmp_sgs;
	int sg_status = 0;

#ifdef CONFIG_NO_HZ_COMMON
	if (env->idle == CPU_NEWLY_IDLE && READ_ONCE(nohz.has_blocked))
		env->flags |= LBF_NOHZ_STATS;
#endif

	do {
		struct sg_lb_stats *sgs = &tmp_sgs;
		int local_group;

		local_group = cpumask_test_cpu(env->dst_cpu, sched_group_span(sg));
		if (local_group) {
			sds->local = sg;
			sgs = local;

			if (env->idle != CPU_NEWLY_IDLE ||
			    time_after_eq(jiffies, sg->sgc->next_update))
				update_group_capacity(env->sd, env->dst_cpu);
		}

		update_sg_lb_stats(env, sg, sgs, &sg_status);

		if (local_group)
			goto next_group;


		if (update_sd_pick_busiest(env, sds, sg, sgs)) {
			sds->busiest = sg;
			sds->busiest_stat = *sgs;
		}

next_group:
		/* Now, start updating sd_lb_stats */
		sds->total_load += sgs->group_load;
		sds->total_capacity += sgs->group_capacity;

		sg = sg->next;
	} while (sg != env->sd->groups);

	/* Tag domain that child domain prefers tasks go to siblings first */
	sds->prefer_sibling = child && child->flags & SD_PREFER_SIBLING;

#ifdef CONFIG_NO_HZ_COMMON
	if ((env->flags & LBF_NOHZ_AGAIN) &&
	    cpumask_subset(nohz.idle_cpus_mask, sched_domain_span(env->sd))) {

		WRITE_ONCE(nohz.next_blocked,
			   jiffies + msecs_to_jiffies(LOAD_AVG_PERIOD));
	}
#endif

	if (env->sd->flags & SD_NUMA)
		env->fbq_type = fbq_classify_group(&sds->busiest_stat);

	if (!env->sd->parent) {
		struct root_domain *rd = env->dst_rq->rd;

		/* update overload indicator if we are at root domain */
		WRITE_ONCE(rd->overload, sg_status & SG_OVERLOAD);

		/* Update over-utilization (tipping point, U >= 0) indicator */
		WRITE_ONCE(rd->overutilized, sg_status & SG_OVERUTILIZED);
		trace_sched_overutilized_tp(rd, sg_status & SG_OVERUTILIZED);
	} else if (sg_status & SG_OVERUTILIZED) {
		struct root_domain *rd = env->dst_rq->rd;

		WRITE_ONCE(rd->overutilized, SG_OVERUTILIZED);
		trace_sched_overutilized_tp(rd, SG_OVERUTILIZED);
	}
}

static inline long adjust_numa_imbalance(int imbalance, int src_nr_running)
{
	unsigned int imbalance_min;

	/*
	 * Allow a small imbalance based on a simple pair of communicating
	 * tasks that remain local when the source domain is almost idle.
	 */
	imbalance_min = 2;
	if (src_nr_running <= imbalance_min)
		return 0;

	return imbalance;
}

/**
 * calculate_imbalance - Calculate the amount of imbalance present within the
 *			 groups of a given sched_domain during load balance.
 * @env: load balance environment
 * @sds: statistics of the sched_domain whose imbalance is to be calculated.
 */
static inline void calculate_imbalance(struct lb_env *env, struct sd_lb_stats *sds)
{
	struct sg_lb_stats *local, *busiest;

	local = &sds->local_stat;
	busiest = &sds->busiest_stat;

	if (busiest->group_type == group_misfit_task) {
		/* Set imbalance to allow misfit tasks to be balanced. */
		env->migration_type = migrate_misfit;
		env->imbalance = 1;
		return;
	}

	if (busiest->group_type == group_asym_packing) {
		/*
		 * In case of asym capacity, we will try to migrate all load to
		 * the preferred CPU.
		 */
		env->migration_type = migrate_task;
		env->imbalance = busiest->sum_h_nr_running;
		return;
	}

	if (busiest->group_type == group_imbalanced) {
		/*
		 * In the group_imb case we cannot rely on group-wide averages
		 * to ensure CPU-load equilibrium, try to move any task to fix
		 * the imbalance. The next load balance will take care of
		 * balancing back the system.
		 */
		env->migration_type = migrate_task;
		env->imbalance = 1;
		return;
	}

	/*
	 * Try to use spare capacity of local group without overloading it or
	 * emptying busiest.
	 */
	if (local->group_type == group_has_spare) {
		if (busiest->group_type > group_fully_busy) {
			/*
			 * If busiest is overloaded, try to fill spare
			 * capacity. This might end up creating spare capacity
			 * in busiest or busiest still being overloaded but
			 * there is no simple way to directly compute the
			 * amount of load to migrate in order to balance the
			 * system.
			 */
			env->migration_type = migrate_util;
			env->imbalance = max(local->group_capacity, local->group_util) -
					 local->group_util;

			/*
			 * In some cases, the group's utilization is max or even
			 * higher than capacity because of migrations but the
			 * local CPU is (newly) idle. There is at least one
			 * waiting task in this overloaded busiest group. Let's
			 * try to pull it.
			 */
			if (env->idle != CPU_NOT_IDLE && env->imbalance == 0) {
				env->migration_type = migrate_task;
				env->imbalance = 1;
			}

			return;
		}

		if (busiest->group_weight == 1 || sds->prefer_sibling) {
			unsigned int nr_diff = busiest->sum_nr_running;
			/*
			 * When prefer sibling, evenly spread running tasks on
			 * groups.
			 */
			env->migration_type = migrate_task;
			lsub_positive(&nr_diff, local->sum_nr_running);
			env->imbalance = nr_diff >> 1;
		} else {

			/*
			 * If there is no overload, we just want to even the number of
			 * idle cpus.
			 */
			env->migration_type = migrate_task;
			env->imbalance = max_t(long, 0, (local->idle_cpus -
						 busiest->idle_cpus) >> 1);
		}

		/* Consider allowing a small imbalance between NUMA groups */
		if (env->sd->flags & SD_NUMA)
			env->imbalance = adjust_numa_imbalance(env->imbalance,
						busiest->sum_nr_running);

		return;
	}

	/*
	 * Local is fully busy but has to take more load to relieve the
	 * busiest group
	 */
	if (local->group_type < group_overloaded) {
		/*
		 * Local will become overloaded so the avg_load metrics are
		 * finally needed.
		 */

		local->avg_load = (local->group_load * SCHED_CAPACITY_SCALE) /
				  local->group_capacity;

		sds->avg_load = (sds->total_load * SCHED_CAPACITY_SCALE) /
				sds->total_capacity;
		/*
		 * If the local group is more loaded than the selected
		 * busiest group don't try to pull any tasks.
		 */
		if (local->avg_load >= busiest->avg_load) {
			env->imbalance = 0;
			return;
		}
	}

	/*
	 * Both group are or will become overloaded and we're trying to get all
	 * the CPUs to the average_load, so we don't want to push ourselves
	 * above the average load, nor do we wish to reduce the max loaded CPU
	 * below the average load. At the same time, we also don't want to
	 * reduce the group load below the group capacity. Thus we look for
	 * the minimum possible imbalance.
	 */
	env->migration_type = migrate_load;
	env->imbalance = min(
		(busiest->avg_load - sds->avg_load) * busiest->group_capacity,
		(sds->avg_load - local->avg_load) * local->group_capacity
	) / SCHED_CAPACITY_SCALE;
}

/******* find_busiest_group() helpers end here *********************/

/*
 * Decision matrix according to the local and busiest group type:
 *
 * busiest \ local has_spare fully_busy misfit asym imbalanced overloaded
 * has_spare        nr_idle   balanced   N/A    N/A  balanced   balanced
 * fully_busy       nr_idle   nr_idle    N/A    N/A  balanced   balanced
 * misfit_task      force     N/A        N/A    N/A  force      force
 * asym_packing     force     force      N/A    N/A  force      force
 * imbalanced       force     force      N/A    N/A  force      force
 * overloaded       force     force      N/A    N/A  force      avg_load
 *
 * N/A :      Not Applicable because already filtered while updating
 *            statistics.
 * balanced : The system is balanced for these 2 groups.
 * force :    Calculate the imbalance as load migration is probably needed.
 * avg_load : Only if imbalance is significant enough.
 * nr_idle :  dst_cpu is not busy and the number of idle CPUs is quite
 *            different in groups.
 */

/**
 * find_busiest_group - Returns the busiest group within the sched_domain
 * if there is an imbalance.
 *
 * Also calculates the amount of runnable load which should be moved
 * to restore balance.
 *
 * @env: The load balancing environment.
 *
 * Return:	- The busiest group if imbalance exists.
 */
static struct sched_group *find_busiest_group(struct lb_env *env)
{
	struct sg_lb_stats *local, *busiest;
	struct sd_lb_stats sds;

	init_sd_lb_stats(&sds);

	/*
	 * Compute the various statistics relevant for load balancing at
	 * this level.
	 */
	update_sd_lb_stats(env, &sds);

	if (sched_energy_enabled()) {
		struct root_domain *rd = env->dst_rq->rd;

		if (rcu_dereference(rd->pd) && !READ_ONCE(rd->overutilized))
			goto out_balanced;
	}

	local = &sds.local_stat;
	busiest = &sds.busiest_stat;

	/* There is no busy sibling group to pull tasks from */
	if (!sds.busiest)
		goto out_balanced;

	/* Misfit tasks should be dealt with regardless of the avg load */
	if (busiest->group_type == group_misfit_task)
		goto force_balance;

	/* ASYM feature bypasses nice load balance check */
	if (busiest->group_type == group_asym_packing)
		goto force_balance;

	/*
	 * If the busiest group is imbalanced the below checks don't
	 * work because they assume all things are equal, which typically
	 * isn't true due to cpus_ptr constraints and the like.
	 */
	if (busiest->group_type == group_imbalanced)
		goto force_balance;

	/*
	 * If the local group is busier than the selected busiest group
	 * don't try and pull any tasks.
	 */
	if (local->group_type > busiest->group_type)
		goto out_balanced;

	/*
	 * When groups are overloaded, use the avg_load to ensure fairness
	 * between tasks.
	 */
	if (local->group_type == group_overloaded) {
		/*
		 * If the local group is more loaded than the selected
		 * busiest group don't try to pull any tasks.
		 */
		if (local->avg_load >= busiest->avg_load)
			goto out_balanced;

		/* XXX broken for overlapping NUMA groups */
		sds.avg_load = (sds.total_load * SCHED_CAPACITY_SCALE) /
				sds.total_capacity;

		/*
		 * Don't pull any tasks if this group is already above the
		 * domain average load.
		 */
		if (local->avg_load >= sds.avg_load)
			goto out_balanced;

		/*
		 * If the busiest group is more loaded, use imbalance_pct to be
		 * conservative.
		 */
		if (100 * busiest->avg_load <=
				env->sd->imbalance_pct * local->avg_load)
			goto out_balanced;
	}

	/* Try to move all excess tasks to child's sibling domain */
	if (sds.prefer_sibling && local->group_type == group_has_spare &&
	    busiest->sum_nr_running > local->sum_nr_running + 1)
		goto force_balance;

	if (busiest->group_type != group_overloaded) {
		if (env->idle == CPU_NOT_IDLE)
			/*
			 * If the busiest group is not overloaded (and as a
			 * result the local one too) but this CPU is already
			 * busy, let another idle CPU try to pull task.
			 */
			goto out_balanced;

		if (busiest->group_weight > 1 &&
		    local->idle_cpus <= (busiest->idle_cpus + 1))
			/*
			 * If the busiest group is not overloaded
			 * and there is no imbalance between this and busiest
			 * group wrt idle CPUs, it is balanced. The imbalance
			 * becomes significant if the diff is greater than 1
			 * otherwise we might end up to just move the imbalance
			 * on another group. Of course this applies only if
			 * there is more than 1 CPU per group.
			 */
			goto out_balanced;

		if (busiest->sum_h_nr_running == 1)
			/*
			 * busiest doesn't have any tasks waiting to run
			 */
			goto out_balanced;
	}

force_balance:
	/* Looks like there is an imbalance. Compute it */
	calculate_imbalance(env, &sds);
	return env->imbalance ? sds.busiest : NULL;

out_balanced:
	env->imbalance = 0;
	return NULL;
}

/*
 * find_busiest_queue - find the busiest runqueue among the CPUs in the group.
 */
static struct rq *find_busiest_queue(struct lb_env *env,
				     struct sched_group *group)
{
	struct rq *busiest = NULL, *rq;
	unsigned long busiest_util = 0, busiest_load = 0, busiest_capacity = 1;
	unsigned int busiest_nr = 0;
	int i;

	for_each_cpu_and(i, sched_group_span(group), env->cpus) {
		unsigned long capacity, load, util;
		unsigned int nr_running;
		enum fbq_type rt;

		rq = cpu_rq(i);
		rt = fbq_classify_rq(rq);

		/*
		 * We classify groups/runqueues into three groups:
		 *  - regular: there are !numa tasks
		 *  - remote:  there are numa tasks that run on the 'wrong' node
		 *  - all:     there is no distinction
		 *
		 * In order to avoid migrating ideally placed numa tasks,
		 * ignore those when there's better options.
		 *
		 * If we ignore the actual busiest queue to migrate another
		 * task, the next balance pass can still reduce the busiest
		 * queue by moving tasks around inside the node.
		 *
		 * If we cannot move enough load due to this classification
		 * the next pass will adjust the group classification and
		 * allow migration of more tasks.
		 *
		 * Both cases only affect the total convergence complexity.
		 */
		if (rt > env->fbq_type)
			continue;

		capacity = capacity_of(i);
		nr_running = rq->cfs.h_nr_running;

		/*
		 * For ASYM_CPUCAPACITY domains, don't pick a CPU that could
		 * eventually lead to active_balancing high->low capacity.
		 * Higher per-CPU capacity is considered better than balancing
		 * average load.
		 */
		if (env->sd->flags & SD_ASYM_CPUCAPACITY &&
		    capacity_of(env->dst_cpu) < capacity &&
		    nr_running == 1)
			continue;

		switch (env->migration_type) {
		case migrate_load:
			/*
			 * When comparing with load imbalance, use cpu_load()
			 * which is not scaled with the CPU capacity.
			 */
			load = cpu_load(rq);

			if (nr_running == 1 && load > env->imbalance &&
			    !check_cpu_capacity(rq, env->sd))
				break;

			/*
			 * For the load comparisons with the other CPUs,
			 * consider the cpu_load() scaled with the CPU
			 * capacity, so that the load can be moved away
			 * from the CPU that is potentially running at a
			 * lower capacity.
			 *
			 * Thus we're looking for max(load_i / capacity_i),
			 * crosswise multiplication to rid ourselves of the
			 * division works out to:
			 * load_i * capacity_j > load_j * capacity_i;
			 * where j is our previous maximum.
			 */
			if (load * busiest_capacity > busiest_load * capacity) {
				busiest_load = load;
				busiest_capacity = capacity;
				busiest = rq;
			}
			break;

		case migrate_util:
			util = cpu_util(cpu_of(rq));

			/*
			 * Don't try to pull utilization from a CPU with one
			 * running task. Whatever its utilization, we will fail
			 * detach the task.
			 */
			if (nr_running <= 1)
				continue;

			if (busiest_util < util) {
				busiest_util = util;
				busiest = rq;
			}
			break;

		case migrate_task:
			if (busiest_nr < nr_running) {
				busiest_nr = nr_running;
				busiest = rq;
			}
			break;

		case migrate_misfit:
			/*
			 * For ASYM_CPUCAPACITY domains with misfit tasks we
			 * simply seek the "biggest" misfit task.
			 */
			if (rq->misfit_task_load > busiest_load) {
				busiest_load = rq->misfit_task_load;
				busiest = rq;
			}

			break;

		}
	}

	return busiest;
}

/*
 * Max backoff if we encounter pinned tasks. Pretty arbitrary value, but
 * so long as it is large enough.
 */
#define MAX_PINNED_INTERVAL	512

static inline bool
asym_active_balance(struct lb_env *env)
{
	/*
	 * ASYM_PACKING needs to force migrate tasks from busy but
	 * lower priority CPUs in order to pack all tasks in the
	 * highest priority CPUs.
	 */
	return env->idle != CPU_NOT_IDLE && (env->sd->flags & SD_ASYM_PACKING) &&
	       sched_asym_prefer(env->dst_cpu, env->src_cpu);
}

static inline bool
voluntary_active_balance(struct lb_env *env)
{
	struct sched_domain *sd = env->sd;

	if (asym_active_balance(env))
		return 1;

	/*
	 * The dst_cpu is idle and the src_cpu CPU has only 1 CFS task.
	 * It's worth migrating the task if the src_cpu's capacity is reduced
	 * because of other sched_class or IRQs if more capacity stays
	 * available on dst_cpu.
	 */
	if ((env->idle != CPU_NOT_IDLE) &&
	    (env->src_rq->cfs.h_nr_running == 1)) {
		if ((check_cpu_capacity(env->src_rq, sd)) &&
		    (capacity_of(env->src_cpu)*sd->imbalance_pct < capacity_of(env->dst_cpu)*100))
			return 1;
	}

	if (env->migration_type == migrate_misfit)
		return 1;

	return 0;
}

static int need_active_balance(struct lb_env *env)
{
	struct sched_domain *sd = env->sd;

	if (voluntary_active_balance(env))
		return 1;

	return unlikely(sd->nr_balance_failed > sd->cache_nice_tries+2);
}

static int active_load_balance_cpu_stop(void *data);

static int should_we_balance(struct lb_env *env)
{
	struct sched_group *sg = env->sd->groups;
	int cpu, balance_cpu = -1;

	/*
	 * Ensure the balancing environment is consistent; can happen
	 * when the softirq triggers 'during' hotplug.
	 */
	if (!cpumask_test_cpu(env->dst_cpu, env->cpus))
		return 0;

	/*
	 * In the newly idle case, we will allow all the CPUs
	 * to do the newly idle load balance.
	 */
	if (env->idle == CPU_NEWLY_IDLE)
		return 1;

	/* Try to find first idle CPU */
	for_each_cpu_and(cpu, group_balance_mask(sg), env->cpus) {
		if (!idle_cpu(cpu))
			continue;

		balance_cpu = cpu;
		break;
	}

	if (balance_cpu == -1)
		balance_cpu = group_balance_cpu(sg);

	/*
	 * First idle CPU or the first CPU(busiest) in this sched group
	 * is eligible for doing load balancing at this and above domains.
	 */
	return balance_cpu == env->dst_cpu;
}

/*
 * Check this_cpu to ensure it is balanced within domain. Attempt to move
 * tasks if there is an imbalance.
 */
static int load_balance(int this_cpu, struct rq *this_rq,
			struct sched_domain *sd, enum cpu_idle_type idle,
			int *continue_balancing)
{
	int ld_moved, cur_ld_moved, active_balance = 0;
	struct sched_domain *sd_parent = sd->parent;
	struct sched_group *group;
	struct rq *busiest;
	struct rq_flags rf;
	struct cpumask *cpus = this_cpu_cpumask_var_ptr(load_balance_mask);

	struct lb_env env = {
		.sd		= sd,
		.dst_cpu	= this_cpu,
		.dst_rq		= this_rq,
		.dst_grpmask    = sched_group_span(sd->groups),
		.idle		= idle,
		.loop_break	= sched_nr_migrate_break,
		.cpus		= cpus,
		.fbq_type	= all,
		.tasks		= LIST_HEAD_INIT(env.tasks),
	};

	cpumask_and(cpus, sched_domain_span(sd), cpu_active_mask);

	schedstat_inc(sd->lb_count[idle]);

redo:
	if (!should_we_balance(&env)) {
		*continue_balancing = 0;
		goto out_balanced;
	}

	group = find_busiest_group(&env);
	if (!group) {
		schedstat_inc(sd->lb_nobusyg[idle]);
		goto out_balanced;
	}

	busiest = find_busiest_queue(&env, group);
	if (!busiest) {
		schedstat_inc(sd->lb_nobusyq[idle]);
		goto out_balanced;
	}

	BUG_ON(busiest == env.dst_rq);

	schedstat_add(sd->lb_imbalance[idle], env.imbalance);

	env.src_cpu = busiest->cpu;
	env.src_rq = busiest;

	ld_moved = 0;
	if (busiest->nr_running > 1) {
		/*
		 * Attempt to move tasks. If find_busiest_group has found
		 * an imbalance but busiest->nr_running <= 1, the group is
		 * still unbalanced. ld_moved simply stays zero, so it is
		 * correctly treated as an imbalance.
		 */
		env.flags |= LBF_ALL_PINNED;
		env.loop_max  = min(sysctl_sched_nr_migrate, busiest->nr_running);

more_balance:
		rq_lock_irqsave(busiest, &rf);
		update_rq_clock(busiest);

		/*
		 * cur_ld_moved - load moved in current iteration
		 * ld_moved     - cumulative load moved across iterations
		 */
		cur_ld_moved = detach_tasks(&env);

		/*
		 * We've detached some tasks from busiest_rq. Every
		 * task is masked "TASK_ON_RQ_MIGRATING", so we can safely
		 * unlock busiest->lock, and we are able to be sure
		 * that nobody can manipulate the tasks in parallel.
		 * See task_rq_lock() family for the details.
		 */

		rq_unlock(busiest, &rf);

		if (cur_ld_moved) {
			attach_tasks(&env);
			ld_moved += cur_ld_moved;
		}

		local_irq_restore(rf.flags);

		if (env.flags & LBF_NEED_BREAK) {
			env.flags &= ~LBF_NEED_BREAK;
			goto more_balance;
		}

		/*
		 * Revisit (affine) tasks on src_cpu that couldn't be moved to
		 * us and move them to an alternate dst_cpu in our sched_group
		 * where they can run. The upper limit on how many times we
		 * iterate on same src_cpu is dependent on number of CPUs in our
		 * sched_group.
		 *
		 * This changes load balance semantics a bit on who can move
		 * load to a given_cpu. In addition to the given_cpu itself
		 * (or a ilb_cpu acting on its behalf where given_cpu is
		 * nohz-idle), we now have balance_cpu in a position to move
		 * load to given_cpu. In rare situations, this may cause
		 * conflicts (balance_cpu and given_cpu/ilb_cpu deciding
		 * _independently_ and at _same_ time to move some load to
		 * given_cpu) causing exceess load to be moved to given_cpu.
		 * This however should not happen so much in practice and
		 * moreover subsequent load balance cycles should correct the
		 * excess load moved.
		 */
		if ((env.flags & LBF_DST_PINNED) && env.imbalance > 0) {

			/* Prevent to re-select dst_cpu via env's CPUs */
			__cpumask_clear_cpu(env.dst_cpu, env.cpus);

			env.dst_rq	 = cpu_rq(env.new_dst_cpu);
			env.dst_cpu	 = env.new_dst_cpu;
			env.flags	&= ~LBF_DST_PINNED;
			env.loop	 = 0;
			env.loop_break	 = sched_nr_migrate_break;

			/*
			 * Go back to "more_balance" rather than "redo" since we
			 * need to continue with same src_cpu.
			 */
			goto more_balance;
		}

		/*
		 * We failed to reach balance because of affinity.
		 */
		if (sd_parent) {
			int *group_imbalance = &sd_parent->groups->sgc->imbalance;

			if ((env.flags & LBF_SOME_PINNED) && env.imbalance > 0)
				*group_imbalance = 1;
		}

		/* All tasks on this runqueue were pinned by CPU affinity */
		if (unlikely(env.flags & LBF_ALL_PINNED)) {
			__cpumask_clear_cpu(cpu_of(busiest), cpus);
			/*
			 * Attempting to continue load balancing at the current
			 * sched_domain level only makes sense if there are
			 * active CPUs remaining as possible busiest CPUs to
			 * pull load from which are not contained within the
			 * destination group that is receiving any migrated
			 * load.
			 */
			if (!cpumask_subset(cpus, env.dst_grpmask)) {
				env.loop = 0;
				env.loop_break = sched_nr_migrate_break;
				goto redo;
			}
			goto out_all_pinned;
		}
	}

	if (!ld_moved) {
		schedstat_inc(sd->lb_failed[idle]);
		/*
		 * Increment the failure counter only on periodic balance.
		 * We do not want newidle balance, which can be very
		 * frequent, pollute the failure counter causing
		 * excessive cache_hot migrations and active balances.
		 */
		if (idle != CPU_NEWLY_IDLE)
			sd->nr_balance_failed++;

		if (need_active_balance(&env)) {
			unsigned long flags;

			raw_spin_lock_irqsave(&busiest->lock, flags);

			/*
			 * Don't kick the active_load_balance_cpu_stop,
			 * if the curr task on busiest CPU can't be
			 * moved to this_cpu:
			 */
			if (!cpumask_test_cpu(this_cpu, busiest->curr->cpus_ptr)) {
				raw_spin_unlock_irqrestore(&busiest->lock,
							    flags);
				env.flags |= LBF_ALL_PINNED;
				goto out_one_pinned;
			}

			/*
			 * ->active_balance synchronizes accesses to
			 * ->active_balance_work.  Once set, it's cleared
			 * only after active load balance is finished.
			 */
			if (!busiest->active_balance) {
				busiest->active_balance = 1;
				busiest->push_cpu = this_cpu;
				active_balance = 1;
			}
			raw_spin_unlock_irqrestore(&busiest->lock, flags);

			if (active_balance) {
				stop_one_cpu_nowait(cpu_of(busiest),
					active_load_balance_cpu_stop, busiest,
					&busiest->active_balance_work);
			}

			/* We've kicked active balancing, force task migration. */
			sd->nr_balance_failed = sd->cache_nice_tries+1;
		}
	} else
		sd->nr_balance_failed = 0;

	if (likely(!active_balance) || voluntary_active_balance(&env)) {
		/* We were unbalanced, so reset the balancing interval */
		sd->balance_interval = sd->min_interval;
	} else {
		/*
		 * If we've begun active balancing, start to back off. This
		 * case may not be covered by the all_pinned logic if there
		 * is only 1 task on the busy runqueue (because we don't call
		 * detach_tasks).
		 */
		if (sd->balance_interval < sd->max_interval)
			sd->balance_interval *= 2;
	}

	goto out;

out_balanced:
	/*
	 * We reach balance although we may have faced some affinity
	 * constraints. Clear the imbalance flag only if other tasks got
	 * a chance to move and fix the imbalance.
	 */
	if (sd_parent && !(env.flags & LBF_ALL_PINNED)) {
		int *group_imbalance = &sd_parent->groups->sgc->imbalance;

		if (*group_imbalance)
			*group_imbalance = 0;
	}

out_all_pinned:
	/*
	 * We reach balance because all tasks are pinned at this level so
	 * we can't migrate them. Let the imbalance flag set so parent level
	 * can try to migrate them.
	 */
	schedstat_inc(sd->lb_balanced[idle]);

	sd->nr_balance_failed = 0;

out_one_pinned:
	ld_moved = 0;

	/*
	 * newidle_balance() disregards balance intervals, so we could
	 * repeatedly reach this code, which would lead to balance_interval
	 * skyrocketting in a short amount of time. Skip the balance_interval
	 * increase logic to avoid that.
	 */
	if (env.idle == CPU_NEWLY_IDLE)
		goto out;

	/* tune up the balancing interval */
	if ((env.flags & LBF_ALL_PINNED &&
	     sd->balance_interval < MAX_PINNED_INTERVAL) ||
	    sd->balance_interval < sd->max_interval)
		sd->balance_interval *= 2;
out:
	return ld_moved;
}

static inline unsigned long
get_sd_balance_interval(struct sched_domain *sd, int cpu_busy)
{
	unsigned long interval = sd->balance_interval;

	if (cpu_busy)
		interval *= sd->busy_factor;

	/* scale ms to jiffies */
	interval = msecs_to_jiffies(interval);
	interval = clamp(interval, 1UL, max_load_balance_interval);

	return interval;
}

static inline void
update_next_balance(struct sched_domain *sd, unsigned long *next_balance)
{
	unsigned long interval, next;

	/* used by idle balance, so cpu_busy = 0 */
	interval = get_sd_balance_interval(sd, 0);
	next = sd->last_balance + interval;

	if (time_after(*next_balance, next))
		*next_balance = next;
}

/*
 * active_load_balance_cpu_stop is run by the CPU stopper. It pushes
 * running tasks off the busiest CPU onto idle CPUs. It requires at
 * least 1 task to be running on each physical CPU where possible, and
 * avoids physical / logical imbalances.
 */
static int active_load_balance_cpu_stop(void *data)
{
	struct rq *busiest_rq = data;
	int busiest_cpu = cpu_of(busiest_rq);
	int target_cpu = busiest_rq->push_cpu;
	struct rq *target_rq = cpu_rq(target_cpu);
	struct sched_domain *sd;
	struct task_struct *p = NULL;
	struct rq_flags rf;

	rq_lock_irq(busiest_rq, &rf);
	/*
	 * Between queueing the stop-work and running it is a hole in which
	 * CPUs can become inactive. We should not move tasks from or to
	 * inactive CPUs.
	 */
	if (!cpu_active(busiest_cpu) || !cpu_active(target_cpu))
		goto out_unlock;

	/* Make sure the requested CPU hasn't gone down in the meantime: */
	if (unlikely(busiest_cpu != smp_processor_id() ||
		     !busiest_rq->active_balance))
		goto out_unlock;

	/* Is there any task to move? */
	if (busiest_rq->nr_running <= 1)
		goto out_unlock;

	/*
	 * This condition is "impossible", if it occurs
	 * we need to fix it. Originally reported by
	 * Bjorn Helgaas on a 128-CPU setup.
	 */
	BUG_ON(busiest_rq == target_rq);

	/* Search for an sd spanning us and the target CPU. */
	rcu_read_lock();
	for_each_domain(target_cpu, sd) {
		if ((sd->flags & SD_LOAD_BALANCE) &&
		    cpumask_test_cpu(busiest_cpu, sched_domain_span(sd)))
				break;
	}

	if (likely(sd)) {
		struct lb_env env = {
			.sd		= sd,
			.dst_cpu	= target_cpu,
			.dst_rq		= target_rq,
			.src_cpu	= busiest_rq->cpu,
			.src_rq		= busiest_rq,
			.idle		= CPU_IDLE,
			/*
			 * can_migrate_task() doesn't need to compute new_dst_cpu
			 * for active balancing. Since we have CPU_IDLE, but no
			 * @dst_grpmask we need to make that test go away with lying
			 * about DST_PINNED.
			 */
			.flags		= LBF_DST_PINNED,
		};

		schedstat_inc(sd->alb_count);
		update_rq_clock(busiest_rq);

		p = detach_one_task(&env);
		if (p) {
			schedstat_inc(sd->alb_pushed);
			/* Active balancing done, reset the failure counter. */
			sd->nr_balance_failed = 0;
		} else {
			schedstat_inc(sd->alb_failed);
		}
	}
	rcu_read_unlock();
out_unlock:
	busiest_rq->active_balance = 0;
	rq_unlock(busiest_rq, &rf);

	if (p)
		attach_one_task(target_rq, p);

	local_irq_enable();

	return 0;
}

static DEFINE_SPINLOCK(balancing);

/*
 * Scale the max load_balance interval with the number of CPUs in the system.
 * This trades load-balance latency on larger machines for less cross talk.
 */
void update_max_interval(void)
{
	max_load_balance_interval = HZ*num_online_cpus()/10;
}

/*
 * It checks each scheduling domain to see if it is due to be balanced,
 * and initiates a balancing operation if so.
 *
 * Balancing parameters are set up in init_sched_domains.
 */
static void rebalance_domains(struct rq *rq, enum cpu_idle_type idle)
{
	int continue_balancing = 1;
	int cpu = rq->cpu;
	int busy = idle != CPU_IDLE && !sched_idle_cpu(cpu);
	unsigned long interval;
	struct sched_domain *sd;
	/* Earliest time when we have to do rebalance again */
	unsigned long next_balance = jiffies + 60*HZ;
	int update_next_balance = 0;
	int need_serialize, need_decay = 0;
	u64 max_cost = 0;

	rcu_read_lock();
	for_each_domain(cpu, sd) {
		/*
		 * Decay the newidle max times here because this is a regular
		 * visit to all the domains. Decay ~1% per second.
		 */
		if (time_after(jiffies, sd->next_decay_max_lb_cost)) {
			sd->max_newidle_lb_cost =
				(sd->max_newidle_lb_cost * 253) / 256;
			sd->next_decay_max_lb_cost = jiffies + HZ;
			need_decay = 1;
		}
		max_cost += sd->max_newidle_lb_cost;

		if (!(sd->flags & SD_LOAD_BALANCE))
			continue;

		/*
		 * Stop the load balance at this level. There is another
		 * CPU in our sched group which is doing load balancing more
		 * actively.
		 */
		if (!continue_balancing) {
			if (need_decay)
				continue;
			break;
		}

		interval = get_sd_balance_interval(sd, busy);

		need_serialize = sd->flags & SD_SERIALIZE;
		if (need_serialize) {
			if (!spin_trylock(&balancing))
				goto out;
		}

		if (time_after_eq(jiffies, sd->last_balance + interval)) {
			if (load_balance(cpu, rq, sd, idle, &continue_balancing)) {
				/*
				 * The LBF_DST_PINNED logic could have changed
				 * env->dst_cpu, so we can't know our idle
				 * state even if we migrated tasks. Update it.
				 */
				idle = idle_cpu(cpu) ? CPU_IDLE : CPU_NOT_IDLE;
				busy = idle != CPU_IDLE && !sched_idle_cpu(cpu);
			}
			sd->last_balance = jiffies;
			interval = get_sd_balance_interval(sd, busy);
		}
		if (need_serialize)
			spin_unlock(&balancing);
out:
		if (time_after(next_balance, sd->last_balance + interval)) {
			next_balance = sd->last_balance + interval;
			update_next_balance = 1;
		}
	}
	if (need_decay) {
		/*
		 * Ensure the rq-wide value also decays but keep it at a
		 * reasonable floor to avoid funnies with rq->avg_idle.
		 */
		rq->max_idle_balance_cost =
			max((u64)sysctl_sched_migration_cost, max_cost);
	}
	rcu_read_unlock();

	/*
	 * next_balance will be updated only when there is a need.
	 * When the cpu is attached to null domain for ex, it will not be
	 * updated.
	 */
	if (likely(update_next_balance)) {
		rq->next_balance = next_balance;

#ifdef CONFIG_NO_HZ_COMMON
		/*
		 * If this CPU has been elected to perform the nohz idle
		 * balance. Other idle CPUs have already rebalanced with
		 * nohz_idle_balance() and nohz.next_balance has been
		 * updated accordingly. This CPU is now running the idle load
		 * balance for itself and we need to update the
		 * nohz.next_balance accordingly.
		 */
		if ((idle == CPU_IDLE) && time_after(nohz.next_balance, rq->next_balance))
			nohz.next_balance = rq->next_balance;
#endif
	}
}

static inline int on_null_domain(struct rq *rq)
{
	return unlikely(!rcu_dereference_sched(rq->sd));
}

#ifdef CONFIG_NO_HZ_COMMON
/*
 * idle load balancing details
 * - When one of the busy CPUs notice that there may be an idle rebalancing
 *   needed, they will kick the idle load balancer, which then does idle
 *   load balancing for all the idle CPUs.
 * - HK_FLAG_MISC CPUs are used for this task, because HK_FLAG_SCHED not set
 *   anywhere yet.
 */

static inline int find_new_ilb(void)
{
	int ilb;

	for_each_cpu_and(ilb, nohz.idle_cpus_mask,
			      housekeeping_cpumask(HK_FLAG_MISC)) {
		if (idle_cpu(ilb))
			return ilb;
	}

	return nr_cpu_ids;
}

/*
 * Kick a CPU to do the nohz balancing, if it is time for it. We pick any
 * idle CPU in the HK_FLAG_MISC housekeeping set (if there is one).
 */
static void kick_ilb(unsigned int flags)
{
	int ilb_cpu;

	nohz.next_balance++;

	ilb_cpu = find_new_ilb();

	if (ilb_cpu >= nr_cpu_ids)
		return;

	flags = atomic_fetch_or(flags, nohz_flags(ilb_cpu));
	if (flags & NOHZ_KICK_MASK)
		return;

	/*
	 * Use smp_send_reschedule() instead of resched_cpu().
	 * This way we generate a sched IPI on the target CPU which
	 * is idle. And the softirq performing nohz idle load balance
	 * will be run before returning from the IPI.
	 */
	smp_send_reschedule(ilb_cpu);
}

/*
 * Current decision point for kicking the idle load balancer in the presence
 * of idle CPUs in the system.
 */
static void nohz_balancer_kick(struct rq *rq)
{
	unsigned long now = jiffies;
	struct sched_domain_shared *sds;
	struct sched_domain *sd;
	int nr_busy, i, cpu = rq->cpu;
	unsigned int flags = 0;

	if (unlikely(rq->idle_balance))
		return;

	/*
	 * We may be recently in ticked or tickless idle mode. At the first
	 * busy tick after returning from idle, we will update the busy stats.
	 */
	nohz_balance_exit_idle(rq);

	/*
	 * None are in tickless mode and hence no need for NOHZ idle load
	 * balancing.
	 */
	if (likely(!atomic_read(&nohz.nr_cpus)))
		return;

	if (READ_ONCE(nohz.has_blocked) &&
	    time_after(now, READ_ONCE(nohz.next_blocked)))
		flags = NOHZ_STATS_KICK;

	if (time_before(now, nohz.next_balance))
		goto out;

	if (rq->nr_running >= 2) {
		flags = NOHZ_KICK_MASK;
		goto out;
	}

	rcu_read_lock();

	sd = rcu_dereference(rq->sd);
	if (sd) {
		/*
		 * If there's a CFS task and the current CPU has reduced
		 * capacity; kick the ILB to see if there's a better CPU to run
		 * on.
		 */
		if (rq->cfs.h_nr_running >= 1 && check_cpu_capacity(rq, sd)) {
			flags = NOHZ_KICK_MASK;
			goto unlock;
		}
	}

	sd = rcu_dereference(per_cpu(sd_asym_packing, cpu));
	if (sd) {
		/*
		 * When ASYM_PACKING; see if there's a more preferred CPU
		 * currently idle; in which case, kick the ILB to move tasks
		 * around.
		 */
		for_each_cpu_and(i, sched_domain_span(sd), nohz.idle_cpus_mask) {
			if (sched_asym_prefer(i, cpu)) {
				flags = NOHZ_KICK_MASK;
				goto unlock;
			}
		}
	}

	sd = rcu_dereference(per_cpu(sd_asym_cpucapacity, cpu));
	if (sd) {
		/*
		 * When ASYM_CPUCAPACITY; see if there's a higher capacity CPU
		 * to run the misfit task on.
		 */
		if (check_misfit_status(rq, sd)) {
			flags = NOHZ_KICK_MASK;
			goto unlock;
		}

		/*
		 * For asymmetric systems, we do not want to nicely balance
		 * cache use, instead we want to embrace asymmetry and only
		 * ensure tasks have enough CPU capacity.
		 *
		 * Skip the LLC logic because it's not relevant in that case.
		 */
		goto unlock;
	}

	sds = rcu_dereference(per_cpu(sd_llc_shared, cpu));
	if (sds) {
		/*
		 * If there is an imbalance between LLC domains (IOW we could
		 * increase the overall cache use), we need some less-loaded LLC
		 * domain to pull some load. Likewise, we may need to spread
		 * load within the current LLC domain (e.g. packed SMT cores but
		 * other CPUs are idle). We can't really know from here how busy
		 * the others are - so just get a nohz balance going if it looks
		 * like this LLC domain has tasks we could move.
		 */
		nr_busy = atomic_read(&sds->nr_busy_cpus);
		if (nr_busy > 1) {
			flags = NOHZ_KICK_MASK;
			goto unlock;
		}
	}
unlock:
	rcu_read_unlock();
out:
	if (flags)
		kick_ilb(flags);
}

static void set_cpu_sd_state_busy(int cpu)
{
	struct sched_domain *sd;

	rcu_read_lock();
	sd = rcu_dereference(per_cpu(sd_llc, cpu));

	if (!sd || !sd->nohz_idle)
		goto unlock;
	sd->nohz_idle = 0;

	atomic_inc(&sd->shared->nr_busy_cpus);
unlock:
	rcu_read_unlock();
}

void nohz_balance_exit_idle(struct rq *rq)
{
	SCHED_WARN_ON(rq != this_rq());

	if (likely(!rq->nohz_tick_stopped))
		return;

	rq->nohz_tick_stopped = 0;
	cpumask_clear_cpu(rq->cpu, nohz.idle_cpus_mask);
	atomic_dec(&nohz.nr_cpus);

	set_cpu_sd_state_busy(rq->cpu);
}

static void set_cpu_sd_state_idle(int cpu)
{
	struct sched_domain *sd;

	rcu_read_lock();
	sd = rcu_dereference(per_cpu(sd_llc, cpu));

	if (!sd || sd->nohz_idle)
		goto unlock;
	sd->nohz_idle = 1;

	atomic_dec(&sd->shared->nr_busy_cpus);
unlock:
	rcu_read_unlock();
}

/*
 * This routine will record that the CPU is going idle with tick stopped.
 * This info will be used in performing idle load balancing in the future.
 */
void nohz_balance_enter_idle(int cpu)
{
	struct rq *rq = cpu_rq(cpu);

	SCHED_WARN_ON(cpu != smp_processor_id());

	/* If this CPU is going down, then nothing needs to be done: */
	if (!cpu_active(cpu))
		return;

	/* Spare idle load balancing on CPUs that don't want to be disturbed: */
	if (!housekeeping_cpu(cpu, HK_FLAG_SCHED))
		return;

	/*
	 * Can be set safely without rq->lock held
	 * If a clear happens, it will have evaluated last additions because
	 * rq->lock is held during the check and the clear
	 */
	rq->has_blocked_load = 1;

	/*
	 * The tick is still stopped but load could have been added in the
	 * meantime. We set the nohz.has_blocked flag to trig a check of the
	 * *_avg. The CPU is already part of nohz.idle_cpus_mask so the clear
	 * of nohz.has_blocked can only happen after checking the new load
	 */
	if (rq->nohz_tick_stopped)
		goto out;

	/* If we're a completely isolated CPU, we don't play: */
	if (on_null_domain(rq))
		return;

	rq->nohz_tick_stopped = 1;

	cpumask_set_cpu(cpu, nohz.idle_cpus_mask);
	atomic_inc(&nohz.nr_cpus);

	/*
	 * Ensures that if nohz_idle_balance() fails to observe our
	 * @idle_cpus_mask store, it must observe the @has_blocked
	 * store.
	 */
	smp_mb__after_atomic();

	set_cpu_sd_state_idle(cpu);

out:
	/*
	 * Each time a cpu enter idle, we assume that it has blocked load and
	 * enable the periodic update of the load of idle cpus
	 */
	WRITE_ONCE(nohz.has_blocked, 1);
}

/*
 * Internal function that runs load balance for all idle cpus. The load balance
 * can be a simple update of blocked load or a complete load balance with
 * tasks movement depending of flags.
 * The function returns false if the loop has stopped before running
 * through all idle CPUs.
 */
static bool _nohz_idle_balance(struct rq *this_rq, unsigned int flags,
			       enum cpu_idle_type idle)
{
	/* Earliest time when we have to do rebalance again */
	unsigned long now = jiffies;
	unsigned long next_balance = now + 60*HZ;
	bool has_blocked_load = false;
	int update_next_balance = 0;
	int this_cpu = this_rq->cpu;
	int balance_cpu;
	int ret = false;
	struct rq *rq;

	SCHED_WARN_ON((flags & NOHZ_KICK_MASK) == NOHZ_BALANCE_KICK);

	/*
	 * We assume there will be no idle load after this update and clear
	 * the has_blocked flag. If a cpu enters idle in the mean time, it will
	 * set the has_blocked flag and trig another update of idle load.
	 * Because a cpu that becomes idle, is added to idle_cpus_mask before
	 * setting the flag, we are sure to not clear the state and not
	 * check the load of an idle cpu.
	 */
	WRITE_ONCE(nohz.has_blocked, 0);

	/*
	 * Ensures that if we miss the CPU, we must see the has_blocked
	 * store from nohz_balance_enter_idle().
	 */
	smp_mb();

	for_each_cpu(balance_cpu, nohz.idle_cpus_mask) {
		if (balance_cpu == this_cpu || !idle_cpu(balance_cpu))
			continue;

		/*
		 * If this CPU gets work to do, stop the load balancing
		 * work being done for other CPUs. Next load
		 * balancing owner will pick it up.
		 */
		if (need_resched()) {
			has_blocked_load = true;
			goto abort;
		}

		rq = cpu_rq(balance_cpu);

		has_blocked_load |= update_nohz_stats(rq, true);

		/*
		 * If time for next balance is due,
		 * do the balance.
		 */
		if (time_after_eq(jiffies, rq->next_balance)) {
			struct rq_flags rf;

			rq_lock_irqsave(rq, &rf);
			update_rq_clock(rq);
			rq_unlock_irqrestore(rq, &rf);

			if (flags & NOHZ_BALANCE_KICK)
				rebalance_domains(rq, CPU_IDLE);
		}

		if (time_after(next_balance, rq->next_balance)) {
			next_balance = rq->next_balance;
			update_next_balance = 1;
		}
	}

	/* Newly idle CPU doesn't need an update */
	if (idle != CPU_NEWLY_IDLE) {
		update_blocked_averages(this_cpu);
		has_blocked_load |= this_rq->has_blocked_load;
	}

	if (flags & NOHZ_BALANCE_KICK)
		rebalance_domains(this_rq, CPU_IDLE);

	WRITE_ONCE(nohz.next_blocked,
		now + msecs_to_jiffies(LOAD_AVG_PERIOD));

	/* The full idle balance loop has been done */
	ret = true;

abort:
	/* There is still blocked load, enable periodic update */
	if (has_blocked_load)
		WRITE_ONCE(nohz.has_blocked, 1);

	/*
	 * next_balance will be updated only when there is a need.
	 * When the CPU is attached to null domain for ex, it will not be
	 * updated.
	 */
	if (likely(update_next_balance))
		nohz.next_balance = next_balance;

	return ret;
}

/*
 * In CONFIG_NO_HZ_COMMON case, the idle balance kickee will do the
 * rebalancing for all the cpus for whom scheduler ticks are stopped.
 */
static bool nohz_idle_balance(struct rq *this_rq, enum cpu_idle_type idle)
{
	int this_cpu = this_rq->cpu;
	unsigned int flags;

	if (!(atomic_read(nohz_flags(this_cpu)) & NOHZ_KICK_MASK))
		return false;

	if (idle != CPU_IDLE) {
		atomic_andnot(NOHZ_KICK_MASK, nohz_flags(this_cpu));
		return false;
	}

	/* could be _relaxed() */
	flags = atomic_fetch_andnot(NOHZ_KICK_MASK, nohz_flags(this_cpu));
	if (!(flags & NOHZ_KICK_MASK))
		return false;

	_nohz_idle_balance(this_rq, flags, idle);

	return true;
}

static void nohz_newidle_balance(struct rq *this_rq)
{
	int this_cpu = this_rq->cpu;

	/*
	 * This CPU doesn't want to be disturbed by scheduler
	 * housekeeping
	 */
	if (!housekeeping_cpu(this_cpu, HK_FLAG_SCHED))
		return;

	/* Will wake up very soon. No time for doing anything else*/
	if (this_rq->avg_idle < sysctl_sched_migration_cost)
		return;

	/* Don't need to update blocked load of idle CPUs*/
	if (!READ_ONCE(nohz.has_blocked) ||
	    time_before(jiffies, READ_ONCE(nohz.next_blocked)))
		return;

	raw_spin_unlock(&this_rq->lock);
	/*
	 * This CPU is going to be idle and blocked load of idle CPUs
	 * need to be updated. Run the ilb locally as it is a good
	 * candidate for ilb instead of waking up another idle CPU.
	 * Kick an normal ilb if we failed to do the update.
	 */
	if (!_nohz_idle_balance(this_rq, NOHZ_STATS_KICK, CPU_NEWLY_IDLE))
		kick_ilb(NOHZ_STATS_KICK);
	raw_spin_lock(&this_rq->lock);
}

#else /* !CONFIG_NO_HZ_COMMON */
static inline void nohz_balancer_kick(struct rq *rq) { }

static inline bool nohz_idle_balance(struct rq *this_rq, enum cpu_idle_type idle)
{
	return false;
}

static inline void nohz_newidle_balance(struct rq *this_rq) { }
#endif /* CONFIG_NO_HZ_COMMON */

/*
 * idle_balance is called by schedule() if this_cpu is about to become
 * idle. Attempts to pull tasks from other CPUs.
 *
 * Returns:
 *   < 0 - we released the lock and there are !fair tasks present
 *     0 - failed, no new tasks
 *   > 0 - success, new (fair) tasks present
 */
int newidle_balance(struct rq *this_rq, struct rq_flags *rf)
{
	unsigned long next_balance = jiffies + HZ;
	int this_cpu = this_rq->cpu;
	struct sched_domain *sd;
	int pulled_task = 0;
	u64 curr_cost = 0;

	update_misfit_status(NULL, this_rq);
	/*
	 * We must set idle_stamp _before_ calling idle_balance(), such that we
	 * measure the duration of idle_balance() as idle time.
	 */
	this_rq->idle_stamp = rq_clock(this_rq);

	/*
	 * Do not pull tasks towards !active CPUs...
	 */
	if (!cpu_active(this_cpu))
		return 0;

	/*
	 * This is OK, because current is on_cpu, which avoids it being picked
	 * for load-balance and preemption/IRQs are still disabled avoiding
	 * further scheduler activity on it and we're being very careful to
	 * re-start the picking loop.
	 */
	rq_unpin_lock(this_rq, rf);

	if (this_rq->avg_idle < sysctl_sched_migration_cost ||
	    !READ_ONCE(this_rq->rd->overload)) {

		rcu_read_lock();
		sd = rcu_dereference_check_sched_domain(this_rq->sd);
		if (sd)
			update_next_balance(sd, &next_balance);
		rcu_read_unlock();

		nohz_newidle_balance(this_rq);

		goto out;
	}

	raw_spin_unlock(&this_rq->lock);

	update_blocked_averages(this_cpu);
	rcu_read_lock();
	for_each_domain(this_cpu, sd) {
		int continue_balancing = 1;
		u64 t0, domain_cost;

		if (!(sd->flags & SD_LOAD_BALANCE))
			continue;

		if (this_rq->avg_idle < curr_cost + sd->max_newidle_lb_cost) {
			update_next_balance(sd, &next_balance);
			break;
		}

		if (sd->flags & SD_BALANCE_NEWIDLE) {
			t0 = sched_clock_cpu(this_cpu);

			pulled_task = load_balance(this_cpu, this_rq,
						   sd, CPU_NEWLY_IDLE,
						   &continue_balancing);

			domain_cost = sched_clock_cpu(this_cpu) - t0;
			if (domain_cost > sd->max_newidle_lb_cost)
				sd->max_newidle_lb_cost = domain_cost;

			curr_cost += domain_cost;
		}

		update_next_balance(sd, &next_balance);

		/*
		 * Stop searching for tasks to pull if there are
		 * now runnable tasks on this rq.
		 */
		if (pulled_task || this_rq->nr_running > 0)
			break;
	}
	rcu_read_unlock();

	raw_spin_lock(&this_rq->lock);

	if (curr_cost > this_rq->max_idle_balance_cost)
		this_rq->max_idle_balance_cost = curr_cost;

out:
	/*
	 * While browsing the domains, we released the rq lock, a task could
	 * have been enqueued in the meantime. Since we're not going idle,
	 * pretend we pulled a task.
	 */
	if (this_rq->cfs.h_nr_running && !pulled_task)
		pulled_task = 1;

	/* Move the next balance forward */
	if (time_after(this_rq->next_balance, next_balance))
		this_rq->next_balance = next_balance;

	/* Is there a task of a high priority class? */
	if (this_rq->nr_running != this_rq->cfs.h_nr_running)
		pulled_task = -1;

	if (pulled_task)
		this_rq->idle_stamp = 0;

	rq_repin_lock(this_rq, rf);

	return pulled_task;
}

/*
 * run_rebalance_domains is triggered when needed from the scheduler tick.
 * Also triggered for nohz idle balancing (with nohz_balancing_kick set).
 */
static __latent_entropy void run_rebalance_domains(struct softirq_action *h)
{
	struct rq *this_rq = this_rq();
	enum cpu_idle_type idle = this_rq->idle_balance ?
						CPU_IDLE : CPU_NOT_IDLE;

	/*
	 * If this CPU has a pending nohz_balance_kick, then do the
	 * balancing on behalf of the other idle CPUs whose ticks are
	 * stopped. Do nohz_idle_balance *before* rebalance_domains to
	 * give the idle CPUs a chance to load balance. Else we may
	 * load balance only within the local sched_domain hierarchy
	 * and abort nohz_idle_balance altogether if we pull some load.
	 */
	if (nohz_idle_balance(this_rq, idle))
		return;

	/* normal load balance */
	update_blocked_averages(this_rq->cpu);
	rebalance_domains(this_rq, idle);
}

/*
 * Trigger the SCHED_SOFTIRQ if it is time to do periodic load balancing.
 */
void trigger_load_balance(struct rq *rq)
{
	/* Don't need to rebalance while attached to NULL domain */
	if (unlikely(on_null_domain(rq)))
		return;

	if (time_after_eq(jiffies, rq->next_balance))
		raise_softirq(SCHED_SOFTIRQ);

	nohz_balancer_kick(rq);
}

static void rq_online_fair(struct rq *rq)
{
	update_sysctl();

	update_runtime_enabled(rq);
}

static void rq_offline_fair(struct rq *rq)
{
	update_sysctl();

	/* Ensure any throttled groups are reachable by pick_next_task */
	unthrottle_offline_cfs_rqs(rq);
}

#endif /* CONFIG_SMP */

/*
 * scheduler tick hitting a task of our scheduling class.
 *
 * NOTE: This function can be called remotely by the tick offload that
 * goes along full dynticks. Therefore no local assumption can be made
 * and everything must be accessed through the @rq and @curr passed in
 * parameters.
 */
static void task_tick_fair(struct rq *rq, struct task_struct *curr, int queued)
{
	struct cfs_rq *cfs_rq;
	struct sched_entity *se = &curr->se;

	for_each_sched_entity(se) {
		cfs_rq = cfs_rq_of(se);
		entity_tick(cfs_rq, se, queued);
	}

	if (static_branch_unlikely(&sched_numa_balancing))
		task_tick_numa(rq, curr);

	update_misfit_status(curr, rq);
	update_overutilized_status(task_rq(curr));
}

/*
 * called on fork with the child task as argument from the parent's context
 *  - child not yet on the tasklist
 *  - preemption disabled
 */
static void task_fork_fair(struct task_struct *p)
{
	struct cfs_rq *cfs_rq;
	struct sched_entity *se = &p->se, *curr;
	struct rq *rq = this_rq();
	struct rq_flags rf;

	rq_lock(rq, &rf);
	update_rq_clock(rq);

	cfs_rq = task_cfs_rq(current);
	curr = cfs_rq->curr;
	if (curr) {
		update_curr(cfs_rq);
		se->vruntime = curr->vruntime;
	}
	place_entity(cfs_rq, se, 1);

	if (sysctl_sched_child_runs_first && curr && entity_before(curr, se)) {
		/*
		 * Upon rescheduling, sched_class::put_prev_task() will place
		 * 'current' within the tree based on its new key value.
		 */
		swap(curr->vruntime, se->vruntime);
		resched_curr(rq);
	}

	se->vruntime -= cfs_rq->min_vruntime;
	rq_unlock(rq, &rf);
}

/*
 * Priority of the task has changed. Check to see if we preempt
 * the current task.
 */
static void
prio_changed_fair(struct rq *rq, struct task_struct *p, int oldprio)
{
	if (!task_on_rq_queued(p))
		return;

	if (rq->cfs.nr_running == 1)
		return;

	/*
	 * Reschedule if we are currently running on this runqueue and
	 * our priority decreased, or if we are not currently running on
	 * this runqueue and our priority is higher than the current's
	 */
	if (rq->curr == p) {
		if (p->prio > oldprio)
			resched_curr(rq);
	} else
		check_preempt_curr(rq, p, 0);
}

static inline bool vruntime_normalized(struct task_struct *p)
{
	struct sched_entity *se = &p->se;

	/*
	 * In both the TASK_ON_RQ_QUEUED and TASK_ON_RQ_MIGRATING cases,
	 * the dequeue_entity(.flags=0) will already have normalized the
	 * vruntime.
	 */
	if (p->on_rq)
		return true;

	/*
	 * When !on_rq, vruntime of the task has usually NOT been normalized.
	 * But there are some cases where it has already been normalized:
	 *
	 * - A forked child which is waiting for being woken up by
	 *   wake_up_new_task().
	 * - A task which has been woken up by try_to_wake_up() and
	 *   waiting for actually being woken up by sched_ttwu_pending().
	 */
	if (!se->sum_exec_runtime ||
	    (p->state == TASK_WAKING && p->sched_remote_wakeup))
		return true;

	return false;
}

#ifdef CONFIG_FAIR_GROUP_SCHED
/*
 * Propagate the changes of the sched_entity across the tg tree to make it
 * visible to the root
 */
static void propagate_entity_cfs_rq(struct sched_entity *se)
{
	struct cfs_rq *cfs_rq;

	/* Start to propagate at parent */
	se = se->parent;

	for_each_sched_entity(se) {
		cfs_rq = cfs_rq_of(se);

		if (cfs_rq_throttled(cfs_rq))
			break;

		update_load_avg(cfs_rq, se, UPDATE_TG);
	}
}
#else
static void propagate_entity_cfs_rq(struct sched_entity *se) { }
#endif

static void detach_entity_cfs_rq(struct sched_entity *se)
{
	struct cfs_rq *cfs_rq = cfs_rq_of(se);

	/* Catch up with the cfs_rq and remove our load when we leave */
	update_load_avg(cfs_rq, se, 0);
	detach_entity_load_avg(cfs_rq, se);
	update_tg_load_avg(cfs_rq, false);
	propagate_entity_cfs_rq(se);
}

static void attach_entity_cfs_rq(struct sched_entity *se)
{
	struct cfs_rq *cfs_rq = cfs_rq_of(se);

#ifdef CONFIG_FAIR_GROUP_SCHED
	/*
	 * Since the real-depth could have been changed (only FAIR
	 * class maintain depth value), reset depth properly.
	 */
	se->depth = se->parent ? se->parent->depth + 1 : 0;
#endif

	/* Synchronize entity with its cfs_rq */
	update_load_avg(cfs_rq, se, sched_feat(ATTACH_AGE_LOAD) ? 0 : SKIP_AGE_LOAD);
	attach_entity_load_avg(cfs_rq, se);
	update_tg_load_avg(cfs_rq, false);
	propagate_entity_cfs_rq(se);
}

static void detach_task_cfs_rq(struct task_struct *p)
{
	struct sched_entity *se = &p->se;
	struct cfs_rq *cfs_rq = cfs_rq_of(se);

	if (!vruntime_normalized(p)) {
		/*
		 * Fix up our vruntime so that the current sleep doesn't
		 * cause 'unlimited' sleep bonus.
		 */
		place_entity(cfs_rq, se, 0);
		se->vruntime -= cfs_rq->min_vruntime;
	}

	detach_entity_cfs_rq(se);
}

static void attach_task_cfs_rq(struct task_struct *p)
{
	struct sched_entity *se = &p->se;
	struct cfs_rq *cfs_rq = cfs_rq_of(se);

	attach_entity_cfs_rq(se);

	if (!vruntime_normalized(p))
		se->vruntime += cfs_rq->min_vruntime;
}

static void switched_from_fair(struct rq *rq, struct task_struct *p)
{
	detach_task_cfs_rq(p);
}

static void switched_to_fair(struct rq *rq, struct task_struct *p)
{
	attach_task_cfs_rq(p);

	if (task_on_rq_queued(p)) {
		/*
		 * We were most likely switched from sched_rt, so
		 * kick off the schedule if running, otherwise just see
		 * if we can still preempt the current task.
		 */
		if (rq->curr == p)
			resched_curr(rq);
		else
			check_preempt_curr(rq, p, 0);
	}
}

/* Account for a task changing its policy or group.
 *
 * This routine is mostly called to set cfs_rq->curr field when a task
 * migrates between groups/classes.
 */
static void set_next_task_fair(struct rq *rq, struct task_struct *p, bool first)
{
	struct sched_entity *se = &p->se;

#ifdef CONFIG_SMP
	if (task_on_rq_queued(p)) {
		/*
		 * Move the next running task to the front of the list, so our
		 * cfs_tasks list becomes MRU one.
		 */
		list_move(&se->group_node, &rq->cfs_tasks);
	}
#endif

	for_each_sched_entity(se) {
		struct cfs_rq *cfs_rq = cfs_rq_of(se);

		set_next_entity(cfs_rq, se);
		/* ensure bandwidth has been allocated on our new cfs_rq */
		account_cfs_rq_runtime(cfs_rq, 0);
	}
}

void init_cfs_rq(struct cfs_rq *cfs_rq)
{
	cfs_rq->tasks_timeline = RB_ROOT_CACHED;
	cfs_rq->min_vruntime = (u64)(-(1LL << 20));
#ifndef CONFIG_64BIT
	cfs_rq->min_vruntime_copy = cfs_rq->min_vruntime;
#endif
#ifdef CONFIG_SMP
	raw_spin_lock_init(&cfs_rq->removed.lock);
#endif
}

#ifdef CONFIG_FAIR_GROUP_SCHED
static void task_set_group_fair(struct task_struct *p)
{
	struct sched_entity *se = &p->se;

	set_task_rq(p, task_cpu(p));
	se->depth = se->parent ? se->parent->depth + 1 : 0;
}

static void task_move_group_fair(struct task_struct *p)
{
	detach_task_cfs_rq(p);
	set_task_rq(p, task_cpu(p));

#ifdef CONFIG_SMP
	/* Tell se's cfs_rq has been changed -- migrated */
	p->se.avg.last_update_time = 0;
#endif
	attach_task_cfs_rq(p);
}

static void task_change_group_fair(struct task_struct *p, int type)
{
	switch (type) {
	case TASK_SET_GROUP:
		task_set_group_fair(p);
		break;

	case TASK_MOVE_GROUP:
		task_move_group_fair(p);
		break;
	}
}

void free_fair_sched_group(struct task_group *tg)
{
	int i;

	destroy_cfs_bandwidth(tg_cfs_bandwidth(tg));

	for_each_possible_cpu(i) {
		if (tg->cfs_rq)
			kfree(tg->cfs_rq[i]);
		if (tg->se)
			kfree(tg->se[i]);
	}

	kfree(tg->cfs_rq);
	kfree(tg->se);
}

int alloc_fair_sched_group(struct task_group *tg, struct task_group *parent)
{
	struct sched_entity *se;
	struct cfs_rq *cfs_rq;
	int i;

	tg->cfs_rq = kcalloc(nr_cpu_ids, sizeof(cfs_rq), GFP_KERNEL);
	if (!tg->cfs_rq)
		goto err;
	tg->se = kcalloc(nr_cpu_ids, sizeof(se), GFP_KERNEL);
	if (!tg->se)
		goto err;

	tg->shares = NICE_0_LOAD;

	init_cfs_bandwidth(tg_cfs_bandwidth(tg));

	for_each_possible_cpu(i) {
		cfs_rq = kzalloc_node(sizeof(struct cfs_rq),
				      GFP_KERNEL, cpu_to_node(i));
		if (!cfs_rq)
			goto err;

		se = kzalloc_node(sizeof(struct sched_entity),
				  GFP_KERNEL, cpu_to_node(i));
		if (!se)
			goto err_free_rq;

		init_cfs_rq(cfs_rq);
		init_tg_cfs_entry(tg, cfs_rq, se, i, parent->se[i]);
		init_entity_runnable_average(se);
	}

	return 1;

err_free_rq:
	kfree(cfs_rq);
err:
	return 0;
}

void online_fair_sched_group(struct task_group *tg)
{
	struct sched_entity *se;
	struct rq_flags rf;
	struct rq *rq;
	int i;

	for_each_possible_cpu(i) {
		rq = cpu_rq(i);
		se = tg->se[i];
		rq_lock_irq(rq, &rf);
		update_rq_clock(rq);
		attach_entity_cfs_rq(se);
		sync_throttle(tg, i);
		rq_unlock_irq(rq, &rf);
	}
}

void unregister_fair_sched_group(struct task_group *tg)
{
	unsigned long flags;
	struct rq *rq;
	int cpu;

	for_each_possible_cpu(cpu) {
		if (tg->se[cpu])
			remove_entity_load_avg(tg->se[cpu]);

		/*
		 * Only empty task groups can be destroyed; so we can speculatively
		 * check on_list without danger of it being re-added.
		 */
		if (!tg->cfs_rq[cpu]->on_list)
			continue;

		rq = cpu_rq(cpu);

		raw_spin_lock_irqsave(&rq->lock, flags);
		list_del_leaf_cfs_rq(tg->cfs_rq[cpu]);
		raw_spin_unlock_irqrestore(&rq->lock, flags);
	}
}

void init_tg_cfs_entry(struct task_group *tg, struct cfs_rq *cfs_rq,
			struct sched_entity *se, int cpu,
			struct sched_entity *parent)
{
	struct rq *rq = cpu_rq(cpu);

	cfs_rq->tg = tg;
	cfs_rq->rq = rq;
	init_cfs_rq_runtime(cfs_rq);

	tg->cfs_rq[cpu] = cfs_rq;
	tg->se[cpu] = se;

	/* se could be NULL for root_task_group */
	if (!se)
		return;

	if (!parent) {
		se->cfs_rq = &rq->cfs;
		se->depth = 0;
	} else {
		se->cfs_rq = parent->my_q;
		se->depth = parent->depth + 1;
	}

	se->my_q = cfs_rq;
	/* guarantee group entities always have weight */
	update_load_set(&se->load, NICE_0_LOAD);
	se->parent = parent;
}

static DEFINE_MUTEX(shares_mutex);

int sched_group_set_shares(struct task_group *tg, unsigned long shares)
{
	int i;

	/*
	 * We can't change the weight of the root cgroup.
	 */
	if (!tg->se[0])
		return -EINVAL;

	shares = clamp(shares, scale_load(MIN_SHARES), scale_load(MAX_SHARES));

	mutex_lock(&shares_mutex);
	if (tg->shares == shares)
		goto done;

	tg->shares = shares;
	for_each_possible_cpu(i) {
		struct rq *rq = cpu_rq(i);
		struct sched_entity *se = tg->se[i];
		struct rq_flags rf;

		/* Propagate contribution to hierarchy */
		rq_lock_irqsave(rq, &rf);
		update_rq_clock(rq);
		for_each_sched_entity(se) {
			update_load_avg(cfs_rq_of(se), se, UPDATE_TG);
			update_cfs_group(se);
		}
		rq_unlock_irqrestore(rq, &rf);
	}

done:
	mutex_unlock(&shares_mutex);
	return 0;
}
#else /* CONFIG_FAIR_GROUP_SCHED */

void free_fair_sched_group(struct task_group *tg) { }

int alloc_fair_sched_group(struct task_group *tg, struct task_group *parent)
{
	return 1;
}

void online_fair_sched_group(struct task_group *tg) { }

void unregister_fair_sched_group(struct task_group *tg) { }

#endif /* CONFIG_FAIR_GROUP_SCHED */


static unsigned int get_rr_interval_fair(struct rq *rq, struct task_struct *task)
{
	struct sched_entity *se = &task->se;
	unsigned int rr_interval = 0;

	/*
	 * Time slice is 0 for SCHED_OTHER tasks that are on an otherwise
	 * idle runqueue:
	 */
	if (rq->cfs.load.weight)
		rr_interval = NS_TO_JIFFIES(sched_slice(cfs_rq_of(se), se));

	return rr_interval;
}

/*
 * All the scheduling class methods:
 */
const struct sched_class fair_sched_class = {
	.next			= &idle_sched_class,
	.enqueue_task		= enqueue_task_fair,
	.dequeue_task		= dequeue_task_fair,
	.yield_task		= yield_task_fair,
	.yield_to_task		= yield_to_task_fair,

	.check_preempt_curr	= check_preempt_wakeup,

	.pick_next_task		= __pick_next_task_fair,
	.put_prev_task		= put_prev_task_fair,
	.set_next_task          = set_next_task_fair,

#ifdef CONFIG_SMP
	.balance		= balance_fair,
	.select_task_rq		= select_task_rq_fair,
	.migrate_task_rq	= migrate_task_rq_fair,

	.rq_online		= rq_online_fair,
	.rq_offline		= rq_offline_fair,

	.task_dead		= task_dead_fair,
	.set_cpus_allowed	= set_cpus_allowed_common,
#endif

	.task_tick		= task_tick_fair,
	.task_fork		= task_fork_fair,

	.prio_changed		= prio_changed_fair,
	.switched_from		= switched_from_fair,
	.switched_to		= switched_to_fair,

	.get_rr_interval	= get_rr_interval_fair,

	.update_curr		= update_curr_fair,

#ifdef CONFIG_FAIR_GROUP_SCHED
	.task_change_group	= task_change_group_fair,
#endif

#ifdef CONFIG_UCLAMP_TASK
	.uclamp_enabled		= 1,
#endif
};

#ifdef CONFIG_SCHED_DEBUG
void print_cfs_stats(struct seq_file *m, int cpu)
{
	struct cfs_rq *cfs_rq, *pos;

	rcu_read_lock();
	for_each_leaf_cfs_rq_safe(cpu_rq(cpu), cfs_rq, pos)
		print_cfs_rq(m, cpu, cfs_rq);
	rcu_read_unlock();
}

#ifdef CONFIG_NUMA_BALANCING
void show_numa_stats(struct task_struct *p, struct seq_file *m)
{
	int node;
	unsigned long tsf = 0, tpf = 0, gsf = 0, gpf = 0;
	struct numa_group *ng;

	rcu_read_lock();
	ng = rcu_dereference(p->numa_group);
	for_each_online_node(node) {
		if (p->numa_faults) {
			tsf = p->numa_faults[task_faults_idx(NUMA_MEM, node, 0)];
			tpf = p->numa_faults[task_faults_idx(NUMA_MEM, node, 1)];
		}
		if (ng) {
			gsf = ng->faults[task_faults_idx(NUMA_MEM, node, 0)],
			gpf = ng->faults[task_faults_idx(NUMA_MEM, node, 1)];
		}
		print_numa_stats(m, node, tsf, tpf, gsf, gpf);
	}
	rcu_read_unlock();
}
#endif /* CONFIG_NUMA_BALANCING */
#endif /* CONFIG_SCHED_DEBUG */

__init void init_sched_fair_class(void)
{
#ifdef CONFIG_SMP
	open_softirq(SCHED_SOFTIRQ, run_rebalance_domains);

#ifdef CONFIG_NO_HZ_COMMON
	nohz.next_balance = jiffies;
	nohz.next_blocked = jiffies;
	zalloc_cpumask_var(&nohz.idle_cpus_mask, GFP_NOWAIT);
#endif
#endif /* SMP */

}

/*
 * Helper functions to facilitate extracting info from tracepoints.
 */

const struct sched_avg *sched_trace_cfs_rq_avg(struct cfs_rq *cfs_rq)
{
#ifdef CONFIG_SMP
	return cfs_rq ? &cfs_rq->avg : NULL;
#else
	return NULL;
#endif
}
EXPORT_SYMBOL_GPL(sched_trace_cfs_rq_avg);

char *sched_trace_cfs_rq_path(struct cfs_rq *cfs_rq, char *str, int len)
{
	if (!cfs_rq) {
		if (str)
			strlcpy(str, "(null)", len);
		else
			return NULL;
	}

	cfs_rq_tg_path(cfs_rq, str, len);
	return str;
}
EXPORT_SYMBOL_GPL(sched_trace_cfs_rq_path);

int sched_trace_cfs_rq_cpu(struct cfs_rq *cfs_rq)
{
	return cfs_rq ? cpu_of(rq_of(cfs_rq)) : -1;
}
EXPORT_SYMBOL_GPL(sched_trace_cfs_rq_cpu);

const struct sched_avg *sched_trace_rq_avg_rt(struct rq *rq)
{
#ifdef CONFIG_SMP
	return rq ? &rq->avg_rt : NULL;
#else
	return NULL;
#endif
}
EXPORT_SYMBOL_GPL(sched_trace_rq_avg_rt);

const struct sched_avg *sched_trace_rq_avg_dl(struct rq *rq)
{
#ifdef CONFIG_SMP
	return rq ? &rq->avg_dl : NULL;
#else
	return NULL;
#endif
}
EXPORT_SYMBOL_GPL(sched_trace_rq_avg_dl);

const struct sched_avg *sched_trace_rq_avg_irq(struct rq *rq)
{
#if defined(CONFIG_SMP) && defined(CONFIG_HAVE_SCHED_AVG_IRQ)
	return rq ? &rq->avg_irq : NULL;
#else
	return NULL;
#endif
}
EXPORT_SYMBOL_GPL(sched_trace_rq_avg_irq);

int sched_trace_rq_cpu(struct rq *rq)
{
	return rq ? cpu_of(rq) : -1;
}
EXPORT_SYMBOL_GPL(sched_trace_rq_cpu);

const struct cpumask *sched_trace_rd_span(struct root_domain *rd)
{
#ifdef CONFIG_SMP
	return rd ? rd->span : NULL;
#else
	return NULL;
#endif
}
EXPORT_SYMBOL_GPL(sched_trace_rd_span);<|MERGE_RESOLUTION|>--- conflicted
+++ resolved
@@ -4847,23 +4847,6 @@
 			break;
 	}
 
-<<<<<<< HEAD
-	if (!se)
-		add_nr_running(rq, task_delta);
-
-	/*
-	 * The cfs_rq_throttled() breaks in the above iteration can result in
-	 * incomplete leaf list maintenance, resulting in triggering the
-	 * assertion below.
-	 */
-	for_each_sched_entity(se) {
-		cfs_rq = cfs_rq_of(se);
-
-		list_add_leaf_cfs_rq(cfs_rq);
-	}
-
-=======
->>>>>>> c58091a3
 	assert_list_leaf_cfs_rq(rq);
 
 	/* Determine whether we need to wake up potentially idle CPU: */
@@ -5505,10 +5488,7 @@
 		cfs_rq = cfs_rq_of(se);
 
 		update_load_avg(cfs_rq, se, UPDATE_TG);
-<<<<<<< HEAD
-=======
 		se_update_runnable(se);
->>>>>>> c58091a3
 		update_cfs_group(se);
 
 		cfs_rq->h_nr_running++;
@@ -5613,10 +5593,7 @@
 		cfs_rq = cfs_rq_of(se);
 
 		update_load_avg(cfs_rq, se, UPDATE_TG);
-<<<<<<< HEAD
-=======
 		se_update_runnable(se);
->>>>>>> c58091a3
 		update_cfs_group(se);
 
 		cfs_rq->h_nr_running--;
