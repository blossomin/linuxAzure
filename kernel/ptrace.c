// SPDX-License-Identifier: GPL-2.0-only
/*
 * linux/kernel/ptrace.c
 *
 * (C) Copyright 1999 Linus Torvalds
 *
 * Common interfaces for "ptrace()" which we do not want
 * to continually duplicate across every architecture.
 */

#include <linux/capability.h>
#include <linux/export.h>
#include <linux/sched.h>
#include <linux/sched/mm.h>
#include <linux/sched/coredump.h>
#include <linux/sched/task.h>
#include <linux/errno.h>
#include <linux/mm.h>
#include <linux/highmem.h>
#include <linux/pagemap.h>
#include <linux/ptrace.h>
#include <linux/security.h>
#include <linux/signal.h>
#include <linux/uio.h>
#include <linux/audit.h>
#include <linux/pid_namespace.h>
#include <linux/syscalls.h>
#include <linux/uaccess.h>
#include <linux/regset.h>
#include <linux/hw_breakpoint.h>
#include <linux/cn_proc.h>
#include <linux/compat.h>
#include <linux/sched/signal.h>
<<<<<<< HEAD
=======

#include <asm/syscall.h>	/* for syscall_get_* */
>>>>>>> f7688b48

/*
 * Access another process' address space via ptrace.
 * Source/target buffer must be kernel space,
 * Do not walk the page table directly, use get_user_pages
 */
int ptrace_access_vm(struct task_struct *tsk, unsigned long addr,
		     void *buf, int len, unsigned int gup_flags)
{
	struct mm_struct *mm;
	int ret;

	mm = get_task_mm(tsk);
	if (!mm)
		return 0;

	if (!tsk->ptrace ||
	    (current != tsk->parent) ||
	    ((get_dumpable(mm) != SUID_DUMP_USER) &&
	     !ptracer_capable(tsk, mm->user_ns))) {
		mmput(mm);
		return 0;
	}

	ret = __access_remote_vm(tsk, mm, addr, buf, len, gup_flags);
	mmput(mm);

	return ret;
}


void __ptrace_link(struct task_struct *child, struct task_struct *new_parent,
		   const struct cred *ptracer_cred)
{
	BUG_ON(!list_empty(&child->ptrace_entry));
	list_add(&child->ptrace_entry, &new_parent->ptraced);
	child->parent = new_parent;
	child->ptracer_cred = get_cred(ptracer_cred);
}

/*
 * ptrace a task: make the debugger its new parent and
 * move it to the ptrace list.
 *
 * Must be called with the tasklist lock write-held.
 */
static void ptrace_link(struct task_struct *child, struct task_struct *new_parent)
{
	__ptrace_link(child, new_parent, current_cred());
}

/**
 * __ptrace_unlink - unlink ptracee and restore its execution state
 * @child: ptracee to be unlinked
 *
 * Remove @child from the ptrace list, move it back to the original parent,
 * and restore the execution state so that it conforms to the group stop
 * state.
 *
 * Unlinking can happen via two paths - explicit PTRACE_DETACH or ptracer
 * exiting.  For PTRACE_DETACH, unless the ptracee has been killed between
 * ptrace_check_attach() and here, it's guaranteed to be in TASK_TRACED.
 * If the ptracer is exiting, the ptracee can be in any state.
 *
 * After detach, the ptracee should be in a state which conforms to the
 * group stop.  If the group is stopped or in the process of stopping, the
 * ptracee should be put into TASK_STOPPED; otherwise, it should be woken
 * up from TASK_TRACED.
 *
 * If the ptracee is in TASK_TRACED and needs to be moved to TASK_STOPPED,
 * it goes through TRACED -> RUNNING -> STOPPED transition which is similar
 * to but in the opposite direction of what happens while attaching to a
 * stopped task.  However, in this direction, the intermediate RUNNING
 * state is not hidden even from the current ptracer and if it immediately
 * re-attaches and performs a WNOHANG wait(2), it may fail.
 *
 * CONTEXT:
 * write_lock_irq(tasklist_lock)
 */
void __ptrace_unlink(struct task_struct *child)
{
	const struct cred *old_cred;
	BUG_ON(!child->ptrace);

	clear_tsk_thread_flag(child, TIF_SYSCALL_TRACE);
#ifdef TIF_SYSCALL_EMU
	clear_tsk_thread_flag(child, TIF_SYSCALL_EMU);
#endif

	child->parent = child->real_parent;
	list_del_init(&child->ptrace_entry);
	old_cred = child->ptracer_cred;
	child->ptracer_cred = NULL;
	put_cred(old_cred);

	spin_lock(&child->sighand->siglock);
	child->ptrace = 0;
	/*
	 * Clear all pending traps and TRAPPING.  TRAPPING should be
	 * cleared regardless of JOBCTL_STOP_PENDING.  Do it explicitly.
	 */
	task_clear_jobctl_pending(child, JOBCTL_TRAP_MASK);
	task_clear_jobctl_trapping(child);

	/*
	 * Reinstate JOBCTL_STOP_PENDING if group stop is in effect and
	 * @child isn't dead.
	 */
	if (!(child->flags & PF_EXITING) &&
	    (child->signal->flags & SIGNAL_STOP_STOPPED ||
	     child->signal->group_stop_count)) {
		child->jobctl |= JOBCTL_STOP_PENDING;

		/*
		 * This is only possible if this thread was cloned by the
		 * traced task running in the stopped group, set the signal
		 * for the future reports.
		 * FIXME: we should change ptrace_init_task() to handle this
		 * case.
		 */
		if (!(child->jobctl & JOBCTL_STOP_SIGMASK))
			child->jobctl |= SIGSTOP;
	}

	/*
	 * If transition to TASK_STOPPED is pending or in TASK_TRACED, kick
	 * @child in the butt.  Note that @resume should be used iff @child
	 * is in TASK_TRACED; otherwise, we might unduly disrupt
	 * TASK_KILLABLE sleeps.
	 */
	if (child->jobctl & JOBCTL_STOP_PENDING || task_is_traced(child))
		ptrace_signal_wake_up(child, true);

	spin_unlock(&child->sighand->siglock);
}

/* Ensure that nothing can wake it up, even SIGKILL */
static bool ptrace_freeze_traced(struct task_struct *task)
{
	bool ret = false;

	/* Lockless, nobody but us can set this flag */
	if (task->jobctl & JOBCTL_LISTENING)
		return ret;

	spin_lock_irq(&task->sighand->siglock);
	if (task_is_traced(task) && !__fatal_signal_pending(task)) {
		task->state = __TASK_TRACED;
		ret = true;
	}
	spin_unlock_irq(&task->sighand->siglock);

	return ret;
}

static void ptrace_unfreeze_traced(struct task_struct *task)
{
	if (task->state != __TASK_TRACED)
		return;

	WARN_ON(!task->ptrace || task->parent != current);

	/*
	 * PTRACE_LISTEN can allow ptrace_trap_notify to wake us up remotely.
	 * Recheck state under the lock to close this race.
	 */
	spin_lock_irq(&task->sighand->siglock);
	if (task->state == __TASK_TRACED) {
		if (__fatal_signal_pending(task))
			wake_up_state(task, __TASK_TRACED);
		else
			task->state = TASK_TRACED;
	}
	spin_unlock_irq(&task->sighand->siglock);
}

/**
 * ptrace_check_attach - check whether ptracee is ready for ptrace operation
 * @child: ptracee to check for
 * @ignore_state: don't check whether @child is currently %TASK_TRACED
 *
 * Check whether @child is being ptraced by %current and ready for further
 * ptrace operations.  If @ignore_state is %false, @child also should be in
 * %TASK_TRACED state and on return the child is guaranteed to be traced
 * and not executing.  If @ignore_state is %true, @child can be in any
 * state.
 *
 * CONTEXT:
 * Grabs and releases tasklist_lock and @child->sighand->siglock.
 *
 * RETURNS:
 * 0 on success, -ESRCH if %child is not ready.
 */
static int ptrace_check_attach(struct task_struct *child, bool ignore_state)
{
	int ret = -ESRCH;

	/*
	 * We take the read lock around doing both checks to close a
	 * possible race where someone else was tracing our child and
	 * detached between these two checks.  After this locked check,
	 * we are sure that this is our traced child and that can only
	 * be changed by us so it's not changing right after this.
	 */
	read_lock(&tasklist_lock);
	if (child->ptrace && child->parent == current) {
		WARN_ON(child->state == __TASK_TRACED);
		/*
		 * child->sighand can't be NULL, release_task()
		 * does ptrace_unlink() before __exit_signal().
		 */
		if (ignore_state || ptrace_freeze_traced(child))
			ret = 0;
	}
	read_unlock(&tasklist_lock);

	if (!ret && !ignore_state) {
		if (!wait_task_inactive(child, __TASK_TRACED)) {
			/*
			 * This can only happen if may_ptrace_stop() fails and
			 * ptrace_stop() changes ->state back to TASK_RUNNING,
			 * so we should not worry about leaking __TASK_TRACED.
			 */
			WARN_ON(child->state == __TASK_TRACED);
			ret = -ESRCH;
		}
	}

	return ret;
}

static int ptrace_has_cap(struct user_namespace *ns, unsigned int mode)
{
	if (mode & PTRACE_MODE_NOAUDIT)
		return has_ns_capability_noaudit(current, ns, CAP_SYS_PTRACE);
	else
		return has_ns_capability(current, ns, CAP_SYS_PTRACE);
}

/* Returns 0 on success, -errno on denial. */
static int __ptrace_may_access(struct task_struct *task, unsigned int mode)
{
	const struct cred *cred = current_cred(), *tcred;
	struct mm_struct *mm;
	kuid_t caller_uid;
	kgid_t caller_gid;

	if (!(mode & PTRACE_MODE_FSCREDS) == !(mode & PTRACE_MODE_REALCREDS)) {
		WARN(1, "denying ptrace access check without PTRACE_MODE_*CREDS\n");
		return -EPERM;
	}

	/* May we inspect the given task?
	 * This check is used both for attaching with ptrace
	 * and for allowing access to sensitive information in /proc.
	 *
	 * ptrace_attach denies several cases that /proc allows
	 * because setting up the necessary parent/child relationship
	 * or halting the specified task is impossible.
	 */

	/* Don't let security modules deny introspection */
	if (same_thread_group(task, current))
		return 0;
	rcu_read_lock();
	if (mode & PTRACE_MODE_FSCREDS) {
		caller_uid = cred->fsuid;
		caller_gid = cred->fsgid;
	} else {
		/*
		 * Using the euid would make more sense here, but something
		 * in userland might rely on the old behavior, and this
		 * shouldn't be a security problem since
		 * PTRACE_MODE_REALCREDS implies that the caller explicitly
		 * used a syscall that requests access to another process
		 * (and not a filesystem syscall to procfs).
		 */
		caller_uid = cred->uid;
		caller_gid = cred->gid;
	}
	tcred = __task_cred(task);
	if (uid_eq(caller_uid, tcred->euid) &&
	    uid_eq(caller_uid, tcred->suid) &&
	    uid_eq(caller_uid, tcred->uid)  &&
	    gid_eq(caller_gid, tcred->egid) &&
	    gid_eq(caller_gid, tcred->sgid) &&
	    gid_eq(caller_gid, tcred->gid))
		goto ok;
	if (ptrace_has_cap(tcred->user_ns, mode))
		goto ok;
	rcu_read_unlock();
	return -EPERM;
ok:
	rcu_read_unlock();
	/*
	 * If a task drops privileges and becomes nondumpable (through a syscall
	 * like setresuid()) while we are trying to access it, we must ensure
	 * that the dumpability is read after the credentials; otherwise,
	 * we may be able to attach to a task that we shouldn't be able to
	 * attach to (as if the task had dropped privileges without becoming
	 * nondumpable).
	 * Pairs with a write barrier in commit_creds().
	 */
	smp_rmb();
	mm = task->mm;
	if (mm &&
	    ((get_dumpable(mm) != SUID_DUMP_USER) &&
	     !ptrace_has_cap(mm->user_ns, mode)))
	    return -EPERM;

	return security_ptrace_access_check(task, mode);
}

bool ptrace_may_access(struct task_struct *task, unsigned int mode)
{
	int err;
	task_lock(task);
	err = __ptrace_may_access(task, mode);
	task_unlock(task);
	return !err;
}

static int ptrace_attach(struct task_struct *task, long request,
			 unsigned long addr,
			 unsigned long flags)
{
	bool seize = (request == PTRACE_SEIZE);
	int retval;

	retval = -EIO;
	if (seize) {
		if (addr != 0)
			goto out;
		if (flags & ~(unsigned long)PTRACE_O_MASK)
			goto out;
		flags = PT_PTRACED | PT_SEIZED | (flags << PT_OPT_FLAG_SHIFT);
	} else {
		flags = PT_PTRACED;
	}

	audit_ptrace(task);

	retval = -EPERM;
	if (unlikely(task->flags & PF_KTHREAD))
		goto out;
	if (same_thread_group(task, current))
		goto out;

	/*
	 * Protect exec's credential calculations against our interference;
	 * SUID, SGID and LSM creds get determined differently
	 * under ptrace.
	 */
	retval = -ERESTARTNOINTR;
	if (mutex_lock_interruptible(&task->signal->cred_guard_mutex))
		goto out;

	task_lock(task);
	retval = __ptrace_may_access(task, PTRACE_MODE_ATTACH_REALCREDS);
	task_unlock(task);
	if (retval)
		goto unlock_creds;

	write_lock_irq(&tasklist_lock);
	retval = -EPERM;
	if (unlikely(task->exit_state))
		goto unlock_tasklist;
	if (task->ptrace)
		goto unlock_tasklist;

	if (seize)
		flags |= PT_SEIZED;
	task->ptrace = flags;

	ptrace_link(task, current);

	/* SEIZE doesn't trap tracee on attach */
	if (!seize)
		send_sig_info(SIGSTOP, SEND_SIG_PRIV, task);

	spin_lock(&task->sighand->siglock);

	/*
	 * If the task is already STOPPED, set JOBCTL_TRAP_STOP and
	 * TRAPPING, and kick it so that it transits to TRACED.  TRAPPING
	 * will be cleared if the child completes the transition or any
	 * event which clears the group stop states happens.  We'll wait
	 * for the transition to complete before returning from this
	 * function.
	 *
	 * This hides STOPPED -> RUNNING -> TRACED transition from the
	 * attaching thread but a different thread in the same group can
	 * still observe the transient RUNNING state.  IOW, if another
	 * thread's WNOHANG wait(2) on the stopped tracee races against
	 * ATTACH, the wait(2) may fail due to the transient RUNNING.
	 *
	 * The following task_is_stopped() test is safe as both transitions
	 * in and out of STOPPED are protected by siglock.
	 */
	if (task_is_stopped(task) &&
	    task_set_jobctl_pending(task, JOBCTL_TRAP_STOP | JOBCTL_TRAPPING))
		signal_wake_up_state(task, __TASK_STOPPED);

	spin_unlock(&task->sighand->siglock);

	retval = 0;
unlock_tasklist:
	write_unlock_irq(&tasklist_lock);
unlock_creds:
	mutex_unlock(&task->signal->cred_guard_mutex);
out:
	if (!retval) {
		/*
		 * We do not bother to change retval or clear JOBCTL_TRAPPING
		 * if wait_on_bit() was interrupted by SIGKILL. The tracer will
		 * not return to user-mode, it will exit and clear this bit in
		 * __ptrace_unlink() if it wasn't already cleared by the tracee;
		 * and until then nobody can ptrace this task.
		 */
		wait_on_bit(&task->jobctl, JOBCTL_TRAPPING_BIT, TASK_KILLABLE);
		proc_ptrace_connector(task, PTRACE_ATTACH);
	}

	return retval;
}

/**
 * ptrace_traceme  --  helper for PTRACE_TRACEME
 *
 * Performs checks and sets PT_PTRACED.
 * Should be used by all ptrace implementations for PTRACE_TRACEME.
 */
static int ptrace_traceme(void)
{
	int ret = -EPERM;

	write_lock_irq(&tasklist_lock);
	/* Are we already being traced? */
	if (!current->ptrace) {
		ret = security_ptrace_traceme(current->parent);
		/*
		 * Check PF_EXITING to ensure ->real_parent has not passed
		 * exit_ptrace(). Otherwise we don't report the error but
		 * pretend ->real_parent untraces us right after return.
		 */
		if (!ret && !(current->real_parent->flags & PF_EXITING)) {
			current->ptrace = PT_PTRACED;
			ptrace_link(current, current->real_parent);
		}
	}
	write_unlock_irq(&tasklist_lock);

	return ret;
}

/*
 * Called with irqs disabled, returns true if childs should reap themselves.
 */
static int ignoring_children(struct sighand_struct *sigh)
{
	int ret;
	spin_lock(&sigh->siglock);
	ret = (sigh->action[SIGCHLD-1].sa.sa_handler == SIG_IGN) ||
	      (sigh->action[SIGCHLD-1].sa.sa_flags & SA_NOCLDWAIT);
	spin_unlock(&sigh->siglock);
	return ret;
}

/*
 * Called with tasklist_lock held for writing.
 * Unlink a traced task, and clean it up if it was a traced zombie.
 * Return true if it needs to be reaped with release_task().
 * (We can't call release_task() here because we already hold tasklist_lock.)
 *
 * If it's a zombie, our attachedness prevented normal parent notification
 * or self-reaping.  Do notification now if it would have happened earlier.
 * If it should reap itself, return true.
 *
 * If it's our own child, there is no notification to do. But if our normal
 * children self-reap, then this child was prevented by ptrace and we must
 * reap it now, in that case we must also wake up sub-threads sleeping in
 * do_wait().
 */
static bool __ptrace_detach(struct task_struct *tracer, struct task_struct *p)
{
	bool dead;

	__ptrace_unlink(p);

	if (p->exit_state != EXIT_ZOMBIE)
		return false;

	dead = !thread_group_leader(p);

	if (!dead && thread_group_empty(p)) {
		if (!same_thread_group(p->real_parent, tracer))
			dead = do_notify_parent(p, p->exit_signal);
		else if (ignoring_children(tracer->sighand)) {
			__wake_up_parent(p, tracer);
			dead = true;
		}
	}
	/* Mark it as in the process of being reaped. */
	if (dead)
		p->exit_state = EXIT_DEAD;
	return dead;
}

static int ptrace_detach(struct task_struct *child, unsigned int data)
{
	if (!valid_signal(data))
		return -EIO;

	/* Architecture-specific hardware disable .. */
	ptrace_disable(child);

	write_lock_irq(&tasklist_lock);
	/*
	 * We rely on ptrace_freeze_traced(). It can't be killed and
	 * untraced by another thread, it can't be a zombie.
	 */
	WARN_ON(!child->ptrace || child->exit_state);
	/*
	 * tasklist_lock avoids the race with wait_task_stopped(), see
	 * the comment in ptrace_resume().
	 */
	child->exit_code = data;
	__ptrace_detach(current, child);
	write_unlock_irq(&tasklist_lock);

	proc_ptrace_connector(child, PTRACE_DETACH);

	return 0;
}

/*
 * Detach all tasks we were using ptrace on. Called with tasklist held
 * for writing.
 */
void exit_ptrace(struct task_struct *tracer, struct list_head *dead)
{
	struct task_struct *p, *n;

	list_for_each_entry_safe(p, n, &tracer->ptraced, ptrace_entry) {
		if (unlikely(p->ptrace & PT_EXITKILL))
			send_sig_info(SIGKILL, SEND_SIG_PRIV, p);

		if (__ptrace_detach(tracer, p))
			list_add(&p->ptrace_entry, dead);
	}
}

int ptrace_readdata(struct task_struct *tsk, unsigned long src, char __user *dst, int len)
{
	int copied = 0;

	while (len > 0) {
		char buf[128];
		int this_len, retval;

		this_len = (len > sizeof(buf)) ? sizeof(buf) : len;
		retval = ptrace_access_vm(tsk, src, buf, this_len, FOLL_FORCE);

		if (!retval) {
			if (copied)
				break;
			return -EIO;
		}
		if (copy_to_user(dst, buf, retval))
			return -EFAULT;
		copied += retval;
		src += retval;
		dst += retval;
		len -= retval;
	}
	return copied;
}

int ptrace_writedata(struct task_struct *tsk, char __user *src, unsigned long dst, int len)
{
	int copied = 0;

	while (len > 0) {
		char buf[128];
		int this_len, retval;

		this_len = (len > sizeof(buf)) ? sizeof(buf) : len;
		if (copy_from_user(buf, src, this_len))
			return -EFAULT;
		retval = ptrace_access_vm(tsk, dst, buf, this_len,
				FOLL_FORCE | FOLL_WRITE);
		if (!retval) {
			if (copied)
				break;
			return -EIO;
		}
		copied += retval;
		src += retval;
		dst += retval;
		len -= retval;
	}
	return copied;
}

static int ptrace_setoptions(struct task_struct *child, unsigned long data)
{
	unsigned flags;

	if (data & ~(unsigned long)PTRACE_O_MASK)
		return -EINVAL;

	if (unlikely(data & PTRACE_O_SUSPEND_SECCOMP)) {
		if (!IS_ENABLED(CONFIG_CHECKPOINT_RESTORE) ||
		    !IS_ENABLED(CONFIG_SECCOMP))
			return -EINVAL;

		if (!capable(CAP_SYS_ADMIN))
			return -EPERM;

		if (seccomp_mode(&current->seccomp) != SECCOMP_MODE_DISABLED ||
		    current->ptrace & PT_SUSPEND_SECCOMP)
			return -EPERM;
	}

	/* Avoid intermediate state when all opts are cleared */
	flags = child->ptrace;
	flags &= ~(PTRACE_O_MASK << PT_OPT_FLAG_SHIFT);
	flags |= (data << PT_OPT_FLAG_SHIFT);
	child->ptrace = flags;

	return 0;
}

static int ptrace_getsiginfo(struct task_struct *child, kernel_siginfo_t *info)
{
	unsigned long flags;
	int error = -ESRCH;

	if (lock_task_sighand(child, &flags)) {
		error = -EINVAL;
		if (likely(child->last_siginfo != NULL)) {
			copy_siginfo(info, child->last_siginfo);
			error = 0;
		}
		unlock_task_sighand(child, &flags);
	}
	return error;
}

static int ptrace_setsiginfo(struct task_struct *child, const kernel_siginfo_t *info)
{
	unsigned long flags;
	int error = -ESRCH;

	if (lock_task_sighand(child, &flags)) {
		error = -EINVAL;
		if (likely(child->last_siginfo != NULL)) {
			copy_siginfo(child->last_siginfo, info);
			error = 0;
		}
		unlock_task_sighand(child, &flags);
	}
	return error;
}

static int ptrace_peek_siginfo(struct task_struct *child,
				unsigned long addr,
				unsigned long data)
{
	struct ptrace_peeksiginfo_args arg;
	struct sigpending *pending;
	struct sigqueue *q;
	int ret, i;

	ret = copy_from_user(&arg, (void __user *) addr,
				sizeof(struct ptrace_peeksiginfo_args));
	if (ret)
		return -EFAULT;

	if (arg.flags & ~PTRACE_PEEKSIGINFO_SHARED)
		return -EINVAL; /* unknown flags */

	if (arg.nr < 0)
		return -EINVAL;

	/* Ensure arg.off fits in an unsigned long */
	if (arg.off > ULONG_MAX)
		return 0;

	if (arg.flags & PTRACE_PEEKSIGINFO_SHARED)
		pending = &child->signal->shared_pending;
	else
		pending = &child->pending;

	for (i = 0; i < arg.nr; ) {
<<<<<<< HEAD
		siginfo_t info;
=======
		kernel_siginfo_t info;
>>>>>>> f7688b48
		unsigned long off = arg.off + i;
		bool found = false;

		spin_lock_irq(&child->sighand->siglock);
		list_for_each_entry(q, &pending->list, list) {
			if (!off--) {
				found = true;
				copy_siginfo(&info, &q->info);
				break;
			}
		}
		spin_unlock_irq(&child->sighand->siglock);

		if (!found) /* beyond the end of the list */
			break;

#ifdef CONFIG_COMPAT
		if (unlikely(in_compat_syscall())) {
			compat_siginfo_t __user *uinfo = compat_ptr(data);

			if (copy_siginfo_to_user32(uinfo, &info)) {
				ret = -EFAULT;
				break;
			}

		} else
#endif
		{
			siginfo_t __user *uinfo = (siginfo_t __user *) data;

			if (copy_siginfo_to_user(uinfo, &info)) {
				ret = -EFAULT;
				break;
			}
		}

		data += sizeof(siginfo_t);
		i++;

		if (signal_pending(current))
			break;

		cond_resched();
	}

	if (i > 0)
		return i;

	return ret;
}

#ifdef PTRACE_SINGLESTEP
#define is_singlestep(request)		((request) == PTRACE_SINGLESTEP)
#else
#define is_singlestep(request)		0
#endif

#ifdef PTRACE_SINGLEBLOCK
#define is_singleblock(request)		((request) == PTRACE_SINGLEBLOCK)
#else
#define is_singleblock(request)		0
#endif

#ifdef PTRACE_SYSEMU
#define is_sysemu_singlestep(request)	((request) == PTRACE_SYSEMU_SINGLESTEP)
#else
#define is_sysemu_singlestep(request)	0
#endif

static int ptrace_resume(struct task_struct *child, long request,
			 unsigned long data)
{
	bool need_siglock;

	if (!valid_signal(data))
		return -EIO;

	if (request == PTRACE_SYSCALL)
		set_tsk_thread_flag(child, TIF_SYSCALL_TRACE);
	else
		clear_tsk_thread_flag(child, TIF_SYSCALL_TRACE);

#ifdef TIF_SYSCALL_EMU
	if (request == PTRACE_SYSEMU || request == PTRACE_SYSEMU_SINGLESTEP)
		set_tsk_thread_flag(child, TIF_SYSCALL_EMU);
	else
		clear_tsk_thread_flag(child, TIF_SYSCALL_EMU);
#endif

	if (is_singleblock(request)) {
		if (unlikely(!arch_has_block_step()))
			return -EIO;
		user_enable_block_step(child);
	} else if (is_singlestep(request) || is_sysemu_singlestep(request)) {
		if (unlikely(!arch_has_single_step()))
			return -EIO;
		user_enable_single_step(child);
	} else {
		user_disable_single_step(child);
	}

	/*
	 * Change ->exit_code and ->state under siglock to avoid the race
	 * with wait_task_stopped() in between; a non-zero ->exit_code will
	 * wrongly look like another report from tracee.
	 *
	 * Note that we need siglock even if ->exit_code == data and/or this
	 * status was not reported yet, the new status must not be cleared by
	 * wait_task_stopped() after resume.
	 *
	 * If data == 0 we do not care if wait_task_stopped() reports the old
	 * status and clears the code too; this can't race with the tracee, it
	 * takes siglock after resume.
	 */
	need_siglock = data && !thread_group_empty(current);
	if (need_siglock)
		spin_lock_irq(&child->sighand->siglock);
	child->exit_code = data;
	wake_up_state(child, __TASK_TRACED);
	if (need_siglock)
		spin_unlock_irq(&child->sighand->siglock);

	return 0;
}

#ifdef CONFIG_HAVE_ARCH_TRACEHOOK

static const struct user_regset *
find_regset(const struct user_regset_view *view, unsigned int type)
{
	const struct user_regset *regset;
	int n;

	for (n = 0; n < view->n; ++n) {
		regset = view->regsets + n;
		if (regset->core_note_type == type)
			return regset;
	}

	return NULL;
}

static int ptrace_regset(struct task_struct *task, int req, unsigned int type,
			 struct iovec *kiov)
{
	const struct user_regset_view *view = task_user_regset_view(task);
	const struct user_regset *regset = find_regset(view, type);
	int regset_no;

	if (!regset || (kiov->iov_len % regset->size) != 0)
		return -EINVAL;

	regset_no = regset - view->regsets;
	kiov->iov_len = min(kiov->iov_len,
			    (__kernel_size_t) (regset->n * regset->size));

	if (req == PTRACE_GETREGSET)
		return copy_regset_to_user(task, view, regset_no, 0,
					   kiov->iov_len, kiov->iov_base);
	else
		return copy_regset_from_user(task, view, regset_no, 0,
					     kiov->iov_len, kiov->iov_base);
}

/*
 * This is declared in linux/regset.h and defined in machine-dependent
 * code.  We put the export here, near the primary machine-neutral use,
 * to ensure no machine forgets it.
 */
EXPORT_SYMBOL_GPL(task_user_regset_view);

static unsigned long
ptrace_get_syscall_info_entry(struct task_struct *child, struct pt_regs *regs,
			      struct ptrace_syscall_info *info)
{
	unsigned long args[ARRAY_SIZE(info->entry.args)];
	int i;

	info->op = PTRACE_SYSCALL_INFO_ENTRY;
	info->entry.nr = syscall_get_nr(child, regs);
	syscall_get_arguments(child, regs, args);
	for (i = 0; i < ARRAY_SIZE(args); i++)
		info->entry.args[i] = args[i];

	/* args is the last field in struct ptrace_syscall_info.entry */
	return offsetofend(struct ptrace_syscall_info, entry.args);
}

static unsigned long
ptrace_get_syscall_info_seccomp(struct task_struct *child, struct pt_regs *regs,
				struct ptrace_syscall_info *info)
{
	/*
	 * As struct ptrace_syscall_info.entry is currently a subset
	 * of struct ptrace_syscall_info.seccomp, it makes sense to
	 * initialize that subset using ptrace_get_syscall_info_entry().
	 * This can be reconsidered in the future if these structures
	 * diverge significantly enough.
	 */
	ptrace_get_syscall_info_entry(child, regs, info);
	info->op = PTRACE_SYSCALL_INFO_SECCOMP;
	info->seccomp.ret_data = child->ptrace_message;

	/* ret_data is the last field in struct ptrace_syscall_info.seccomp */
	return offsetofend(struct ptrace_syscall_info, seccomp.ret_data);
}

static unsigned long
ptrace_get_syscall_info_exit(struct task_struct *child, struct pt_regs *regs,
			     struct ptrace_syscall_info *info)
{
	info->op = PTRACE_SYSCALL_INFO_EXIT;
	info->exit.rval = syscall_get_error(child, regs);
	info->exit.is_error = !!info->exit.rval;
	if (!info->exit.is_error)
		info->exit.rval = syscall_get_return_value(child, regs);

	/* is_error is the last field in struct ptrace_syscall_info.exit */
	return offsetofend(struct ptrace_syscall_info, exit.is_error);
}

static int
ptrace_get_syscall_info(struct task_struct *child, unsigned long user_size,
			void __user *datavp)
{
	struct pt_regs *regs = task_pt_regs(child);
	struct ptrace_syscall_info info = {
		.op = PTRACE_SYSCALL_INFO_NONE,
		.arch = syscall_get_arch(child),
		.instruction_pointer = instruction_pointer(regs),
		.stack_pointer = user_stack_pointer(regs),
	};
	unsigned long actual_size = offsetof(struct ptrace_syscall_info, entry);
	unsigned long write_size;

	/*
	 * This does not need lock_task_sighand() to access
	 * child->last_siginfo because ptrace_freeze_traced()
	 * called earlier by ptrace_check_attach() ensures that
	 * the tracee cannot go away and clear its last_siginfo.
	 */
	switch (child->last_siginfo ? child->last_siginfo->si_code : 0) {
	case SIGTRAP | 0x80:
		switch (child->ptrace_message) {
		case PTRACE_EVENTMSG_SYSCALL_ENTRY:
			actual_size = ptrace_get_syscall_info_entry(child, regs,
								    &info);
			break;
		case PTRACE_EVENTMSG_SYSCALL_EXIT:
			actual_size = ptrace_get_syscall_info_exit(child, regs,
								   &info);
			break;
		}
		break;
	case SIGTRAP | (PTRACE_EVENT_SECCOMP << 8):
		actual_size = ptrace_get_syscall_info_seccomp(child, regs,
							      &info);
		break;
	}

	write_size = min(actual_size, user_size);
	return copy_to_user(datavp, &info, write_size) ? -EFAULT : actual_size;
}
#endif /* CONFIG_HAVE_ARCH_TRACEHOOK */

int ptrace_request(struct task_struct *child, long request,
		   unsigned long addr, unsigned long data)
{
	bool seized = child->ptrace & PT_SEIZED;
	int ret = -EIO;
	kernel_siginfo_t siginfo, *si;
	void __user *datavp = (void __user *) data;
	unsigned long __user *datalp = datavp;
	unsigned long flags;

	switch (request) {
	case PTRACE_PEEKTEXT:
	case PTRACE_PEEKDATA:
		return generic_ptrace_peekdata(child, addr, data);
	case PTRACE_POKETEXT:
	case PTRACE_POKEDATA:
		return generic_ptrace_pokedata(child, addr, data);

#ifdef PTRACE_OLDSETOPTIONS
	case PTRACE_OLDSETOPTIONS:
#endif
	case PTRACE_SETOPTIONS:
		ret = ptrace_setoptions(child, data);
		break;
	case PTRACE_GETEVENTMSG:
		ret = put_user(child->ptrace_message, datalp);
		break;

	case PTRACE_PEEKSIGINFO:
		ret = ptrace_peek_siginfo(child, addr, data);
		break;

	case PTRACE_GETSIGINFO:
		ret = ptrace_getsiginfo(child, &siginfo);
		if (!ret)
			ret = copy_siginfo_to_user(datavp, &siginfo);
		break;

	case PTRACE_SETSIGINFO:
		ret = copy_siginfo_from_user(&siginfo, datavp);
		if (!ret)
			ret = ptrace_setsiginfo(child, &siginfo);
		break;

	case PTRACE_GETSIGMASK: {
		sigset_t *mask;

		if (addr != sizeof(sigset_t)) {
			ret = -EINVAL;
			break;
		}

		if (test_tsk_restore_sigmask(child))
			mask = &child->saved_sigmask;
		else
			mask = &child->blocked;

		if (copy_to_user(datavp, mask, sizeof(sigset_t)))
			ret = -EFAULT;
		else
			ret = 0;

		break;
	}

	case PTRACE_SETSIGMASK: {
		sigset_t new_set;

		if (addr != sizeof(sigset_t)) {
			ret = -EINVAL;
			break;
		}

		if (copy_from_user(&new_set, datavp, sizeof(sigset_t))) {
			ret = -EFAULT;
			break;
		}

		sigdelsetmask(&new_set, sigmask(SIGKILL)|sigmask(SIGSTOP));

		/*
		 * Every thread does recalc_sigpending() after resume, so
		 * retarget_shared_pending() and recalc_sigpending() are not
		 * called here.
		 */
		spin_lock_irq(&child->sighand->siglock);
		child->blocked = new_set;
		spin_unlock_irq(&child->sighand->siglock);

		clear_tsk_restore_sigmask(child);

		ret = 0;
		break;
	}

	case PTRACE_INTERRUPT:
		/*
		 * Stop tracee without any side-effect on signal or job
		 * control.  At least one trap is guaranteed to happen
		 * after this request.  If @child is already trapped, the
		 * current trap is not disturbed and another trap will
		 * happen after the current trap is ended with PTRACE_CONT.
		 *
		 * The actual trap might not be PTRACE_EVENT_STOP trap but
		 * the pending condition is cleared regardless.
		 */
		if (unlikely(!seized || !lock_task_sighand(child, &flags)))
			break;

		/*
		 * INTERRUPT doesn't disturb existing trap sans one
		 * exception.  If ptracer issued LISTEN for the current
		 * STOP, this INTERRUPT should clear LISTEN and re-trap
		 * tracee into STOP.
		 */
		if (likely(task_set_jobctl_pending(child, JOBCTL_TRAP_STOP)))
			ptrace_signal_wake_up(child, child->jobctl & JOBCTL_LISTENING);

		unlock_task_sighand(child, &flags);
		ret = 0;
		break;

	case PTRACE_LISTEN:
		/*
		 * Listen for events.  Tracee must be in STOP.  It's not
		 * resumed per-se but is not considered to be in TRACED by
		 * wait(2) or ptrace(2).  If an async event (e.g. group
		 * stop state change) happens, tracee will enter STOP trap
		 * again.  Alternatively, ptracer can issue INTERRUPT to
		 * finish listening and re-trap tracee into STOP.
		 */
		if (unlikely(!seized || !lock_task_sighand(child, &flags)))
			break;

		si = child->last_siginfo;
		if (likely(si && (si->si_code >> 8) == PTRACE_EVENT_STOP)) {
			child->jobctl |= JOBCTL_LISTENING;
			/*
			 * If NOTIFY is set, it means event happened between
			 * start of this trap and now.  Trigger re-trap.
			 */
			if (child->jobctl & JOBCTL_TRAP_NOTIFY)
				ptrace_signal_wake_up(child, true);
			ret = 0;
		}
		unlock_task_sighand(child, &flags);
		break;

	case PTRACE_DETACH:	 /* detach a process that was attached. */
		ret = ptrace_detach(child, data);
		break;

#ifdef CONFIG_BINFMT_ELF_FDPIC
	case PTRACE_GETFDPIC: {
		struct mm_struct *mm = get_task_mm(child);
		unsigned long tmp = 0;

		ret = -ESRCH;
		if (!mm)
			break;

		switch (addr) {
		case PTRACE_GETFDPIC_EXEC:
			tmp = mm->context.exec_fdpic_loadmap;
			break;
		case PTRACE_GETFDPIC_INTERP:
			tmp = mm->context.interp_fdpic_loadmap;
			break;
		default:
			break;
		}
		mmput(mm);

		ret = put_user(tmp, datalp);
		break;
	}
#endif

#ifdef PTRACE_SINGLESTEP
	case PTRACE_SINGLESTEP:
#endif
#ifdef PTRACE_SINGLEBLOCK
	case PTRACE_SINGLEBLOCK:
#endif
#ifdef PTRACE_SYSEMU
	case PTRACE_SYSEMU:
	case PTRACE_SYSEMU_SINGLESTEP:
#endif
	case PTRACE_SYSCALL:
	case PTRACE_CONT:
		return ptrace_resume(child, request, data);

	case PTRACE_KILL:
		if (child->exit_state)	/* already dead */
			return 0;
		return ptrace_resume(child, request, SIGKILL);

#ifdef CONFIG_HAVE_ARCH_TRACEHOOK
	case PTRACE_GETREGSET:
	case PTRACE_SETREGSET: {
		struct iovec kiov;
		struct iovec __user *uiov = datavp;

		if (!access_ok(uiov, sizeof(*uiov)))
			return -EFAULT;

		if (__get_user(kiov.iov_base, &uiov->iov_base) ||
		    __get_user(kiov.iov_len, &uiov->iov_len))
			return -EFAULT;

		ret = ptrace_regset(child, request, addr, &kiov);
		if (!ret)
			ret = __put_user(kiov.iov_len, &uiov->iov_len);
		break;
	}

	case PTRACE_GET_SYSCALL_INFO:
		ret = ptrace_get_syscall_info(child, addr, datavp);
		break;
#endif

	case PTRACE_SECCOMP_GET_FILTER:
		ret = seccomp_get_filter(child, addr, datavp);
		break;

	case PTRACE_SECCOMP_GET_METADATA:
		ret = seccomp_get_metadata(child, addr, datavp);
		break;

	default:
		break;
	}

	return ret;
}

#ifndef arch_ptrace_attach
#define arch_ptrace_attach(child)	do { } while (0)
#endif

SYSCALL_DEFINE4(ptrace, long, request, long, pid, unsigned long, addr,
		unsigned long, data)
{
	struct task_struct *child;
	long ret;

	if (request == PTRACE_TRACEME) {
		ret = ptrace_traceme();
		if (!ret)
			arch_ptrace_attach(current);
		goto out;
	}

	child = find_get_task_by_vpid(pid);
	if (!child) {
		ret = -ESRCH;
		goto out;
	}

	if (request == PTRACE_ATTACH || request == PTRACE_SEIZE) {
		ret = ptrace_attach(child, request, addr, data);
		/*
		 * Some architectures need to do book-keeping after
		 * a ptrace attach.
		 */
		if (!ret)
			arch_ptrace_attach(child);
		goto out_put_task_struct;
	}

	ret = ptrace_check_attach(child, request == PTRACE_KILL ||
				  request == PTRACE_INTERRUPT);
	if (ret < 0)
		goto out_put_task_struct;

	ret = arch_ptrace(child, request, addr, data);
	if (ret || request != PTRACE_DETACH)
		ptrace_unfreeze_traced(child);

 out_put_task_struct:
	put_task_struct(child);
 out:
	return ret;
}

int generic_ptrace_peekdata(struct task_struct *tsk, unsigned long addr,
			    unsigned long data)
{
	unsigned long tmp;
	int copied;

	copied = ptrace_access_vm(tsk, addr, &tmp, sizeof(tmp), FOLL_FORCE);
	if (copied != sizeof(tmp))
		return -EIO;
	return put_user(tmp, (unsigned long __user *)data);
}

int generic_ptrace_pokedata(struct task_struct *tsk, unsigned long addr,
			    unsigned long data)
{
	int copied;

	copied = ptrace_access_vm(tsk, addr, &data, sizeof(data),
			FOLL_FORCE | FOLL_WRITE);
	return (copied == sizeof(data)) ? 0 : -EIO;
}

#if defined CONFIG_COMPAT

int compat_ptrace_request(struct task_struct *child, compat_long_t request,
			  compat_ulong_t addr, compat_ulong_t data)
{
	compat_ulong_t __user *datap = compat_ptr(data);
	compat_ulong_t word;
	kernel_siginfo_t siginfo;
	int ret;

	switch (request) {
	case PTRACE_PEEKTEXT:
	case PTRACE_PEEKDATA:
		ret = ptrace_access_vm(child, addr, &word, sizeof(word),
				FOLL_FORCE);
		if (ret != sizeof(word))
			ret = -EIO;
		else
			ret = put_user(word, datap);
		break;

	case PTRACE_POKETEXT:
	case PTRACE_POKEDATA:
		ret = ptrace_access_vm(child, addr, &data, sizeof(data),
				FOLL_FORCE | FOLL_WRITE);
		ret = (ret != sizeof(data) ? -EIO : 0);
		break;

	case PTRACE_GETEVENTMSG:
		ret = put_user((compat_ulong_t) child->ptrace_message, datap);
		break;

	case PTRACE_GETSIGINFO:
		ret = ptrace_getsiginfo(child, &siginfo);
		if (!ret)
			ret = copy_siginfo_to_user32(
				(struct compat_siginfo __user *) datap,
				&siginfo);
		break;

	case PTRACE_SETSIGINFO:
		ret = copy_siginfo_from_user32(
			&siginfo, (struct compat_siginfo __user *) datap);
		if (!ret)
			ret = ptrace_setsiginfo(child, &siginfo);
		break;
#ifdef CONFIG_HAVE_ARCH_TRACEHOOK
	case PTRACE_GETREGSET:
	case PTRACE_SETREGSET:
	{
		struct iovec kiov;
		struct compat_iovec __user *uiov =
			(struct compat_iovec __user *) datap;
		compat_uptr_t ptr;
		compat_size_t len;

		if (!access_ok(uiov, sizeof(*uiov)))
			return -EFAULT;

		if (__get_user(ptr, &uiov->iov_base) ||
		    __get_user(len, &uiov->iov_len))
			return -EFAULT;

		kiov.iov_base = compat_ptr(ptr);
		kiov.iov_len = len;

		ret = ptrace_regset(child, request, addr, &kiov);
		if (!ret)
			ret = __put_user(kiov.iov_len, &uiov->iov_len);
		break;
	}
#endif

	default:
		ret = ptrace_request(child, request, addr, data);
	}

	return ret;
}

COMPAT_SYSCALL_DEFINE4(ptrace, compat_long_t, request, compat_long_t, pid,
		       compat_long_t, addr, compat_long_t, data)
{
	struct task_struct *child;
	long ret;

	if (request == PTRACE_TRACEME) {
		ret = ptrace_traceme();
		goto out;
	}

	child = find_get_task_by_vpid(pid);
	if (!child) {
		ret = -ESRCH;
		goto out;
	}

	if (request == PTRACE_ATTACH || request == PTRACE_SEIZE) {
		ret = ptrace_attach(child, request, addr, data);
		/*
		 * Some architectures need to do book-keeping after
		 * a ptrace attach.
		 */
		if (!ret)
			arch_ptrace_attach(child);
		goto out_put_task_struct;
	}

	ret = ptrace_check_attach(child, request == PTRACE_KILL ||
				  request == PTRACE_INTERRUPT);
	if (!ret) {
		ret = compat_arch_ptrace(child, request, addr, data);
		if (ret || request != PTRACE_DETACH)
			ptrace_unfreeze_traced(child);
	}

 out_put_task_struct:
	put_task_struct(child);
 out:
	return ret;
}
#endif	/* CONFIG_COMPAT */<|MERGE_RESOLUTION|>--- conflicted
+++ resolved
@@ -31,11 +31,8 @@
 #include <linux/cn_proc.h>
 #include <linux/compat.h>
 #include <linux/sched/signal.h>
-<<<<<<< HEAD
-=======
 
 #include <asm/syscall.h>	/* for syscall_get_* */
->>>>>>> f7688b48
 
 /*
  * Access another process' address space via ptrace.
@@ -731,11 +728,7 @@
 		pending = &child->pending;
 
 	for (i = 0; i < arg.nr; ) {
-<<<<<<< HEAD
-		siginfo_t info;
-=======
 		kernel_siginfo_t info;
->>>>>>> f7688b48
 		unsigned long off = arg.off + i;
 		bool found = false;
 
