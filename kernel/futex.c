--- conflicted
+++ resolved
@@ -1176,8 +1176,6 @@
 	return ret;
 }
 
-<<<<<<< HEAD
-=======
 /**
  * wait_for_owner_exiting - Block until the owner has exited
  * @exiting:	Pointer to the exiting task
@@ -1208,25 +1206,17 @@
 	put_task_struct(exiting);
 }
 
->>>>>>> f7688b48
 static int handle_exit_race(u32 __user *uaddr, u32 uval,
 			    struct task_struct *tsk)
 {
 	u32 uval2;
 
 	/*
-<<<<<<< HEAD
-	 * If PF_EXITPIDONE is not yet set, then try again.
-	 */
-	if (tsk && !(tsk->flags & PF_EXITPIDONE))
-		return -EAGAIN;
-=======
 	 * If the futex exit state is not yet FUTEX_STATE_DEAD, tell the
 	 * caller that the alleged owner is busy.
 	 */
 	if (tsk && tsk->futex_state != FUTEX_STATE_DEAD)
 		return -EBUSY;
->>>>>>> f7688b48
 
 	/*
 	 * Reread the user space value to handle the following situation:
@@ -1244,14 +1234,9 @@
 	 *    *uaddr = 0xC0000000;	     tsk = get_task(PID);
 	 *   }				     if (!tsk->flags & PF_EXITING) {
 	 *  ...				       attach();
-<<<<<<< HEAD
-	 *  tsk->flags |= PF_EXITPIDONE;     } else {
-	 *				       if (!(tsk->flags & PF_EXITPIDONE))
-=======
 	 *  tsk->futex_state =               } else {
 	 *	FUTEX_STATE_DEAD;              if (tsk->futex_state !=
 	 *					  FUTEX_STATE_DEAD)
->>>>>>> f7688b48
 	 *				         return -EAGAIN;
 	 *				       return -ESRCH; <--- FAIL
 	 *				     }
@@ -1282,12 +1267,8 @@
  * it after doing proper sanity checks.
  */
 static int attach_to_pi_owner(u32 __user *uaddr, u32 uval, union futex_key *key,
-<<<<<<< HEAD
-			      struct futex_pi_state **ps)
-=======
 			      struct futex_pi_state **ps,
 			      struct task_struct **exiting)
->>>>>>> f7688b48
 {
 	pid_t pid = uval & FUTEX_TID_MASK;
 	struct futex_pi_state *pi_state;
@@ -1393,11 +1374,7 @@
 	 * We are the first waiter - try to look up the owner based on
 	 * @uval and attach to it.
 	 */
-<<<<<<< HEAD
-	return attach_to_pi_owner(uaddr, uval, key, ps);
-=======
 	return attach_to_pi_owner(uaddr, uval, key, ps, exiting);
->>>>>>> f7688b48
 }
 
 static int lock_pi_update_atomic(u32 __user *uaddr, u32 uval, u32 newval)
@@ -1515,11 +1492,7 @@
 	 * attach to the owner. If that fails, no harm done, we only
 	 * set the FUTEX_WAITERS bit in the user space variable.
 	 */
-<<<<<<< HEAD
-	return attach_to_pi_owner(uaddr, newval, key, ps);
-=======
 	return attach_to_pi_owner(uaddr, newval, key, ps, exiting);
->>>>>>> f7688b48
 }
 
 /**
@@ -1569,12 +1542,7 @@
 	 * Queue the task for later wakeup for after we've released
 	 * the hb->lock. wake_q_add() grabs reference to p.
 	 */
-<<<<<<< HEAD
-	wake_q_add(wake_q, p);
-	put_task_struct(p);
-=======
 	wake_q_add_safe(wake_q, p);
->>>>>>> f7688b48
 }
 
 /*
@@ -3769,8 +3737,6 @@
 		handle_futex_death((void __user *)pending + futex_offset,
 				   curr, pip, HANDLE_DEATH_PENDING);
 	}
-<<<<<<< HEAD
-=======
 }
 
 static void futex_cleanup(struct task_struct *tsk)
@@ -3879,7 +3845,6 @@
 	futex_cleanup_begin(tsk);
 	futex_cleanup(tsk);
 	futex_cleanup_end(tsk, FUTEX_STATE_DEAD);
->>>>>>> f7688b48
 }
 
 long do_futex(u32 __user *uaddr, int op, u32 val, ktime_t *timeout,
@@ -4009,11 +3974,7 @@
  *
  * We silently return on any sign of list-walking problem.
  */
-<<<<<<< HEAD
-void compat_exit_robust_list(struct task_struct *curr)
-=======
 static void compat_exit_robust_list(struct task_struct *curr)
->>>>>>> f7688b48
 {
 	struct compat_robust_list_head __user *head = curr->compat_robust_list;
 	struct robust_list __user *entry, *next_entry, *pending;
@@ -4137,14 +4098,6 @@
 
 	return ret;
 }
-<<<<<<< HEAD
-
-COMPAT_SYSCALL_DEFINE6(futex, u32 __user *, uaddr, int, op, u32, val,
-		struct old_timespec32 __user *, utime, u32 __user *, uaddr2,
-		u32, val3)
-{
-	struct timespec ts;
-=======
 #endif /* CONFIG_COMPAT */
 
 #ifdef CONFIG_COMPAT_32BIT_TIME
@@ -4153,7 +4106,6 @@
 		u32, val3)
 {
 	struct timespec64 ts;
->>>>>>> f7688b48
 	ktime_t t, *tp = NULL;
 	int val2 = 0;
 	int cmd = op & FUTEX_CMD_MASK;
@@ -4161,21 +4113,12 @@
 	if (utime && (cmd == FUTEX_WAIT || cmd == FUTEX_LOCK_PI ||
 		      cmd == FUTEX_WAIT_BITSET ||
 		      cmd == FUTEX_WAIT_REQUEUE_PI)) {
-<<<<<<< HEAD
-		if (compat_get_timespec(&ts, utime))
-			return -EFAULT;
-		if (!timespec_valid(&ts))
-			return -EINVAL;
-
-		t = timespec_to_ktime(ts);
-=======
 		if (get_old_timespec32(&ts, utime))
 			return -EFAULT;
 		if (!timespec64_valid(&ts))
 			return -EINVAL;
 
 		t = timespec64_to_ktime(ts);
->>>>>>> f7688b48
 		if (cmd == FUTEX_WAIT)
 			t = ktime_add_safe(ktime_get(), t);
 		tp = &t;
@@ -4186,11 +4129,7 @@
 
 	return do_futex(uaddr, op, val, tp, uaddr2, val2, val3);
 }
-<<<<<<< HEAD
-#endif /* CONFIG_COMPAT */
-=======
 #endif /* CONFIG_COMPAT_32BIT_TIME */
->>>>>>> f7688b48
 
 static void __init futex_detect_cmpxchg(void)
 {
