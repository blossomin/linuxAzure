// SPDX-License-Identifier: GPL-2.0
/*
 * Slab allocator functions that are independent of the allocator strategy
 *
 * (C) 2012 Christoph Lameter <cl@linux.com>
 */
#include <linux/slab.h>

#include <linux/mm.h>
#include <linux/poison.h>
#include <linux/interrupt.h>
#include <linux/memory.h>
#include <linux/cache.h>
#include <linux/compiler.h>
#include <linux/module.h>
#include <linux/cpu.h>
#include <linux/uaccess.h>
#include <linux/seq_file.h>
#include <linux/proc_fs.h>
#include <linux/debugfs.h>
#include <asm/cacheflush.h>
#include <asm/tlbflush.h>
#include <asm/page.h>
#include <linux/memcontrol.h>

#define CREATE_TRACE_POINTS
#include <trace/events/kmem.h>

#include "slab.h"

enum slab_state slab_state;
LIST_HEAD(slab_caches);
DEFINE_MUTEX(slab_mutex);
struct kmem_cache *kmem_cache;

#ifdef CONFIG_HARDENED_USERCOPY
bool usercopy_fallback __ro_after_init =
		IS_ENABLED(CONFIG_HARDENED_USERCOPY_FALLBACK);
module_param(usercopy_fallback, bool, 0400);
MODULE_PARM_DESC(usercopy_fallback,
		"WARN instead of reject usercopy whitelist violations");
#endif

static LIST_HEAD(slab_caches_to_rcu_destroy);
static void slab_caches_to_rcu_destroy_workfn(struct work_struct *work);
static DECLARE_WORK(slab_caches_to_rcu_destroy_work,
		    slab_caches_to_rcu_destroy_workfn);

/*
 * Set of flags that will prevent slab merging
 */
#define SLAB_NEVER_MERGE (SLAB_RED_ZONE | SLAB_POISON | SLAB_STORE_USER | \
		SLAB_TRACE | SLAB_TYPESAFE_BY_RCU | SLAB_NOLEAKTRACE | \
		SLAB_FAILSLAB | SLAB_KASAN)

#define SLAB_MERGE_SAME (SLAB_RECLAIM_ACCOUNT | SLAB_CACHE_DMA | \
			 SLAB_CACHE_DMA32 | SLAB_ACCOUNT)

/*
 * Merge control. If this is set then no merging of slab caches will occur.
 */
static bool slab_nomerge = !IS_ENABLED(CONFIG_SLAB_MERGE_DEFAULT);

static int __init setup_slab_nomerge(char *str)
{
	slab_nomerge = true;
	return 1;
}

#ifdef CONFIG_SLUB
__setup_param("slub_nomerge", slub_nomerge, setup_slab_nomerge, 0);
#endif

__setup("slab_nomerge", setup_slab_nomerge);

/*
 * Determine the size of a slab object
 */
unsigned int kmem_cache_size(struct kmem_cache *s)
{
	return s->object_size;
}
EXPORT_SYMBOL(kmem_cache_size);

#ifdef CONFIG_DEBUG_VM
static int kmem_cache_sanity_check(const char *name, unsigned int size)
{
	if (!name || in_interrupt() || size < sizeof(void *) ||
		size > KMALLOC_MAX_SIZE) {
		pr_err("kmem_cache_create(%s) integrity check failed\n", name);
		return -EINVAL;
	}

	WARN_ON(strchr(name, ' '));	/* It confuses parsers */
	return 0;
}
#else
static inline int kmem_cache_sanity_check(const char *name, unsigned int size)
{
	return 0;
}
#endif

void __kmem_cache_free_bulk(struct kmem_cache *s, size_t nr, void **p)
{
	size_t i;

	for (i = 0; i < nr; i++) {
		if (s)
			kmem_cache_free(s, p[i]);
		else
			kfree(p[i]);
	}
}

int __kmem_cache_alloc_bulk(struct kmem_cache *s, gfp_t flags, size_t nr,
								void **p)
{
	size_t i;

	for (i = 0; i < nr; i++) {
		void *x = p[i] = kmem_cache_alloc(s, flags);
		if (!x) {
			__kmem_cache_free_bulk(s, i, p);
			return 0;
		}
	}
	return i;
}

#ifdef CONFIG_MEMCG_KMEM

LIST_HEAD(slab_root_caches);
static DEFINE_SPINLOCK(memcg_kmem_wq_lock);

static void kmemcg_cache_shutdown(struct percpu_ref *percpu_ref);

void slab_init_memcg_params(struct kmem_cache *s)
{
	s->memcg_params.root_cache = NULL;
	RCU_INIT_POINTER(s->memcg_params.memcg_caches, NULL);
	INIT_LIST_HEAD(&s->memcg_params.children);
	s->memcg_params.dying = false;
}

static int init_memcg_params(struct kmem_cache *s,
			     struct kmem_cache *root_cache)
{
	struct memcg_cache_array *arr;

	if (root_cache) {
		int ret = percpu_ref_init(&s->memcg_params.refcnt,
					  kmemcg_cache_shutdown,
					  0, GFP_KERNEL);
		if (ret)
			return ret;

		s->memcg_params.root_cache = root_cache;
		INIT_LIST_HEAD(&s->memcg_params.children_node);
		INIT_LIST_HEAD(&s->memcg_params.kmem_caches_node);
		return 0;
	}

	slab_init_memcg_params(s);

	if (!memcg_nr_cache_ids)
		return 0;

	arr = kvzalloc(sizeof(struct memcg_cache_array) +
		       memcg_nr_cache_ids * sizeof(void *),
		       GFP_KERNEL);
	if (!arr)
		return -ENOMEM;

	RCU_INIT_POINTER(s->memcg_params.memcg_caches, arr);
	return 0;
}

static void destroy_memcg_params(struct kmem_cache *s)
{
	if (is_root_cache(s)) {
		kvfree(rcu_access_pointer(s->memcg_params.memcg_caches));
	} else {
		mem_cgroup_put(s->memcg_params.memcg);
		WRITE_ONCE(s->memcg_params.memcg, NULL);
		percpu_ref_exit(&s->memcg_params.refcnt);
	}
}

static void free_memcg_params(struct rcu_head *rcu)
{
	struct memcg_cache_array *old;

	old = container_of(rcu, struct memcg_cache_array, rcu);
	kvfree(old);
}

static int update_memcg_params(struct kmem_cache *s, int new_array_size)
{
	struct memcg_cache_array *old, *new;

	new = kvzalloc(sizeof(struct memcg_cache_array) +
		       new_array_size * sizeof(void *), GFP_KERNEL);
	if (!new)
		return -ENOMEM;

	old = rcu_dereference_protected(s->memcg_params.memcg_caches,
					lockdep_is_held(&slab_mutex));
	if (old)
		memcpy(new->entries, old->entries,
		       memcg_nr_cache_ids * sizeof(void *));

	rcu_assign_pointer(s->memcg_params.memcg_caches, new);
	if (old)
		call_rcu(&old->rcu, free_memcg_params);
	return 0;
}

int memcg_update_all_caches(int num_memcgs)
{
	struct kmem_cache *s;
	int ret = 0;

	mutex_lock(&slab_mutex);
	list_for_each_entry(s, &slab_root_caches, root_caches_node) {
		ret = update_memcg_params(s, num_memcgs);
		/*
		 * Instead of freeing the memory, we'll just leave the caches
		 * up to this point in an updated state.
		 */
		if (ret)
			break;
	}
	mutex_unlock(&slab_mutex);
	return ret;
}

void memcg_link_cache(struct kmem_cache *s, struct mem_cgroup *memcg)
{
	if (is_root_cache(s)) {
		list_add(&s->root_caches_node, &slab_root_caches);
	} else {
		css_get(&memcg->css);
		s->memcg_params.memcg = memcg;
		list_add(&s->memcg_params.children_node,
			 &s->memcg_params.root_cache->memcg_params.children);
		list_add(&s->memcg_params.kmem_caches_node,
			 &s->memcg_params.memcg->kmem_caches);
	}
}

static void memcg_unlink_cache(struct kmem_cache *s)
{
	if (is_root_cache(s)) {
		list_del(&s->root_caches_node);
	} else {
		list_del(&s->memcg_params.children_node);
		list_del(&s->memcg_params.kmem_caches_node);
	}
}
#else
static inline int init_memcg_params(struct kmem_cache *s,
				    struct kmem_cache *root_cache)
{
	return 0;
}

static inline void destroy_memcg_params(struct kmem_cache *s)
{
}

static inline void memcg_unlink_cache(struct kmem_cache *s)
{
}
#endif /* CONFIG_MEMCG_KMEM */

/*
 * Figure out what the alignment of the objects will be given a set of
 * flags, a user specified alignment and the size of the objects.
 */
static unsigned int calculate_alignment(slab_flags_t flags,
		unsigned int align, unsigned int size)
{
	/*
	 * If the user wants hardware cache aligned objects then follow that
	 * suggestion if the object is sufficiently large.
	 *
	 * The hardware cache alignment cannot override the specified
	 * alignment though. If that is greater then use it.
	 */
	if (flags & SLAB_HWCACHE_ALIGN) {
		unsigned int ralign;

		ralign = cache_line_size();
		while (size <= ralign / 2)
			ralign /= 2;
		align = max(align, ralign);
	}

	if (align < ARCH_SLAB_MINALIGN)
		align = ARCH_SLAB_MINALIGN;

	return ALIGN(align, sizeof(void *));
}

/*
 * Find a mergeable slab cache
 */
int slab_unmergeable(struct kmem_cache *s)
{
	if (slab_nomerge || (s->flags & SLAB_NEVER_MERGE))
		return 1;

	if (!is_root_cache(s))
		return 1;

	if (s->ctor)
		return 1;

	if (s->usersize)
		return 1;

	/*
	 * We may have set a slab to be unmergeable during bootstrap.
	 */
	if (s->refcount < 0)
		return 1;

	return 0;
}

struct kmem_cache *find_mergeable(unsigned int size, unsigned int align,
		slab_flags_t flags, const char *name, void (*ctor)(void *))
{
	struct kmem_cache *s;

	if (slab_nomerge)
		return NULL;

	if (ctor)
		return NULL;

	size = ALIGN(size, sizeof(void *));
	align = calculate_alignment(flags, align, size);
	size = ALIGN(size, align);
	flags = kmem_cache_flags(size, flags, name, NULL);

	if (flags & SLAB_NEVER_MERGE)
		return NULL;

	list_for_each_entry_reverse(s, &slab_root_caches, root_caches_node) {
		if (slab_unmergeable(s))
			continue;

		if (size > s->size)
			continue;

		if ((flags & SLAB_MERGE_SAME) != (s->flags & SLAB_MERGE_SAME))
			continue;
		/*
		 * Check if alignment is compatible.
		 * Courtesy of Adrian Drzewiecki
		 */
		if ((s->size & ~(align - 1)) != s->size)
			continue;

		if (s->size - size >= sizeof(void *))
			continue;

		if (IS_ENABLED(CONFIG_SLAB) && align &&
			(align > s->align || s->align % align))
			continue;

		return s;
	}
	return NULL;
}

static struct kmem_cache *create_cache(const char *name,
		unsigned int object_size, unsigned int align,
		slab_flags_t flags, unsigned int useroffset,
		unsigned int usersize, void (*ctor)(void *),
		struct mem_cgroup *memcg, struct kmem_cache *root_cache)
{
	struct kmem_cache *s;
	int err;

	if (WARN_ON(useroffset + usersize > object_size))
		useroffset = usersize = 0;

	err = -ENOMEM;
	s = kmem_cache_zalloc(kmem_cache, GFP_KERNEL);
	if (!s)
		goto out;

	s->name = name;
	s->size = s->object_size = object_size;
	s->align = align;
	s->ctor = ctor;
	s->useroffset = useroffset;
	s->usersize = usersize;

	err = init_memcg_params(s, root_cache);
	if (err)
		goto out_free_cache;

	err = __kmem_cache_create(s, flags);
	if (err)
		goto out_free_cache;

	s->refcount = 1;
	list_add(&s->list, &slab_caches);
	memcg_link_cache(s, memcg);
out:
	if (err)
		return ERR_PTR(err);
	return s;

out_free_cache:
	destroy_memcg_params(s);
	kmem_cache_free(kmem_cache, s);
	goto out;
}

/**
 * kmem_cache_create_usercopy - Create a cache with a region suitable
 * for copying to userspace
 * @name: A string which is used in /proc/slabinfo to identify this cache.
 * @size: The size of objects to be created in this cache.
 * @align: The required alignment for the objects.
 * @flags: SLAB flags
 * @useroffset: Usercopy region offset
 * @usersize: Usercopy region size
 * @ctor: A constructor for the objects.
 *
 * Cannot be called within a interrupt, but can be interrupted.
 * The @ctor is run when new pages are allocated by the cache.
 *
 * The flags are
 *
 * %SLAB_POISON - Poison the slab with a known test pattern (a5a5a5a5)
 * to catch references to uninitialised memory.
 *
 * %SLAB_RED_ZONE - Insert `Red` zones around the allocated memory to check
 * for buffer overruns.
 *
 * %SLAB_HWCACHE_ALIGN - Align the objects in this cache to a hardware
 * cacheline.  This can be beneficial if you're counting cycles as closely
 * as davem.
 *
 * Return: a pointer to the cache on success, NULL on failure.
 */
struct kmem_cache *
kmem_cache_create_usercopy(const char *name,
		  unsigned int size, unsigned int align,
		  slab_flags_t flags,
		  unsigned int useroffset, unsigned int usersize,
		  void (*ctor)(void *))
{
	struct kmem_cache *s = NULL;
	const char *cache_name;
	int err;

	get_online_cpus();
	get_online_mems();
	memcg_get_cache_ids();

	mutex_lock(&slab_mutex);

	err = kmem_cache_sanity_check(name, size);
	if (err) {
		goto out_unlock;
	}

	/* Refuse requests with allocator specific flags */
	if (flags & ~SLAB_FLAGS_PERMITTED) {
		err = -EINVAL;
		goto out_unlock;
	}

	/*
	 * Some allocators will constraint the set of valid flags to a subset
	 * of all flags. We expect them to define CACHE_CREATE_MASK in this
	 * case, and we'll just provide them with a sanitized version of the
	 * passed flags.
	 */
	flags &= CACHE_CREATE_MASK;

	/* Fail closed on bad usersize of useroffset values. */
	if (WARN_ON(!usersize && useroffset) ||
	    WARN_ON(size < usersize || size - usersize < useroffset))
		usersize = useroffset = 0;

	if (!usersize)
		s = __kmem_cache_alias(name, size, align, flags, ctor);
	if (s)
		goto out_unlock;

	cache_name = kstrdup_const(name, GFP_KERNEL);
	if (!cache_name) {
		err = -ENOMEM;
		goto out_unlock;
	}

	s = create_cache(cache_name, size,
			 calculate_alignment(flags, align, size),
			 flags, useroffset, usersize, ctor, NULL, NULL);
	if (IS_ERR(s)) {
		err = PTR_ERR(s);
		kfree_const(cache_name);
	}

out_unlock:
	mutex_unlock(&slab_mutex);

	memcg_put_cache_ids();
	put_online_mems();
	put_online_cpus();

	if (err) {
		if (flags & SLAB_PANIC)
			panic("kmem_cache_create: Failed to create slab '%s'. Error %d\n",
				name, err);
		else {
			pr_warn("kmem_cache_create(%s) failed with error %d\n",
				name, err);
			dump_stack();
		}
		return NULL;
	}
	return s;
}
EXPORT_SYMBOL(kmem_cache_create_usercopy);

/**
 * kmem_cache_create - Create a cache.
 * @name: A string which is used in /proc/slabinfo to identify this cache.
 * @size: The size of objects to be created in this cache.
 * @align: The required alignment for the objects.
 * @flags: SLAB flags
 * @ctor: A constructor for the objects.
 *
 * Cannot be called within a interrupt, but can be interrupted.
 * The @ctor is run when new pages are allocated by the cache.
 *
 * The flags are
 *
 * %SLAB_POISON - Poison the slab with a known test pattern (a5a5a5a5)
 * to catch references to uninitialised memory.
 *
 * %SLAB_RED_ZONE - Insert `Red` zones around the allocated memory to check
 * for buffer overruns.
 *
 * %SLAB_HWCACHE_ALIGN - Align the objects in this cache to a hardware
 * cacheline.  This can be beneficial if you're counting cycles as closely
 * as davem.
 *
 * Return: a pointer to the cache on success, NULL on failure.
 */
struct kmem_cache *
kmem_cache_create(const char *name, unsigned int size, unsigned int align,
		slab_flags_t flags, void (*ctor)(void *))
{
	return kmem_cache_create_usercopy(name, size, align, flags, 0, 0,
					  ctor);
}
EXPORT_SYMBOL(kmem_cache_create);

static void slab_caches_to_rcu_destroy_workfn(struct work_struct *work)
{
	LIST_HEAD(to_destroy);
	struct kmem_cache *s, *s2;

	/*
	 * On destruction, SLAB_TYPESAFE_BY_RCU kmem_caches are put on the
	 * @slab_caches_to_rcu_destroy list.  The slab pages are freed
	 * through RCU and and the associated kmem_cache are dereferenced
	 * while freeing the pages, so the kmem_caches should be freed only
	 * after the pending RCU operations are finished.  As rcu_barrier()
	 * is a pretty slow operation, we batch all pending destructions
	 * asynchronously.
	 */
	mutex_lock(&slab_mutex);
	list_splice_init(&slab_caches_to_rcu_destroy, &to_destroy);
	mutex_unlock(&slab_mutex);

	if (list_empty(&to_destroy))
		return;

	rcu_barrier();

	list_for_each_entry_safe(s, s2, &to_destroy, list) {
#ifdef SLAB_SUPPORTS_SYSFS
		sysfs_slab_release(s);
#else
		slab_kmem_cache_release(s);
#endif
	}
}

static int shutdown_cache(struct kmem_cache *s)
{
	/* free asan quarantined objects */
	kasan_cache_shutdown(s);

	if (__kmem_cache_shutdown(s) != 0)
		return -EBUSY;

	memcg_unlink_cache(s);
	list_del(&s->list);

	if (s->flags & SLAB_TYPESAFE_BY_RCU) {
#ifdef SLAB_SUPPORTS_SYSFS
		sysfs_slab_unlink(s);
#endif
		list_add_tail(&s->list, &slab_caches_to_rcu_destroy);
		schedule_work(&slab_caches_to_rcu_destroy_work);
	} else {
#ifdef SLAB_SUPPORTS_SYSFS
		sysfs_slab_unlink(s);
		sysfs_slab_release(s);
#else
		slab_kmem_cache_release(s);
#endif
	}

	return 0;
}

#ifdef CONFIG_MEMCG_KMEM
/*
 * memcg_create_kmem_cache - Create a cache for a memory cgroup.
 * @memcg: The memory cgroup the new cache is for.
 * @root_cache: The parent of the new cache.
 *
 * This function attempts to create a kmem cache that will serve allocation
 * requests going from @memcg to @root_cache. The new cache inherits properties
 * from its parent.
 */
void memcg_create_kmem_cache(struct mem_cgroup *memcg,
			     struct kmem_cache *root_cache)
{
	static char memcg_name_buf[NAME_MAX + 1]; /* protected by slab_mutex */
	struct cgroup_subsys_state *css = &memcg->css;
	struct memcg_cache_array *arr;
	struct kmem_cache *s = NULL;
	char *cache_name;
	int idx;

	get_online_cpus();
	get_online_mems();

	mutex_lock(&slab_mutex);

	/*
	 * The memory cgroup could have been offlined while the cache
	 * creation work was pending.
	 */
	if (memcg->kmem_state != KMEM_ONLINE)
		goto out_unlock;

	idx = memcg_cache_id(memcg);
	arr = rcu_dereference_protected(root_cache->memcg_params.memcg_caches,
					lockdep_is_held(&slab_mutex));

	/*
	 * Since per-memcg caches are created asynchronously on first
	 * allocation (see memcg_kmem_get_cache()), several threads can try to
	 * create the same cache, but only one of them may succeed.
	 */
	if (arr->entries[idx])
		goto out_unlock;

	cgroup_name(css->cgroup, memcg_name_buf, sizeof(memcg_name_buf));
	cache_name = kasprintf(GFP_KERNEL, "%s(%llu:%s)", root_cache->name,
			       css->serial_nr, memcg_name_buf);
	if (!cache_name)
		goto out_unlock;

	s = create_cache(cache_name, root_cache->object_size,
			 root_cache->align,
			 root_cache->flags & CACHE_CREATE_MASK,
			 root_cache->useroffset, root_cache->usersize,
			 root_cache->ctor, memcg, root_cache);
	/*
	 * If we could not create a memcg cache, do not complain, because
	 * that's not critical at all as we can always proceed with the root
	 * cache.
	 */
	if (IS_ERR(s)) {
		kfree(cache_name);
		goto out_unlock;
	}

	/*
	 * Since readers won't lock (see memcg_kmem_get_cache()), we need a
	 * barrier here to ensure nobody will see the kmem_cache partially
	 * initialized.
	 */
	smp_wmb();
	arr->entries[idx] = s;

out_unlock:
	mutex_unlock(&slab_mutex);

	put_online_mems();
	put_online_cpus();
}

static void kmemcg_workfn(struct work_struct *work)
{
	struct kmem_cache *s = container_of(work, struct kmem_cache,
					    memcg_params.work);

	get_online_cpus();
	get_online_mems();

	mutex_lock(&slab_mutex);
	s->memcg_params.work_fn(s);
	mutex_unlock(&slab_mutex);

	put_online_mems();
	put_online_cpus();
}

static void kmemcg_rcufn(struct rcu_head *head)
{
	struct kmem_cache *s = container_of(head, struct kmem_cache,
					    memcg_params.rcu_head);

	/*
	 * We need to grab blocking locks.  Bounce to ->work.  The
	 * work item shares the space with the RCU head and can't be
	 * initialized eariler.
	 */
	INIT_WORK(&s->memcg_params.work, kmemcg_workfn);
	queue_work(memcg_kmem_cache_wq, &s->memcg_params.work);
}

static void kmemcg_cache_shutdown_fn(struct kmem_cache *s)
{
	WARN_ON(shutdown_cache(s));
}

static void kmemcg_cache_shutdown(struct percpu_ref *percpu_ref)
{
	struct kmem_cache *s = container_of(percpu_ref, struct kmem_cache,
					    memcg_params.refcnt);
	unsigned long flags;

	spin_lock_irqsave(&memcg_kmem_wq_lock, flags);
	if (s->memcg_params.root_cache->memcg_params.dying)
		goto unlock;

	s->memcg_params.work_fn = kmemcg_cache_shutdown_fn;
	INIT_WORK(&s->memcg_params.work, kmemcg_workfn);
	queue_work(memcg_kmem_cache_wq, &s->memcg_params.work);

unlock:
	spin_unlock_irqrestore(&memcg_kmem_wq_lock, flags);
}

static void kmemcg_cache_deactivate_after_rcu(struct kmem_cache *s)
{
	__kmemcg_cache_deactivate_after_rcu(s);
	percpu_ref_kill(&s->memcg_params.refcnt);
}

static void kmemcg_cache_deactivate(struct kmem_cache *s)
{
	if (WARN_ON_ONCE(is_root_cache(s)))
		return;

	__kmemcg_cache_deactivate(s);
	s->flags |= SLAB_DEACTIVATED;

	/*
	 * memcg_kmem_wq_lock is used to synchronize memcg_params.dying
	 * flag and make sure that no new kmem_cache deactivation tasks
	 * are queued (see flush_memcg_workqueue() ).
	 */
	spin_lock_irq(&memcg_kmem_wq_lock);
	if (s->memcg_params.root_cache->memcg_params.dying)
		goto unlock;

	s->memcg_params.work_fn = kmemcg_cache_deactivate_after_rcu;
	call_rcu(&s->memcg_params.rcu_head, kmemcg_rcufn);
unlock:
	spin_unlock_irq(&memcg_kmem_wq_lock);
}

void memcg_deactivate_kmem_caches(struct mem_cgroup *memcg,
				  struct mem_cgroup *parent)
{
	int idx;
	struct memcg_cache_array *arr;
	struct kmem_cache *s, *c;
	unsigned int nr_reparented;

	idx = memcg_cache_id(memcg);

	get_online_cpus();
	get_online_mems();

	mutex_lock(&slab_mutex);
	list_for_each_entry(s, &slab_root_caches, root_caches_node) {
		arr = rcu_dereference_protected(s->memcg_params.memcg_caches,
						lockdep_is_held(&slab_mutex));
		c = arr->entries[idx];
		if (!c)
			continue;

		kmemcg_cache_deactivate(c);
		arr->entries[idx] = NULL;
	}
	nr_reparented = 0;
	list_for_each_entry(s, &memcg->kmem_caches,
			    memcg_params.kmem_caches_node) {
		WRITE_ONCE(s->memcg_params.memcg, parent);
		css_put(&memcg->css);
		nr_reparented++;
	}
	if (nr_reparented) {
		list_splice_init(&memcg->kmem_caches,
				 &parent->kmem_caches);
		css_get_many(&parent->css, nr_reparented);
	}
	mutex_unlock(&slab_mutex);

	put_online_mems();
	put_online_cpus();
}

static int shutdown_memcg_caches(struct kmem_cache *s)
{
	struct memcg_cache_array *arr;
	struct kmem_cache *c, *c2;
	LIST_HEAD(busy);
	int i;

	BUG_ON(!is_root_cache(s));

	/*
	 * First, shutdown active caches, i.e. caches that belong to online
	 * memory cgroups.
	 */
	arr = rcu_dereference_protected(s->memcg_params.memcg_caches,
					lockdep_is_held(&slab_mutex));
	for_each_memcg_cache_index(i) {
		c = arr->entries[i];
		if (!c)
			continue;
		if (shutdown_cache(c))
			/*
			 * The cache still has objects. Move it to a temporary
			 * list so as not to try to destroy it for a second
			 * time while iterating over inactive caches below.
			 */
			list_move(&c->memcg_params.children_node, &busy);
		else
			/*
			 * The cache is empty and will be destroyed soon. Clear
			 * the pointer to it in the memcg_caches array so that
			 * it will never be accessed even if the root cache
			 * stays alive.
			 */
			arr->entries[i] = NULL;
	}

	/*
	 * Second, shutdown all caches left from memory cgroups that are now
	 * offline.
	 */
	list_for_each_entry_safe(c, c2, &s->memcg_params.children,
				 memcg_params.children_node)
		shutdown_cache(c);

	list_splice(&busy, &s->memcg_params.children);

	/*
	 * A cache being destroyed must be empty. In particular, this means
	 * that all per memcg caches attached to it must be empty too.
	 */
	if (!list_empty(&s->memcg_params.children))
		return -EBUSY;
	return 0;
}

static void flush_memcg_workqueue(struct kmem_cache *s)
{
	spin_lock_irq(&memcg_kmem_wq_lock);
	s->memcg_params.dying = true;
	spin_unlock_irq(&memcg_kmem_wq_lock);

	/*
	 * SLAB and SLUB deactivate the kmem_caches through call_rcu. Make
	 * sure all registered rcu callbacks have been invoked.
	 */
	rcu_barrier();

	/*
	 * SLAB and SLUB create memcg kmem_caches through workqueue and SLUB
	 * deactivates the memcg kmem_caches through workqueue. Make sure all
	 * previous workitems on workqueue are processed.
	 */
	flush_workqueue(memcg_kmem_cache_wq);
}
#else
static inline int shutdown_memcg_caches(struct kmem_cache *s)
{
	return 0;
}

static inline void flush_memcg_workqueue(struct kmem_cache *s)
{
}
#endif /* CONFIG_MEMCG_KMEM */

void slab_kmem_cache_release(struct kmem_cache *s)
{
	__kmem_cache_release(s);
	destroy_memcg_params(s);
	kfree_const(s->name);
	kmem_cache_free(kmem_cache, s);
}

void kmem_cache_destroy(struct kmem_cache *s)
{
	int err;

	if (unlikely(!s))
		return;

	flush_memcg_workqueue(s);

	get_online_cpus();
	get_online_mems();

	mutex_lock(&slab_mutex);

	s->refcount--;
	if (s->refcount)
		goto out_unlock;

	err = shutdown_memcg_caches(s);
	if (!err)
		err = shutdown_cache(s);

	if (err) {
		pr_err("kmem_cache_destroy %s: Slab cache still has objects\n",
		       s->name);
		dump_stack();
	}
out_unlock:
	mutex_unlock(&slab_mutex);

	put_online_mems();
	put_online_cpus();
}
EXPORT_SYMBOL(kmem_cache_destroy);

/**
 * kmem_cache_shrink - Shrink a cache.
 * @cachep: The cache to shrink.
 *
 * Releases as many slabs as possible for a cache.
 * To help debugging, a zero exit status indicates all slabs were released.
 *
 * Return: %0 if all slabs were released, non-zero otherwise
 */
int kmem_cache_shrink(struct kmem_cache *cachep)
{
	int ret;

	get_online_cpus();
	get_online_mems();
	kasan_cache_shrink(cachep);
	ret = __kmem_cache_shrink(cachep);
	put_online_mems();
	put_online_cpus();
	return ret;
}
EXPORT_SYMBOL(kmem_cache_shrink);

/**
 * kmem_cache_shrink_all - shrink a cache and all memcg caches for root cache
 * @s: The cache pointer
 */
void kmem_cache_shrink_all(struct kmem_cache *s)
{
	struct kmem_cache *c;

	if (!IS_ENABLED(CONFIG_MEMCG_KMEM) || !is_root_cache(s)) {
		kmem_cache_shrink(s);
		return;
	}

	get_online_cpus();
	get_online_mems();
	kasan_cache_shrink(s);
	__kmem_cache_shrink(s);

	/*
	 * We have to take the slab_mutex to protect from the memcg list
	 * modification.
	 */
	mutex_lock(&slab_mutex);
	for_each_memcg_cache(c, s) {
		/*
		 * Don't need to shrink deactivated memcg caches.
		 */
		if (s->flags & SLAB_DEACTIVATED)
			continue;
		kasan_cache_shrink(c);
		__kmem_cache_shrink(c);
	}
	mutex_unlock(&slab_mutex);
	put_online_mems();
	put_online_cpus();
}

bool slab_is_available(void)
{
	return slab_state >= UP;
}

#ifndef CONFIG_SLOB
/* Create a cache during boot when no slab services are available yet */
void __init create_boot_cache(struct kmem_cache *s, const char *name,
		unsigned int size, slab_flags_t flags,
		unsigned int useroffset, unsigned int usersize)
{
	int err;
	unsigned int align = ARCH_KMALLOC_MINALIGN;

	s->name = name;
	s->size = s->object_size = size;

	/*
	 * For power of two sizes, guarantee natural alignment for kmalloc
	 * caches, regardless of SL*B debugging options.
	 */
	if (is_power_of_2(size))
		align = max(align, size);
	s->align = calculate_alignment(flags, align, size);

	s->useroffset = useroffset;
	s->usersize = usersize;

	slab_init_memcg_params(s);

	err = __kmem_cache_create(s, flags);

	if (err)
		panic("Creation of kmalloc slab %s size=%u failed. Reason %d\n",
					name, size, err);

	s->refcount = -1;	/* Exempt from merging for now */
}

struct kmem_cache *__init create_kmalloc_cache(const char *name,
		unsigned int size, slab_flags_t flags,
		unsigned int useroffset, unsigned int usersize)
{
	struct kmem_cache *s = kmem_cache_zalloc(kmem_cache, GFP_NOWAIT);

	if (!s)
		panic("Out of memory when creating slab %s\n", name);

	create_boot_cache(s, name, size, flags, useroffset, usersize);
	list_add(&s->list, &slab_caches);
	memcg_link_cache(s, NULL);
	s->refcount = 1;
	return s;
}

struct kmem_cache *
kmalloc_caches[NR_KMALLOC_TYPES][KMALLOC_SHIFT_HIGH + 1] __ro_after_init =
{ /* initialization for https://bugs.llvm.org/show_bug.cgi?id=42570 */ };
EXPORT_SYMBOL(kmalloc_caches);

/*
 * Conversion table for small slabs sizes / 8 to the index in the
 * kmalloc array. This is necessary for slabs < 192 since we have non power
 * of two cache sizes there. The size of larger slabs can be determined using
 * fls.
 */
static u8 size_index[24] __ro_after_init = {
	3,	/* 8 */
	4,	/* 16 */
	5,	/* 24 */
	5,	/* 32 */
	6,	/* 40 */
	6,	/* 48 */
	6,	/* 56 */
	6,	/* 64 */
	1,	/* 72 */
	1,	/* 80 */
	1,	/* 88 */
	1,	/* 96 */
	7,	/* 104 */
	7,	/* 112 */
	7,	/* 120 */
	7,	/* 128 */
	2,	/* 136 */
	2,	/* 144 */
	2,	/* 152 */
	2,	/* 160 */
	2,	/* 168 */
	2,	/* 176 */
	2,	/* 184 */
	2	/* 192 */
};

static inline unsigned int size_index_elem(unsigned int bytes)
{
	return (bytes - 1) / 8;
}

/*
 * Find the kmem_cache structure that serves a given size of
 * allocation
 */
struct kmem_cache *kmalloc_slab(size_t size, gfp_t flags)
{
	unsigned int index;

	if (size <= 192) {
		if (!size)
			return ZERO_SIZE_PTR;

		index = size_index[size_index_elem(size)];
	} else {
<<<<<<< HEAD
		if (unlikely(size > KMALLOC_MAX_CACHE_SIZE)) {
			WARN_ON(1);
			return NULL;
		}
=======
		if (WARN_ON_ONCE(size > KMALLOC_MAX_CACHE_SIZE))
			return NULL;
>>>>>>> f7688b48
		index = fls(size - 1);
	}

	return kmalloc_caches[kmalloc_type(flags)][index];
}

/*
 * kmalloc_info[] is to make slub_debug=,kmalloc-xx option work at boot time.
 * kmalloc_index() supports up to 2^26=64MB, so the final entry of the table is
 * kmalloc-67108864.
 */
const struct kmalloc_info_struct kmalloc_info[] __initconst = {
	{NULL,                      0},		{"kmalloc-96",             96},
	{"kmalloc-192",           192},		{"kmalloc-8",               8},
	{"kmalloc-16",             16},		{"kmalloc-32",             32},
	{"kmalloc-64",             64},		{"kmalloc-128",           128},
	{"kmalloc-256",           256},		{"kmalloc-512",           512},
	{"kmalloc-1k",           1024},		{"kmalloc-2k",           2048},
	{"kmalloc-4k",           4096},		{"kmalloc-8k",           8192},
	{"kmalloc-16k",         16384},		{"kmalloc-32k",         32768},
	{"kmalloc-64k",         65536},		{"kmalloc-128k",       131072},
	{"kmalloc-256k",       262144},		{"kmalloc-512k",       524288},
	{"kmalloc-1M",        1048576},		{"kmalloc-2M",        2097152},
	{"kmalloc-4M",        4194304},		{"kmalloc-8M",        8388608},
	{"kmalloc-16M",      16777216},		{"kmalloc-32M",      33554432},
	{"kmalloc-64M",      67108864}
};

/*
 * Patch up the size_index table if we have strange large alignment
 * requirements for the kmalloc array. This is only the case for
 * MIPS it seems. The standard arches will not generate any code here.
 *
 * Largest permitted alignment is 256 bytes due to the way we
 * handle the index determination for the smaller caches.
 *
 * Make sure that nothing crazy happens if someone starts tinkering
 * around with ARCH_KMALLOC_MINALIGN
 */
void __init setup_kmalloc_cache_index_table(void)
{
	unsigned int i;

	BUILD_BUG_ON(KMALLOC_MIN_SIZE > 256 ||
		(KMALLOC_MIN_SIZE & (KMALLOC_MIN_SIZE - 1)));

	for (i = 8; i < KMALLOC_MIN_SIZE; i += 8) {
		unsigned int elem = size_index_elem(i);

		if (elem >= ARRAY_SIZE(size_index))
			break;
		size_index[elem] = KMALLOC_SHIFT_LOW;
	}

	if (KMALLOC_MIN_SIZE >= 64) {
		/*
		 * The 96 byte size cache is not used if the alignment
		 * is 64 byte.
		 */
		for (i = 64 + 8; i <= 96; i += 8)
			size_index[size_index_elem(i)] = 7;

	}

	if (KMALLOC_MIN_SIZE >= 128) {
		/*
		 * The 192 byte sized cache is not used if the alignment
		 * is 128 byte. Redirect kmalloc to use the 256 byte cache
		 * instead.
		 */
		for (i = 128 + 8; i <= 192; i += 8)
			size_index[size_index_elem(i)] = 8;
	}
}

static const char *
kmalloc_cache_name(const char *prefix, unsigned int size)
{

	static const char units[3] = "\0kM";
	int idx = 0;

	while (size >= 1024 && (size % 1024 == 0)) {
		size /= 1024;
		idx++;
	}

	return kasprintf(GFP_NOWAIT, "%s-%u%c", prefix, size, units[idx]);
}

static void __init
new_kmalloc_cache(int idx, int type, slab_flags_t flags)
{
	const char *name;

	if (type == KMALLOC_RECLAIM) {
		flags |= SLAB_RECLAIM_ACCOUNT;
		name = kmalloc_cache_name("kmalloc-rcl",
						kmalloc_info[idx].size);
		BUG_ON(!name);
	} else {
		name = kmalloc_info[idx].name;
	}

	kmalloc_caches[type][idx] = create_kmalloc_cache(name,
					kmalloc_info[idx].size, flags, 0,
					kmalloc_info[idx].size);
}

/*
 * Create the kmalloc array. Some of the regular kmalloc arrays
 * may already have been created because they were needed to
 * enable allocations for slab creation.
 */
void __init create_kmalloc_caches(slab_flags_t flags)
{
	int i, type;

	for (type = KMALLOC_NORMAL; type <= KMALLOC_RECLAIM; type++) {
		for (i = KMALLOC_SHIFT_LOW; i <= KMALLOC_SHIFT_HIGH; i++) {
			if (!kmalloc_caches[type][i])
				new_kmalloc_cache(i, type, flags);

			/*
			 * Caches that are not of the two-to-the-power-of size.
			 * These have to be created immediately after the
			 * earlier power of two caches
			 */
			if (KMALLOC_MIN_SIZE <= 32 && i == 6 &&
					!kmalloc_caches[type][1])
				new_kmalloc_cache(1, type, flags);
			if (KMALLOC_MIN_SIZE <= 64 && i == 7 &&
					!kmalloc_caches[type][2])
				new_kmalloc_cache(2, type, flags);
		}
	}

	/* Kmalloc array is now usable */
	slab_state = UP;

#ifdef CONFIG_ZONE_DMA
	for (i = 0; i <= KMALLOC_SHIFT_HIGH; i++) {
		struct kmem_cache *s = kmalloc_caches[KMALLOC_NORMAL][i];

		if (s) {
			unsigned int size = kmalloc_size(i);
			const char *n = kmalloc_cache_name("dma-kmalloc", size);

			BUG_ON(!n);
			kmalloc_caches[KMALLOC_DMA][i] = create_kmalloc_cache(
				n, size, SLAB_CACHE_DMA | flags, 0, 0);
		}
	}
#endif
}
#endif /* !CONFIG_SLOB */

/*
 * To avoid unnecessary overhead, we pass through large allocation requests
 * directly to the page allocator. We use __GFP_COMP, because we will need to
 * know the allocation order to free the pages properly in kfree.
 */
void *kmalloc_order(size_t size, gfp_t flags, unsigned int order)
{
	void *ret = NULL;
	struct page *page;

	flags |= __GFP_COMP;
	page = alloc_pages(flags, order);
	if (likely(page)) {
		ret = page_address(page);
		mod_node_page_state(page_pgdat(page), NR_SLAB_UNRECLAIMABLE,
				    1 << order);
	}
	ret = kasan_kmalloc_large(ret, size, flags);
	/* As ret might get tagged, call kmemleak hook after KASAN. */
	kmemleak_alloc(ret, size, 1, flags);
	return ret;
}
EXPORT_SYMBOL(kmalloc_order);

#ifdef CONFIG_TRACING
void *kmalloc_order_trace(size_t size, gfp_t flags, unsigned int order)
{
	void *ret = kmalloc_order(size, flags, order);
	trace_kmalloc(_RET_IP_, ret, size, PAGE_SIZE << order, flags);
	return ret;
}
EXPORT_SYMBOL(kmalloc_order_trace);
#endif

#ifdef CONFIG_SLAB_FREELIST_RANDOM
/* Randomize a generic freelist */
static void freelist_randomize(struct rnd_state *state, unsigned int *list,
			       unsigned int count)
{
	unsigned int rand;
	unsigned int i;

	for (i = 0; i < count; i++)
		list[i] = i;

	/* Fisher-Yates shuffle */
	for (i = count - 1; i > 0; i--) {
		rand = prandom_u32_state(state);
		rand %= (i + 1);
		swap(list[i], list[rand]);
	}
}

/* Create a random sequence per cache */
int cache_random_seq_create(struct kmem_cache *cachep, unsigned int count,
				    gfp_t gfp)
{
	struct rnd_state state;

	if (count < 2 || cachep->random_seq)
		return 0;

	cachep->random_seq = kcalloc(count, sizeof(unsigned int), gfp);
	if (!cachep->random_seq)
		return -ENOMEM;

	/* Get best entropy at this stage of boot */
	prandom_seed_state(&state, get_random_long());

	freelist_randomize(&state, cachep->random_seq, count);
	return 0;
}

/* Destroy the per-cache random freelist sequence */
void cache_random_seq_destroy(struct kmem_cache *cachep)
{
	kfree(cachep->random_seq);
	cachep->random_seq = NULL;
}
#endif /* CONFIG_SLAB_FREELIST_RANDOM */

#if defined(CONFIG_SLAB) || defined(CONFIG_SLUB_DEBUG)
#ifdef CONFIG_SLAB
#define SLABINFO_RIGHTS (0600)
#else
#define SLABINFO_RIGHTS (0400)
#endif

static void print_slabinfo_header(struct seq_file *m)
{
	/*
	 * Output format version, so at least we can change it
	 * without _too_ many complaints.
	 */
#ifdef CONFIG_DEBUG_SLAB
	seq_puts(m, "slabinfo - version: 2.1 (statistics)\n");
#else
	seq_puts(m, "slabinfo - version: 2.1\n");
#endif
	seq_puts(m, "# name            <active_objs> <num_objs> <objsize> <objperslab> <pagesperslab>");
	seq_puts(m, " : tunables <limit> <batchcount> <sharedfactor>");
	seq_puts(m, " : slabdata <active_slabs> <num_slabs> <sharedavail>");
#ifdef CONFIG_DEBUG_SLAB
	seq_puts(m, " : globalstat <listallocs> <maxobjs> <grown> <reaped> <error> <maxfreeable> <nodeallocs> <remotefrees> <alienoverflow>");
	seq_puts(m, " : cpustat <allochit> <allocmiss> <freehit> <freemiss>");
#endif
	seq_putc(m, '\n');
}

void *slab_start(struct seq_file *m, loff_t *pos)
{
	mutex_lock(&slab_mutex);
	return seq_list_start(&slab_root_caches, *pos);
}

void *slab_next(struct seq_file *m, void *p, loff_t *pos)
{
	return seq_list_next(p, &slab_root_caches, pos);
}

void slab_stop(struct seq_file *m, void *p)
{
	mutex_unlock(&slab_mutex);
}

static void
memcg_accumulate_slabinfo(struct kmem_cache *s, struct slabinfo *info)
{
	struct kmem_cache *c;
	struct slabinfo sinfo;

	if (!is_root_cache(s))
		return;

	for_each_memcg_cache(c, s) {
		memset(&sinfo, 0, sizeof(sinfo));
		get_slabinfo(c, &sinfo);

		info->active_slabs += sinfo.active_slabs;
		info->num_slabs += sinfo.num_slabs;
		info->shared_avail += sinfo.shared_avail;
		info->active_objs += sinfo.active_objs;
		info->num_objs += sinfo.num_objs;
	}
}

static void cache_show(struct kmem_cache *s, struct seq_file *m)
{
	struct slabinfo sinfo;

	memset(&sinfo, 0, sizeof(sinfo));
	get_slabinfo(s, &sinfo);

	memcg_accumulate_slabinfo(s, &sinfo);

	seq_printf(m, "%-17s %6lu %6lu %6u %4u %4d",
		   cache_name(s), sinfo.active_objs, sinfo.num_objs, s->size,
		   sinfo.objects_per_slab, (1 << sinfo.cache_order));

	seq_printf(m, " : tunables %4u %4u %4u",
		   sinfo.limit, sinfo.batchcount, sinfo.shared);
	seq_printf(m, " : slabdata %6lu %6lu %6lu",
		   sinfo.active_slabs, sinfo.num_slabs, sinfo.shared_avail);
	slabinfo_show_stats(m, s);
	seq_putc(m, '\n');
}

static int slab_show(struct seq_file *m, void *p)
{
	struct kmem_cache *s = list_entry(p, struct kmem_cache, root_caches_node);

	if (p == slab_root_caches.next)
		print_slabinfo_header(m);
	cache_show(s, m);
	return 0;
}

void dump_unreclaimable_slab(void)
{
	struct kmem_cache *s, *s2;
	struct slabinfo sinfo;

	/*
	 * Here acquiring slab_mutex is risky since we don't prefer to get
	 * sleep in oom path. But, without mutex hold, it may introduce a
	 * risk of crash.
	 * Use mutex_trylock to protect the list traverse, dump nothing
	 * without acquiring the mutex.
	 */
	if (!mutex_trylock(&slab_mutex)) {
		pr_warn("excessive unreclaimable slab but cannot dump stats\n");
		return;
	}

	pr_info("Unreclaimable slab info:\n");
	pr_info("Name                      Used          Total\n");

	list_for_each_entry_safe(s, s2, &slab_caches, list) {
		if (!is_root_cache(s) || (s->flags & SLAB_RECLAIM_ACCOUNT))
			continue;

		get_slabinfo(s, &sinfo);

		if (sinfo.num_objs > 0)
			pr_info("%-17s %10luKB %10luKB\n", cache_name(s),
				(sinfo.active_objs * s->size) / 1024,
				(sinfo.num_objs * s->size) / 1024);
	}
	mutex_unlock(&slab_mutex);
}

#if defined(CONFIG_MEMCG)
void *memcg_slab_start(struct seq_file *m, loff_t *pos)
{
	struct mem_cgroup *memcg = mem_cgroup_from_seq(m);

	mutex_lock(&slab_mutex);
	return seq_list_start(&memcg->kmem_caches, *pos);
}

void *memcg_slab_next(struct seq_file *m, void *p, loff_t *pos)
{
	struct mem_cgroup *memcg = mem_cgroup_from_seq(m);

	return seq_list_next(p, &memcg->kmem_caches, pos);
}

void memcg_slab_stop(struct seq_file *m, void *p)
{
	mutex_unlock(&slab_mutex);
}

int memcg_slab_show(struct seq_file *m, void *p)
{
	struct kmem_cache *s = list_entry(p, struct kmem_cache,
					  memcg_params.kmem_caches_node);
	struct mem_cgroup *memcg = mem_cgroup_from_seq(m);

	if (p == memcg->kmem_caches.next)
		print_slabinfo_header(m);
	cache_show(s, m);
	return 0;
}
#endif

/*
 * slabinfo_op - iterator that generates /proc/slabinfo
 *
 * Output layout:
 * cache-name
 * num-active-objs
 * total-objs
 * object size
 * num-active-slabs
 * total-slabs
 * num-pages-per-slab
 * + further values on SMP and with statistics enabled
 */
static const struct seq_operations slabinfo_op = {
	.start = slab_start,
	.next = slab_next,
	.stop = slab_stop,
	.show = slab_show,
};

static int slabinfo_open(struct inode *inode, struct file *file)
{
	return seq_open(file, &slabinfo_op);
}

static const struct file_operations proc_slabinfo_operations = {
	.open		= slabinfo_open,
	.read		= seq_read,
	.write          = slabinfo_write,
	.llseek		= seq_lseek,
	.release	= seq_release,
};

static int __init slab_proc_init(void)
{
	proc_create("slabinfo", SLABINFO_RIGHTS, NULL,
						&proc_slabinfo_operations);
	return 0;
}
module_init(slab_proc_init);

#if defined(CONFIG_DEBUG_FS) && defined(CONFIG_MEMCG_KMEM)
/*
 * Display information about kmem caches that have child memcg caches.
 */
static int memcg_slabinfo_show(struct seq_file *m, void *unused)
{
	struct kmem_cache *s, *c;
	struct slabinfo sinfo;

	mutex_lock(&slab_mutex);
	seq_puts(m, "# <name> <css_id[:dead|deact]> <active_objs> <num_objs>");
	seq_puts(m, " <active_slabs> <num_slabs>\n");
	list_for_each_entry(s, &slab_root_caches, root_caches_node) {
		/*
		 * Skip kmem caches that don't have any memcg children.
		 */
		if (list_empty(&s->memcg_params.children))
			continue;

		memset(&sinfo, 0, sizeof(sinfo));
		get_slabinfo(s, &sinfo);
		seq_printf(m, "%-17s root       %6lu %6lu %6lu %6lu\n",
			   cache_name(s), sinfo.active_objs, sinfo.num_objs,
			   sinfo.active_slabs, sinfo.num_slabs);

		for_each_memcg_cache(c, s) {
			struct cgroup_subsys_state *css;
			char *status = "";

			css = &c->memcg_params.memcg->css;
			if (!(css->flags & CSS_ONLINE))
				status = ":dead";
			else if (c->flags & SLAB_DEACTIVATED)
				status = ":deact";

			memset(&sinfo, 0, sizeof(sinfo));
			get_slabinfo(c, &sinfo);
			seq_printf(m, "%-17s %4d%-6s %6lu %6lu %6lu %6lu\n",
				   cache_name(c), css->id, status,
				   sinfo.active_objs, sinfo.num_objs,
				   sinfo.active_slabs, sinfo.num_slabs);
		}
	}
	mutex_unlock(&slab_mutex);
	return 0;
}
DEFINE_SHOW_ATTRIBUTE(memcg_slabinfo);

static int __init memcg_slabinfo_init(void)
{
	debugfs_create_file("memcg_slabinfo", S_IFREG | S_IRUGO,
			    NULL, NULL, &memcg_slabinfo_fops);
	return 0;
}

late_initcall(memcg_slabinfo_init);
#endif /* CONFIG_DEBUG_FS && CONFIG_MEMCG_KMEM */
#endif /* CONFIG_SLAB || CONFIG_SLUB_DEBUG */

static __always_inline void *__do_krealloc(const void *p, size_t new_size,
					   gfp_t flags)
{
	void *ret;
	size_t ks = 0;

	if (p)
		ks = ksize(p);

	if (ks >= new_size) {
		p = kasan_krealloc((void *)p, new_size, flags);
		return (void *)p;
	}

	ret = kmalloc_track_caller(new_size, flags);
	if (ret && p)
		memcpy(ret, p, ks);

	return ret;
}

/**
 * __krealloc - like krealloc() but don't free @p.
 * @p: object to reallocate memory for.
 * @new_size: how many bytes of memory are required.
 * @flags: the type of memory to allocate.
 *
 * This function is like krealloc() except it never frees the originally
 * allocated buffer. Use this if you don't want to free the buffer immediately
 * like, for example, with RCU.
 *
 * Return: pointer to the allocated memory or %NULL in case of error
 */
void *__krealloc(const void *p, size_t new_size, gfp_t flags)
{
	if (unlikely(!new_size))
		return ZERO_SIZE_PTR;

	return __do_krealloc(p, new_size, flags);

}
EXPORT_SYMBOL(__krealloc);

/**
 * krealloc - reallocate memory. The contents will remain unchanged.
 * @p: object to reallocate memory for.
 * @new_size: how many bytes of memory are required.
 * @flags: the type of memory to allocate.
 *
 * The contents of the object pointed to are preserved up to the
 * lesser of the new and old sizes.  If @p is %NULL, krealloc()
 * behaves exactly like kmalloc().  If @new_size is 0 and @p is not a
 * %NULL pointer, the object pointed to is freed.
 *
 * Return: pointer to the allocated memory or %NULL in case of error
 */
void *krealloc(const void *p, size_t new_size, gfp_t flags)
{
	void *ret;

	if (unlikely(!new_size)) {
		kfree(p);
		return ZERO_SIZE_PTR;
	}

	ret = __do_krealloc(p, new_size, flags);
	if (ret && kasan_reset_tag(p) != kasan_reset_tag(ret))
		kfree(p);

	return ret;
}
EXPORT_SYMBOL(krealloc);

/**
 * kzfree - like kfree but zero memory
 * @p: object to free memory of
 *
 * The memory of the object @p points to is zeroed before freed.
 * If @p is %NULL, kzfree() does nothing.
 *
 * Note: this function zeroes the whole allocated buffer which can be a good
 * deal bigger than the requested buffer size passed to kmalloc(). So be
 * careful when using this function in performance sensitive code.
 */
void kzfree(const void *p)
{
	size_t ks;
	void *mem = (void *)p;

	if (unlikely(ZERO_OR_NULL_PTR(mem)))
		return;
	ks = ksize(mem);
	memset(mem, 0, ks);
	kfree(mem);
}
EXPORT_SYMBOL(kzfree);

/**
 * ksize - get the actual amount of memory allocated for a given object
 * @objp: Pointer to the object
 *
 * kmalloc may internally round up allocations and return more memory
 * than requested. ksize() can be used to determine the actual amount of
 * memory allocated. The caller may use this additional memory, even though
 * a smaller amount of memory was initially specified with the kmalloc call.
 * The caller must guarantee that objp points to a valid object previously
 * allocated with either kmalloc() or kmem_cache_alloc(). The object
 * must not be freed during the duration of the call.
 *
 * Return: size of the actual memory used by @objp in bytes
 */
size_t ksize(const void *objp)
{
	size_t size;

	if (WARN_ON_ONCE(!objp))
		return 0;
	/*
	 * We need to check that the pointed to object is valid, and only then
	 * unpoison the shadow memory below. We use __kasan_check_read(), to
	 * generate a more useful report at the time ksize() is called (rather
	 * than later where behaviour is undefined due to potential
	 * use-after-free or double-free).
	 *
	 * If the pointed to memory is invalid we return 0, to avoid users of
	 * ksize() writing to and potentially corrupting the memory region.
	 *
	 * We want to perform the check before __ksize(), to avoid potentially
	 * crashing in __ksize() due to accessing invalid metadata.
	 */
	if (unlikely(objp == ZERO_SIZE_PTR) || !__kasan_check_read(objp, 1))
		return 0;

	size = __ksize(objp);
	/*
	 * We assume that ksize callers could use whole allocated area,
	 * so we need to unpoison this area.
	 */
	kasan_unpoison_shadow(objp, size);
	return size;
}
EXPORT_SYMBOL(ksize);

/* Tracepoints definitions. */
EXPORT_TRACEPOINT_SYMBOL(kmalloc);
EXPORT_TRACEPOINT_SYMBOL(kmem_cache_alloc);
EXPORT_TRACEPOINT_SYMBOL(kmalloc_node);
EXPORT_TRACEPOINT_SYMBOL(kmem_cache_alloc_node);
EXPORT_TRACEPOINT_SYMBOL(kfree);
EXPORT_TRACEPOINT_SYMBOL(kmem_cache_free);

int should_failslab(struct kmem_cache *s, gfp_t gfpflags)
{
	if (__should_failslab(s, gfpflags))
		return -ENOMEM;
	return 0;
}
ALLOW_ERROR_INJECTION(should_failslab, ERRNO);<|MERGE_RESOLUTION|>--- conflicted
+++ resolved
@@ -1131,15 +1131,8 @@
 
 		index = size_index[size_index_elem(size)];
 	} else {
-<<<<<<< HEAD
-		if (unlikely(size > KMALLOC_MAX_CACHE_SIZE)) {
-			WARN_ON(1);
-			return NULL;
-		}
-=======
 		if (WARN_ON_ONCE(size > KMALLOC_MAX_CACHE_SIZE))
 			return NULL;
->>>>>>> f7688b48
 		index = fls(size - 1);
 	}
 
