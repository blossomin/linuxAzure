--- conflicted
+++ resolved
@@ -410,16 +410,9 @@
 	return folio;
 }
 
-<<<<<<< HEAD
-struct page *__read_swap_cache_async(swp_entry_t entry, gfp_t gfp_mask,
-				     struct mempolicy *mpol, pgoff_t ilx,
-				     bool *new_page_allocated,
-				     bool skip_if_exists)
-=======
 struct folio *__read_swap_cache_async(swp_entry_t entry, gfp_t gfp_mask,
 		struct mempolicy *mpol, pgoff_t ilx, bool *new_page_allocated,
 		bool skip_if_exists)
->>>>>>> 3252017b
 {
 	struct swap_info_struct *si;
 	struct folio *folio;
@@ -550,11 +543,7 @@
 	struct folio *folio;
 
 	mpol = get_vma_policy(vma, addr, 0, &ilx);
-<<<<<<< HEAD
-	page = __read_swap_cache_async(entry, gfp_mask, mpol, ilx,
-=======
 	folio = __read_swap_cache_async(entry, gfp_mask, mpol, ilx,
->>>>>>> 3252017b
 					&page_allocated, false);
 	mpol_cond_put(mpol);
 
@@ -673,11 +662,7 @@
 		folio = __read_swap_cache_async(
 				swp_entry(swp_type(entry), offset),
 				gfp_mask, mpol, ilx, &page_allocated, false);
-<<<<<<< HEAD
-		if (!page)
-=======
 		if (!folio)
->>>>>>> 3252017b
 			continue;
 		if (page_allocated) {
 			swap_read_folio(folio, false, &splug);
@@ -693,21 +678,12 @@
 	lru_add_drain();	/* Push any new pages onto the LRU now */
 skip:
 	/* The page was likely read above, so no need for plugging here */
-<<<<<<< HEAD
-	page = __read_swap_cache_async(entry, gfp_mask, mpol, ilx,
-					&page_allocated, false);
-	if (unlikely(page_allocated))
-		swap_readpage(page, false, NULL);
-	zswap_page_swapin(page);
-	return page;
-=======
 	folio = __read_swap_cache_async(entry, gfp_mask, mpol, ilx,
 					&page_allocated, false);
 	if (unlikely(page_allocated))
 		swap_read_folio(folio, false, NULL);
 	zswap_folio_swapin(folio);
 	return folio;
->>>>>>> 3252017b
 }
 
 int init_swap_address_space(unsigned int type, unsigned long nr_pages)
@@ -857,15 +833,9 @@
 			continue;
 		pte_unmap(pte);
 		pte = NULL;
-<<<<<<< HEAD
-		page = __read_swap_cache_async(entry, gfp_mask, mpol, ilx,
-						&page_allocated, false);
-		if (!page)
-=======
 		folio = __read_swap_cache_async(entry, gfp_mask, mpol, ilx,
 						&page_allocated, false);
 		if (!folio)
->>>>>>> 3252017b
 			continue;
 		if (page_allocated) {
 			swap_read_folio(folio, false, &splug);
@@ -882,15 +852,6 @@
 	swap_read_unplug(splug);
 	lru_add_drain();
 skip:
-<<<<<<< HEAD
-	/* The page was likely read above, so no need for plugging here */
-	page = __read_swap_cache_async(targ_entry, gfp_mask, mpol, targ_ilx,
-					&page_allocated, false);
-	if (unlikely(page_allocated))
-		swap_readpage(page, false, NULL);
-	zswap_page_swapin(page);
-	return page;
-=======
 	/* The folio was likely read above, so no need for plugging here */
 	folio = __read_swap_cache_async(targ_entry, gfp_mask, mpol, targ_ilx,
 					&page_allocated, false);
@@ -898,7 +859,6 @@
 		swap_read_folio(folio, false, NULL);
 	zswap_folio_swapin(folio);
 	return folio;
->>>>>>> 3252017b
 }
 
 /**
