--- conflicted
+++ resolved
@@ -338,11 +338,8 @@
 };
 
 static DEFINE_PER_CPU(struct siprand_state, net_rand_state) __latent_entropy;
-<<<<<<< HEAD
-=======
 DEFINE_PER_CPU(unsigned long, net_rand_noise);
 EXPORT_PER_CPU_SYMBOL(net_rand_noise);
->>>>>>> d1988041
 
 /*
  * This is the core CPRNG function.  As "pseudorandom", this is not used
@@ -366,18 +363,12 @@
 static inline u32 siprand_u32(struct siprand_state *s)
 {
 	unsigned long v0 = s->v0, v1 = s->v1, v2 = s->v2, v3 = s->v3;
-<<<<<<< HEAD
-
-	PRND_SIPROUND(v0, v1, v2, v3);
-	PRND_SIPROUND(v0, v1, v2, v3);
-=======
 	unsigned long n = raw_cpu_read(net_rand_noise);
 
 	v3 ^= n;
 	PRND_SIPROUND(v0, v1, v2, v3);
 	PRND_SIPROUND(v0, v1, v2, v3);
 	v0 ^= n;
->>>>>>> d1988041
 	s->v0 = v0;  s->v1 = v1;  s->v2 = v2;  s->v3 = v3;
 	return v1 + v3;
 }
@@ -566,8 +557,6 @@
 	mod_timer(&seed_timer, jiffies);
 }
 
-<<<<<<< HEAD
-=======
 #ifdef CONFIG_RANDOM32_SELFTEST
 /* Principle: True 32-bit random numbers will all have 16 differing bits on
  * average. For each 32-bit number, there are 601M numbers differing by 16
@@ -623,7 +612,6 @@
 core_initcall(prandom32_state_selftest);
 #endif /*  CONFIG_RANDOM32_SELFTEST */
 
->>>>>>> d1988041
 /*
  * Start periodic full reseeding as soon as strong
  * random numbers are available.
